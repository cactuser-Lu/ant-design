# 更新日志

- category: 4

---

<<<<<<< HEAD
## 0.10.0 `developing`

计划和推进：https://github.com/ant-design/ant-design/issues/276

## 0.9.3 `2015-11-03`
=======
## 0.9.4 `2015-11-04`
>>>>>>> 5bcdcc3f

* 增加对 React 版本的检测提示机制，0.9.x 序列只能使用 `react@~0.13.3`。

## 0.9.2 `2015-10-26`

* Tooltip 的 title 为空时不展示浮层。[9b53117](9b5311791e73270c7c16a602ac74dd59719a5f76)
* 修复 Upload 文件列表链接的 target 属性。[340a170](340a1702b6a7b065ac02d417c891e1886dfe470d)
* 修复 Datepicker 设置 defaultValue 时星期顺序错误的问题。[9ef1450](9ef14500f3abfcc7081f8dceab8187ec835e3918)
* 修复一些小的样式问题。

## 0.9.1 `2015-09-26`

* 添加 Pagination pageSize 发生变化的回调。[#317](https://github.com/ant-design/ant-design/issues/317)
* 升级依赖 rc-upload 到 1.6.x，修复 IE8/9 下的兼容性问题。
* 升级依赖 rc-steps 到 1.3.x。
  * 新增 current 属性，方便配置当前的步骤。[#290](https://github.com/ant-design/ant-design/issues/290)
  * 修复因滚动条影响页面宽度导致的错位问题。
* 升级依赖 rc-menu 到 1.5.x。
  * 新增 onSelect 回调中返回参数 keyPath，从而支持只展开当前父级菜单的交互方式。[demo](http://ant.design/components/menu/#demo-sider-current)
  * 修复 hover 类型的弹出菜单能响应点击事件的问题。[react-component/menu#14](https://github.com/react-component/menu/issues/14)
* 修复一个 Table 的分页无法正确展示的问题。[#253](https://github.com/ant-design/ant-design/issues/253)
* 修复一个 combobox 选择框无法选中的问题。[0435ca6](https://github.com/ant-design/ant-design/commit/0435ca60e3b574bac3808a10ba3db62f482335fd)
* 修复 Radio.Button 在 IE 8 下不可用的问题。[#321](https://github.com/ant-design/ant-design/issues/321)
* 适配 breadcrumb 面包屑组件和 `react-router@1.0.0-rc1`。
* 修复只能同时弹出一个 Modal 通知框的问题。[d6a4094](https://github.com/ant-design/ant-design/commit/d6a4094bc4c72acd05be001c7e46dbd17092001a)
* 升级依赖 rc-tooltip 到 2.8.0，增加 overlayClassName 属性。
* 部分组件交互和视觉效果修正。


## 0.9.0 `2015-09-14`

* 新增 [timeline](components/timeline/) 和 [badge](components/badge/) 组件。
* 优化弹出层类组件的动画效果，使其更加流畅。
* 部分文案更新。
* 优化主站在小分辨率屏幕下的样式。
* 使用 instantclick 改造主站，加载速度有明显提升。
* antd-bin 升级到 [0.6.x](https://github.com/ant-design/antd-bin/blob/master/HISTORY.md) 。
* Upload **重构了 API 接口，不向下兼容**，支持自定义的功能扩展。
  * 新增 `onChange(file) {}` 接口，移出原来的 `onSuccess`、`onProgess`、`onError` 等接口。
  * 新增 `fileList` 和 `defaultFileList` 属性，以满足更多的自定义功能，具体见演示。
  * 设置 fileList 数组项的 url 属性可以作为链接展示在文件列表中方便下载。
  * 移除内建的上传成功或失败的信息提示，业务可自行实现。
  * 修正多文件选择上传时文件列表只展示一个文件的问题。
* Table
  * 新增可展开的 table。[#258](https://github.com/ant-design/ant-design/pull/258)
  * 新增无数据的展示样式。[4c54644](https://github.com/ant-design/ant-design/commit/4c54644116d46cb2510d2d475234529bad60e5d5)
  * 修复本地模式 `dataSource` 无法更新的问题。[6d2dcc4](https://github.com/ant-design/ant-design/commit/6d2dcc45393b6ec0ad1ba73caf8b1ec42353743f)
  * 修复远程模式 loading 失效的问题。[9b8abb2](https://github.com/ant-design/ant-design/commit/9b8abb219934c246970a84200818aa8f85974bdf)
  * 用 [reqwest-without-xhr2](http://npmjs.com/reqwest-without-xhr2) 代替了 reqwest，解决某些开发环境下 xhr2 依赖的问题。
* Select
  * 增加 label 属性，允许多选模式下展示标签（原来只能显示 value 值）。[演示](http://react-component.github.io/select/examples/mul-suggest.html)
  * 修复 combobox 模式下 value 失效的问题。
* Notification 修复不会自动消失的问题。[23fce55](https://github.com/ant-design/ant-design/commit/23fce559b0b2faf4e0b686a92dbcdd045727a464)
* Steps 新增竖版的步骤条。
* Carousel 修复 fade 模式下可以拖拽的问题。#212
* Collapse 修复动画不生效的问题。
* Datepicker 修复无法设置为空值的问题。
* Modal
  * 添加 [通知类型](http://ant.design/components/modal/#demo-info) 的对话框函数。
  * 用 `Modal.confirm()` 代替 `confirm()` 方法。
  * 修改为需要在 onCancel 手动设置 visible 属性来关闭。
* Message 添加 [加载中类型](http://ant.design/components/message/#demo-loading)。
* Radio 修改 Radio.Group 容器的盒模型属性为 inline-block 。
* Enter Animation
  * 大幅度的重构，全新 API 的设计。
  * 支持和 react-router 结合使用。


## 0.8.0 `2015-08-25`

这个版本是第一个稳定版，组件经过三期迭代，基本到齐，并有大量改进和变化，不向下兼容。

* 新增九个组件 `menu`、`upload`、`carousel`、`tree`、`notification`、`validation`、`affix`、`alert`、`enterAnimation`。目前共有组件 34 个，基本能满足后台类项目的组件需求。
* 新增设计文档部分，包括文字、色彩、动画。
* 重新梳理了设计和 React 实现部分的关系，强调了 Ant Design 的设计属性，并更新了网站的信息结构。
* 构建工具 `antd-bin` 升级到 `0.4.0` 版本，支持合并 webpack 配置，热替换（HMR）等特性，[详见](https://github.com/ant-design/antd-bin)。
* 组件动画优化和补充，体验更加流畅动感。
* 排查并修复 IE 和 safari 等浏览器的兼容问题。
* 大量代码重构，演示代码补充，文档更新、以及样式上的优化。

## 0.7.3 `2015-07-30`

* 小幅重构了 Table 分页，修复了分页导致的数据不展示的问题。
* 更新了部分文档。

## 0.7.2 `2015-07-27`

* 修复本地模式下 pagination 为 false 时数据无法显示的 [问题](https://github.com/ant-design/ant-design/commit/1954586665e59031eae5d2c8b2cdb08f83d64fcb)。
* 重构了 message 组件。
* 添加英文版说明文档 [README-en_US.md](https://github.com/ant-design/ant-design/blob/master/README-en_US.md)。
* 部分代码切换至 ES6 模式。
* 修正了部分组件的样式和演示，优化部分动画。

## 0.7.1 `2015-07-22`

* 修复了 Table 组件的 pagination 为 false 时分页未消失的 [问题](https://github.com/ant-design/ant-design/commit/01a6c0f1e6707b72a54ef30d073d148a87b391a8)。
* select 组件[选中后默认显示标签内容](https://github.com/ant-design/ant-design/issues/50)（原来是显示 value）。
* 修正了部分组件的样式和演示。
* 打包文件为 [umd 模式](https://github.com/ant-design/ant-design/commit/9b7b940cb417429d8fc57d83e252991b043d0f2f)。

## 0.7.0 `2015-07-21`

* 第一个公开版本，发布 `layout`、`iconfont`、`button`、`form`、`checkbox`、`radio`、`switch`、`slider`、`input-number`、`datepicker`、`select`、`tabs`、`steps`、`breadcrumb`、`collapse`、`pagination`、`modal`、`message`、`dropdown`、`popover`、`popconfirm`、`tooltip`、`progress`、`table` 等组件。
* 发布 [Ant Design 首页](http://ant.design/) 和入门文档。<|MERGE_RESOLUTION|>--- conflicted
+++ resolved
@@ -4,15 +4,11 @@
 
 ---
 
-<<<<<<< HEAD
 ## 0.10.0 `developing`
 
 计划和推进：https://github.com/ant-design/ant-design/issues/276
 
-## 0.9.3 `2015-11-03`
-=======
 ## 0.9.4 `2015-11-04`
->>>>>>> 5bcdcc3f
 
 * 增加对 React 版本的检测提示机制，0.9.x 序列只能使用 `react@~0.13.3`。
 
