--- conflicted
+++ resolved
@@ -4,16 +4,13 @@
 
 ---
 
-<<<<<<< HEAD
 ## 0.10.0 `developing`
 
 计划和推进：https://github.com/ant-design/ant-design/issues/276
 
-=======
 ## 0.9.3 `2015-11-03`
 
 * 增加对 React 版本的检测机制，0.9.x 序列只能使用 react@0.13.x 。
->>>>>>> 39f86133
 
 ## 0.9.2 `2015-10-26`
 
