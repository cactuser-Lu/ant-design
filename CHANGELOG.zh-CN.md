---
order: 6
title: 更新日志
toc: false
timeline: true
---

`antd` 严格遵循 [Semantic Versioning 2.0.0](http://semver.org/lang/zh-CN/) 语义化版本规范。

#### 发布周期

- 修订版本号：每周末会进行日常 bugfix 更新。（如果有紧急的 bugfix，则任何时候都可发布）
- 次版本号：每月发布一个带有新特性的向下兼容的版本。
- 主版本号：含有破坏性更新和新特性，不在发布周期内。

---

<<<<<<< HEAD
## 3.26.6

`2020-01-03`

- 📢 v3 分支由 `master` 进入 `3.x-stable`，v4 合入 `master`。
- 💄 优化 Steps `type="navigation"` 在小屏幕下的样式。[#20545](https://github.com/ant-design/ant-design/pull/20545)
- 🐞 修复 `message.xxx` 传入 `null` 会报错的问题。[#20546](https://github.com/ant-design/ant-design/pull/20546)
- 🐞 优化 Input.Password 在 dom 中明文显示 `value` 属性的问题。[#20544](https://github.com/ant-design/ant-design/pull/20544)

## 3.26.5
=======
## 4.0.0-rc.0
>>>>>>> ad4ebed7

`2020-01-04`

Ant Design 4.0-rc 发布，发布文档请查看[此处](https://github.com/ant-design/ant-design/issues/20661)。

⚠️ 从 v3 迁移到 v4 请参考[迁移文档](/docs/react/migration-v4)。

### 新增功能及改进

- 🌟 antd 打包尺寸优化，js gzipped 从 532.75KB 下降到 289.89 KB。[#20356](https://github.com/ant-design/ant-design/pull/20356)
- 💄 新增黑暗主题支持。[#20281](https://github.com/ant-design/ant-design/pull/20281)
- 🌟 ConfigProvider 支持 `direction` 国际化设置 `rtl`。[#19380](https://github.com/ant-design/ant-design/pull/19380)
- 🌟 全新 Form 组件。[#17327](https://github.com/ant-design/ant-design/pull/17327)
  - 🌟 Form 组件自带数据绑定功能。
  - 🌟 字段值改动只会影响相关组件的渲染而非整个 Form。
  - 🌟 新增 `initialValues` 以代替原 field 初始化字段。
  - 🌟 新增 `validateMessages` 以支持修改校验模板。
  - 🌟 新增 `onFinish` 与 `onFinishFailed` 完成整体组件校验逻辑。
  - 🌟 新增 `onFieldsChange` 与 `onValuesChange` 以用于受控状态触发。
  - 🌟 提供 `useForm` 的 hook 支持。
  - 🌟 Form.Item 新增 `name` 属性以进行数据绑定。
  - 🌟 Form.Item `validateTrigger` 将只进行校验触发而不会同时收集字段值。
  - 🌟 Form.Item 新增 `rules` 属性以进行数据校验。
  - 🌟 Form.Item 新增 `shouldUpdate` 属性以支持 render props。
  - 🌟 Form.Item 新增 `dependencies` 属性以简化相关字段更新逻辑。
  - 🌟 Form.Item 新增 `noStyle` 属性以及添加无样式数据绑定。
  - 🌟 新增 Form.List 组件以简化增删改查操作。
  - 🌟 新增 Form.Provider 组件以支持多表联动。
- 🌟 全新 Table 组件。[#19678](https://github.com/ant-design/ant-design/pull/19678)
  - 🌟 添加 `summary` 支持总结行。
  - 🌟 现在 `fixedColumn`、`expandable`、`scroll` 可以混合使用。
  - 🌟 支持多列排序。
  - 🌟 支持自定义 `body` 并添加虚拟滚动例子。
  - 🌟 展开相关功能归入 `expandable` 属性并添加 `rowExpandable` 支持。
  - 🎉 使用 css `sticky` 实现固定效果以优化性能。
  - 💄 优化 `expand` 动画效果。
- 🌟 全新 DatePicker、 TimePicker 与 Calendar 组件。[#20023](https://github.com/ant-design/ant-design/pull/20023)
  - 🌟 支持自定义日期库。
  - 🌟 添加 `picker` 支持设置选择器（不再需要通过受控 `mode` 模拟选择器）。
  - 🌟 全范围选择器支持：时间、日期、周、月、年。
  - 🌟 范围选择器现在可以单独选择开始与结束时间。
  - 🌟 范围选择器可以为开始与结束时间单独设置 `disabled`。
  - 🌟 范围选择器可以允许开始与结束时间为空。
  - 🌟 优化手工输入与键盘交互支持。
- 🌟 移除 Icon，使用 `@ant-design/icons` 代替。[#18217](https://github.com/ant-design/ant-design/pull/18217)
- Skeleton
  - 🌟 支持 Skeleton.Avatar 占位组件。[#19898](https://github.com/ant-design/ant-design/pull/19898) [@Rustin-Liu](https://github.com/Rustin-Liu)
  - 🌟 支持 Skeleton.Button 占位组件。[#19699](https://github.com/ant-design/ant-design/pull/19699) [@Rustin-Liu](https://github.com/Rustin-Liu)
  - 🌟 支持 Skeleton.Input 占位组件。[#20264](https://github.com/ant-design/ant-design/pull/20264) [@Rustin-Liu](https://github.com/Rustin-Liu)
- 🌟 Tree 支持虚拟滚动。[#18172](https://github.com/ant-design/ant-design/pull/18172)
- 🌟 Tree 增强无障碍支持以及键盘交互。[#18866](https://github.com/ant-design/ant-design/pull/18866)
- 🌟 Select 使用虚拟滚动并增强无障碍支持以及键盘交互。[#18658](https://github.com/ant-design/ant-design/pull/18658)
- 🌟 TreeSelect 使用虚拟滚动并优化键盘支持。[#19040](https://github.com/ant-design/ant-design/pull/19040)
- 🌟 Button 添加 `danger` 的 `default` 和 `link` 样式。[#19837](https://github.com/ant-design/ant-design/pull/19837)
- 🌟 Form 与 ConfigProvider 支持 `size` 设置包含组件尺寸。[#20570](https://github.com/ant-design/ant-design/pull/20570)
- 🌟 Typography 增加 `suffix` 属性。[#20224](https://github.com/ant-design/ant-design/pull/20224)
- 🌟 Progress 增加 `steps` 子组件。[#19613](https://github.com/ant-design/ant-design/pull/19613)
- 🌟 TextArea 支持 `onResize`。[#20408](https://github.com/ant-design/ant-design/pull/20408)
- 🌟 新增 Alert.ErrorBoundary 用于提供友好的出错拦截和提示。[#19923](https://github.com/ant-design/ant-design/pull/19923)
- 🌟 Upload 支持 iconRender 以自定义 icon。[#20034](https://github.com/ant-design/ant-design/pull/20034) [@qq645381995](https://github.com/qq645381995)
- 🌟 Tag 组件预设状态颜色。[#19399](https://github.com/ant-design/ant-design/pull/19399)
- 🌟 Grid 使用 `flex` 布局。[#16635](https://github.com/ant-design/ant-design/pull/16635)
- 🐞 修复 Carousel 组件 `dotposition` 为 `left | right` 的显示错误。[#20645](https://github.com/ant-design/ant-design/pull/20645) [@xrkffgg](https://github.com/xrkffgg)
- 🐞 修复 Alert 组件文本溢出的问题。[#20318](https://github.com/ant-design/ant-design/pull/20318)
- 🙅 移除废弃 API 的警告信息。[#17510](https://github.com/ant-design/ant-design/pull/17510)
- 🙅 为使用 v3 字符串作为 icon 的 Avatar, Button, Modal.method 和 Result 组件增加 warning。[#20226](https://github.com/ant-design/ant-design/pull/20226)
- 💄 添加 `@border-color-split-popover`、`@input-icon-hover-color`、`@select-clear-background`、`@cascader-menu-border-color-split`、`@modal-header-border-color-split`、`@skeleton-to-color`、`@transfer-item-hover-bg` 等 less 变量。[#20070](https://github.com/ant-design/ant-design/pull/20070)

## 3.x

去 [GitHub](https://github.com/ant-design/ant-design/blob/3.x-stable/CHANGELOG.zh-CN.md) 查看 `3.x` 的 Change Log。

## 2.x

去 [GitHub](https://github.com/ant-design/ant-design/blob/2.x-stable/CHANGELOG.zh-CN.md) 查看 `2.x` 的 Change Log。

## 1.11.4

去 [GitHub](https://github.com/ant-design/ant-design/blob/1.x-stable/CHANGELOG.md) 查看 `0.x` 到 `1.x` 的 Change Log。<|MERGE_RESOLUTION|>--- conflicted
+++ resolved
@@ -15,20 +15,7 @@
 
 ---
 
-<<<<<<< HEAD
-## 3.26.6
-
-`2020-01-03`
-
-- 📢 v3 分支由 `master` 进入 `3.x-stable`，v4 合入 `master`。
-- 💄 优化 Steps `type="navigation"` 在小屏幕下的样式。[#20545](https://github.com/ant-design/ant-design/pull/20545)
-- 🐞 修复 `message.xxx` 传入 `null` 会报错的问题。[#20546](https://github.com/ant-design/ant-design/pull/20546)
-- 🐞 优化 Input.Password 在 dom 中明文显示 `value` 属性的问题。[#20544](https://github.com/ant-design/ant-design/pull/20544)
-
-## 3.26.5
-=======
 ## 4.0.0-rc.0
->>>>>>> ad4ebed7
 
 `2020-01-04`
 
