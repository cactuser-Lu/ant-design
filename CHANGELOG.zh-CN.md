--- conflicted
+++ resolved
@@ -15,8 +15,6 @@
 
 ---
 
-<<<<<<< HEAD
-=======
 ## 4.22.6
 
 `2022-08-17`
@@ -24,7 +22,6 @@
 - 🐞 回滚 [#36710](https://github.com/ant-design/ant-design/pull/36710) 以修复 Table 多列排序时 `onChange` 中 `sorter` 参数错误的问题。
 - 🐞 修复 Drawer 的 `maskStyle` 配置 `opacity` 样式时无法关闭的问题。[#37100](https://github.com/ant-design/ant-design/pull/37100)
 
->>>>>>> 845e58ca
 ## 4.22.5
 
 `2022-08-15`
