# Motion

- category: 动画
- order: 2
- chinese: 组件动画

---

Ant Design 提供了一些预设的组件动画样式。

`````__react
const cssAnimation = require('css-animation');
const Select = antd.Select;
const Option = Select.Option;
const OptGroup = Select.OptGroup;

<<<<<<< HEAD
=======
通过设置组件的 `transitionName` 指定组件动画。

| 组件         | 中文名              | 采用动画                                        |
|--------------|---------------------|-------------------------------------------------|
| popover      | 气泡浮出            | `zoom-up` `zoom-down` `zoom-left` `zoom-right`  |
| popconfirm   | 气泡确认            | `zoom-up` `zoom-down` `zoom-left` `zoom-right`  |
| tooltip      | 文字提示            | `zoom-up` `zoom-down` `zoom-left` `zoom-right`  |
| modal        | 弹出框              | `zoom`                                          |
| confirm      | 弹出确认框          | `zoom`                                          |
| message      | 信息提示条          | `move-up`                                       |
| notification | 通知框              | `move-right` & `slide-up`                       |
| dropdown     | 下拉菜单            | `slide-up`                                      |
| select       | 选择框              | `slide-up`                                      |
| datepicker   | 日期选择框          | `slide-up`                                      |
| alert        | 警告提示            | `slide-up`                                      |
| menu         | 导航菜单            | `slide-up`                                      |
| datepicker   | 日期选择框          | `slide-up`                                      |


`````jsx
var cssAnimation = require('css-animation');
var Select = antd.Select;
var Option = Select.Option;
var OptGroup = Select.OptGroup;
>>>>>>> 26a6c021

let motions = [];
motions = motions.concat([[{
  name: '淡入',
  value: 'fade',
  direction: 'enter',
  type: '渐隐'
}, {
  name: '淡出',
  value: 'fade',
  direction: 'leave',
  type: '渐隐'
}]]);
motions = motions.concat([[{
  name: '中心放大',
  value: 'zoom',
  direction: 'enter',
  type: '缩放'
}, {
  name: '中心缩小',
  value: 'zoom',
  direction: 'leave',
  type: '缩放'
}, {
  name: '上方放大',
  value: 'zoom-up',
  direction: 'enter',
  type: '缩放'
}, {
  name: '上方缩小',
  value: 'zoom-up',
  direction: 'leave',
  type: '缩放'
}, {
  name: '下方放大',
  value: 'zoom-down',
  direction: 'enter',
  type: '缩放'
}, {
  name: '下方缩小',
  value: 'zoom-down',
  direction: 'leave',
  type: '缩放'
}, {
  name: '左方放大',
  value: 'zoom-left',
  direction: 'enter',
  type: '缩放'
}, {
  name: '左方缩小',
  value: 'zoom-left',
  direction: 'leave',
  type: '缩放'
}, {
  name: '右方放大',
  value: 'zoom-right',
  direction: 'enter',
  type: '缩放'
}, {
  name: '右方缩小',
  value: 'zoom-right',
  direction: 'leave',
  type: '缩放'
}]]);
motions = motions.concat([[{
  name: '上方滑入',
  value: 'move-up',
  direction: 'enter',
  type: '移动'
}, {
  name: '上方滑出',
  value: 'move-up',
  direction: 'leave',
  type: '移动'
}, {
  name: '下方滑入',
  value: 'move-down',
  direction: 'enter',
  type: '移动'
}, {
  name: '下方滑出',
  value: 'move-down',
  direction: 'leave',
  type: '移动'
}, {
  name: '左方滑入',
  value: 'move-left',
  direction: 'enter',
  type: '移动'
}, {
  name: '左方滑出',
  value: 'move-left',
  direction: 'leave',
  type: '移动'
}, {
  name: '右方滑入',
  value: 'move-right',
  direction: 'enter',
  type: '移动'
}, {
  name: '右方滑出',
  value: 'move-right',
  direction: 'leave',
  type: '移动'
}]]);
motions = motions.concat([[{
  name: '上方展开',
  value: 'slide-up',
  direction: 'enter',
  type: '伸缩'
}, {
  name: '上方缩回',
  value: 'slide-up',
  direction: 'leave',
  type: '伸缩'
}, {
  name: '下方展开',
  value: 'slide-down',
  direction: 'enter',
  type: '伸缩'
}, {
  name: '下方缩回',
  value: 'slide-down',
  direction: 'leave',
  type: '伸缩'
}, {
  name: '左方展开',
  value: 'slide-left',
  direction: 'enter',
  type: '伸缩'
}, {
  name: '左方缩回',
  value: 'slide-left',
  direction: 'leave',
  type: '伸缩'
}, {
  name: '右方展开',
  value: 'slide-right',
  direction: 'enter',
  type: '伸缩'
}, {
  name: '右方缩回',
  value: 'slide-right',
  direction: 'leave',
  type: '伸缩'
}]]);
motions = motions.concat([[{
  name: '摇摆',
  value: 'swing',
  direction: 'enter',
  type: '其他'
}]]);
const leave='-leave';
const Test = React.createClass({
  handleChange(e) {
    const value = e;
    if(value){
      this.demoNode.style.visibility='';
      cssAnimation(this.demoNode, value, () => {
        if(value.slice(-leave.length)===leave){
          this.demoNode.style.visibility='hidden';
        }
      });
    }
  },

  componentDidMount() {
    this.demoNode = ReactDOM.findDOMNode(this.refs.demo);
  },

  render() {
    const options = [<Option value="" key="placeholder">请选择预设动画</Option>].concat(motions.map(function (m, groupIndex) {
      const opts = m.map(function (m2, optIndex) {
        return <Option key={optIndex} value={m2.value + "-" + m2.direction}>{m2.name + " " + m2.value}</Option>
      });
      return <OptGroup key={groupIndex} label={m[0].type}>{opts}</OptGroup>;
    }));
    return <div>
      <div className="motion-container">
        <div ref="demo" className="motion-example"></div>
      </div>
      <div className="motion-select-wrapper">
        <Select value="" className='motion-select' onChange={this.handleChange}>{options}</Select>
      </div>
    </div>;
  }
});

ReactDOM.render(<Test key="motion" />, mountNode);
`````

<<<<<<< HEAD
## 组件动画

通过设置组件的 `transitionName` 指定组件动画。

| 组件         | 中文名              | 采用动画                                        |
|--------------|---------------------|-------------------------------------------------|
| popover      | 气泡浮出            | `zoom-up` `zoom-down` `zoom-left` `zoom-right`  |
| popconfirm   | 气泡确认            | `zoom-up` `zoom-down` `zoom-left` `zoom-right`  |
| tooltip      | 文字提示            | `zoom-up` `zoom-down` `zoom-left` `zoom-right`  |
| modal        | 弹出框              | `zoom`                                          |
| confirm      | 弹出确认框          | `zoom`                                          |
| message      | 信息提示条          | `move-up`                                       |
| notification | 通知框              | `move-right` & `slide-up`                       |
| dropdown     | 下拉菜单            | `slide-up`                                      |
| select       | 选择框              | `slide-up`                                      |
| datepicker   | 日期选择框          | `slide-up`                                      |
| alert        | 警告提示            | `slide-up`                                      |
| menu         | 导航菜单            | `slide-up`                                      |
| datepicker   | 日期选择框          | `slide-up`                                      |
=======
<style>
.motion-container {
  height: 190px;
  line-height: 190px;
  text-align: center;
  margin-bottom: 20px;
}
.motion-example {
  width: 180px;
  height: 180px;
  line-height: 180px;
  font-size: 18px;
  color: #fff;
  text-align: center;
  display: inline-block !important;
  border-radius: 8px;
  font-weight: bold;
  background: url(https://t.alipayobjects.com/images/rmsweb/T1B9hfXcdvXXXXXXXX.svg) center/230px;
}
.motion-select-wrapper{
  text-align: center;
}
.motion-select {
  text-align:left;
  width:180px;
}
</style>
>>>>>>> 26a6c021
<|MERGE_RESOLUTION|>--- conflicted
+++ resolved
@@ -13,34 +13,6 @@
 const Select = antd.Select;
 const Option = Select.Option;
 const OptGroup = Select.OptGroup;
-
-<<<<<<< HEAD
-=======
-通过设置组件的 `transitionName` 指定组件动画。
-
-| 组件         | 中文名              | 采用动画                                        |
-|--------------|---------------------|-------------------------------------------------|
-| popover      | 气泡浮出            | `zoom-up` `zoom-down` `zoom-left` `zoom-right`  |
-| popconfirm   | 气泡确认            | `zoom-up` `zoom-down` `zoom-left` `zoom-right`  |
-| tooltip      | 文字提示            | `zoom-up` `zoom-down` `zoom-left` `zoom-right`  |
-| modal        | 弹出框              | `zoom`                                          |
-| confirm      | 弹出确认框          | `zoom`                                          |
-| message      | 信息提示条          | `move-up`                                       |
-| notification | 通知框              | `move-right` & `slide-up`                       |
-| dropdown     | 下拉菜单            | `slide-up`                                      |
-| select       | 选择框              | `slide-up`                                      |
-| datepicker   | 日期选择框          | `slide-up`                                      |
-| alert        | 警告提示            | `slide-up`                                      |
-| menu         | 导航菜单            | `slide-up`                                      |
-| datepicker   | 日期选择框          | `slide-up`                                      |
-
-
-`````jsx
-var cssAnimation = require('css-animation');
-var Select = antd.Select;
-var Option = Select.Option;
-var OptGroup = Select.OptGroup;
->>>>>>> 26a6c021
 
 let motions = [];
 motions = motions.concat([[{
@@ -232,7 +204,6 @@
 ReactDOM.render(<Test key="motion" />, mountNode);
 `````
 
-<<<<<<< HEAD
 ## 组件动画
 
 通过设置组件的 `transitionName` 指定组件动画。
@@ -251,33 +222,4 @@
 | datepicker   | 日期选择框          | `slide-up`                                      |
 | alert        | 警告提示            | `slide-up`                                      |
 | menu         | 导航菜单            | `slide-up`                                      |
-| datepicker   | 日期选择框          | `slide-up`                                      |
-=======
-<style>
-.motion-container {
-  height: 190px;
-  line-height: 190px;
-  text-align: center;
-  margin-bottom: 20px;
-}
-.motion-example {
-  width: 180px;
-  height: 180px;
-  line-height: 180px;
-  font-size: 18px;
-  color: #fff;
-  text-align: center;
-  display: inline-block !important;
-  border-radius: 8px;
-  font-weight: bold;
-  background: url(https://t.alipayobjects.com/images/rmsweb/T1B9hfXcdvXXXXXXXX.svg) center/230px;
-}
-.motion-select-wrapper{
-  text-align: center;
-}
-.motion-select {
-  text-align:left;
-  width:180px;
-}
-</style>
->>>>>>> 26a6c021
+| datepicker   | 日期选择框          | `slide-up`                                      |