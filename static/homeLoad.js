/**
 * Created by jljsj on 15/6/3.
 */
$(function () {
    var loadData = ["/static/easeljs-0.8.0.min.js", "/static/TweenMax.min.js", "/static/home.js", "https://t.alipayobjects.com/images/T1CFtgXb0jXXXXXXXX.jpg"];
    var animEndStr = 'webkitAnimationEnd mozAnimationEnd MSAnimationEnd oanimationend animationend';
    var loadFunc={
        init:function(){
            var self=this;
            self.body=$("body");
            self.header=$("#header")||$("header");
            self.main=$(".main");
            self.footer=$("#footer")||$("footer");
<<<<<<< HEAD
            self.footer.css("opacity",0);
            self.body.addClass("index-page");
=======
>>>>>>> 156e8f88
            self.addLoad()
        },
        addLoad:function (){
            var self=this;
            self.loadBox=$("<div class='load-main-box'>" +
            "<div class='load-box'>" +
            "<em><img src='https://t.alipayobjects.com/images/rmsweb/T1B9hfXcdvXXXXXXXX.svg' width='50' height='50'></em>" +
            "<span>Ant Design</span>" +
            "</div>" +
            "<div class='load-bar'></div>" +
            "</div>").appendTo(self.body);
            self.loadBar=self.loadBox.find(".load-bar");
            var loadText=self.loadBox.find("span"),
                str=loadText.text(),
                loadClass=["yoyo-load0","yoyo-load1","yoyo-load2","yoyo-load3","yoyo-load4","yoyo-load5"];
            loadText.empty();
            function c_random(num,arrlen){
                var arr=[];
                function r(i){
                    var t=Math.round(Math.random()*(num-1));
                    if(t==arr[i-1]){
                        r(i);
                        return
                    }
                    arr.push(t)
                }
                for(var i=0;i<arrlen;i++){
                    r(i)
                }
                return arr;
            }
            var tarr=c_random(loadClass.length,str.length);
            for(var i=0;i<str.length;i++){
                var t=str[i];
                if(t==" "){
                    t="&nbsp;"
                }
                var _class="yoyo-x-left";
                if(i>0&&i<str.length-1){
                    _class=loadClass[tarr[i]]
                }
                if(i==str.length-1){
                    _class='yoyo-x-right'
                }
                loadText.append("<p class='"+_class+"'>"+t+"</p>")
            }
            self.load()
        },
        load:function (){
            var self=this,lArr=[],num= 0,tNum=0;
            function getJS(){
                for(var i=0;i<lArr.length;i++){
                    var str=lArr[i];
                    if(tNum>=lArr.length){
                        self.loadBox.addClass("load-out").one(animEndStr, function () {
                            self.loadBox.remove();
                            $("<script src=" + str + "></script>").appendTo($("body"));
                        });
                    }else{
                        $("<script src=" + str + "></script>").appendTo($("body"));
                    }
                    tNum++;
                    self.loadBar.css("width",tNum/loadData.length*100+"%");
                }
            }
            for(var i=0;i<loadData.length;i++){
                var str=loadData[i];
                if (str.indexOf(".js") >= 0) {
                    lArr.push(str);
                    num++;
                    if (num >= loadData.length) {
                        setTimeout(getJS,500);
                    }
                }else{
                    var img = new Image();
                    img.onload = img.onerror = function () {
                        num++;
                        tNum++;
                        self.loadBar.css("width",tNum/loadData.length*100+"%");
                        if (num >= loadData.length) {
                            setTimeout(getJS,500);
                        }
                    };
                    img.src = str;
                }
            }
        }
    };
    $().ready(function (){
        loadFunc.init()
    });

});<|MERGE_RESOLUTION|>--- conflicted
+++ resolved
@@ -11,11 +11,7 @@
             self.header=$("#header")||$("header");
             self.main=$(".main");
             self.footer=$("#footer")||$("footer");
-<<<<<<< HEAD
             self.footer.css("opacity",0);
-            self.body.addClass("index-page");
-=======
->>>>>>> 156e8f88
             self.addLoad()
         },
         addLoad:function (){
