--- conflicted
+++ resolved
@@ -20,11 +20,7 @@
   disabledMinutes?: (selectedHour: number) => number[];
   disabledSeconds?: (selectedHour: number, selectedMinute: number) => number[];
   style?: React.CSSProperties;
-<<<<<<< HEAD
-  getPopupContainer?: (triggerNode: HTMLElement) => HTMLElement;
-=======
   getPopupContainer?: (triggerNode: Element) => HTMLElement;
->>>>>>> 03c5689d
   addon?: Function;
   use12Hours?: boolean;
 }
