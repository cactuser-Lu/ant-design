<<<<<<< HEAD
import type { Dayjs } from 'dayjs';
=======
import type { Moment } from 'moment';
>>>>>>> 0f63293a
import * as React from 'react';
import DatePicker from '../date-picker';
import type { PickerTimeProps, RangePickerTimeProps } from '../date-picker/generatePicker';
import devWarning from '../_util/devWarning';
import type { InputStatus } from '../_util/statusUtils';

const { TimePicker: InternalTimePicker, RangePicker: InternalRangePicker } = DatePicker;

export interface TimePickerLocale {
  placeholder?: string;
  rangePlaceholder?: [string, string];
}

export interface TimeRangePickerProps extends Omit<RangePickerTimeProps<Dayjs>, 'picker'> {
  popupClassName?: string;
}

const RangePicker = React.forwardRef<any, TimeRangePickerProps>((props, ref) => (
  <InternalRangePicker
    {...props}
    dropdownClassName={props.popupClassName}
    picker="time"
    mode={undefined}
    ref={ref}
  />
));

export interface TimePickerProps extends Omit<PickerTimeProps<Dayjs>, 'picker'> {
  addon?: () => React.ReactNode;
  popupClassName?: string;
  status?: InputStatus;
}

const TimePicker = React.forwardRef<any, TimePickerProps>(
  ({ addon, renderExtraFooter, popupClassName, ...restProps }, ref) => {
    const internalRenderExtraFooter = React.useMemo(() => {
      if (renderExtraFooter) {
        return renderExtraFooter;
      }
      if (addon) {
        devWarning(
          false,
          'TimePicker',
          '`addon` is deprecated. Please use `renderExtraFooter` instead.',
        );
        return addon;
      }
      return undefined;
    }, [addon, renderExtraFooter]);

    return (
      <InternalTimePicker
        {...restProps}
        dropdownClassName={popupClassName}
        mode={undefined}
        ref={ref}
        renderExtraFooter={internalRenderExtraFooter}
      />
    );
  },
);

TimePicker.displayName = 'TimePicker';

type MergedTimePicker = typeof TimePicker & {
  RangePicker: typeof RangePicker;
};

(TimePicker as MergedTimePicker).RangePicker = RangePicker;

export default TimePicker as MergedTimePicker;<|MERGE_RESOLUTION|>--- conflicted
+++ resolved
@@ -1,8 +1,4 @@
-<<<<<<< HEAD
 import type { Dayjs } from 'dayjs';
-=======
-import type { Moment } from 'moment';
->>>>>>> 0f63293a
 import * as React from 'react';
 import DatePicker from '../date-picker';
 import type { PickerTimeProps, RangePickerTimeProps } from '../date-picker/generatePicker';
