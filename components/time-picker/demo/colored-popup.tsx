import React from 'react';
import type { TimePickerProps } from 'antd';
import { TimePicker } from 'antd';
import dayjs from 'dayjs';
import customParseFormat from 'dayjs/plugin/customParseFormat';

dayjs.extend(customParseFormat);

const onChange: TimePickerProps['onChange'] = (time, timeString) => {
  console.log(time, timeString);
};

const App: React.FC = () => (
  <TimePicker
    onChange={onChange}
    defaultOpenValue={dayjs('00:00:00', 'HH:mm:ss')}
<<<<<<< HEAD
    classNames={{ popup: 'myCustomClassName' }}
=======
    classNames={{ popup: { root: 'myCustomClassName' } }}
>>>>>>> 1739167c
  />
);

export default App;<|MERGE_RESOLUTION|>--- conflicted
+++ resolved
@@ -14,11 +14,7 @@
   <TimePicker
     onChange={onChange}
     defaultOpenValue={dayjs('00:00:00', 'HH:mm:ss')}
-<<<<<<< HEAD
-    classNames={{ popup: 'myCustomClassName' }}
-=======
     classNames={{ popup: { root: 'myCustomClassName' } }}
->>>>>>> 1739167c
   />
 );
 
