--- conflicted
+++ resolved
@@ -12,12 +12,10 @@
 import Pagination from '../pagination';
 import { Row } from '../grid';
 import Item from './Item';
-<<<<<<< HEAD
+import defaultRenderEmpty from '../config-provider/defaultRenderEmpty';
+
 // CSSINJS
 import useStyle from './style';
-=======
-import defaultRenderEmpty from '../config-provider/defaultRenderEmpty';
->>>>>>> 91181c5b
 
 export { ListItemProps, ListItemMetaProps } from './Item';
 
