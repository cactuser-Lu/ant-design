import * as React from 'react';
import classNames from 'classnames';
import ResizeObserver from 'rc-resize-observer';
import { composeRef } from 'rc-util/lib/ref';
import { ConfigContext } from '../config-provider';
import devWarning from '../_util/devWarning';
import type { Breakpoint } from '../_util/responsiveObserve';
import { responsiveArray } from '../_util/responsiveObserve';
import useBreakpoint from '../grid/hooks/useBreakpoint';
<<<<<<< HEAD
import SizeContext, { AvatarSize } from './SizeContext';
import useStyle from './style';
=======
import type { AvatarSize } from './SizeContext';
import SizeContext from './SizeContext';
>>>>>>> 0f63293a

export interface AvatarProps {
  /** Shape of avatar, options: `circle`, `square` */
  shape?: 'circle' | 'square';
  /*
   * Size of avatar, options: `large`, `small`, `default`
   * or a custom number size
   * */
  size?: AvatarSize;
  gap?: number;
  /** Src of image avatar */
  src?: React.ReactNode;
  /** Srcset of image avatar */
  srcSet?: string;
  draggable?: boolean;
  /** Icon to be used in avatar */
  icon?: React.ReactNode;
  style?: React.CSSProperties;
  prefixCls?: string;
  className?: string;
  children?: React.ReactNode;
  alt?: string;
  crossOrigin?: '' | 'anonymous' | 'use-credentials';
  /* callback when img load error */
  /* return false to prevent Avatar show default fallback behavior, then you can do fallback by your self */
  onError?: () => boolean;
}

const InternalAvatar: React.ForwardRefRenderFunction<unknown, AvatarProps> = (props, ref) => {
  const groupSize = React.useContext(SizeContext);

  const [scale, setScale] = React.useState(1);
  const [mounted, setMounted] = React.useState(false);
  const [isImgExist, setIsImgExist] = React.useState(true);

  const avatarNodeRef = React.useRef<HTMLElement>();
  const avatarChildrenRef = React.useRef<HTMLElement>();

  const avatarNodeMergeRef = composeRef(ref, avatarNodeRef);

  const { getPrefixCls } = React.useContext(ConfigContext);

  const setScaleParam = () => {
    if (!avatarChildrenRef.current || !avatarNodeRef.current) {
      return;
    }
    const childrenWidth = avatarChildrenRef.current.offsetWidth; // offsetWidth avoid affecting be transform scale
    const nodeWidth = avatarNodeRef.current.offsetWidth;
    // denominator is 0 is no meaning
    if (childrenWidth !== 0 && nodeWidth !== 0) {
      const { gap = 4 } = props;
      if (gap * 2 < nodeWidth) {
        setScale(nodeWidth - gap * 2 < childrenWidth ? (nodeWidth - gap * 2) / childrenWidth : 1);
      }
    }
  };

  React.useEffect(() => {
    setMounted(true);
  }, []);

  React.useEffect(() => {
    setIsImgExist(true);
    setScale(1);
  }, [props.src]);

  React.useEffect(() => {
    setScaleParam();
  }, [props.gap]);

  const handleImgLoadError = () => {
    const { onError } = props;
    const errorFlag = onError ? onError() : undefined;
    if (errorFlag !== false) {
      setIsImgExist(false);
    }
  };

  const {
    prefixCls: customizePrefixCls,
    shape,
    size: customSize,
    src,
    srcSet,
    icon,
    className,
    alt,
    draggable,
    children,
    crossOrigin,
    ...others
  } = props;

  const size = customSize === 'default' ? groupSize : customSize;

  const needResponsive = Object.keys(typeof size === 'object' ? size || {} : {}).some(key =>
    ['xs', 'sm', 'md', 'lg', 'xl', 'xxl'].includes(key),
  );
  const screens = useBreakpoint(needResponsive);
  const responsiveSizeStyle: React.CSSProperties = React.useMemo(() => {
    if (typeof size !== 'object') {
      return {};
    }

    const currentBreakpoint: Breakpoint = responsiveArray.find(screen => screens[screen])!;
    const currentSize = size[currentBreakpoint];

    return currentSize
      ? {
          width: currentSize,
          height: currentSize,
          lineHeight: `${currentSize}px`,
          fontSize: icon ? currentSize / 2 : 18,
        }
      : {};
  }, [screens, size]);

  devWarning(
    !(typeof icon === 'string' && icon.length > 2),
    'Avatar',
    `\`icon\` is using ReactNode instead of string naming in v4. Please check \`${icon}\` at https://ant.design/components/icon`,
  );

  const prefixCls = getPrefixCls('avatar', customizePrefixCls);
  const [wrapSSR, hashId] = useStyle(prefixCls);

  const sizeCls = classNames({
    [`${prefixCls}-lg`]: size === 'large',
    [`${prefixCls}-sm`]: size === 'small',
  });

  const hasImageElement = React.isValidElement(src);

  const classString = classNames(
    prefixCls,
    sizeCls,
    {
      [`${prefixCls}-${shape}`]: !!shape,
      [`${prefixCls}-image`]: hasImageElement || (src && isImgExist),
      [`${prefixCls}-icon`]: !!icon,
    },
    className,
    hashId,
  );

  const sizeStyle: React.CSSProperties =
    typeof size === 'number'
      ? {
          width: size,
          height: size,
          lineHeight: `${size}px`,
          fontSize: icon ? size / 2 : 18,
        }
      : {};

  let childrenToRender;
  if (typeof src === 'string' && isImgExist) {
    childrenToRender = (
      <img
        src={src}
        draggable={draggable}
        srcSet={srcSet}
        onError={handleImgLoadError}
        alt={alt}
        crossOrigin={crossOrigin}
      />
    );
  } else if (hasImageElement) {
    childrenToRender = src;
  } else if (icon) {
    childrenToRender = icon;
  } else if (mounted || scale !== 1) {
    const transformString = `scale(${scale}) translateX(-50%)`;
    const childrenStyle: React.CSSProperties = {
      msTransform: transformString,
      WebkitTransform: transformString,
      transform: transformString,
    };

    const sizeChildrenStyle: React.CSSProperties =
      typeof size === 'number'
        ? {
            lineHeight: `${size}px`,
          }
        : {};

    childrenToRender = (
      <ResizeObserver onResize={setScaleParam}>
        <span
          className={`${prefixCls}-string`}
          ref={(node: HTMLElement) => {
            avatarChildrenRef.current = node;
          }}
          style={{ ...sizeChildrenStyle, ...childrenStyle }}
        >
          {children}
        </span>
      </ResizeObserver>
    );
  } else {
    childrenToRender = (
      <span
        className={`${prefixCls}-string`}
        style={{ opacity: 0 }}
        ref={(node: HTMLElement) => {
          avatarChildrenRef.current = node;
        }}
      >
        {children}
      </span>
    );
  }

  // The event is triggered twice from bubbling up the DOM tree.
  // see https://codesandbox.io/s/kind-snow-9lidz
  delete others.onError;
  delete others.gap;

  return wrapSSR(
    <span
      {...others}
      style={{ ...sizeStyle, ...responsiveSizeStyle, ...others.style }}
      className={classString}
      ref={avatarNodeMergeRef as any}
    >
      {childrenToRender}
    </span>,
  );
};

const Avatar = React.forwardRef<unknown, AvatarProps>(InternalAvatar);
Avatar.displayName = 'Avatar';

Avatar.defaultProps = {
  shape: 'circle' as AvatarProps['shape'],
  size: 'default' as AvatarProps['size'],
};

export default Avatar;<|MERGE_RESOLUTION|>--- conflicted
+++ resolved
@@ -7,13 +7,9 @@
 import type { Breakpoint } from '../_util/responsiveObserve';
 import { responsiveArray } from '../_util/responsiveObserve';
 import useBreakpoint from '../grid/hooks/useBreakpoint';
-<<<<<<< HEAD
-import SizeContext, { AvatarSize } from './SizeContext';
 import useStyle from './style';
-=======
 import type { AvatarSize } from './SizeContext';
 import SizeContext from './SizeContext';
->>>>>>> 0f63293a
 
 export interface AvatarProps {
   /** Shape of avatar, options: `circle`, `square` */
