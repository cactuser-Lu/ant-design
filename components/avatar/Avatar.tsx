import * as React from 'react';
import ResizeObserver from '@rc-component/resize-observer';
import { composeRef } from '@rc-component/util/lib/ref';
import classNames from 'classnames';

import type { Breakpoint } from '../_util/responsiveObserver';
import { responsiveArray } from '../_util/responsiveObserver';
import { devUseWarning } from '../_util/warning';
import useCSSVarCls from '../config-provider/hooks/useCSSVarCls';
import useSize from '../config-provider/hooks/useSize';
import useBreakpoint from '../grid/hooks/useBreakpoint';
import type { AvatarContextType, AvatarSize } from './AvatarContext';
import AvatarContext from './AvatarContext';
import useStyle from './style';
import { useComponentConfig } from '../config-provider/context';

export interface AvatarProps {
  /** Shape of avatar, options: `circle`, `square` */
  shape?: 'circle' | 'square';
  /*
   * Size of avatar, options: `large`, `small`, `default`
   * or a custom number size
   * */
  size?: AvatarSize;
  gap?: number;
  /** Src of image avatar */
  src?: React.ReactNode;
  /** Srcset of image avatar */
  srcSet?: string;
  draggable?: boolean | 'true' | 'false';
  /** Icon to be used in avatar */
  icon?: React.ReactNode;
  style?: React.CSSProperties;
  prefixCls?: string;
  className?: string;
  rootClassName?: string;
  children?: React.ReactNode;
  alt?: string;
  crossOrigin?: '' | 'anonymous' | 'use-credentials';
  onClick?: (e?: React.MouseEvent<HTMLElement>) => void;
  /* callback when img load error */
  /* return false to prevent Avatar show default fallback behavior, then you can do fallback by yourself */
  onError?: () => boolean;
}

const Avatar = React.forwardRef<HTMLSpanElement, AvatarProps>((props, ref) => {
  const {
    prefixCls: customizePrefixCls,
    shape,
    size: customSize,
    src,
    srcSet,
    icon,
    className,
    rootClassName,
    style,
    alt,
    draggable,
    children,
    crossOrigin,
    gap = 4,
    onError,
    ...others
  } = props;

  const [scale, setScale] = React.useState(1);
  const [mounted, setMounted] = React.useState(false);
  const [isImgExist, setIsImgExist] = React.useState(true);

  const avatarNodeRef = React.useRef<HTMLSpanElement>(null);
  const avatarChildrenRef = React.useRef<HTMLSpanElement>(null);
  const avatarNodeMergedRef = composeRef<HTMLSpanElement>(ref, avatarNodeRef);

  const {
    getPrefixCls,
    className: contextClassName,
    style: contextStyle,
  } = useComponentConfig('avatar');

  const avatarCtx = React.useContext<AvatarContextType>(AvatarContext);

  const setScaleParam = () => {
    if (!avatarChildrenRef.current || !avatarNodeRef.current) {
      return;
    }
    const childrenWidth = avatarChildrenRef.current.offsetWidth; // offsetWidth avoid affecting be transform scale
    const nodeWidth = avatarNodeRef.current.offsetWidth;
    // denominator is 0 is no meaning
    if (childrenWidth !== 0 && nodeWidth !== 0) {
      if (gap * 2 < nodeWidth) {
        setScale(nodeWidth - gap * 2 < childrenWidth ? (nodeWidth - gap * 2) / childrenWidth : 1);
      }
    }
  };

  React.useEffect(() => {
    setMounted(true);
  }, []);

  React.useEffect(() => {
    setIsImgExist(true);
    setScale(1);
  }, [src]);

  React.useEffect(setScaleParam, [gap]);

  const handleImgLoadError = () => {
    const errorFlag = onError?.();
    if (errorFlag !== false) {
      setIsImgExist(false);
    }
  };

  const size = useSize((ctxSize) => customSize ?? avatarCtx?.size ?? ctxSize ?? 'default');

  const needResponsive = Object.keys(typeof size === 'object' ? size || {} : {}).some((key) =>
    ['xs', 'sm', 'md', 'lg', 'xl', 'xxl'].includes(key),
  );
  const screens = useBreakpoint(needResponsive);
  const responsiveSizeStyle = React.useMemo<React.CSSProperties>(() => {
    if (typeof size !== 'object') {
      return {};
    }

    const currentBreakpoint: Breakpoint = responsiveArray.find((screen) => screens[screen])!;

    const currentSize = size[currentBreakpoint];

    return currentSize
      ? {
          width: currentSize,
          height: currentSize,
          fontSize: currentSize && (icon || children) ? currentSize / 2 : 18,
        }
      : {};
  }, [screens, size]);

  if (process.env.NODE_ENV !== 'production') {
    const warning = devUseWarning('Avatar');

    warning(
      !(typeof icon === 'string' && icon.length > 2),
      'breaking',
      `\`icon\` is using ReactNode instead of string naming in v4. Please check \`${icon}\` at https://ant.design/components/icon`,
    );
  }

  const prefixCls = getPrefixCls('avatar', customizePrefixCls);
  const rootCls = useCSSVarCls(prefixCls);
  const [hashId, cssVarCls] = useStyle(prefixCls, rootCls);

  const sizeCls = classNames({
    [`${prefixCls}-lg`]: size === 'large',
    [`${prefixCls}-sm`]: size === 'small',
  });

  const hasImageElement = React.isValidElement(src);

  const mergedShape = shape || avatarCtx?.shape || 'circle';

  const classString = classNames(
    prefixCls,
    sizeCls,
    contextClassName,
    `${prefixCls}-${mergedShape}`,
    {
      [`${prefixCls}-image`]: hasImageElement || (src && isImgExist),
      [`${prefixCls}-icon`]: !!icon,
    },
    cssVarCls,
    rootCls,
    className,
    rootClassName,
    hashId,
  );

  const sizeStyle: React.CSSProperties =
    typeof size === 'number'
      ? {
          width: size,
          height: size,
          fontSize: icon ? size / 2 : 18,
        }
      : {};

  let childrenToRender: React.ReactNode;
  if (typeof src === 'string' && isImgExist) {
    childrenToRender = (
      <img
        src={src}
        draggable={draggable}
        srcSet={srcSet}
        onError={handleImgLoadError}
        alt={alt}
        crossOrigin={crossOrigin}
      />
    );
  } else if (hasImageElement) {
    childrenToRender = src;
  } else if (icon) {
    childrenToRender = icon;
  } else if (mounted || scale !== 1) {
    const transformString = `scale(${scale})`;
    const childrenStyle: React.CSSProperties = {
      msTransform: transformString,
      WebkitTransform: transformString,
      transform: transformString,
    };

    childrenToRender = (
      <ResizeObserver onResize={setScaleParam}>
        <span
          className={`${prefixCls}-string`}
          ref={avatarChildrenRef}
          style={{ ...childrenStyle }}
        >
          {children}
        </span>
      </ResizeObserver>
    );
  } else {
    childrenToRender = (
      <span className={`${prefixCls}-string`} style={{ opacity: 0 }} ref={avatarChildrenRef}>
        {children}
      </span>
    );
  }

<<<<<<< HEAD
  // The event is triggered twice from bubbling up the DOM tree.
  // see https://codesandbox.io/s/kind-snow-9lidz
  delete others.onError;
  delete others.gap;

  return (
    <span
      {...others}
      style={{ ...sizeStyle, ...responsiveSizeStyle, ...contextStyle, ...others.style }}
=======
  return wrapCSSVar(
    <span
      {...others}
      style={{ ...sizeStyle, ...responsiveSizeStyle, ...avatar?.style, ...style }}
>>>>>>> 78fd4a44
      className={classString}
      ref={avatarNodeMergedRef}
    >
      {childrenToRender}
    </span>
  );
});

if (process.env.NODE_ENV !== 'production') {
  Avatar.displayName = 'Avatar';
}

export default Avatar;<|MERGE_RESOLUTION|>--- conflicted
+++ resolved
@@ -6,13 +6,13 @@
 import type { Breakpoint } from '../_util/responsiveObserver';
 import { responsiveArray } from '../_util/responsiveObserver';
 import { devUseWarning } from '../_util/warning';
+import { useComponentConfig } from '../config-provider/context';
 import useCSSVarCls from '../config-provider/hooks/useCSSVarCls';
 import useSize from '../config-provider/hooks/useSize';
 import useBreakpoint from '../grid/hooks/useBreakpoint';
 import type { AvatarContextType, AvatarSize } from './AvatarContext';
 import AvatarContext from './AvatarContext';
 import useStyle from './style';
-import { useComponentConfig } from '../config-provider/context';
 
 export interface AvatarProps {
   /** Shape of avatar, options: `circle`, `square` */
@@ -226,22 +226,10 @@
     );
   }
 
-<<<<<<< HEAD
-  // The event is triggered twice from bubbling up the DOM tree.
-  // see https://codesandbox.io/s/kind-snow-9lidz
-  delete others.onError;
-  delete others.gap;
-
   return (
     <span
       {...others}
-      style={{ ...sizeStyle, ...responsiveSizeStyle, ...contextStyle, ...others.style }}
-=======
-  return wrapCSSVar(
-    <span
-      {...others}
-      style={{ ...sizeStyle, ...responsiveSizeStyle, ...avatar?.style, ...style }}
->>>>>>> 78fd4a44
+      style={{ ...sizeStyle, ...responsiveSizeStyle, ...contextStyle, ...style }}
       className={classString}
       ref={avatarNodeMergedRef}
     >
