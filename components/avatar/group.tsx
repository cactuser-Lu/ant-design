import * as React from 'react';
import classNames from 'classnames';
import toArray from 'rc-util/lib/Children/toArray';
import { cloneElement } from '../_util/reactNode';
import { ConfigContext } from '../config-provider';
import Avatar from './avatar';
import Popover from '../popover';
<<<<<<< HEAD
import { AvatarSize, SizeContextProvider } from './SizeContext';
import useStyle from './style';
=======
import type { AvatarSize } from './SizeContext';
import { SizeContextProvider } from './SizeContext';
>>>>>>> 0f63293a

export interface GroupProps {
  className?: string;
  children?: React.ReactNode;
  style?: React.CSSProperties;
  prefixCls?: string;
  maxCount?: number;
  maxStyle?: React.CSSProperties;
  maxPopoverPlacement?: 'top' | 'bottom';
  maxPopoverTrigger?: 'hover' | 'focus' | 'click';
  /*
   * Size of avatar, options: `large`, `small`, `default`
   * or a custom number size
   * */
  size?: AvatarSize;
}

const Group: React.FC<GroupProps> = props => {
  const { getPrefixCls, direction } = React.useContext(ConfigContext);
  const { prefixCls: customizePrefixCls, className = '', maxCount, maxStyle, size } = props;

  const prefixCls = getPrefixCls('avatar', customizePrefixCls);
  const groupPrefixCls = `${prefixCls}-group`;
  const [wrapSSR, hashId] = useStyle(prefixCls);

  const cls = classNames(
    groupPrefixCls,
    {
      [`${groupPrefixCls}-rtl`]: direction === 'rtl',
    },
    className,
    hashId,
  );

  const { children, maxPopoverPlacement = 'top', maxPopoverTrigger = 'hover' } = props;
  const childrenWithProps = toArray(children).map((child, index) =>
    cloneElement(child, {
      key: `avatar-key-${index}`,
    }),
  );

  const numOfChildren = childrenWithProps.length;
  if (maxCount && maxCount < numOfChildren) {
    const childrenShow = childrenWithProps.slice(0, maxCount);
    const childrenHidden = childrenWithProps.slice(maxCount, numOfChildren);
    childrenShow.push(
      <Popover
        key="avatar-popover-key"
        content={childrenHidden}
        trigger={maxPopoverTrigger}
        placement={maxPopoverPlacement}
        overlayClassName={`${groupPrefixCls}-popover`}
      >
        <Avatar style={maxStyle}>{`+${numOfChildren - maxCount}`}</Avatar>
      </Popover>,
    );
    return wrapSSR(
      <SizeContextProvider size={size}>
        <div className={cls} style={props.style}>
          {childrenShow}
        </div>
      </SizeContextProvider>,
    );
  }

  return wrapSSR(
    <SizeContextProvider size={size}>
      <div className={cls} style={props.style}>
        {childrenWithProps}
      </div>
    </SizeContextProvider>,
  );
};

export default Group;<|MERGE_RESOLUTION|>--- conflicted
+++ resolved
@@ -5,13 +5,9 @@
 import { ConfigContext } from '../config-provider';
 import Avatar from './avatar';
 import Popover from '../popover';
-<<<<<<< HEAD
-import { AvatarSize, SizeContextProvider } from './SizeContext';
 import useStyle from './style';
-=======
 import type { AvatarSize } from './SizeContext';
 import { SizeContextProvider } from './SizeContext';
->>>>>>> 0f63293a
 
 export interface GroupProps {
   className?: string;
