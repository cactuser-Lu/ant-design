import DownOutlined from '@ant-design/icons/DownOutlined';
import UpOutlined from '@ant-design/icons/UpOutlined';
import classNames from 'classnames';
import type { InputNumberProps as RcInputNumberProps } from 'rc-input-number';
import RcInputNumber from 'rc-input-number';
import type { ValueType } from 'rc-input-number/lib/utils/MiniDecimal';
import * as React from 'react';
import { useContext } from 'react';
import ConfigProvider, { ConfigContext } from '../config-provider';
import DisabledContext from '../config-provider/DisabledContext';
import type { SizeType } from '../config-provider/SizeContext';
import SizeContext from '../config-provider/SizeContext';
import { FormItemInputContext, NoFormStyle } from '../form/context';
import { useCompactItemContext } from '../space/Compact';
import { cloneElement } from '../_util/reactNode';
import type { InputStatus } from '../_util/statusUtils';
import { getMergedStatus, getStatusClassNames } from '../_util/statusUtils';
import useStyle from './style';

export interface InputNumberProps<T extends ValueType = ValueType>
  extends Omit<RcInputNumberProps<T>, 'prefix' | 'size' | 'controls'> {
  prefixCls?: string;
  addonBefore?: React.ReactNode;
  addonAfter?: React.ReactNode;
  prefix?: React.ReactNode;
  size?: SizeType;
  disabled?: boolean;
  bordered?: boolean;
  status?: InputStatus;
  controls?: boolean | { upIcon?: React.ReactNode; downIcon?: React.ReactNode };
}

const InputNumber = React.forwardRef<HTMLInputElement, InputNumberProps>((props, ref) => {
  const { getPrefixCls, direction } = React.useContext(ConfigContext);
  const size = React.useContext(SizeContext);
  const [focused, setFocus] = React.useState(false);
  const inputRef = React.useRef<HTMLInputElement>(null);

  React.useImperativeHandle(ref, () => inputRef.current!);

  const {
    className,
    size: customizeSize,
    disabled: customDisabled,
    prefixCls: customizePrefixCls,
    addonBefore,
    addonAfter,
    prefix,
    bordered = true,
    readOnly,
    status: customStatus,
    controls,
    ...others
  } = props;

  const prefixCls = getPrefixCls('input-number', customizePrefixCls);
<<<<<<< HEAD

  // Style
  const [wrapSSR, hashId] = useStyle(prefixCls);

=======
  const { compactSize, compactItemClassnames } = useCompactItemContext(prefixCls, direction);
>>>>>>> f71ee538
  let upIcon = <UpOutlined className={`${prefixCls}-handler-up-inner`} />;
  let downIcon = <DownOutlined className={`${prefixCls}-handler-down-inner`} />;
  const controlsTemp = typeof controls === 'boolean' ? controls : undefined;

  if (typeof controls === 'object') {
    upIcon =
      typeof controls.upIcon === 'undefined' ? (
        upIcon
      ) : (
        <span className={`${prefixCls}-handler-up-inner`}>{controls.upIcon}</span>
      );
    downIcon =
      typeof controls.downIcon === 'undefined' ? (
        downIcon
      ) : (
        <span className={`${prefixCls}-handler-down-inner`}>{controls.downIcon}</span>
      );
  }

  const {
    hasFeedback,
    status: contextStatus,
    isFormItemInput,
    feedbackIcon,
  } = useContext(FormItemInputContext);
  const mergedStatus = getMergedStatus(contextStatus, customStatus);

  const mergeSize = compactSize || customizeSize || size;
  // ===================== Disabled =====================
  const disabled = React.useContext(DisabledContext);
  const mergedDisabled = customDisabled ?? disabled;

  const inputNumberClass = classNames(
    {
      [`${prefixCls}-lg`]: mergeSize === 'large',
      [`${prefixCls}-sm`]: mergeSize === 'small',
      [`${prefixCls}-rtl`]: direction === 'rtl',
      [`${prefixCls}-borderless`]: !bordered,
      [`${prefixCls}-in-form-item`]: isFormItemInput,
    },
    getStatusClassNames(prefixCls, mergedStatus),
<<<<<<< HEAD
    hashId,
=======
    compactItemClassnames,
>>>>>>> f71ee538
    className,
  );

  let element = (
    <RcInputNumber
      ref={inputRef}
      disabled={mergedDisabled}
      className={inputNumberClass}
      upHandler={upIcon}
      downHandler={downIcon}
      prefixCls={prefixCls}
      readOnly={readOnly}
      controls={controlsTemp}
      {...others}
    />
  );

  if (prefix != null || hasFeedback) {
    const affixWrapperCls = classNames(
      `${prefixCls}-affix-wrapper`,
      getStatusClassNames(`${prefixCls}-affix-wrapper`, mergedStatus, hasFeedback),
      {
        [`${prefixCls}-affix-wrapper-focused`]: focused,
        [`${prefixCls}-affix-wrapper-disabled`]: props.disabled,
        [`${prefixCls}-affix-wrapper-sm`]: mergeSize === 'small',
        [`${prefixCls}-affix-wrapper-lg`]: mergeSize === 'large',
        [`${prefixCls}-affix-wrapper-rtl`]: direction === 'rtl',
        [`${prefixCls}-affix-wrapper-readonly`]: readOnly,
        [`${prefixCls}-affix-wrapper-borderless`]: !bordered,
        // className will go to addon wrapper
        [`${className}`]: !(addonBefore || addonAfter) && className,
      },
      hashId,
    );

    element = (
      <div
        className={affixWrapperCls}
        style={props.style}
        onMouseUp={() => inputRef.current!.focus()}
      >
        {prefix && <span className={`${prefixCls}-prefix`}>{prefix}</span>}
        {cloneElement(element, {
          style: null,
          value: props.value,
          onFocus: (event: React.FocusEvent<HTMLInputElement>) => {
            setFocus(true);
            props.onFocus?.(event);
          },
          onBlur: (event: React.FocusEvent<HTMLInputElement>) => {
            setFocus(false);
            props.onBlur?.(event);
          },
        })}
        {hasFeedback && <span className={`${prefixCls}-suffix`}>{feedbackIcon}</span>}
      </div>
    );
  }

  if (addonBefore != null || addonAfter != null) {
    const wrapperClassName = `${prefixCls}-group`;
    const addonClassName = `${wrapperClassName}-addon`;
    const addonBeforeNode = addonBefore ? (
      <div className={addonClassName}>{addonBefore}</div>
    ) : null;
    const addonAfterNode = addonAfter ? <div className={addonClassName}>{addonAfter}</div> : null;

    const mergedWrapperClassName = classNames(`${prefixCls}-wrapper`, wrapperClassName, hashId, {
      [`${wrapperClassName}-rtl`]: direction === 'rtl',
    });

    const mergedGroupClassName = classNames(
      `${prefixCls}-group-wrapper`,
      {
        [`${prefixCls}-group-wrapper-sm`]: mergeSize === 'small',
        [`${prefixCls}-group-wrapper-lg`]: mergeSize === 'large',
        [`${prefixCls}-group-wrapper-rtl`]: direction === 'rtl',
      },
      getStatusClassNames(`${prefixCls}-group-wrapper`, mergedStatus, hasFeedback),
      hashId,
      className,
    );
    element = (
      <div className={mergedGroupClassName} style={props.style}>
        <div className={mergedWrapperClassName}>
          {addonBeforeNode && (
            <NoFormStyle status override>
              {addonBeforeNode}
            </NoFormStyle>
          )}
          {cloneElement(element, { style: null, disabled: mergedDisabled })}
          {addonAfterNode && (
            <NoFormStyle status override>
              {addonAfterNode}
            </NoFormStyle>
          )}
        </div>
      </div>
    );
  }

  return wrapSSR(element);
});

const TypedInputNumber = InputNumber as unknown as (<T extends ValueType = ValueType>(
  props: React.PropsWithChildren<InputNumberProps<T>> & {
    ref?: React.Ref<HTMLInputElement>;
  },
) => React.ReactElement) & {
  displayName?: string;
  _InternalPanelDoNotUseOrYouWillBeFired: typeof PureInputNumber;
};

const PureInputNumber = (props: InputNumberProps<any>) => (
  <ConfigProvider
    theme={{
      components: {
        InputNumber: {
          handleVisible: true,
        },
      },
    }}
  >
    <InputNumber {...props} />
  </ConfigProvider>
);

TypedInputNumber._InternalPanelDoNotUseOrYouWillBeFired = PureInputNumber;

export default TypedInputNumber;<|MERGE_RESOLUTION|>--- conflicted
+++ resolved
@@ -54,14 +54,11 @@
   } = props;
 
   const prefixCls = getPrefixCls('input-number', customizePrefixCls);
-<<<<<<< HEAD
 
   // Style
   const [wrapSSR, hashId] = useStyle(prefixCls);
 
-=======
   const { compactSize, compactItemClassnames } = useCompactItemContext(prefixCls, direction);
->>>>>>> f71ee538
   let upIcon = <UpOutlined className={`${prefixCls}-handler-up-inner`} />;
   let downIcon = <DownOutlined className={`${prefixCls}-handler-down-inner`} />;
   const controlsTemp = typeof controls === 'boolean' ? controls : undefined;
@@ -103,11 +100,8 @@
       [`${prefixCls}-in-form-item`]: isFormItemInput,
     },
     getStatusClassNames(prefixCls, mergedStatus),
-<<<<<<< HEAD
+    compactItemClassnames,
     hashId,
-=======
-    compactItemClassnames,
->>>>>>> f71ee538
     className,
   );
 
