import React from 'react';
import Calendar, {MonthCalendar, Picker as Datepicker} from 'rc-calendar';
import GregorianCalendar from 'gregorian-calendar';
import zhCn from 'gregorian-calendar/lib/locale/zh-cn';
import CalendarLocale from 'rc-calendar/lib/locale/zh-cn';
import DateTimeFormat from 'gregorian-calendar-format';

// 和顶部文案保持一致
import Locale from 'gregorian-calendar-format/lib/locale/zh-cn';
Locale.shortMonths = ['1月', '2月', '3月', '4月', '5月', '6月',
  '7月', '8月', '9月', '10月', '11月', '12月'];

// 以下两行代码
// 给没有初始值的日期选择框提供本地化信息
let defaultCalendarValue = new GregorianCalendar(zhCn);
defaultCalendarValue.setTime(Date.now());

<<<<<<< HEAD
function noop() {}

=======
>>>>>>> c2f26f9b
function createPicker(TheCalendar) {
  return React.createClass({
    getInitialState() {
      let value;
      if (this.props.value) {
        value = new GregorianCalendar(zhCn);
        value.setTime(new Date(this.props.value).valueOf());
      }
      return {
        value: value
      };
    },
    componentWillReceiveProps(nextProps) {
      if ('value' in nextProps) {
        let value = null;
        if (nextProps.value) {
          value = new GregorianCalendar(zhCn);
          value.setTime(new Date(nextProps.value).valueOf());
        }
        this.setState({
          value: value
        });
      }
    },
    getDefaultProps() {
      return {
        format: 'yyyy-MM-dd',
        placeholder: '请选择日期',
        transitionName: 'slide-up',
        onSelect: null, //向前兼容
        onChange: noop  //onChange可用于Validator
      };
    },
    handleChange(v) {
      this.setState({
        value: v
      });
      let timeValue = new Date(v.getTime());
      //onSelect为向前兼容.
      if (this.props.onSelect) {
        require('util-deprecate')(this.props.onSelect, 'onSelect property of Datepicker is deprecated, use onChange instead')(timeValue);
      }
      this.props.onChange(timeValue);
    },
    render() {
      let calendar = (
        <TheCalendar
          disabledDate={this.props.disabledDate}
          locale={CalendarLocale}
          orient={['top', 'left']}
          defaultValue={defaultCalendarValue}
          showTime={this.props.showTime}
          prefixCls="ant-calendar"
          showOk={this.props.showTime}
          showClear={false} />
      );
      let sizeClass = '';
      if (this.props.size === 'large') {
        sizeClass = ' ant-input-lg';
      } else if (this.props.size === 'small') {
        sizeClass = ' ant-input-sm';
      }
      let defaultValue;
      if (this.props.defaultValue) {
        defaultValue = new GregorianCalendar(zhCn);
        defaultValue.setTime(new Date(this.props.defaultValue).valueOf());
      }
      return (
        <Datepicker
          transitionName={this.props.transitionName}
          disabled={this.props.disabled}
          trigger={<span className="ant-calendar-picker-icon" />}
          calendar={calendar}
          adjustOrientOnCalendarOverflow={{x: true, y: false}}
          formatter={new DateTimeFormat(this.props.format)}
          value={this.state.value}
          defaultValue={defaultValue}
          prefixCls="ant-calendar-picker"
          style={this.props.style}
          onChange={this.handleChange}>
          <input
            placeholder={this.props.placeholder}
            className={'ant-calendar-picker-input ant-input' + sizeClass}/>
        </Datepicker>
      );
    }
  });
}

const AntDatePicker = createPicker(Calendar);

const AntMonthPicker = createPicker(MonthCalendar);

const AntCalendar = React.createClass({
  getDefaultProps() {
    return {
      locale: CalendarLocale,
      prefixCls: 'ant-calendar',
    };
  },
  render() {
    return <Calendar {...this.props}/>;
  }
});

AntDatePicker.Calendar = AntCalendar;
AntDatePicker.MonthPicker = AntMonthPicker;

export default AntDatePicker;<|MERGE_RESOLUTION|>--- conflicted
+++ resolved
@@ -15,11 +15,6 @@
 let defaultCalendarValue = new GregorianCalendar(zhCn);
 defaultCalendarValue.setTime(Date.now());
 
-<<<<<<< HEAD
-function noop() {}
-
-=======
->>>>>>> c2f26f9b
 function createPicker(TheCalendar) {
   return React.createClass({
     getInitialState() {
@@ -50,7 +45,7 @@
         placeholder: '请选择日期',
         transitionName: 'slide-up',
         onSelect: null, //向前兼容
-        onChange: noop  //onChange可用于Validator
+        onChange() {}  //onChange可用于Validator
       };
     },
     handleChange(v) {
