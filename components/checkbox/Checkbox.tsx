import * as React from 'react';
import { composeRef } from '@rc-component/util/lib/ref';
import classNames from 'classnames';
import type { CheckboxRef } from 'rc-checkbox';
import RcCheckbox from 'rc-checkbox';

import { devUseWarning } from '../_util/warning';
import Wave from '../_util/wave';
import { TARGET_CLS } from '../_util/wave/interface';
import { useComponentConfig } from '../config-provider/context';
import DisabledContext from '../config-provider/DisabledContext';
import useCSSVarCls from '../config-provider/hooks/useCSSVarCls';
import { FormItemInputContext } from '../form/context';
import GroupContext from './GroupContext';
import useStyle from './style';
import useBubbleLock from './useBubbleLock';

export interface AbstractCheckboxProps<T> {
  prefixCls?: string;
  className?: string;
  rootClassName?: string;
  defaultChecked?: boolean;
  checked?: boolean;
  style?: React.CSSProperties;
  disabled?: boolean;
  title?: string;
  onChange?: (e: T) => void;
  onClick?: React.MouseEventHandler<HTMLElement>;
  onMouseEnter?: React.MouseEventHandler<HTMLElement>;
  onMouseLeave?: React.MouseEventHandler<HTMLElement>;
  onKeyPress?: React.KeyboardEventHandler<HTMLElement>;
  onKeyDown?: React.KeyboardEventHandler<HTMLElement>;
  onFocus?: React.FocusEventHandler<HTMLInputElement>;
  onBlur?: React.FocusEventHandler<HTMLInputElement>;
  value?: any;
  tabIndex?: number;
  name?: string;
  children?: React.ReactNode;
  id?: string;
  autoFocus?: boolean;
  type?: string;
  skipGroup?: boolean;
  required?: boolean;
}

export interface CheckboxChangeEventTarget extends CheckboxProps {
  checked: boolean;
}

export interface CheckboxChangeEvent {
  target: CheckboxChangeEventTarget;
  stopPropagation: () => void;
  preventDefault: () => void;
  nativeEvent: MouseEvent;
}

type SemanticName = 'root' | 'icon' | 'label';
export interface CheckboxProps extends AbstractCheckboxProps<CheckboxChangeEvent> {
  indeterminate?: boolean;
  classNames?: Partial<Record<SemanticName, string>>;
  styles?: Partial<Record<SemanticName, React.CSSProperties>>;
}

const InternalCheckbox: React.ForwardRefRenderFunction<CheckboxRef, CheckboxProps> = (
  props,
  ref,
) => {
  const {
    prefixCls: customizePrefixCls,
    className,
    rootClassName,
    children,
    indeterminate = false,
    style,
    onMouseEnter,
    onMouseLeave,
    skipGroup = false,
    disabled,
    classNames: checkboxClassNames,
    styles,
    ...restProps
  } = props;
  const {
    getPrefixCls,
    direction,
    className: contextClassName,
    style: contextStyle,
    classNames: contextClassNames,
    styles: contextStyles,
  } = useComponentConfig('checkbox');
  const checkboxGroup = React.useContext(GroupContext);
  const { isFormItemInput } = React.useContext(FormItemInputContext);
  const contextDisabled = React.useContext(DisabledContext);
  const mergedDisabled = (checkboxGroup?.disabled || disabled) ?? contextDisabled;

  const prevValue = React.useRef(restProps.value);
  const checkboxRef = React.useRef<CheckboxRef>(null);
  const mergedRef = composeRef(ref, checkboxRef);

  if (process.env.NODE_ENV !== 'production') {
    const warning = devUseWarning('Checkbox');

    warning(
      'checked' in restProps || !!checkboxGroup || !('value' in restProps),
      'usage',
      '`value` is not a valid prop, do you mean `checked`?',
    );
  }

  React.useEffect(() => {
    checkboxGroup?.registerValue(restProps.value);
  }, []);

  React.useEffect(() => {
    if (skipGroup) {
      return;
    }
    if (restProps.value !== prevValue.current) {
      checkboxGroup?.cancelValue(prevValue.current);
      checkboxGroup?.registerValue(restProps.value);
      prevValue.current = restProps.value;
    }
    return () => checkboxGroup?.cancelValue(restProps.value);
  }, [restProps.value]);

  React.useEffect(() => {
    if (checkboxRef.current?.input) {
      checkboxRef.current.input.indeterminate = indeterminate;
    }
  }, [indeterminate]);

  const prefixCls = getPrefixCls('checkbox', customizePrefixCls);
  const rootCls = useCSSVarCls(prefixCls);
  const [hashId, cssVarCls] = useStyle(prefixCls, rootCls);

  const checkboxProps: CheckboxProps = { ...restProps };
  if (checkboxGroup && !skipGroup) {
    checkboxProps.onChange = (...args) => {
      if (restProps.onChange) {
        restProps.onChange(...args);
      }
      if (checkboxGroup.toggleOption) {
        checkboxGroup.toggleOption({ label: children, value: restProps.value });
      }
    };
    checkboxProps.name = checkboxGroup.name;
    checkboxProps.checked = checkboxGroup.value.includes(restProps.value);
  }
  const classString = classNames(
    `${prefixCls}-wrapper`,
    {
      [`${prefixCls}-rtl`]: direction === 'rtl',
      [`${prefixCls}-wrapper-checked`]: checkboxProps.checked,
      [`${prefixCls}-wrapper-disabled`]: mergedDisabled,
      [`${prefixCls}-wrapper-in-form-item`]: isFormItemInput,
    },
    contextClassName,
    className,
    contextClassNames.root,
    checkboxClassNames?.root,
    rootClassName,
    cssVarCls,
    rootCls,
    hashId,
  );
  const checkboxClass = classNames(
    checkboxClassNames?.icon,
    contextClassNames.icon,
    { [`${prefixCls}-indeterminate`]: indeterminate },
    TARGET_CLS,
    hashId,
  );

  // ============================ Event Lock ============================
  const [onLabelClick, onInputClick] = useBubbleLock(checkboxProps.onClick);

  // ============================== Render ==============================
  return (
    <Wave component="Checkbox" disabled={mergedDisabled}>
      <label
        className={classString}
        style={{ ...contextStyles.root, ...styles?.root, ...contextStyle, ...style }}
        onMouseEnter={onMouseEnter}
        onMouseLeave={onMouseLeave}
        onClick={onLabelClick}
      >
        {/* @ts-ignore */}
        <RcCheckbox
          {...checkboxProps}
          onClick={onInputClick}
          prefixCls={prefixCls}
          className={checkboxClass}
          style={{ ...contextStyles.icon, ...styles?.icon }}
          disabled={mergedDisabled}
          ref={mergedRef}
        />
<<<<<<< HEAD
        {children !== undefined && (
          <span
            className={classNames(
              `${prefixCls}-label`,
              contextClassNames.label,
              checkboxClassNames?.label,
            )}
            style={{ ...contextStyles.label, ...styles?.label }}
          >
            {children}
          </span>
=======
        {children !== undefined && children !== null && (
          <span className={`${prefixCls}-label`}>{children}</span>
>>>>>>> 10e93e5c
        )}
      </label>
    </Wave>
  );
};

const Checkbox = React.forwardRef<CheckboxRef, CheckboxProps>(InternalCheckbox);

if (process.env.NODE_ENV !== 'production') {
  Checkbox.displayName = 'Checkbox';
}

export default Checkbox;<|MERGE_RESOLUTION|>--- conflicted
+++ resolved
@@ -134,6 +134,7 @@
   const [hashId, cssVarCls] = useStyle(prefixCls, rootCls);
 
   const checkboxProps: CheckboxProps = { ...restProps };
+
   if (checkboxGroup && !skipGroup) {
     checkboxProps.onChange = (...args) => {
       if (restProps.onChange) {
@@ -194,8 +195,7 @@
           disabled={mergedDisabled}
           ref={mergedRef}
         />
-<<<<<<< HEAD
-        {children !== undefined && (
+        {children !== undefined && children !== null && (
           <span
             className={classNames(
               `${prefixCls}-label`,
@@ -206,10 +206,6 @@
           >
             {children}
           </span>
-=======
-        {children !== undefined && children !== null && (
-          <span className={`${prefixCls}-label`}>{children}</span>
->>>>>>> 10e93e5c
         )}
       </label>
     </Wave>
