import * as React from 'react';
import classNames from 'classnames';
import RcCheckbox from 'rc-checkbox';
import { useContext } from 'react';
import { FormItemInputContext } from '../form/context';
import { GroupContext } from './Group';
import { ConfigContext } from '../config-provider';
<<<<<<< HEAD
import devWarning from '../_util/devWarning';
import useStyle from './style';
=======
import warning from '../_util/warning';
>>>>>>> 089dc7e3

export interface AbstractCheckboxProps<T> {
  prefixCls?: string;
  className?: string;
  defaultChecked?: boolean;
  checked?: boolean;
  style?: React.CSSProperties;
  disabled?: boolean;
  onChange?: (e: T) => void;
  onClick?: React.MouseEventHandler<HTMLElement>;
  onMouseEnter?: React.MouseEventHandler<HTMLElement>;
  onMouseLeave?: React.MouseEventHandler<HTMLElement>;
  onKeyPress?: React.KeyboardEventHandler<HTMLElement>;
  onKeyDown?: React.KeyboardEventHandler<HTMLElement>;
  value?: any;
  tabIndex?: number;
  name?: string;
  children?: React.ReactNode;
  id?: string;
  autoFocus?: boolean;
  type?: string;
  skipGroup?: boolean;
}

export interface CheckboxChangeEventTarget extends CheckboxProps {
  checked: boolean;
}

export interface CheckboxChangeEvent {
  target: CheckboxChangeEventTarget;
  stopPropagation: () => void;
  preventDefault: () => void;
  nativeEvent: MouseEvent;
}

export interface CheckboxProps extends AbstractCheckboxProps<CheckboxChangeEvent> {
  indeterminate?: boolean;
}

const InternalCheckbox: React.ForwardRefRenderFunction<HTMLInputElement, CheckboxProps> = (
  {
    prefixCls: customizePrefixCls,
    className,
    children,
    indeterminate = false,
    style,
    onMouseEnter,
    onMouseLeave,
    skipGroup = false,
    ...restProps
  },
  ref,
) => {
  const { getPrefixCls, direction } = React.useContext(ConfigContext);
  const checkboxGroup = React.useContext(GroupContext);
  const { isFormItemInput } = useContext(FormItemInputContext);

  const prevValue = React.useRef(restProps.value);

  React.useEffect(() => {
    checkboxGroup?.registerValue(restProps.value);
    warning(
      'checked' in restProps || !!checkboxGroup || !('value' in restProps),
      'Checkbox',
      '`value` is not a valid prop, do you mean `checked`?',
    );
  }, []);

  React.useEffect(() => {
    if (skipGroup) {
      return;
    }
    if (restProps.value !== prevValue.current) {
      checkboxGroup?.cancelValue(prevValue.current);
      checkboxGroup?.registerValue(restProps.value);
      prevValue.current = restProps.value;
    }
    return () => checkboxGroup?.cancelValue(restProps.value);
  }, [restProps.value]);

  const prefixCls = getPrefixCls('checkbox', customizePrefixCls);
  const [wrapSSR, hashId] = useStyle(prefixCls);

  const checkboxProps: CheckboxProps = { ...restProps };
  if (checkboxGroup && !skipGroup) {
    checkboxProps.onChange = (...args) => {
      if (restProps.onChange) {
        restProps.onChange(...args);
      }
      if (checkboxGroup.toggleOption) {
        checkboxGroup.toggleOption({ label: children, value: restProps.value });
      }
    };
    checkboxProps.name = checkboxGroup.name;
    checkboxProps.checked = checkboxGroup.value.indexOf(restProps.value) !== -1;
    checkboxProps.disabled = restProps.disabled || checkboxGroup.disabled;
  }
  const classString = classNames(
    {
      [`${prefixCls}-wrapper`]: true,
      [`${prefixCls}-rtl`]: direction === 'rtl',
      [`${prefixCls}-wrapper-checked`]: checkboxProps.checked,
      [`${prefixCls}-wrapper-disabled`]: checkboxProps.disabled,
      [`${prefixCls}-wrapper-in-form-item`]: isFormItemInput,
    },
    className,
    hashId,
  );
  const checkboxClass = classNames(
    {
      [`${prefixCls}-indeterminate`]: indeterminate,
    },
    hashId,
  );
  const ariaChecked = indeterminate ? 'mixed' : undefined;
  return wrapSSR(
    // eslint-disable-next-line jsx-a11y/label-has-associated-control
    <label
      className={classString}
      style={style}
      onMouseEnter={onMouseEnter}
      onMouseLeave={onMouseLeave}
    >
      <RcCheckbox
        aria-checked={ariaChecked}
        {...checkboxProps}
        prefixCls={prefixCls}
        className={checkboxClass}
        ref={ref}
      />
      {children !== undefined && <span>{children}</span>}
    </label>,
  );
};

const Checkbox = React.forwardRef<unknown, CheckboxProps>(InternalCheckbox);

Checkbox.displayName = 'Checkbox';

export default Checkbox;<|MERGE_RESOLUTION|>--- conflicted
+++ resolved
@@ -5,12 +5,8 @@
 import { FormItemInputContext } from '../form/context';
 import { GroupContext } from './Group';
 import { ConfigContext } from '../config-provider';
-<<<<<<< HEAD
-import devWarning from '../_util/devWarning';
+import warning from '../_util/warning';
 import useStyle from './style';
-=======
-import warning from '../_util/warning';
->>>>>>> 089dc7e3
 
 export interface AbstractCheckboxProps<T> {
   prefixCls?: string;
