--- conflicted
+++ resolved
@@ -6,11 +6,7 @@
 import { ConfigContext } from '../config-provider';
 import DisabledContext from '../config-provider/DisabledContext';
 import { FormItemInputContext } from '../form/context';
-<<<<<<< HEAD
-import { GroupContext } from './Group';
-=======
 import GroupContext from './GroupContext';
->>>>>>> 6370ca74
 
 import useStyle from './style';
 
