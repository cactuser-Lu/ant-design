import * as React from 'react';
import classNames from 'classnames';
import omit from 'rc-util/lib/omit';

import { ConfigContext } from '../config-provider';
import useCSSVarCls from '../config-provider/hooks/useCSSVarCls';
import type { CheckboxChangeEvent } from './Checkbox';
import Checkbox from './Checkbox';
import type { CheckboxGroupContext } from './GroupContext';
import GroupContext from './GroupContext';
import useStyle from './style';

export interface CheckboxOptionType<T = any> {
  label: React.ReactNode;
  value: T;
  style?: React.CSSProperties;
  className?: string; // 👈 5.25.0+
  disabled?: boolean;
  title?: string;
  id?: string;
  onChange?: (e: CheckboxChangeEvent) => void;
  required?: boolean;
}

export interface AbstractCheckboxGroupProps<T = any> {
  prefixCls?: string;
  className?: string;
  rootClassName?: string;
  options?: (CheckboxOptionType<T> | string | number)[];
  disabled?: boolean;
  style?: React.CSSProperties;
}

export interface CheckboxGroupProps<T = any> extends AbstractCheckboxGroupProps<T> {
  name?: string;
  defaultValue?: T[];
  value?: T[];
  onChange?: (checkedValue: T[]) => void;
  children?: React.ReactNode;
}

type InternalCheckboxValueType = string | number | boolean;

const CheckboxGroup = React.forwardRef(
  <T extends InternalCheckboxValueType = InternalCheckboxValueType>(
    props: CheckboxGroupProps<T>,
    ref: React.ForwardedRef<HTMLDivElement>,
  ) => {
    const {
      defaultValue,
      children,
      options = [],
      prefixCls: customizePrefixCls,
      className,
      rootClassName,
      style,
      onChange,
      ...restProps
    } = props;
    const { getPrefixCls, direction } = React.useContext(ConfigContext);

    const [value, setValue] = React.useState<T[]>(restProps.value || defaultValue || []);
    const [registeredValues, setRegisteredValues] = React.useState<T[]>([]);

    React.useEffect(() => {
      if ('value' in restProps) {
        setValue(restProps.value || []);
      }
    }, [restProps.value]);

    const memoizedOptions = React.useMemo<CheckboxOptionType<T>[]>(
      () =>
        options.map<CheckboxOptionType<T>>((option: any) => {
          if (typeof option === 'string' || typeof option === 'number') {
            return { label: option, value: option };
          }
          return option;
        }),
      [options],
    );

    const cancelValue = (val: T) => {
      setRegisteredValues((prevValues) => prevValues.filter((v) => v !== val));
    };

    const registerValue: CheckboxGroupContext<T>['registerValue'] = (val) => {
      setRegisteredValues((prevValues) => [...prevValues, val]);
    };

    const toggleOption: CheckboxGroupContext<T>['toggleOption'] = (option) => {
      const optionIndex = value.indexOf(option.value);
      const newValue = [...value];
      if (optionIndex === -1) {
        newValue.push(option.value);
      } else {
        newValue.splice(optionIndex, 1);
      }
      if (!('value' in restProps)) {
        setValue(newValue);
      }
      onChange?.(
        newValue
          .filter((val) => registeredValues.includes(val))
          .sort((a, b) => {
            const indexA = memoizedOptions.findIndex((opt) => opt.value === a);
            const indexB = memoizedOptions.findIndex((opt) => opt.value === b);
            return indexA - indexB;
          }),
      );
    };

    const prefixCls = getPrefixCls('checkbox', customizePrefixCls);
    const groupPrefixCls = `${prefixCls}-group`;

    const rootCls = useCSSVarCls(prefixCls);
    const [wrapCSSVar, hashId, cssVarCls] = useStyle(prefixCls, rootCls);

    const domProps = omit(restProps, ['value', 'disabled']);

    const childrenNode = options.length
      ? memoizedOptions.map<React.ReactNode>((option) => (
          <Checkbox
            prefixCls={prefixCls}
            key={option.value.toString()}
            disabled={'disabled' in option ? option.disabled : restProps.disabled}
            value={option.value}
            checked={value.includes(option.value)}
            onChange={option.onChange}
            className={classNames(`${groupPrefixCls}-item`, option.className)}
            style={option.style}
            title={option.title}
            id={option.id}
            required={option.required}
          >
            {option.label}
          </Checkbox>
        ))
      : children;

<<<<<<< HEAD
    const memoizedContext = React.useMemo<CheckboxGroupContext<any>>(
      () => ({
        toggleOption,
        value,
        disabled: restProps.disabled,
        name: restProps.name,
        // https://github.com/ant-design/ant-design/issues/16376
        registerValue,
        cancelValue,
      }),
      [toggleOption, value, restProps.disabled, restProps.name, registerValue, cancelValue],
    );
=======
    const context: CheckboxGroupContext<any> = {
      toggleOption,
      value,
      disabled: restProps.disabled,
      name: restProps.name,
      // https://github.com/ant-design/ant-design/issues/16376
      registerValue,
      cancelValue,
    };
>>>>>>> 482cfd94

    const classString = classNames(
      groupPrefixCls,
      {
        [`${groupPrefixCls}-rtl`]: direction === 'rtl',
      },
      className,
      rootClassName,
      cssVarCls,
      rootCls,
      hashId,
    );

    return wrapCSSVar(
      <div className={classString} style={style} {...domProps} ref={ref}>
        <GroupContext.Provider value={memoizedContext}>{childrenNode}</GroupContext.Provider>
      </div>,
    );
  },
);

export type { CheckboxGroupContext } from './GroupContext';
export { GroupContext };

export default CheckboxGroup as <T = any>(
  props: CheckboxGroupProps<T> & React.RefAttributes<HTMLDivElement>,
) => React.ReactElement;<|MERGE_RESOLUTION|>--- conflicted
+++ resolved
@@ -137,7 +137,6 @@
         ))
       : children;
 
-<<<<<<< HEAD
     const memoizedContext = React.useMemo<CheckboxGroupContext<any>>(
       () => ({
         toggleOption,
@@ -150,17 +149,6 @@
       }),
       [toggleOption, value, restProps.disabled, restProps.name, registerValue, cancelValue],
     );
-=======
-    const context: CheckboxGroupContext<any> = {
-      toggleOption,
-      value,
-      disabled: restProps.disabled,
-      name: restProps.name,
-      // https://github.com/ant-design/ant-design/issues/16376
-      registerValue,
-      cancelValue,
-    };
->>>>>>> 482cfd94
 
     const classString = classNames(
       groupPrefixCls,
