--- conflicted
+++ resolved
@@ -2,11 +2,8 @@
 import * as PropTypes from 'prop-types';
 import classNames from 'classnames';
 import omit from 'omit.js';
-<<<<<<< HEAD
 import { ConfigConsumer, ConfigConsumerProps } from '../config-provider';
-=======
 import { tuple } from '../_util/type';
->>>>>>> a297b90c
 
 const SpinSizes = tuple('small', 'default', 'large');
 export type SpinSize = (typeof SpinSizes)[number];
