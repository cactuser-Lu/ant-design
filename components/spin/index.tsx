import classNames from 'classnames';
import debounce from 'lodash/debounce';
import omit from 'rc-util/lib/omit';
import * as React from 'react';
import type { ConfigConsumerProps } from '../config-provider';
import { ConfigConsumer, ConfigContext } from '../config-provider';
import { cloneElement, isValidElement } from '../_util/reactNode';
import { tuple } from '../_util/type';
<<<<<<< HEAD
import { isValidElement, cloneElement } from '../_util/reactNode';
import useStyle from './style/index';
=======
>>>>>>> 2c2c631b

const SpinSizes = tuple('small', 'default', 'large');
export type SpinSize = typeof SpinSizes[number];
export type SpinIndicator = React.ReactElement<HTMLElement>;

export interface SpinProps {
  prefixCls?: string;
  className?: string;
  spinning?: boolean;
  style?: React.CSSProperties;
  size?: SpinSize;
  tip?: React.ReactNode;
  delay?: number;
  wrapperClassName?: string;
  indicator?: SpinIndicator;
  children?: React.ReactNode;
}

export interface SpinClassProps extends SpinProps {
  hashId: string;
  spinPrefixCls: string;
}

export type SpinFCType = React.FC<SpinProps> & {
  setDefaultIndicator: (indicator: React.ReactNode) => void;
};

export interface SpinState {
  spinning?: boolean;
  notCssAnimationSupported?: boolean;
}

// Render indicator
let defaultIndicator: React.ReactNode = null;

function renderIndicator(prefixCls: string, props: SpinClassProps): React.ReactNode {
  const { indicator } = props;
  const dotClassName = `${prefixCls}-dot`;

  // should not be render default indicator when indicator value is null
  if (indicator === null) {
    return null;
  }

  if (isValidElement(indicator)) {
    return cloneElement(indicator, {
      className: classNames(indicator.props.className, dotClassName),
    });
  }

  if (isValidElement(defaultIndicator)) {
    return cloneElement(defaultIndicator as SpinIndicator, {
      className: classNames((defaultIndicator as SpinIndicator).props.className, dotClassName),
    });
  }

  return (
    <span className={classNames(dotClassName, `${prefixCls}-dot-spin`)}>
      <i className={`${prefixCls}-dot-item`} />
      <i className={`${prefixCls}-dot-item`} />
      <i className={`${prefixCls}-dot-item`} />
      <i className={`${prefixCls}-dot-item`} />
    </span>
  );
}

function shouldDelay(spinning?: boolean, delay?: number): boolean {
  return !!spinning && !!delay && !isNaN(Number(delay));
}

class Spin extends React.Component<SpinClassProps, SpinState> {
  static defaultProps = {
    spinning: true,
    size: 'default' as SpinSize,
    wrapperClassName: '',
  };

  originalUpdateSpinning: () => void;

  constructor(props: SpinClassProps) {
    super(props);

    const { spinning, delay } = props;
    const shouldBeDelayed = shouldDelay(spinning, delay);
    this.state = {
      spinning: spinning && !shouldBeDelayed,
    };
    this.originalUpdateSpinning = this.updateSpinning;
    this.debouncifyUpdateSpinning(props);
  }

  componentDidMount() {
    this.updateSpinning();
  }

  componentDidUpdate() {
    this.debouncifyUpdateSpinning();
    this.updateSpinning();
  }

  componentWillUnmount() {
    this.cancelExistingSpin();
  }

  debouncifyUpdateSpinning = (props?: SpinClassProps) => {
    const { delay } = props || this.props;
    if (delay) {
      this.cancelExistingSpin();
      this.updateSpinning = debounce(this.originalUpdateSpinning, delay);
    }
  };

  updateSpinning = () => {
    const { spinning } = this.props;
    const { spinning: currentSpinning } = this.state;
    if (currentSpinning !== spinning) {
      this.setState({ spinning });
    }
  };

  cancelExistingSpin() {
    const { updateSpinning } = this;
    if (updateSpinning && (updateSpinning as any).cancel) {
      (updateSpinning as any).cancel();
    }
  }

  isNestedPattern() {
    return !!(this.props && typeof this.props.children !== 'undefined');
  }

  renderSpin = ({ direction }: ConfigConsumerProps) => {
    const {
      spinPrefixCls: prefixCls,
      hashId,
      className,
      size,
      tip,
      wrapperClassName,
      style,
      ...restProps
    } = this.props;
    const { spinning } = this.state;

    const spinClassName = classNames(
      prefixCls,
      {
        [`${prefixCls}-sm`]: size === 'small',
        [`${prefixCls}-lg`]: size === 'large',
        [`${prefixCls}-spinning`]: spinning,
        [`${prefixCls}-show-text`]: !!tip,
        [`${prefixCls}-rtl`]: direction === 'rtl',
      },
      className,
      hashId,
    );

    // fix https://fb.me/react-unknown-prop
    const divProps = omit(restProps, ['spinning', 'delay', 'indicator', 'prefixCls']);

    const spinElement = (
      <div
        {...divProps}
        style={style}
        className={spinClassName}
        aria-live="polite"
        aria-busy={spinning}
      >
        {renderIndicator(prefixCls, this.props)}
        {tip ? <div className={`${prefixCls}-text`}>{tip}</div> : null}
      </div>
    );
    if (this.isNestedPattern()) {
      const containerClassName = classNames(`${prefixCls}-container`, {
        [`${prefixCls}-blur`]: spinning,
      });
      return (
        <div
          {...divProps}
          className={classNames(`${prefixCls}-nested-loading`, wrapperClassName, hashId)}
        >
          {spinning && <div key="loading">{spinElement}</div>}
          <div className={containerClassName} key="container">
            {this.props.children}
          </div>
        </div>
      );
    }
    return spinElement;
  };

  render() {
    return <ConfigConsumer>{this.renderSpin}</ConfigConsumer>;
  }
}

const SpinFC: SpinFCType = (props: SpinProps) => {
  const { prefixCls: customizePrefixCls } = props;
  const { getPrefixCls } = React.useContext(ConfigContext);

  const spinPrefixCls = getPrefixCls('spin', customizePrefixCls);

  const [wrapSSR, hashId] = useStyle(spinPrefixCls);

  const spinClassProps: SpinClassProps = {
    ...props,
    spinPrefixCls,
    hashId,
  };
  return wrapSSR(<Spin {...spinClassProps} />);
};

SpinFC.setDefaultIndicator = (indicator: React.ReactNode) => {
  defaultIndicator = indicator;
};

if (process.env.NODE_ENV !== 'production') {
  SpinFC.displayName = 'Spin';
}

export default SpinFC;<|MERGE_RESOLUTION|>--- conflicted
+++ resolved
@@ -6,11 +6,8 @@
 import { ConfigConsumer, ConfigContext } from '../config-provider';
 import { cloneElement, isValidElement } from '../_util/reactNode';
 import { tuple } from '../_util/type';
-<<<<<<< HEAD
-import { isValidElement, cloneElement } from '../_util/reactNode';
+
 import useStyle from './style/index';
-=======
->>>>>>> 2c2c631b
 
 const SpinSizes = tuple('small', 'default', 'large');
 export type SpinSize = typeof SpinSizes[number];
