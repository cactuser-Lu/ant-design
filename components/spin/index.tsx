import * as React from 'react';
import * as PropTypes from 'prop-types';
import classNames from 'classnames';
import omit from 'omit.js';
import { ConfigConsumer, ConfigConsumerProps } from '../config-provider';

export type SpinSize = 'small' | 'default' | 'large';
export type SpinIndicator = React.ReactElement<any>;

export interface SpinProps {
  prefixCls?: string;
  className?: string;
  spinning?: boolean;
  style?: React.CSSProperties;
  size?: SpinSize;
  tip?: string;
  delay?: number;
  wrapperClassName?: string;
  indicator?: SpinIndicator;
}

export interface SpinState {
  spinning?: boolean;
  notCssAnimationSupported?: boolean;
}

// Render indicator
let defaultIndicator: React.ReactNode = null;

function renderIndicator(prefixCls: string, props: SpinProps): React.ReactNode {
  const { indicator } = props;
  const dotClassName = `${prefixCls}-dot`;
  if (React.isValidElement(indicator)) {
    return React.cloneElement(indicator as SpinIndicator, {
      className: classNames((indicator as SpinIndicator).props.className, dotClassName),
    });
  }

  if (React.isValidElement(defaultIndicator)) {
    return React.cloneElement(defaultIndicator as SpinIndicator, {
      className: classNames((defaultIndicator as SpinIndicator).props.className, dotClassName),
    });
  }

  return (
    <span className={classNames(dotClassName, `${prefixCls}-dot-spin`)}>
      <i />
      <i />
      <i />
      <i />
    </span>
  );
}

function shouldDelay(spinning?: boolean, delay?: number): boolean {
  return !!spinning && !!delay && !isNaN(Number(delay));
}

class Spin extends React.Component<SpinProps, SpinState> {
  static defaultProps = {
    spinning: true,
    size: 'default' as SpinSize,
    wrapperClassName: '',
  };

  static propTypes = {
    prefixCls: PropTypes.string,
    className: PropTypes.string,
    spinning: PropTypes.bool,
    size: PropTypes.oneOf(['small', 'default', 'large']),
    wrapperClassName: PropTypes.string,
    indicator: PropTypes.node,
  };

  static setDefaultIndicator(indicator: React.ReactNode) {
    defaultIndicator = indicator;
  }

  debounceTimeout: number;
  delayTimeout: number;

  constructor(props: SpinProps) {
    super(props);

    const { spinning, delay } = props;
    this.state = {
      spinning: spinning && !shouldDelay(spinning, delay),
    };
  }

  isNestedPattern() {
    return !!(this.props && this.props.children);
  }

  componentWillUnmount() {
    if (this.debounceTimeout) {
      clearTimeout(this.debounceTimeout);
    }
    if (this.delayTimeout) {
      clearTimeout(this.delayTimeout);
    }
  }

  componentDidUpdate() {
    const currentSpinning = this.state.spinning;
    const spinning = this.props.spinning;
    if (currentSpinning === spinning) {
      return;
    }
    const { delay } = this.props;

    if (this.debounceTimeout) {
      clearTimeout(this.debounceTimeout);
    }
    if (currentSpinning && !spinning) {
      this.debounceTimeout = window.setTimeout(() => this.setState({ spinning }), 200);
      if (this.delayTimeout) {
        clearTimeout(this.delayTimeout);
      }
    } else {
      if (shouldDelay(spinning, delay)) {
        if (this.delayTimeout) {
          clearTimeout(this.delayTimeout);
        }
        this.delayTimeout = window.setTimeout(this.delayUpdateSpinning, delay);
      } else {
        this.setState({ spinning });
      }
    }
  }

  delayUpdateSpinning = () => {
    const { spinning } = this.props;
    if (this.state.spinning !== spinning) {
      this.setState({ spinning });
    }
  };

<<<<<<< HEAD
  renderSpin = ({ getPrefixCls }: ConfigConsumerProps) => {
    const {
      prefixCls: customizePrefixCls,
      className,
      size,
      tip,
      wrapperClassName,
      ...restProps
    } = this.props;
=======
  render() {
    const { className, size, prefixCls, tip, wrapperClassName, style, ...restProps } = this.props;
>>>>>>> e1d68061
    const { spinning } = this.state;

    const prefixCls = getPrefixCls('spin', customizePrefixCls);
    const spinClassName = classNames(
      prefixCls,
      {
        [`${prefixCls}-sm`]: size === 'small',
        [`${prefixCls}-lg`]: size === 'large',
        [`${prefixCls}-spinning`]: spinning,
        [`${prefixCls}-show-text`]: !!tip,
      },
      className,
    );

    // fix https://fb.me/react-unknown-prop
    const divProps = omit(restProps, ['spinning', 'delay', 'indicator']);

    const spinElement = (
<<<<<<< HEAD
      <div {...divProps} className={spinClassName}>
        {renderIndicator(prefixCls, this.props)}
=======
      <div {...divProps} style={style} className={spinClassName}>
        {renderIndicator(this.props)}
>>>>>>> e1d68061
        {tip ? <div className={`${prefixCls}-text`}>{tip}</div> : null}
      </div>
    );
    if (this.isNestedPattern()) {
      const containerClassName = classNames(`${prefixCls}-container`, {
        [`${prefixCls}-blur`]: spinning,
      });
      return (
        <div {...divProps} className={classNames(`${prefixCls}-nested-loading`, wrapperClassName)}>
          {spinning && <div key="loading">{spinElement}</div>}
          <div className={containerClassName} key="container">
            {this.props.children}
          </div>
        </div>
      );
    }
    return spinElement;
  };

  render() {
    return <ConfigConsumer>{this.renderSpin}</ConfigConsumer>;
  }
}

export default Spin;<|MERGE_RESOLUTION|>--- conflicted
+++ resolved
@@ -136,7 +136,6 @@
     }
   };
 
-<<<<<<< HEAD
   renderSpin = ({ getPrefixCls }: ConfigConsumerProps) => {
     const {
       prefixCls: customizePrefixCls,
@@ -144,12 +143,9 @@
       size,
       tip,
       wrapperClassName,
+      style,
       ...restProps
     } = this.props;
-=======
-  render() {
-    const { className, size, prefixCls, tip, wrapperClassName, style, ...restProps } = this.props;
->>>>>>> e1d68061
     const { spinning } = this.state;
 
     const prefixCls = getPrefixCls('spin', customizePrefixCls);
@@ -168,13 +164,8 @@
     const divProps = omit(restProps, ['spinning', 'delay', 'indicator']);
 
     const spinElement = (
-<<<<<<< HEAD
-      <div {...divProps} className={spinClassName}>
+      <div {...divProps} style={style} className={spinClassName}>
         {renderIndicator(prefixCls, this.props)}
-=======
-      <div {...divProps} style={style} className={spinClassName}>
-        {renderIndicator(this.props)}
->>>>>>> e1d68061
         {tip ? <div className={`${prefixCls}-text`}>{tip}</div> : null}
       </div>
     );
