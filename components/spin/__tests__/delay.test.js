--- conflicted
+++ resolved
@@ -1,11 +1,8 @@
 import React from 'react';
 import { mount } from 'enzyme';
 // eslint-disable-next-line import/no-named-as-default
-<<<<<<< HEAD
-=======
 import { render } from '@testing-library/react';
 import debounce from 'lodash/debounce';
->>>>>>> b666bfd3
 import Spin from '..';
 import { sleep } from '../../../tests/utils';
 
@@ -30,8 +27,6 @@
 
     expect(wrapper.find('.ant-spin').at(0).hasClass('ant-spin-spinning')).toEqual(true);
   });
-<<<<<<< HEAD
-=======
 
   it('should cancel debounce function when unmount', async () => {
     const debouncedFn = jest.fn();
@@ -43,5 +38,4 @@
     unmount();
     expect(cancel).toHaveBeenCalled();
   });
->>>>>>> b666bfd3
 });