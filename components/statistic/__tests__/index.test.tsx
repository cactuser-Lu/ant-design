--- conflicted
+++ resolved
@@ -172,12 +172,7 @@
         const now = Date.now() + 10;
         const onFinish = jest.fn();
         render(<Statistic.Countdown value={now} onFinish={onFinish} />);
-<<<<<<< HEAD
-        MockDate.set(dayjs('2019-11-28 00:00:00').valueOf());
-        await sleep(100);
-=======
         await waitFakeTimer();
->>>>>>> 5a617626
         expect(onFinish).toHaveBeenCalled();
         jest.clearAllTimers();
         jest.useRealTimers();
