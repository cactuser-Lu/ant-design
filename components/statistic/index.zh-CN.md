--- conflicted
+++ resolved
@@ -17,20 +17,6 @@
 
 #### Statistic
 
-<<<<<<< HEAD
-| 参数             | 说明             | 类型                 | 默认值 | 版本  |
-| ---------------- | ---------------- | -------------------- | ------ | ----- |
-| decimalSeparator | 设置小数点       | string               | `.`    |       |
-| formatter        | 自定义数值展示   | (value) => ReactNode | -      |       |
-| groupSeparator   | 设置千分位标识符 | string               | `,`    |       |
-| loading          | 数值是否加载中   | boolean              | false  | 4.8.0 |
-| precision        | 数值精度         | number               | -      |       |
-| prefix           | 设置数值的前缀   | ReactNode            | -      |       |
-| suffix           | 设置数值的后缀   | ReactNode            | -      |       |
-| title            | 数值的标题       | ReactNode            | -      |       |
-| value            | 数值内容         | string \| number     | -      |       |
-| valueStyle       | 设置数值的样式   | CSSProperties        | -      |       |
-=======
 | 参数             | 说明               | 类型                 | 默认值 | 版本  |
 | ---------------- | ------------------ | -------------------- | ------ | ----- |
 | decimalSeparator | 设置小数点         | string               | `.`    |       |
@@ -43,7 +29,6 @@
 | title            | 数值的标题         | ReactNode            | -      |       |
 | value            | 数值内容           | string \| number     | -      |       |
 | valueStyle       | 设置数值区域的样式 | CSSProperties        | -      |       |
->>>>>>> db62ade5
 
 #### Statistic.Countdown
 
@@ -53,12 +38,7 @@
 | prefix | 设置数值的前缀 | ReactNode | - |  |
 | suffix | 设置数值的后缀 | ReactNode | - |  |
 | title | 数值的标题 | ReactNode | - |  |
-<<<<<<< HEAD
 | value | 数值内容 | number \| dayjs | - |  |
-| valueStyle | 设置数值的样式 | CSSProperties | - |  |
-=======
-| value | 数值内容 | number \| moment | - |  |
 | valueStyle | 设置数值区域的样式 | CSSProperties | - |  |
->>>>>>> db62ade5
 | onFinish | 倒计时完成时触发 | () => void | - |  |
 | onChange | 倒计时时间变化时触发 | (value: number) => void | - | 4.16.0 |