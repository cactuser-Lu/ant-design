import * as React from 'react';
import pickAttrs from '@rc-component/util/lib/pickAttrs';
import classNames from 'classnames';

import type { HTMLAriaDataAttributes } from '../_util/aria-data-attrs';
import { devUseWarning } from '../_util/warning';
import { useComponentConfig } from '../config-provider/context';
import Skeleton from '../skeleton';
import StatisticNumber from './Number';
import useStyle from './style';
import type { FormatConfig, valueType } from './utils';

<<<<<<< HEAD
export type SemanticName = 'root' | 'content' | 'title' | 'header' | 'prefix' | 'suffix';
=======
export interface StatisticRef {
  nativeElement: HTMLDivElement;
}

>>>>>>> 86ae72ec
interface StatisticReactProps extends FormatConfig {
  prefixCls?: string;
  className?: string;
  classNames?: Partial<Record<SemanticName, string>>;
  styles?: Partial<Record<SemanticName, React.CSSProperties>>;
  rootClassName?: string;
  style?: React.CSSProperties;
  value?: valueType;
  /** @deprecated Please use `styles.content` instead */
  valueStyle?: React.CSSProperties;
  valueRender?: (node: React.ReactNode) => React.ReactNode;
  title?: React.ReactNode;
  prefix?: React.ReactNode;
  suffix?: React.ReactNode;
  loading?: boolean;
  onMouseEnter?: React.MouseEventHandler<HTMLDivElement>;
  onMouseLeave?: React.MouseEventHandler<HTMLDivElement>;
}

export type StatisticProps = HTMLAriaDataAttributes & StatisticReactProps;

const Statistic = React.forwardRef<StatisticRef, StatisticProps>((props, ref) => {
  const {
    prefixCls: customizePrefixCls,
    className,
    rootClassName,
    style,
    valueStyle,
    value = 0,
    title,
    valueRender,
    prefix,
    suffix,
    loading = false,
    /* --- FormatConfig starts --- */
    formatter,
    precision,
    decimalSeparator = '.',
    groupSeparator = ',',
    /* --- FormatConfig starts --- */
    onMouseEnter,
    onMouseLeave,
    styles,
    classNames: statisticClassNames,
    ...rest
  } = props;

  const {
    getPrefixCls,
    direction,
    className: contextClassName,
    style: contextStyle,
    classNames: contextClassNames,
    styles: contextStyles,
  } = useComponentConfig('statistic');

  const prefixCls = getPrefixCls('statistic', customizePrefixCls);

  const [hashId, cssVarCls] = useStyle(prefixCls);

  // ============================= Warning ==============================
  if (process.env.NODE_ENV !== 'production') {
    const warning = devUseWarning('Statistic');

    [['valueStyle', 'styles.content']].forEach(([deprecatedName, newName]) => {
      warning.deprecated(!(deprecatedName in props), deprecatedName, newName);
    });
  }

  const valueNode: React.ReactNode = (
    <StatisticNumber
      decimalSeparator={decimalSeparator}
      groupSeparator={groupSeparator}
      prefixCls={prefixCls}
      formatter={formatter}
      precision={precision}
      value={value}
    />
  );

  const rootClassNames = classNames(
    prefixCls,
    {
      [`${prefixCls}-rtl`]: direction === 'rtl',
    },
    contextClassName,
    className,
    rootClassName,
    contextClassNames.root,
    statisticClassNames?.root,
    hashId,
    cssVarCls,
  );

<<<<<<< HEAD
  const headerClassNames = classNames(
    `${prefixCls}-header`,
    contextClassNames.header,
    statisticClassNames?.header,
  );

  const titleClassNames = classNames(
    `${prefixCls}-title`,
    contextClassNames.title,
    statisticClassNames?.title,
  );

  const contentClassNames = classNames(
    `${prefixCls}-content`,
    contextClassNames.content,
    statisticClassNames?.content,
  );

  const prefixClassNames = classNames(
    `${prefixCls}-content-prefix`,
    contextClassNames.prefix,
    statisticClassNames?.prefix,
  );

  const suffixClassNames = classNames(
    `${prefixCls}-content-suffix`,
    contextClassNames.suffix,
    statisticClassNames?.suffix,
  );
=======
  const internalRef = React.useRef<HTMLDivElement>(null);

  React.useImperativeHandle(ref, () => ({
    nativeElement: internalRef.current!,
  }));
>>>>>>> 86ae72ec

  const restProps = pickAttrs(rest, { aria: true, data: true });

  return (
    <div
      {...restProps}
<<<<<<< HEAD
      className={rootClassNames}
      style={{ ...contextStyles.root, ...styles?.root, ...contextStyle, ...style }}
=======
      ref={internalRef}
      className={cls}
      style={{ ...contextStyle, ...style }}
>>>>>>> 86ae72ec
      onMouseEnter={onMouseEnter}
      onMouseLeave={onMouseLeave}
    >
      {title && (
        <div className={headerClassNames} style={{ ...contextStyles.header, ...styles?.header }}>
          <div className={titleClassNames} style={{ ...contextStyles.title, ...styles?.title }}>
            {title}
          </div>
        </div>
      )}
      <Skeleton paragraph={false} loading={loading} className={`${prefixCls}-skeleton`}>
        <div
          className={contentClassNames}
          style={{ ...valueStyle, ...contextStyles.content, ...styles?.content }}
        >
          {prefix && (
            <span
              className={prefixClassNames}
              style={{ ...contextStyles.prefix, ...styles?.prefix }}
            >
              {prefix}
            </span>
          )}
          {valueRender ? valueRender(valueNode) : valueNode}
          {suffix && (
            <span
              className={suffixClassNames}
              style={{ ...contextStyles.suffix, ...styles?.suffix }}
            >
              {suffix}
            </span>
          )}
        </div>
      </Skeleton>
    </div>
  );
});

if (process.env.NODE_ENV !== 'production') {
  Statistic.displayName = 'Statistic';
}

export default Statistic;<|MERGE_RESOLUTION|>--- conflicted
+++ resolved
@@ -10,14 +10,11 @@
 import useStyle from './style';
 import type { FormatConfig, valueType } from './utils';
 
-<<<<<<< HEAD
 export type SemanticName = 'root' | 'content' | 'title' | 'header' | 'prefix' | 'suffix';
-=======
 export interface StatisticRef {
   nativeElement: HTMLDivElement;
 }
 
->>>>>>> 86ae72ec
 interface StatisticReactProps extends FormatConfig {
   prefixCls?: string;
   className?: string;
@@ -112,7 +109,6 @@
     cssVarCls,
   );
 
-<<<<<<< HEAD
   const headerClassNames = classNames(
     `${prefixCls}-header`,
     contextClassNames.header,
@@ -142,27 +138,20 @@
     contextClassNames.suffix,
     statisticClassNames?.suffix,
   );
-=======
   const internalRef = React.useRef<HTMLDivElement>(null);
 
   React.useImperativeHandle(ref, () => ({
     nativeElement: internalRef.current!,
   }));
->>>>>>> 86ae72ec
 
   const restProps = pickAttrs(rest, { aria: true, data: true });
 
   return (
     <div
       {...restProps}
-<<<<<<< HEAD
       className={rootClassNames}
       style={{ ...contextStyles.root, ...styles?.root, ...contextStyle, ...style }}
-=======
       ref={internalRef}
-      className={cls}
-      style={{ ...contextStyle, ...style }}
->>>>>>> 86ae72ec
       onMouseEnter={onMouseEnter}
       onMouseLeave={onMouseLeave}
     >
