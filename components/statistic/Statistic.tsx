--- conflicted
+++ resolved
@@ -4,14 +4,11 @@
 import type { ConfigConsumerProps } from '../config-provider';
 import { withConfigConsumer } from '../config-provider/context';
 import Skeleton from '../skeleton';
-<<<<<<< HEAD
-import StatisticNumber from './Number';
-import useStyle from './style';
-=======
->>>>>>> 2c2c631b
 import type Countdown from './Countdown';
 import StatisticNumber from './Number';
 import type { FormatConfig, valueType } from './utils';
+
+import useStyle from './style';
 
 interface StatisticComponent {
   Countdown: typeof Countdown;
