import * as React from 'react';
import pickAttrs from '@rc-component/util/lib/pickAttrs';
import classNames from 'classnames';

import type { HTMLAriaDataAttributes } from '../_util/aria-data-attrs';
<<<<<<< HEAD
import { devUseWarning } from '../_util/warning';
import type { ConfigConsumerProps } from '../config-provider';
import { ConfigContext } from '../config-provider';
=======
import { useComponentConfig } from '../config-provider/context';
>>>>>>> a7ecd4a7
import Skeleton from '../skeleton';
import StatisticNumber from './Number';
import useStyle from './style';
import type { FormatConfig, valueType } from './utils';

export type SemanticName = 'root' | 'content' | 'title' | 'header' | 'prefix' | 'suffix';
interface StatisticReactProps extends FormatConfig {
  prefixCls?: string;
  className?: string;
  classNames?: Partial<Record<SemanticName, string>>;
  styles?: Partial<Record<SemanticName, React.CSSProperties>>;
  rootClassName?: string;
  style?: React.CSSProperties;
  value?: valueType;
  /** @deprecated Please use `styles={{ content: { } }}` instead */
  valueStyle?: React.CSSProperties;
  valueRender?: (node: React.ReactNode) => React.ReactNode;
  title?: React.ReactNode;
  prefix?: React.ReactNode;
  suffix?: React.ReactNode;
  loading?: boolean;
  onMouseEnter?: React.MouseEventHandler<HTMLDivElement>;
  onMouseLeave?: React.MouseEventHandler<HTMLDivElement>;
}

export type StatisticProps = HTMLAriaDataAttributes & StatisticReactProps;

const Statistic: React.FC<StatisticProps> = (props) => {
  const {
    prefixCls: customizePrefixCls,
    className,
    rootClassName,
    style,
    valueStyle,
    value = 0,
    title,
    valueRender,
    prefix,
    suffix,
    loading = false,
    /* --- FormatConfig starts --- */
    formatter,
    precision,
    decimalSeparator = '.',
    groupSeparator = ',',
    /* --- FormatConfig starts --- */
    onMouseEnter,
    onMouseLeave,
    styles,
    classNames: statisticClassNames,
    ...rest
  } = props;

  const {
    getPrefixCls,
    direction,
    className: contextClassName,
    style: contextStyle,
  } = useComponentConfig('statistic');

  const prefixCls = getPrefixCls('statistic', customizePrefixCls);

  const [wrapCSSVar, hashId, cssVarCls] = useStyle(prefixCls);

  // ============================= Warning ==============================
  if (process.env.NODE_ENV !== 'production') {
    const warning = devUseWarning('Statistic');

    [['valueStyle', 'styles={{ content: { } }}']].forEach(([deprecatedName, newName]) => {
      warning.deprecated(!(deprecatedName in props), deprecatedName, newName);
    });
  }

  const valueNode: React.ReactNode = (
    <StatisticNumber
      decimalSeparator={decimalSeparator}
      groupSeparator={groupSeparator}
      prefixCls={prefixCls}
      formatter={formatter}
      precision={precision}
      value={value}
    />
  );

  const rootClassNames = classNames(
    prefixCls,
    {
      [`${prefixCls}-rtl`]: direction === 'rtl',
    },
    contextClassName,
    className,
    rootClassName,
    statistic?.classNames?.root,
    statisticClassNames?.root,
    hashId,
    cssVarCls,
  );

  const headerClassNames = classNames(
    `${prefixCls}-header`,
    statistic?.classNames?.header,
    statisticClassNames?.header,
  );

  const titleClassNames = classNames(
    `${prefixCls}-title`,
    statistic?.classNames?.title,
    statisticClassNames?.title,
  );

  const contentClassNames = classNames(
    `${prefixCls}-content`,
    statistic?.classNames?.content,
    statisticClassNames?.content,
  );

  const prefixClassNames = classNames(
    `${prefixCls}-content-prefix`,
    statistic?.classNames?.prefix,
    statisticClassNames?.prefix,
  );

  const suffixClassNames = classNames(
    `${prefixCls}-content-suffix`,
    statistic?.classNames?.suffix,
    statisticClassNames?.suffix,
  );

  const restProps = pickAttrs(rest, { aria: true, data: true });

  return wrapCSSVar(
    <div
      {...restProps}
<<<<<<< HEAD
      className={rootClassNames}
      style={{ ...statistic?.styles?.root, ...styles?.root, ...statistic?.style, ...style }}
=======
      className={cls}
      style={{ ...contextStyle, ...style }}
>>>>>>> a7ecd4a7
      onMouseEnter={onMouseEnter}
      onMouseLeave={onMouseLeave}
    >
      {title && (
        <div
          className={headerClassNames}
          style={{ ...statistic?.styles?.header, ...styles?.header }}
        >
          <div
            className={titleClassNames}
            style={{ ...statistic?.styles?.title, ...styles?.title }}
          >
            {title}
          </div>
        </div>
      )}
      <Skeleton paragraph={false} loading={loading} className={`${prefixCls}-skeleton`}>
        <div
          className={contentClassNames}
          style={{ ...valueStyle, ...statistic?.styles?.content, ...styles?.content }}
        >
          {prefix && (
            <span
              className={prefixClassNames}
              style={{ ...statistic?.styles?.prefix, ...styles?.prefix }}
            >
              {prefix}
            </span>
          )}
          {valueRender ? valueRender(valueNode) : valueNode}
          {suffix && (
            <span
              className={suffixClassNames}
              style={{ ...statistic?.styles?.suffix, ...styles?.suffix }}
            >
              {suffix}
            </span>
          )}
        </div>
      </Skeleton>
    </div>,
  );
};

if (process.env.NODE_ENV !== 'production') {
  Statistic.displayName = 'Statistic';
}

export default Statistic;<|MERGE_RESOLUTION|>--- conflicted
+++ resolved
@@ -3,13 +3,8 @@
 import classNames from 'classnames';
 
 import type { HTMLAriaDataAttributes } from '../_util/aria-data-attrs';
-<<<<<<< HEAD
 import { devUseWarning } from '../_util/warning';
-import type { ConfigConsumerProps } from '../config-provider';
-import { ConfigContext } from '../config-provider';
-=======
 import { useComponentConfig } from '../config-provider/context';
->>>>>>> a7ecd4a7
 import Skeleton from '../skeleton';
 import StatisticNumber from './Number';
 import useStyle from './style';
@@ -68,6 +63,8 @@
     direction,
     className: contextClassName,
     style: contextStyle,
+    classNames: contextClassNames,
+    styles: contextStyles,
   } = useComponentConfig('statistic');
 
   const prefixCls = getPrefixCls('statistic', customizePrefixCls);
@@ -102,7 +99,7 @@
     contextClassName,
     className,
     rootClassName,
-    statistic?.classNames?.root,
+    contextClassNames.root,
     statisticClassNames?.root,
     hashId,
     cssVarCls,
@@ -110,31 +107,31 @@
 
   const headerClassNames = classNames(
     `${prefixCls}-header`,
-    statistic?.classNames?.header,
+    contextClassNames.header,
     statisticClassNames?.header,
   );
 
   const titleClassNames = classNames(
     `${prefixCls}-title`,
-    statistic?.classNames?.title,
+    contextClassNames.title,
     statisticClassNames?.title,
   );
 
   const contentClassNames = classNames(
     `${prefixCls}-content`,
-    statistic?.classNames?.content,
+    contextClassNames.content,
     statisticClassNames?.content,
   );
 
   const prefixClassNames = classNames(
     `${prefixCls}-content-prefix`,
-    statistic?.classNames?.prefix,
+    contextClassNames.prefix,
     statisticClassNames?.prefix,
   );
 
   const suffixClassNames = classNames(
     `${prefixCls}-content-suffix`,
-    statistic?.classNames?.suffix,
+    contextClassNames.suffix,
     statisticClassNames?.suffix,
   );
 
@@ -143,25 +140,14 @@
   return wrapCSSVar(
     <div
       {...restProps}
-<<<<<<< HEAD
       className={rootClassNames}
-      style={{ ...statistic?.styles?.root, ...styles?.root, ...statistic?.style, ...style }}
-=======
-      className={cls}
-      style={{ ...contextStyle, ...style }}
->>>>>>> a7ecd4a7
+      style={{ ...contextStyles.root, ...styles?.root, ...contextStyle, ...style }}
       onMouseEnter={onMouseEnter}
       onMouseLeave={onMouseLeave}
     >
       {title && (
-        <div
-          className={headerClassNames}
-          style={{ ...statistic?.styles?.header, ...styles?.header }}
-        >
-          <div
-            className={titleClassNames}
-            style={{ ...statistic?.styles?.title, ...styles?.title }}
-          >
+        <div className={headerClassNames} style={{ ...contextStyles.header, ...styles?.header }}>
+          <div className={titleClassNames} style={{ ...contextStyles.title, ...styles?.title }}>
             {title}
           </div>
         </div>
@@ -169,12 +155,12 @@
       <Skeleton paragraph={false} loading={loading} className={`${prefixCls}-skeleton`}>
         <div
           className={contentClassNames}
-          style={{ ...valueStyle, ...statistic?.styles?.content, ...styles?.content }}
+          style={{ ...valueStyle, ...contextStyles.content, ...styles?.content }}
         >
           {prefix && (
             <span
               className={prefixClassNames}
-              style={{ ...statistic?.styles?.prefix, ...styles?.prefix }}
+              style={{ ...contextStyles.prefix, ...styles?.prefix }}
             >
               {prefix}
             </span>
@@ -183,7 +169,7 @@
           {suffix && (
             <span
               className={suffixClassNames}
-              style={{ ...statistic?.styles?.suffix, ...styles?.suffix }}
+              style={{ ...contextStyles.suffix, ...styles?.suffix }}
             >
               {suffix}
             </span>
