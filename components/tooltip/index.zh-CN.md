--- conflicted
+++ resolved
@@ -54,7 +54,6 @@
 
 ## FAQ
 
-<<<<<<< HEAD
 ### 为何有时候 HOC 组件无法生效？
 
 请确保 `Tooltip` 的子元素能接受 `onMouseEnter`、`onMouseLeave`、`onPointerEnter`、`onPointerLeave`、`onFocus`、`onClick` 事件。
@@ -69,8 +68,6 @@
 
 当设置为边缘对齐方向如 `topLeft` `bottomRight` 等，则会仅做翻转而不做位移。
 
-=======
->>>>>>> 37f57ecb
 ### 为何 Tooltip 的内容在关闭时不会更新？
 
 Tooltip 默认在关闭时会缓存内容，以防止内容更新时出现闪烁：
