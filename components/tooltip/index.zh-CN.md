--- conflicted
+++ resolved
@@ -30,11 +30,7 @@
 | arrowPointAtCenter | 箭头是否指向目标元素中心 | boolean | false |  |
 | autoAdjustOverflow | 气泡被遮挡时自动调整位置 | boolean | true |  |
 | color | 背景颜色 | string | - | 4.3.0 |
-<<<<<<< HEAD
-| defaultOpen | 默认是否显隐 | boolean | false |  |
-=======
 | defaultOpen | 默认是否显隐 | boolean | false | 4.23.0 |
->>>>>>> c34caad2
 | destroyTooltipOnHide | 关闭后是否销毁 Tooltip，当 `keepParent` 为 `false` 时销毁父容器 | boolean \| { keepParent?: boolean } | false |  |
 | getPopupContainer | 浮层渲染父节点，默认渲染到 body 上 | function(triggerNode) | () => document.body |  |
 | mouseEnterDelay | 鼠标移入后延时多少才显示 Tooltip，单位：秒 | number | 0.1 |  |
@@ -44,15 +40,9 @@
 | overlayInnerStyle | 卡片内容区域的样式对象 | object | - |  |
 | placement | 气泡框位置，可选 `top` `left` `right` `bottom` `topLeft` `topRight` `bottomLeft` `bottomRight` `leftTop` `leftBottom` `rightTop` `rightBottom` | string | `top` |  |
 | trigger | 触发行为，可选 `hover` \| `focus` \| `click` \| `contextMenu`，可使用数组设置多个触发行为 | string \| string\[] | `hover` |  |
-<<<<<<< HEAD
-| open | 用于手动控制浮层显隐 | boolean | false |  |
-| zIndex | 设置 Tooltip 的 `z-index` | number | - |  |
-| onOpenChange | 显示隐藏的回调 | (open) => void | - |  |
-=======
 | open | 用于手动控制浮层显隐 | boolean | false | 4.23.0 |
 | zIndex | 设置 Tooltip 的 `z-index` | number | - |  |
 | onOpenChange | 显示隐藏的回调 | (open) => void | - | 4.23.0 |
->>>>>>> c34caad2
 
 ## 注意
 
