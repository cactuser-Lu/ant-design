import * as React from 'react';
import RcTooltip from '@rc-component/tooltip';
import type { placements as Placements } from '@rc-component/tooltip/lib/placements';
import type {
  TooltipProps as RcTooltipProps,
  TooltipRef as RcTooltipRef,
} from '@rc-component/tooltip/lib/Tooltip';
import type { BuildInPlacements } from '@rc-component/trigger';
import useMergedState from '@rc-component/util/lib/hooks/useMergedState';
import classNames from 'classnames';

import type { PresetColorType } from '../_util/colors';
import ContextIsolator from '../_util/ContextIsolator';
import type { RenderFunction } from '../_util/getRenderPropValue';
import { useZIndex } from '../_util/hooks/useZIndex';
import { getTransitionName } from '../_util/motion';
import type { AdjustOverflow, PlacementsConfig } from '../_util/placements';
import getPlacements from '../_util/placements';
import { cloneElement, isFragment } from '../_util/reactNode';
import type { LiteralUnion } from '../_util/type';
import { devUseWarning } from '../_util/warning';
import zIndexContext from '../_util/zindexContext';
import { useComponentConfig } from '../config-provider/context';
import { useToken } from '../theme/internal';
import useMergedArrow from './hook/useMergedArrow';
import PurePanel from './PurePanel';
import useStyle from './style';
import { parseColor } from './util';

export type { AdjustOverflow, PlacementsConfig };

export interface TooltipRef {
  forceAlign: VoidFunction;
  /** Wrapped dom element. Not promise valid if child not support ref */
  nativeElement: HTMLElement;
  /** Popup dom element */
  popupElement: HTMLDivElement;
}

export type TooltipPlacement =
  | 'top'
  | 'left'
  | 'right'
  | 'bottom'
  | 'topLeft'
  | 'topRight'
  | 'bottomLeft'
  | 'bottomRight'
  | 'leftTop'
  | 'leftBottom'
  | 'rightTop'
  | 'rightBottom';

// https://github.com/react-component/tooltip
// https://github.com/yiminghe/dom-align
export interface TooltipAlignConfig {
  points?: [string, string];
  offset?: [number | string, number | string];
  targetOffset?: [number | string, number | string];
  overflow?: { adjustX: boolean; adjustY: boolean };
  useCssRight?: boolean;
  useCssBottom?: boolean;
  useCssTransform?: boolean;
}
// remove this after RcTooltip switch visible to open.
interface LegacyTooltipProps
  extends Partial<
    Omit<
      RcTooltipProps,
      | 'children'
      | 'visible'
      | 'defaultVisible'
      | 'onVisibleChange'
      | 'afterVisibleChange'
      | 'destroyTooltipOnHide'
    >
  > {
  open?: RcTooltipProps['visible'];
  defaultOpen?: RcTooltipProps['defaultVisible'];
  onOpenChange?: RcTooltipProps['onVisibleChange'];
  afterOpenChange?: RcTooltipProps['afterVisibleChange'];
}

type SemanticName = 'root' | 'body';
export interface AbstractTooltipProps extends LegacyTooltipProps {
  styles?: Partial<Record<SemanticName, React.CSSProperties>>;
  classNames?: Partial<Record<SemanticName, string>>;
  style?: React.CSSProperties;
  className?: string;
  rootClassName?: string;
  color?: LiteralUnion<PresetColorType>;
  placement?: TooltipPlacement;
  builtinPlacements?: typeof Placements;
  openClassName?: string;
  arrow?:
    | boolean
    | {
        pointAtCenter?: boolean;
      };
  autoAdjustOverflow?: boolean | AdjustOverflow;
  getPopupContainer?: (triggerNode: HTMLElement) => HTMLElement;
  children?: React.ReactNode;
  /** @deprecated Please use `destroyOnHidden` instead */
  destroyTooltipOnHide?: boolean | { keepParent?: boolean };
  /**
   * @since 5.25.0
   */
  destroyOnHidden?: boolean;
}

export interface TooltipPropsWithOverlay extends AbstractTooltipProps {
  title?: React.ReactNode | RenderFunction;
  overlay?: React.ReactNode | RenderFunction;
}

export interface TooltipPropsWithTitle extends AbstractTooltipProps {
  title: React.ReactNode | RenderFunction;
  overlay?: React.ReactNode | RenderFunction;
}

export declare type TooltipProps = TooltipPropsWithTitle | TooltipPropsWithOverlay;

const InternalTooltip = React.forwardRef<TooltipRef, TooltipProps>((props, ref) => {
  const {
    prefixCls: customizePrefixCls,
    openClassName,
    getTooltipContainer,
    color,
    overlayInnerStyle,
    children,
    afterOpenChange,
    destroyTooltipOnHide,
<<<<<<< HEAD
    arrow: tooltipArrow,
    destroyOnClose,
=======
    destroyOnHidden,
    arrow = true,
>>>>>>> 10e93e5c
    title,
    overlay,
    builtinPlacements,
    autoAdjustOverflow = true,
    motion,
    getPopupContainer,
    placement = 'top',
    mouseEnterDelay = 0.1,
    mouseLeaveDelay = 0.1,
    overlayStyle,
    rootClassName,
    overlayClassName,
    styles,
    classNames: tooltipClassNames,
    ...restProps
  } = props;

  const [, token] = useToken();

  const {
    getPopupContainer: getContextPopupContainer,
    getPrefixCls,
    direction,
    className: contextClassName,
    style: contextStyle,
    classNames: contextClassNames,
    styles: contextStyles,
    arrow: contextArrow,
  } = useComponentConfig('tooltip');
  const mergedArrow = useMergedArrow(tooltipArrow, contextArrow);
  const mergedShowArrow = mergedArrow.show;

  // ============================== Ref ===============================
  const warning = devUseWarning('Tooltip');

  const tooltipRef = React.useRef<RcTooltipRef>(null);

  const forceAlign = () => {
    tooltipRef.current?.forceAlign();
  };

  React.useImperativeHandle(ref, () => ({
    forceAlign,
    nativeElement: tooltipRef.current?.nativeElement!,
    popupElement: tooltipRef.current?.popupElement!,
  }));

  // ============================== Warn ==============================
  if (process.env.NODE_ENV !== 'production') {
    [
<<<<<<< HEAD
      ['overlayStyle', 'styles.root'],
      ['overlayInnerStyle', 'styles.body'],
      ['overlayClassName', 'classNames.root'],
      ['destroyTooltipOnHide', 'destroyOnClose'],
=======
      ['visible', 'open'],
      ['defaultVisible', 'defaultOpen'],
      ['onVisibleChange', 'onOpenChange'],
      ['afterVisibleChange', 'afterOpenChange'],
      ['destroyTooltipOnHide', 'destroyOnHidden'],
      ['arrowPointAtCenter', 'arrow={{ pointAtCenter: true }}'],
      ['overlayStyle', 'styles={{ root: {} }}'],
      ['overlayInnerStyle', 'styles={{ body: {} }}'],
      ['overlayClassName', 'classNames={{ root: "" }}'],
>>>>>>> 10e93e5c
    ].forEach(([deprecatedName, newName]) => {
      warning.deprecated(!(deprecatedName in props), deprecatedName, newName);
    });

    warning(
      !destroyTooltipOnHide || typeof destroyTooltipOnHide === 'boolean',
      'usage',
      '`destroyTooltipOnHide` no need config `keepParent` anymore. Please use `boolean` value directly.',
    );
  }

  // ============================== Open ==============================
  const [open, setOpen] = useMergedState(false, {
    value: props.open,
    defaultValue: props.defaultOpen,
  });

  const noTitle = !title && !overlay && title !== 0; // overlay for old version compatibility

  const onOpenChange = (vis: boolean) => {
    setOpen(noTitle ? false : vis);
    if (!noTitle) {
      props.onOpenChange?.(vis);
    }
  };

  const tooltipPlacements = React.useMemo<BuildInPlacements>(() => {
    return (
      builtinPlacements ||
      getPlacements({
        arrowPointAtCenter: mergedArrow?.pointAtCenter ?? false,
        autoAdjustOverflow,
        arrowWidth: mergedShowArrow ? token.sizePopupArrow : 0,
        borderRadius: token.borderRadius,
        offset: token.marginXXS,
        visibleFirst: true,
      })
    );
  }, [mergedArrow, builtinPlacements, token]);

  const memoOverlay = React.useMemo<TooltipProps['overlay']>(() => {
    if (title === 0) {
      return title;
    }
    return overlay || title || '';
  }, [overlay, title]);

  const memoOverlayWrapper = (
    <ContextIsolator space>
      {typeof memoOverlay === 'function' ? memoOverlay() : memoOverlay}
    </ContextIsolator>
  );

  const prefixCls = getPrefixCls('tooltip', customizePrefixCls);
  const rootPrefixCls = getPrefixCls();

  const injectFromPopover = (props as any)['data-popover-inject'];

  let tempOpen = open;
  // Hide tooltip when there is no title
  if (!('open' in props) && noTitle) {
    tempOpen = false;
  }

  // ============================= Render =============================
  const child =
    React.isValidElement(children) && !isFragment(children) ? children : <span>{children}</span>;
  const childProps = child.props;
  const childCls =
    !childProps.className || typeof childProps.className === 'string'
      ? classNames(childProps.className, openClassName || `${prefixCls}-open`)
      : childProps.className;

  // Style
  const [hashId, cssVarCls] = useStyle(prefixCls, !injectFromPopover);

  // Color
  const colorInfo = parseColor(prefixCls, color);
  const arrowContentStyle = colorInfo.arrowStyle;

  const rootClassNames = classNames(
    overlayClassName,
    {
      [`${prefixCls}-rtl`]: direction === 'rtl',
    },
    colorInfo.className,
    rootClassName,
    hashId,
    cssVarCls,
    contextClassName,
    contextClassNames.root,
    tooltipClassNames?.root,
  );

  const bodyClassNames = classNames(contextClassNames.body, tooltipClassNames?.body);

  // ============================ zIndex ============================
  const [zIndex, contextZIndex] = useZIndex('Tooltip', restProps.zIndex);

  const content = (
    <RcTooltip
      {...restProps}
      zIndex={zIndex}
      showArrow={mergedShowArrow}
      placement={placement}
      mouseEnterDelay={mouseEnterDelay}
      mouseLeaveDelay={mouseLeaveDelay}
      prefixCls={prefixCls}
      classNames={{ root: rootClassNames, body: bodyClassNames }}
      styles={{
        root: {
          ...arrowContentStyle,
          ...contextStyles.root,
          ...contextStyle,
          ...overlayStyle,
          ...styles?.root,
        },
        body: {
          ...contextStyles.body,
          ...overlayInnerStyle,
          ...styles?.body,
          ...colorInfo.overlayStyle,
        },
      }}
      getTooltipContainer={getPopupContainer || getTooltipContainer || getContextPopupContainer}
      ref={tooltipRef}
      builtinPlacements={tooltipPlacements}
      overlay={memoOverlayWrapper}
      visible={tempOpen}
      onVisibleChange={onOpenChange}
      afterVisibleChange={afterOpenChange}
      arrowContent={<span className={`${prefixCls}-arrow-content`} />}
      motion={{
        motionName: getTransitionName(
          rootPrefixCls,
          'zoom-big-fast',
          typeof motion?.motionName === 'string' ? motion?.motionName : undefined,
        ),
        motionDeadline: 1000,
      }}
      // TODO: In the future, destroyTooltipOnHide in rc-tooltip needs to be upgrade to destroyOnHidden
      destroyTooltipOnHide={destroyOnHidden ?? !!destroyTooltipOnHide}
    >
      {tempOpen ? cloneElement(child, { className: childCls }) : child}
    </RcTooltip>
  );

  return <zIndexContext.Provider value={contextZIndex}>{content}</zIndexContext.Provider>;
});

type CompoundedComponent = typeof InternalTooltip & {
  _InternalPanelDoNotUseOrYouWillBeFired: typeof PurePanel;
};

const Tooltip = InternalTooltip as CompoundedComponent;

if (process.env.NODE_ENV !== 'production') {
  Tooltip.displayName = 'Tooltip';
}

Tooltip._InternalPanelDoNotUseOrYouWillBeFired = PurePanel;

export default Tooltip;<|MERGE_RESOLUTION|>--- conflicted
+++ resolved
@@ -82,6 +82,7 @@
 }
 
 type SemanticName = 'root' | 'body';
+
 export interface AbstractTooltipProps extends LegacyTooltipProps {
   styles?: Partial<Record<SemanticName, React.CSSProperties>>;
   classNames?: Partial<Record<SemanticName, string>>;
@@ -129,14 +130,9 @@
     overlayInnerStyle,
     children,
     afterOpenChange,
+    arrow: tooltipArrow,
     destroyTooltipOnHide,
-<<<<<<< HEAD
-    arrow: tooltipArrow,
-    destroyOnClose,
-=======
     destroyOnHidden,
-    arrow = true,
->>>>>>> 10e93e5c
     title,
     overlay,
     builtinPlacements,
@@ -187,22 +183,10 @@
   // ============================== Warn ==============================
   if (process.env.NODE_ENV !== 'production') {
     [
-<<<<<<< HEAD
       ['overlayStyle', 'styles.root'],
       ['overlayInnerStyle', 'styles.body'],
       ['overlayClassName', 'classNames.root'],
-      ['destroyTooltipOnHide', 'destroyOnClose'],
-=======
-      ['visible', 'open'],
-      ['defaultVisible', 'defaultOpen'],
-      ['onVisibleChange', 'onOpenChange'],
-      ['afterVisibleChange', 'afterOpenChange'],
       ['destroyTooltipOnHide', 'destroyOnHidden'],
-      ['arrowPointAtCenter', 'arrow={{ pointAtCenter: true }}'],
-      ['overlayStyle', 'styles={{ root: {} }}'],
-      ['overlayInnerStyle', 'styles={{ body: {} }}'],
-      ['overlayClassName', 'classNames={{ root: "" }}'],
->>>>>>> 10e93e5c
     ].forEach(([deprecatedName, newName]) => {
       warning.deprecated(!(deprecatedName in props), deprecatedName, newName);
     });
