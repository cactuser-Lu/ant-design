--- conflicted
+++ resolved
@@ -149,18 +149,14 @@
     getPopupContainer: getContextPopupContainer,
     getPrefixCls,
     direction,
-<<<<<<< HEAD
-    tooltip,
-  } = React.useContext(ConfigContext);
-  const mergedArrow = useMergedArrow(tooltipArrow, tooltip?.arrow);
-  const mergedShowArrow = mergedArrow.show;
-=======
     className: contextClassName,
     style: contextStyle,
     classNames: contextClassNames,
     styles: contextStyles,
+    arrow: contextArrow,
   } = useComponentConfig('tooltip');
->>>>>>> 21c35c6a
+  const mergedArrow = useMergedArrow(tooltipArrow, contextArrow);
+  const mergedShowArrow = mergedArrow.show;
 
   // ============================== Ref ===============================
   const warning = devUseWarning('Tooltip');
