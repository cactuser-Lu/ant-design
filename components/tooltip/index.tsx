--- conflicted
+++ resolved
@@ -12,12 +12,9 @@
 import { cloneElement, isValidElement, isFragment } from '../_util/reactNode';
 import type { LiteralUnion } from '../_util/type';
 import warning from '../_util/warning';
-<<<<<<< HEAD
 import PurePanel from './PurePanel';
 
 import useStyle from './style';
-=======
->>>>>>> c34caad2
 
 export { AdjustOverflow, PlacementsConfig };
 
@@ -80,25 +77,7 @@
   afterOpenChange?: RcTooltipProps['afterVisibleChange'];
 }
 
-<<<<<<< HEAD
-// remove this after RcTooltip switch visible to open.
-interface TempTooltipProps
-  extends Partial<
-    Omit<
-      RcTooltipProps,
-      'children' | 'visible' | 'defaultVisible' | 'onVisibleChange' | 'afterVisibleChange'
-    >
-  > {
-  open?: RcTooltipProps['visible'];
-  defaultOpen?: RcTooltipProps['defaultVisible'];
-  onOpenChange?: RcTooltipProps['onVisibleChange'];
-  afterOpenChange?: RcTooltipProps['afterVisibleChange'];
-}
-
-export interface AbstractTooltipProps extends TempTooltipProps {
-=======
 export interface AbstractTooltipProps extends LegacyTooltipProps {
->>>>>>> c34caad2
   style?: React.CSSProperties;
   className?: string;
   color?: LiteralUnion<PresetColorType, string>;
@@ -193,7 +172,6 @@
     direction,
   } = React.useContext(ConfigContext);
 
-<<<<<<< HEAD
   [
     ['visible', 'open'],
     ['defaultVisible', 'defaultOpen'],
@@ -210,27 +188,6 @@
   const [open, setOpen] = useMergedState(false, {
     value: props.open,
     defaultValue: props.defaultOpen,
-=======
-  // Warning for deprecated usage
-  if (process.env.NODE_ENV !== 'production') {
-    [
-      ['visible', 'open'],
-      ['defaultVisible', 'defaultOpen'],
-      ['onVisibleChange', 'onOpenChange'],
-      ['afterVisibleChange', 'afterOpenChange'],
-    ].forEach(([deprecatedName, newName]) => {
-      warning(
-        !(deprecatedName in props),
-        'Tooltip',
-        `\`${deprecatedName}\` is deprecated which will be removed in next major version, please use \`${newName}\` instead.`,
-      );
-    });
-  }
-
-  const [open, setOpen] = useMergedState(false, {
-    value: props.open !== undefined ? props.open : props.visible,
-    defaultValue: props.defaultOpen !== undefined ? props.defaultOpen : props.defaultVisible,
->>>>>>> c34caad2
   });
 
   const isNoTitle = () => {
@@ -243,10 +200,7 @@
 
     if (!isNoTitle()) {
       props.onOpenChange?.(vis);
-<<<<<<< HEAD
-=======
       props.onVisibleChange?.(vis);
->>>>>>> c34caad2
     }
   };
 
@@ -314,17 +268,11 @@
   const prefixCls = getPrefixCls('tooltip', customizePrefixCls);
   const rootPrefixCls = getPrefixCls();
 
-<<<<<<< HEAD
   const injectFromPopover = (props as any)['data-popover-inject'];
 
   let tempOpen = open;
   // Hide tooltip when there is no title
   if (!('open' in props) && isNoTitle()) {
-=======
-  let tempOpen = open;
-  // Hide tooltip when there is no title
-  if (!('open' in props) && !('visible' in props) && isNoTitle()) {
->>>>>>> c34caad2
     tempOpen = false;
   }
 
@@ -381,11 +329,7 @@
       }}
     >
       {tempOpen ? cloneElement(child, { className: childCls }) : child}
-<<<<<<< HEAD
     </RcTooltip>,
-=======
-    </RcTooltip>
->>>>>>> c34caad2
   );
 }) as React.ForwardRefExoticComponent<
   React.PropsWithoutRef<TooltipProps> & React.RefAttributes<unknown>
