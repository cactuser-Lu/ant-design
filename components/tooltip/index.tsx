--- conflicted
+++ resolved
@@ -11,10 +11,8 @@
 import getPlacements, { AdjustOverflow, PlacementsConfig } from '../_util/placements';
 import { cloneElement, isValidElement } from '../_util/reactNode';
 import type { LiteralUnion } from '../_util/type';
-<<<<<<< HEAD
+
 import useStyle from './style';
-=======
->>>>>>> 9ab8cc44
 
 export { AdjustOverflow, PlacementsConfig };
 
