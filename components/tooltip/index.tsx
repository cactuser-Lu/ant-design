import * as React from 'react';
import RcTooltip from '@rc-component/tooltip';
import type { placements as Placements } from '@rc-component/tooltip/lib/placements';
import type {
  TooltipProps as RcTooltipProps,
  TooltipRef as RcTooltipRef,
} from '@rc-component/tooltip/lib/Tooltip';
import type { BuildInPlacements } from '@rc-component/trigger';
import useMergedState from '@rc-component/util/lib/hooks/useMergedState';
import classNames from 'classnames';

import type { PresetColorType } from '../_util/colors';
import ContextIsolator from '../_util/ContextIsolator';
import type { RenderFunction } from '../_util/getRenderPropValue';
import { useZIndex } from '../_util/hooks/useZIndex';
import { getTransitionName } from '../_util/motion';
import type { AdjustOverflow, PlacementsConfig } from '../_util/placements';
import getPlacements from '../_util/placements';
import { cloneElement, isFragment } from '../_util/reactNode';
import type { LiteralUnion } from '../_util/type';
import { devUseWarning } from '../_util/warning';
import zIndexContext from '../_util/zindexContext';
import { useComponentConfig } from '../config-provider/context';
import { useToken } from '../theme/internal';
import useMergedArrow from './hook/useMergedArrow';
import PurePanel from './PurePanel';
import useStyle from './style';
import { parseColor } from './util';

export type { AdjustOverflow, PlacementsConfig };

export interface TooltipRef {
  forceAlign: VoidFunction;
  /** Wrapped dom element. Not promise valid if child not support ref */
  nativeElement: HTMLElement;
  /** Popup dom element */
  popupElement: HTMLDivElement;
}

export type TooltipPlacement =
  | 'top'
  | 'left'
  | 'right'
  | 'bottom'
  | 'topLeft'
  | 'topRight'
  | 'bottomLeft'
  | 'bottomRight'
  | 'leftTop'
  | 'leftBottom'
  | 'rightTop'
  | 'rightBottom';

// https://github.com/react-component/tooltip
// https://github.com/yiminghe/dom-align
export interface TooltipAlignConfig {
  points?: [string, string];
  offset?: [number | string, number | string];
  targetOffset?: [number | string, number | string];
  overflow?: { adjustX: boolean; adjustY: boolean };
  useCssRight?: boolean;
  useCssBottom?: boolean;
  useCssTransform?: boolean;
}
// remove this after RcTooltip switch visible to open.
interface LegacyTooltipProps
  extends Partial<
    Omit<
      RcTooltipProps,
      | 'children'
      | 'visible'
      | 'defaultVisible'
      | 'onVisibleChange'
      | 'afterVisibleChange'
      | 'destroyTooltipOnHide'
    >
  > {
  open?: RcTooltipProps['visible'];
  defaultOpen?: RcTooltipProps['defaultVisible'];
  onOpenChange?: RcTooltipProps['onVisibleChange'];
  afterOpenChange?: RcTooltipProps['afterVisibleChange'];
}

type SemanticName = 'root' | 'body';
export interface AbstractTooltipProps extends LegacyTooltipProps {
  styles?: Partial<Record<SemanticName, React.CSSProperties>>;
  classNames?: Partial<Record<SemanticName, string>>;
  style?: React.CSSProperties;
  className?: string;
  rootClassName?: string;
  color?: LiteralUnion<PresetColorType>;
  placement?: TooltipPlacement;
  builtinPlacements?: typeof Placements;
  openClassName?: string;
  arrow?:
    | boolean
    | {
        pointAtCenter?: boolean;
      };
  autoAdjustOverflow?: boolean | AdjustOverflow;
  getPopupContainer?: (triggerNode: HTMLElement) => HTMLElement;
  children?: React.ReactNode;
  /** @deprecated Please use `destroyOnClose` instead */
  destroyTooltipOnHide?: boolean | { keepParent?: boolean };
  /**
   * @since 5.25.0
   */
  destroyOnClose?: boolean;
}

export interface TooltipPropsWithOverlay extends AbstractTooltipProps {
  title?: React.ReactNode | RenderFunction;
  overlay?: React.ReactNode | RenderFunction;
}

export interface TooltipPropsWithTitle extends AbstractTooltipProps {
  title: React.ReactNode | RenderFunction;
  overlay?: React.ReactNode | RenderFunction;
}

export declare type TooltipProps = TooltipPropsWithTitle | TooltipPropsWithOverlay;

const InternalTooltip = React.forwardRef<TooltipRef, TooltipProps>((props, ref) => {
  const {
    prefixCls: customizePrefixCls,
    openClassName,
    getTooltipContainer,
    color,
    overlayInnerStyle,
    children,
    afterOpenChange,
    destroyTooltipOnHide,
<<<<<<< HEAD
    arrow: tooltipArrow,
=======
    destroyOnClose,
    arrow = true,
>>>>>>> 11b08bc2
    title,
    overlay,
    builtinPlacements,
    autoAdjustOverflow = true,
    motion,
    getPopupContainer,
    placement = 'top',
    mouseEnterDelay = 0.1,
    mouseLeaveDelay = 0.1,
    overlayStyle,
    rootClassName,
    overlayClassName,
    styles,
    classNames: tooltipClassNames,
    ...restProps
  } = props;

  const [, token] = useToken();

  const {
    getPopupContainer: getContextPopupContainer,
    getPrefixCls,
    direction,
    className: contextClassName,
    style: contextStyle,
    classNames: contextClassNames,
    styles: contextStyles,
    arrow: contextArrow,
  } = useComponentConfig('tooltip');
  const mergedArrow = useMergedArrow(tooltipArrow, contextArrow);
  const mergedShowArrow = mergedArrow.show;

  // ============================== Ref ===============================
  const warning = devUseWarning('Tooltip');

  const tooltipRef = React.useRef<RcTooltipRef>(null);

  const forceAlign = () => {
    tooltipRef.current?.forceAlign();
  };

  React.useImperativeHandle(ref, () => ({
    forceAlign,
    nativeElement: tooltipRef.current?.nativeElement!,
    popupElement: tooltipRef.current?.popupElement!,
  }));

  // ============================== Warn ==============================
  if (process.env.NODE_ENV !== 'production') {
    [
<<<<<<< HEAD
      ['overlayStyle', 'styles.root'],
      ['overlayInnerStyle', 'styles.body'],
      ['overlayClassName', 'classNames.root'],
=======
      ['visible', 'open'],
      ['defaultVisible', 'defaultOpen'],
      ['onVisibleChange', 'onOpenChange'],
      ['afterVisibleChange', 'afterOpenChange'],
      ['destroyTooltipOnHide', 'destroyOnClose'],
      ['arrowPointAtCenter', 'arrow={{ pointAtCenter: true }}'],
      ['overlayStyle', 'styles={{ root: {} }}'],
      ['overlayInnerStyle', 'styles={{ body: {} }}'],
      ['overlayClassName', 'classNames={{ root: "" }}'],
>>>>>>> 11b08bc2
    ].forEach(([deprecatedName, newName]) => {
      warning.deprecated(!(deprecatedName in props), deprecatedName, newName);
    });

    warning(
      !destroyTooltipOnHide || typeof destroyTooltipOnHide === 'boolean',
      'usage',
      '`destroyTooltipOnHide` no need config `keepParent` anymore. Please use `boolean` value directly.',
    );
  }

  // ============================== Open ==============================
  const [open, setOpen] = useMergedState(false, {
    value: props.open,
    defaultValue: props.defaultOpen,
  });

  const noTitle = !title && !overlay && title !== 0; // overlay for old version compatibility

  const onOpenChange = (vis: boolean) => {
    setOpen(noTitle ? false : vis);
    if (!noTitle) {
      props.onOpenChange?.(vis);
    }
  };

  const tooltipPlacements = React.useMemo<BuildInPlacements>(() => {
    return (
      builtinPlacements ||
      getPlacements({
        arrowPointAtCenter: mergedArrow?.pointAtCenter ?? false,
        autoAdjustOverflow,
        arrowWidth: mergedShowArrow ? token.sizePopupArrow : 0,
        borderRadius: token.borderRadius,
        offset: token.marginXXS,
        visibleFirst: true,
      })
    );
  }, [mergedArrow, builtinPlacements, token]);

  const memoOverlay = React.useMemo<TooltipProps['overlay']>(() => {
    if (title === 0) {
      return title;
    }
    return overlay || title || '';
  }, [overlay, title]);

  const memoOverlayWrapper = (
    <ContextIsolator space>
      {typeof memoOverlay === 'function' ? memoOverlay() : memoOverlay}
    </ContextIsolator>
  );

  const prefixCls = getPrefixCls('tooltip', customizePrefixCls);
  const rootPrefixCls = getPrefixCls();

  const injectFromPopover = (props as any)['data-popover-inject'];

  let tempOpen = open;
  // Hide tooltip when there is no title
  if (!('open' in props) && noTitle) {
    tempOpen = false;
  }

  // ============================= Render =============================
  const child =
    React.isValidElement(children) && !isFragment(children) ? children : <span>{children}</span>;
  const childProps = child.props;
  const childCls =
    !childProps.className || typeof childProps.className === 'string'
      ? classNames(childProps.className, openClassName || `${prefixCls}-open`)
      : childProps.className;

  // Style
  const [hashId, cssVarCls] = useStyle(prefixCls, !injectFromPopover);

  // Color
  const colorInfo = parseColor(prefixCls, color);
  const arrowContentStyle = colorInfo.arrowStyle;

  const rootClassNames = classNames(
    overlayClassName,
    {
      [`${prefixCls}-rtl`]: direction === 'rtl',
    },
    colorInfo.className,
    rootClassName,
    hashId,
    cssVarCls,
    contextClassName,
    contextClassNames.root,
    tooltipClassNames?.root,
  );

  const bodyClassNames = classNames(contextClassNames.body, tooltipClassNames?.body);

  // ============================ zIndex ============================
  const [zIndex, contextZIndex] = useZIndex('Tooltip', restProps.zIndex);

  const content = (
    <RcTooltip
      {...restProps}
      zIndex={zIndex}
      showArrow={mergedShowArrow}
      placement={placement}
      mouseEnterDelay={mouseEnterDelay}
      mouseLeaveDelay={mouseLeaveDelay}
      prefixCls={prefixCls}
      classNames={{ root: rootClassNames, body: bodyClassNames }}
      styles={{
        root: {
          ...arrowContentStyle,
          ...contextStyles.root,
          ...contextStyle,
          ...overlayStyle,
          ...styles?.root,
        },
        body: {
          ...contextStyles.body,
          ...overlayInnerStyle,
          ...styles?.body,
          ...colorInfo.overlayStyle,
        },
      }}
      getTooltipContainer={getPopupContainer || getTooltipContainer || getContextPopupContainer}
      ref={tooltipRef}
      builtinPlacements={tooltipPlacements}
      overlay={memoOverlayWrapper}
      visible={tempOpen}
      onVisibleChange={onOpenChange}
      afterVisibleChange={afterOpenChange}
      arrowContent={<span className={`${prefixCls}-arrow-content`} />}
      motion={{
        motionName: getTransitionName(
          rootPrefixCls,
          'zoom-big-fast',
          typeof motion?.motionName === 'string' ? motion?.motionName : undefined,
        ),
        motionDeadline: 1000,
      }}
      // TODO: 未来需要把 rc-tooltip 里面的 destroyTooltipOnHide 统一成 destroyOnClose
      destroyTooltipOnHide={destroyOnClose ?? !!destroyTooltipOnHide}
    >
      {tempOpen ? cloneElement(child, { className: childCls }) : child}
    </RcTooltip>
  );

  return <zIndexContext.Provider value={contextZIndex}>{content}</zIndexContext.Provider>;
});

type CompoundedComponent = typeof InternalTooltip & {
  _InternalPanelDoNotUseOrYouWillBeFired: typeof PurePanel;
};

const Tooltip = InternalTooltip as CompoundedComponent;

if (process.env.NODE_ENV !== 'production') {
  Tooltip.displayName = 'Tooltip';
}

Tooltip._InternalPanelDoNotUseOrYouWillBeFired = PurePanel;

export default Tooltip;<|MERGE_RESOLUTION|>--- conflicted
+++ resolved
@@ -130,12 +130,8 @@
     children,
     afterOpenChange,
     destroyTooltipOnHide,
-<<<<<<< HEAD
     arrow: tooltipArrow,
-=======
     destroyOnClose,
-    arrow = true,
->>>>>>> 11b08bc2
     title,
     overlay,
     builtinPlacements,
@@ -186,21 +182,10 @@
   // ============================== Warn ==============================
   if (process.env.NODE_ENV !== 'production') {
     [
-<<<<<<< HEAD
       ['overlayStyle', 'styles.root'],
       ['overlayInnerStyle', 'styles.body'],
       ['overlayClassName', 'classNames.root'],
-=======
-      ['visible', 'open'],
-      ['defaultVisible', 'defaultOpen'],
-      ['onVisibleChange', 'onOpenChange'],
-      ['afterVisibleChange', 'afterOpenChange'],
       ['destroyTooltipOnHide', 'destroyOnClose'],
-      ['arrowPointAtCenter', 'arrow={{ pointAtCenter: true }}'],
-      ['overlayStyle', 'styles={{ root: {} }}'],
-      ['overlayInnerStyle', 'styles={{ body: {} }}'],
-      ['overlayClassName', 'classNames={{ root: "" }}'],
->>>>>>> 11b08bc2
     ].forEach(([deprecatedName, newName]) => {
       warning.deprecated(!(deprecatedName in props), deprecatedName, newName);
     });
