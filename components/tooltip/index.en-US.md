---
category: Components
group: Data Display
title: Tooltip
description: Simple text popup box.
cover: https://mdn.alipayobjects.com/huamei_7uahnr/afts/img/A*9LKlRbWytugAAAAAAAAAAAAADrJ8AQ/original
coverDark: https://mdn.alipayobjects.com/huamei_7uahnr/afts/img/A*bCbPTJ7LQngAAAAAAAAAAAAADrJ8AQ/original
demo:
  cols: 2
---

## When To Use

- The tip is shown on mouse enter, and is hidden on mouse leave. The Tooltip doesn't support complex text or operations.
- To provide an explanation of a `button/text/operation`. It's often used instead of the html `title` attribute.

## Examples

<!-- prettier-ignore -->
<code src="./demo/basic.tsx">Basic</code>
<code src="./demo/placement.tsx">Placement</code>
<code src="./demo/arrow.tsx">Arrow</code>
<code src="./demo/shift.tsx" iframe="300">Auto Shift</code>
<code src="./demo/auto-adjust-overflow.tsx" debug>Adjust placement automatically</code>
<code src="./demo/destroy-tooltip-on-hide.tsx" debug>Destroy tooltip when hidden</code>
<code src="./demo/colorful.tsx">Colorful Tooltip</code>
<code src="./demo/render-panel.tsx" debug>_InternalPanelDoNotUseOrYouWillBeFired</code>
<code src="./demo/debug.tsx" debug>Debug</code>
<code src="./demo/disabled.tsx">Disabled</code>
<code src="./demo/disabled-children.tsx" debug>Disabled children</code>
<code src="./demo/wrap-custom-component.tsx">Wrap custom component</code>

## API

Common props ref：[Common props](/docs/react/common-props)

| Property | Description                   | Type                         | Default |
| -------- | ----------------------------- | ---------------------------- | ------- |
| title    | The text shown in the tooltip | ReactNode \| () => ReactNode | -       |

### Common API

<embed src="./shared/sharedProps.en-US.md"></embed>

## Semantic DOM

<code src="./demo/_semantic.tsx" simplify="true"></code>

## Design Token

<ComponentTokenTable component="Tooltip"></ComponentTokenTable>

## FAQ

<<<<<<< HEAD
### Why sometime not work on HOC?

Please ensure that the child node of `Tooltip` accepts `onMouseEnter`, `onMouseLeave`, `onPointerEnter`, `onPointerLeave`, `onFocus`, `onClick` events.

See https://github.com/ant-design/ant-design/issues/15909

### What's the placement logic?

It will follow `placement` config when screen has enough space. And flip when space is not enough (Such as `top` to `bottom` or `topLeft` to `bottomLeft`). Single direction such as `top` `bottom` `left` `right` will auto shift on the view:

<img alt="shift" height="200" src="https://mdn.alipayobjects.com/huamei_7uahnr/afts/img/A*sxaTTJjLtIMAAAAAAAAAAAAADrJ8AQ/original" />

When `placement` is set to edge align such as `topLeft` `bottomRight`, it will only do flip but not do shift.

=======
>>>>>>> 37f57ecb
### Why Tooltip not update content when close?

Tooltip will cache content when it is closed to avoid flicker when content is updated:

```jsx
// `title` will not blink when `user` is empty
<Tooltip open={user} title={user?.name} />
```

<div>
<img alt="no blink" height="50" src="https://mdn.alipayobjects.com/huamei_7uahnr/afts/img/A*KVx7QLOYwVsAAAAAAAAAAAAADrJ8AQ/original" />
</div>

If need update content when close, you can set `fresh` property ([#44830](https://github.com/ant-design/ant-design/issues/44830)):

```jsx
<Tooltip open={user} title={user?.name} fresh />
```

<div>
<img alt="no blink" height="50" src="https://mdn.alipayobjects.com/huamei_7uahnr/afts/img/A*rUbsR4xWpMsAAAAAAAAAAAAADrJ8AQ/original" />
</div>

---

<!-- 请确保在 FAQ 最后 -->

<embed src="./shared/sharedFAQ.en-US.md"></embed><|MERGE_RESOLUTION|>--- conflicted
+++ resolved
@@ -52,23 +52,6 @@
 
 ## FAQ
 
-<<<<<<< HEAD
-### Why sometime not work on HOC?
-
-Please ensure that the child node of `Tooltip` accepts `onMouseEnter`, `onMouseLeave`, `onPointerEnter`, `onPointerLeave`, `onFocus`, `onClick` events.
-
-See https://github.com/ant-design/ant-design/issues/15909
-
-### What's the placement logic?
-
-It will follow `placement` config when screen has enough space. And flip when space is not enough (Such as `top` to `bottom` or `topLeft` to `bottomLeft`). Single direction such as `top` `bottom` `left` `right` will auto shift on the view:
-
-<img alt="shift" height="200" src="https://mdn.alipayobjects.com/huamei_7uahnr/afts/img/A*sxaTTJjLtIMAAAAAAAAAAAAADrJ8AQ/original" />
-
-When `placement` is set to edge align such as `topLeft` `bottomRight`, it will only do flip but not do shift.
-
-=======
->>>>>>> 37f57ecb
 ### Why Tooltip not update content when close?
 
 Tooltip will cache content when it is closed to avoid flicker when content is updated:
