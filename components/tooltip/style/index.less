--- conflicted
+++ resolved
@@ -1,197 +1,196 @@
-// @import '../../style/themes/index';
-// @import '../../style/mixins/index';
-
-// @tooltip-prefix-cls: ~'@{ant-prefix}-tooltip';
-
-// @tooltip-arrow-shadow-width: 3px;
-
-// @tooltip-arrow-rotate-width: sqrt(@tooltip-arrow-width * @tooltip-arrow-width * 2) +
-//   @tooltip-arrow-shadow-width * 2;
-
-// @tooltip-arrow-offset-vertical: 5px; // 8 - 3px
-// @tooltip-arrow-offset-horizontal: 13px; // 16 - 3px
-
-// Base class
-<<<<<<< HEAD
 // .@{tooltip-prefix-cls} {
-// .reset-component();
-
-// position: absolute;
-// z-index: @zindex-tooltip;
-// display: block;
-// width: max-content;
-// width: intrinsic;
-// max-width: @tooltip-max-width;
-// visibility: visible;
-
-// &-hidden {
-//   display: none;
-// }
-
-// &-placement-top,
-// &-placement-topLeft,
-// &-placement-topRight {
-//   padding-bottom: @tooltip-distance;
-// }
-
-// &-placement-right,
-// &-placement-rightTop,
-// &-placement-rightBottom {
-//   padding-left: @tooltip-distance;
-// }
-
-// &-placement-bottom,
-// &-placement-bottomLeft,
-// &-placement-bottomRight {
-//   padding-top: @tooltip-distance;
-// }
-
-// &-placement-left,
-// &-placement-leftTop,
-// &-placement-leftBottom {
-//   padding-right: @tooltip-distance;
-// }
-
-// // Wrapper for the tooltip content
-// &-inner {
-//   min-width: 30px;
-//   min-height: 32px;
-//   padding: 6px 8px;
-//   color: @tooltip-color;
-//   text-align: left;
-//   text-decoration: none;
-//   word-wrap: break-word;
-//   background-color: @tooltip-bg;
-//   border-radius: @tooltip-border-radius;
-//   box-shadow: @box-shadow-base;
-// }
-
-// // Arrows
-// &-arrow {
+//   .reset-component();
+//
 //   position: absolute;
+//   z-index: @zindex-tooltip;
 //   display: block;
-//   width: @tooltip-arrow-rotate-width;
-//   height: @tooltip-arrow-rotate-width;
-//   overflow: hidden;
-//   background: transparent;
-//   pointer-events: none;
-
+//   width: max-content;
+//   width: intrinsic;
+//   max-width: @tooltip-max-width;
+//   visibility: visible;
+//
 //   &-content {
-//     --antd-arrow-background-color: @tooltip-bg;
-
+//     position: relative;
+//   }
+//
+//   &-hidden {
+//     display: none;
+//   }
+//
+//   &-placement-top,
+//   &-placement-topLeft,
+//   &-placement-topRight {
+//     padding-bottom: @tooltip-distance;
+//   }
+//
+//   &-placement-right,
+//   &-placement-rightTop,
+//   &-placement-rightBottom {
+//     padding-left: @tooltip-distance;
+//   }
+//
+//   &-placement-bottom,
+//   &-placement-bottomLeft,
+//   &-placement-bottomRight {
+//     padding-top: @tooltip-distance;
+//   }
+//
+//   &-placement-left,
+//   &-placement-leftTop,
+//   &-placement-leftBottom {
+//     padding-right: @tooltip-distance;
+//   }
+//
+//   // Wrapper for the tooltip content
+//   &-inner {
+//     min-width: 30px;
+//     min-height: 32px;
+//     padding: 6px 8px;
+//     color: @tooltip-color;
+//     text-align: left;
+//     text-decoration: none;
+//     word-wrap: break-word;
+//     background-color: @tooltip-bg;
+//     border-radius: @tooltip-border-radius;
+//     box-shadow: @box-shadow-base;
+//   }
+//
+//   // Arrows
+//   &-arrow {
 //     position: absolute;
-//     top: 0;
-//     right: 0;
+//     z-index: 2;
+//     display: block;
+//     width: @tooltip-arrow-rotate-width;
+//     height: @tooltip-arrow-rotate-width;
+//     overflow: hidden;
+//     background: transparent;
+//     pointer-events: none;
+//
+//     &-content {
+//       // Use linear gradient to mix box shadow of tooltip inner
+//       --antd-arrow-background-color: linear-gradient(
+//         to right bottom,
+//         fadeout(@tooltip-bg, 10%),
+//         @tooltip-bg
+//       );
+//
+//       position: absolute;
+//       top: 0;
+//       right: 0;
+//       bottom: 0;
+//       left: 0;
+//       display: block;
+//       width: @tooltip-arrow-width;
+//       height: @tooltip-arrow-width;
+//       margin: auto;
+//       background-color: transparent;
+//       content: '';
+//       pointer-events: auto;
+//       .roundedArrow(@tooltip-arrow-width, 5px);
+//     }
+//   }
+//
+//   &-placement-top &-arrow,
+//   &-placement-topLeft &-arrow,
+//   &-placement-topRight &-arrow {
 //     bottom: 0;
+//     transform: translateY(100%);
+//
+//     &-content {
+//       box-shadow: @tooltip-arrow-shadow-width @tooltip-arrow-shadow-width 7px fade(@black, 7%);
+//       transform: translateY((-@tooltip-arrow-rotate-width / 2)) rotate(45deg);
+//     }
+//   }
+//
+//   &-placement-top &-arrow {
+//     left: 50%;
+//     transform: translateY(100%) translateX(-50%);
+//   }
+//
+//   &-placement-topLeft &-arrow {
+//     left: @tooltip-arrow-offset-horizontal;
+//   }
+//
+//   &-placement-topRight &-arrow {
+//     right: @tooltip-arrow-offset-horizontal;
+//   }
+//
+//   &-placement-right &-arrow,
+//   &-placement-rightTop &-arrow,
+//   &-placement-rightBottom &-arrow {
 //     left: 0;
-//     display: block;
-//     width: @tooltip-arrow-width;
-//     height: @tooltip-arrow-width;
-//     margin: auto;
-//     background-color: transparent;
-//     content: '';
-//     pointer-events: auto;
-//     .roundedArrow(@tooltip-arrow-width, 5px);
-//   }
-// }
-
-// &-placement-top &-arrow,
-// &-placement-topLeft &-arrow,
-// &-placement-topRight &-arrow {
-//   bottom: @tooltip-distance - @tooltip-arrow-rotate-width + 0.24px;
-
-//   &-content {
-//     box-shadow: @tooltip-arrow-shadow-width @tooltip-arrow-shadow-width 7px fade(@black, 7%);
-//     transform: translateY((-@tooltip-arrow-rotate-width / 2)) rotate(45deg);
-//   }
-// }
-
-// &-placement-top &-arrow {
-//   left: 50%;
-//   transform: translateX(-50%);
-// }
-
-// &-placement-topLeft &-arrow {
-//   left: @tooltip-arrow-offset-horizontal;
-// }
-
-// &-placement-topRight &-arrow {
-//   right: @tooltip-arrow-offset-horizontal;
-// }
-
-// &-placement-right &-arrow,
-// &-placement-rightTop &-arrow,
-// &-placement-rightBottom &-arrow {
-//   left: @tooltip-distance - @tooltip-arrow-rotate-width + 0.1px;
-
-//   &-content {
-//     box-shadow: -@tooltip-arrow-shadow-width @tooltip-arrow-shadow-width 7px fade(@black, 7%);
-//     transform: translateX((@tooltip-arrow-rotate-width / 2)) rotate(135deg);
-//   }
-// }
-
-// &-placement-right &-arrow {
-//   top: 50%;
-//   transform: translateY(-50%);
-// }
-
-// &-placement-rightTop &-arrow {
-//   top: @tooltip-arrow-offset-vertical;
-// }
-
-// &-placement-rightBottom &-arrow {
-//   bottom: @tooltip-arrow-offset-vertical;
-// }
-
+//     transform: translateX(-100%);
+//
+//     &-content {
+//       box-shadow: -@tooltip-arrow-shadow-width @tooltip-arrow-shadow-width 7px fade(@black, 7%);
+//       transform: translateX((@tooltip-arrow-rotate-width / 2)) rotate(135deg);
+//     }
+//   }
+//
+//   &-placement-right &-arrow {
+//     top: 50%;
+//     transform: translateX(-100%) translateY(-50%);
+//   }
+//
+//   &-placement-rightTop &-arrow {
+//     top: @tooltip-arrow-offset-vertical;
+//   }
+//
+//   &-placement-rightBottom &-arrow {
+//     bottom: @tooltip-arrow-offset-vertical;
+//   }
+//
 //   &-placement-left &-arrow,
 //   &-placement-leftTop &-arrow,
 //   &-placement-leftBottom &-arrow {
-//     right: @tooltip-distance - @tooltip-arrow-rotate-width + 0.08px;
-
+//     right: 0;
+//     transform: translateX(100%);
+//
 //     &-content {
 //       box-shadow: @tooltip-arrow-shadow-width -@tooltip-arrow-shadow-width 7px fade(@black, 7%);
 //       transform: translateX((-@tooltip-arrow-rotate-width / 2)) rotate(315deg);
 //     }
 //   }
-
+//
 //   &-placement-left &-arrow {
 //     top: 50%;
-//     transform: translateY(-50%);
-//   }
-
+//     transform: translateX(100%) translateY(-50%);
+//   }
+//
 //   &-placement-leftTop &-arrow {
 //     top: @tooltip-arrow-offset-vertical;
 //   }
-
+//
 //   &-placement-leftBottom &-arrow {
 //     bottom: @tooltip-arrow-offset-vertical;
 //   }
-
+//
 //   &-placement-bottom &-arrow,
 //   &-placement-bottomLeft &-arrow,
 //   &-placement-bottomRight &-arrow {
-//     top: @tooltip-distance - @tooltip-arrow-rotate-width + 0.1px;
-
+//     top: 0;
+//     transform: translateY(-100%);
+//
 //     &-content {
 //       box-shadow: -@tooltip-arrow-shadow-width -@tooltip-arrow-shadow-width 7px fade(@black, 7%);
 //       transform: translateY((@tooltip-arrow-rotate-width / 2)) rotate(225deg);
 //     }
 //   }
-
+//
 //   &-placement-bottom &-arrow {
 //     left: 50%;
-//     transform: translateX(-50%);
-//   }
-
+//     transform: translateY(-100%) translateX(-50%);
+//   }
+//
 //   &-placement-bottomLeft &-arrow {
 //     left: @tooltip-arrow-offset-horizontal;
 //   }
-
+//
 //   &-placement-bottomRight &-arrow {
 //     right: @tooltip-arrow-offset-horizontal;
 //   }
 // }
-
+//
 // .generator-tooltip-preset-color(@i: length(@preset-colors)) when (@i > 0) {
 //   .generator-tooltip-preset-color(@i - 1);
 //   @color: extract(@preset-colors, @i);
@@ -208,218 +207,5 @@
 //   }
 // }
 // .generator-tooltip-preset-color();
-
-// @import './rtl';
-=======
-.@{tooltip-prefix-cls} {
-  .reset-component();
-
-  position: absolute;
-  z-index: @zindex-tooltip;
-  display: block;
-  width: max-content;
-  width: intrinsic;
-  max-width: @tooltip-max-width;
-  visibility: visible;
-
-  &-content {
-    position: relative;
-  }
-
-  &-hidden {
-    display: none;
-  }
-
-  &-placement-top,
-  &-placement-topLeft,
-  &-placement-topRight {
-    padding-bottom: @tooltip-distance;
-  }
-
-  &-placement-right,
-  &-placement-rightTop,
-  &-placement-rightBottom {
-    padding-left: @tooltip-distance;
-  }
-
-  &-placement-bottom,
-  &-placement-bottomLeft,
-  &-placement-bottomRight {
-    padding-top: @tooltip-distance;
-  }
-
-  &-placement-left,
-  &-placement-leftTop,
-  &-placement-leftBottom {
-    padding-right: @tooltip-distance;
-  }
-
-  // Wrapper for the tooltip content
-  &-inner {
-    min-width: 30px;
-    min-height: 32px;
-    padding: 6px 8px;
-    color: @tooltip-color;
-    text-align: left;
-    text-decoration: none;
-    word-wrap: break-word;
-    background-color: @tooltip-bg;
-    border-radius: @tooltip-border-radius;
-    box-shadow: @box-shadow-base;
-  }
-
-  // Arrows
-  &-arrow {
-    position: absolute;
-    z-index: 2;
-    display: block;
-    width: @tooltip-arrow-rotate-width;
-    height: @tooltip-arrow-rotate-width;
-    overflow: hidden;
-    background: transparent;
-    pointer-events: none;
-
-    &-content {
-      // Use linear gradient to mix box shadow of tooltip inner
-      --antd-arrow-background-color: linear-gradient(
-        to right bottom,
-        fadeout(@tooltip-bg, 10%),
-        @tooltip-bg
-      );
-
-      position: absolute;
-      top: 0;
-      right: 0;
-      bottom: 0;
-      left: 0;
-      display: block;
-      width: @tooltip-arrow-width;
-      height: @tooltip-arrow-width;
-      margin: auto;
-      background-color: transparent;
-      content: '';
-      pointer-events: auto;
-      .roundedArrow(@tooltip-arrow-width, 5px);
-    }
-  }
-
-  &-placement-top &-arrow,
-  &-placement-topLeft &-arrow,
-  &-placement-topRight &-arrow {
-    bottom: 0;
-    transform: translateY(100%);
-
-    &-content {
-      box-shadow: @tooltip-arrow-shadow-width @tooltip-arrow-shadow-width 7px fade(@black, 7%);
-      transform: translateY((-@tooltip-arrow-rotate-width / 2)) rotate(45deg);
-    }
-  }
-
-  &-placement-top &-arrow {
-    left: 50%;
-    transform: translateY(100%) translateX(-50%);
-  }
-
-  &-placement-topLeft &-arrow {
-    left: @tooltip-arrow-offset-horizontal;
-  }
-
-  &-placement-topRight &-arrow {
-    right: @tooltip-arrow-offset-horizontal;
-  }
-
-  &-placement-right &-arrow,
-  &-placement-rightTop &-arrow,
-  &-placement-rightBottom &-arrow {
-    left: 0;
-    transform: translateX(-100%);
-
-    &-content {
-      box-shadow: -@tooltip-arrow-shadow-width @tooltip-arrow-shadow-width 7px fade(@black, 7%);
-      transform: translateX((@tooltip-arrow-rotate-width / 2)) rotate(135deg);
-    }
-  }
-
-  &-placement-right &-arrow {
-    top: 50%;
-    transform: translateX(-100%) translateY(-50%);
-  }
-
-  &-placement-rightTop &-arrow {
-    top: @tooltip-arrow-offset-vertical;
-  }
-
-  &-placement-rightBottom &-arrow {
-    bottom: @tooltip-arrow-offset-vertical;
-  }
-
-  &-placement-left &-arrow,
-  &-placement-leftTop &-arrow,
-  &-placement-leftBottom &-arrow {
-    right: 0;
-    transform: translateX(100%);
-
-    &-content {
-      box-shadow: @tooltip-arrow-shadow-width -@tooltip-arrow-shadow-width 7px fade(@black, 7%);
-      transform: translateX((-@tooltip-arrow-rotate-width / 2)) rotate(315deg);
-    }
-  }
-
-  &-placement-left &-arrow {
-    top: 50%;
-    transform: translateX(100%) translateY(-50%);
-  }
-
-  &-placement-leftTop &-arrow {
-    top: @tooltip-arrow-offset-vertical;
-  }
-
-  &-placement-leftBottom &-arrow {
-    bottom: @tooltip-arrow-offset-vertical;
-  }
-
-  &-placement-bottom &-arrow,
-  &-placement-bottomLeft &-arrow,
-  &-placement-bottomRight &-arrow {
-    top: 0;
-    transform: translateY(-100%);
-
-    &-content {
-      box-shadow: -@tooltip-arrow-shadow-width -@tooltip-arrow-shadow-width 7px fade(@black, 7%);
-      transform: translateY((@tooltip-arrow-rotate-width / 2)) rotate(225deg);
-    }
-  }
-
-  &-placement-bottom &-arrow {
-    left: 50%;
-    transform: translateY(-100%) translateX(-50%);
-  }
-
-  &-placement-bottomLeft &-arrow {
-    left: @tooltip-arrow-offset-horizontal;
-  }
-
-  &-placement-bottomRight &-arrow {
-    right: @tooltip-arrow-offset-horizontal;
-  }
-}
-
-.generator-tooltip-preset-color(@i: length(@preset-colors)) when (@i > 0) {
-  .generator-tooltip-preset-color(@i - 1);
-  @color: extract(@preset-colors, @i);
-  @lightColor: '@{color}-6';
-  .@{tooltip-prefix-cls}-@{color} {
-    .@{tooltip-prefix-cls}-inner {
-      background-color: @@lightColor;
-    }
-    .@{tooltip-prefix-cls}-arrow {
-      &-content::before {
-        background: @@lightColor;
-      }
-    }
-  }
-}
-.generator-tooltip-preset-color();
-
-@import './rtl';
->>>>>>> 079ab977
+//
+// @import './rtl';