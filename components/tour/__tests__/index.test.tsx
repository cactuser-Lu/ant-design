import React, { useEffect, useRef } from 'react';
import { spyElementPrototypes } from '@rc-component/util/lib/test/domHook';

import Tour from '..';
import mountTest from '../../../tests/shared/mountTest';
import rtlTest from '../../../tests/shared/rtlTest';
import { fireEvent, render, screen } from '../../../tests/utils';
import type { TourProps } from '../interface';

const mockBtnRect = (
  rect: { x: number; y: number; width: number; height: number },
  scrollIntoViewCb?: () => void,
) => {
  spyElementPrototypes(HTMLButtonElement, {
    getBoundingClientRect: {
      get(): any {
        return () => ({ ...rect, left: rect.x, top: rect.y });
      },
    },
    scrollIntoView: {
      get(): any {
        scrollIntoViewCb?.();
        return (val: boolean | ScrollIntoViewOptions) => val;
      },
    },
  });
};
describe('Tour', () => {
  mountTest(Tour);
  rtlTest(Tour);

  it('single', () => {
    const App: React.FC = () => {
      const coverBtnRef = useRef<HTMLButtonElement>(null);
      return (
        <>
          <button disabled ref={coverBtnRef} type="button">
            Cover
          </button>
          <Tour
            steps={[
              {
                title: 'cover title',
                description: 'cover description.',
                target: () => coverBtnRef.current!,
              },
            ]}
          />
        </>
      );
    };
    const { getByText, baseElement } = render(<App />);
    expect(getByText('cover title')).toBeTruthy();
    expect(getByText('cover description.')).toBeTruthy();
    expect(baseElement).toMatchSnapshot();
  });

  it('steps is empty', () => {
    const App: React.FC = () => {
      const coverBtnRef = useRef<HTMLButtonElement>(null);
      return (
        <>
          <button disabled ref={coverBtnRef} type="button">
            Cover
          </button>
          <Tour steps={[]} />
          <Tour />
        </>
      );
    };
    const { baseElement } = render(<App />);
    expect(baseElement).toMatchSnapshot();
  });

  it('steps props indicatorsRender', () => {
    const onClickMock = jest.fn();
    const indicatorsRenderMock = jest.fn();
    const App: React.FC = () => {
      const coverBtnRef = useRef<HTMLButtonElement>(null);
      return (
        <>
          <button disabled ref={coverBtnRef} type="button">
            Cover
          </button>
          <Tour
            type="default"
            indicatorsRender={indicatorsRenderMock}
            steps={[
              {
                title: 'With Cover',
                nextButtonProps: {
                  onClick: onClickMock,
                },
              },
              {
                title: 'With Cover',
                nextButtonProps: {
                  onClick: onClickMock,
                },
                prevButtonProps: {
                  onClick: onClickMock,
                },
              },
              {
                title: 'With Cover',
                prevButtonProps: {
                  onClick: onClickMock,
                },
                nextButtonProps: {
                  onClick: onClickMock,
                },
              },
            ]}
          />
        </>
      );
    };
    const { baseElement } = render(<App />);
    fireEvent.click(screen.getByRole('button', { name: 'Next' }));
    fireEvent.click(screen.getByRole('button', { name: 'Previous' }));
    fireEvent.click(screen.getByRole('button', { name: 'Next' }));
    fireEvent.click(screen.getByRole('button', { name: 'Next' }));
    fireEvent.click(screen.getByRole('button', { name: 'Finish' }));
    expect(onClickMock).toHaveBeenCalledTimes(5);
    expect(baseElement).toMatchSnapshot();
  });

  it('button props onClick', () => {
    const App: React.FC = () => {
      const coverBtnRef = useRef<HTMLButtonElement>(null);
      const [btnName, steBtnName] = React.useState<string>('defaultBtn');
      return (
        <>
          <span id="btnName">{btnName}</span>
          <button disabled ref={coverBtnRef} type="button">
            target
          </button>

          <Tour
            steps={[
              {
                title: '',
                description: '',
                target: () => coverBtnRef.current!,
                nextButtonProps: {
                  onClick: () => steBtnName('nextButton'),
                },
              },
              {
                title: '',
                target: () => coverBtnRef.current!,
                prevButtonProps: {
                  onClick: () => steBtnName('prevButton'),
                },
                nextButtonProps: {
                  onClick: () => steBtnName('finishButton'),
                },
              },
            ]}
          />
        </>
      );
    };
    const { baseElement } = render(<App />);
    expect(baseElement.querySelector('#btnName')).toHaveTextContent('defaultBtn');
    fireEvent.click(screen.getByRole('button', { name: 'Next' }));
    expect(baseElement.querySelector('#btnName')).toHaveTextContent('nextButton');
    fireEvent.click(screen.getByRole('button', { name: 'Previous' }));
    expect(baseElement.querySelector('#btnName')).toHaveTextContent('prevButton');
    fireEvent.click(screen.getByRole('button', { name: 'Next' }));
    fireEvent.click(screen.getByRole('button', { name: 'Finish' }));
    expect(baseElement.querySelector('#btnName')).toHaveTextContent('finishButton');
    expect(baseElement).toMatchSnapshot();
  });

  it('Primary', () => {
    const App: React.FC = () => {
      const coverBtnRef = useRef<HTMLButtonElement>(null);
      return (
        <>
          <button disabled ref={coverBtnRef} type="button">
            Cover
          </button>

          <Tour
            type="primary"
            steps={[
              {
                title: 'primary title',
                description: 'primary description.',
                target: () => coverBtnRef.current!,
              },
            ]}
          />
        </>
      );
    };
    const { getByText, baseElement } = render(<App />);
    expect(getByText('primary description.')).toBeTruthy();
    expect(baseElement.querySelector('.ant-tour-pannel')?.parentElement).toHaveClass(
      'ant-tour-primary',
    );
    expect(baseElement).toMatchSnapshot();
  });

  it('step support Primary', () => {
    const App: React.FC = () => {
      const coverBtnRef = useRef<HTMLButtonElement>(null);
      return (
        <>
          <button disabled ref={coverBtnRef} type="button">
            Cover
          </button>

          <Tour
            type="default"
            steps={[
              {
                title: 'cover title',
                description: 'cover description.',
                target: () => coverBtnRef.current!,
              },
              {
                title: 'primary title',
                description: 'primary description.',
                target: () => coverBtnRef.current!,
                type: 'primary',
              },
            ]}
          />
        </>
      );
    };
    const { getByText, container, baseElement } = render(<App />);
    expect(getByText('cover description.')).toBeTruthy();
    expect(container.querySelector('.ant-tour-primary .ant-tour-pannel')).toBeFalsy();
    fireEvent.click(screen.getByRole('button', { name: 'Next' }));
    expect(getByText('primary description.')).toBeTruthy();
    expect(container.querySelector('.ant-tour-primary .ant-tour-pannel')).toBeTruthy();
    expect(baseElement).toMatchSnapshot();
  });

  it('basic', () => {
    const App: React.FC = () => {
      const coverBtnRef = useRef<HTMLButtonElement>(null);
      const placementBtnRef = useRef<HTMLButtonElement>(null);

      const [show, setShow] = React.useState<boolean>();

      useEffect(() => {
        if (show === false) {
          setShow(true);
        }
      }, [show]);

      return (
        <>
          <div>
            <button
              type="button"
              onClick={() => {
                setShow(false);
              }}
            >
              Show
            </button>
            <button disabled ref={coverBtnRef} type="button">
              Cover
            </button>
            <button disabled ref={placementBtnRef} type="button">
              Placement
            </button>
          </div>

          {show && (
            <Tour
              steps={[
                {
                  title: 'Show in Center',
                  description: 'Here is the content of Tour.',
                  target: null,
                },
                {
                  title: 'With Cover',
                  description: 'Here is the content of Tour.',
                  target: () => coverBtnRef.current!,
                  cover: (
                    <img
                      alt="tour.png"
                      src="https://user-images.githubusercontent.com/5378891/197385811-55df8480-7ff4-44bd-9d43-a7dade598d70.png"
                    />
                  ),
                },
                {
                  title: 'Adjust Placement',
                  description: 'Here is the content of Tour which show on the right.',
                  placement: 'right',
                  target: () => placementBtnRef.current!,
                },
              ]}
            />
          )}
        </>
      );
    };
    const { getByText, container, baseElement } = render(<App />);
    fireEvent.click(screen.getByRole('button', { name: 'Show' }));
    expect(getByText('Show in Center')).toBeTruthy();
    fireEvent.click(screen.getByRole('button', { name: 'Next' }));
    expect(getByText('Here is the content of Tour.')).toBeTruthy();
    fireEvent.click(screen.getByRole('button', { name: 'Next' }));
    expect(getByText('Adjust Placement')).toBeTruthy();
    fireEvent.click(screen.getByRole('button', { name: 'Finish' }));
    expect(container.querySelector('.ant-tour')).toBeFalsy();
    expect(baseElement).toMatchSnapshot();
  });

  it('panelRender should correct render when total is undefined or null', () => {
    [undefined, null].forEach((total: any) => {
      const { container } = render(<Tour open steps={[{ title: <div>test</div>, total }]} />);
      expect(
        container.querySelector<HTMLDivElement>('.ant-tour-pannel .ant-tour-indicators'),
      ).toBeFalsy();
    });
  });

  it('panelRender should correct render when title is undefined or null', () => {
    [undefined, null].forEach((title) => {
      const { container } = render(<Tour open steps={[{ title, total: 1 }]} />);
      expect(
        container.querySelector<HTMLDivElement>('.ant-tour-pannel .ant-tour-header'),
      ).toBeFalsy();
    });
  });

  it('custom step pre btn & next btn className & style', () => {
    const App: React.FC = () => (
      <Tour
        steps={[
          {
            title: 'Show in Center',
            description: 'Here is the content of Tour.',
            nextButtonProps: {
              className: 'customClassName',
              style: {
                backgroundColor: 'rgb(69,69,255)',
              },
            },
          },
          {
            title: 'With Cover',
            description: 'Here is the content of Tour.',
            cover: (
              <img
                alt="tour.png"
                src="https://user-images.githubusercontent.com/5378891/197385811-55df8480-7ff4-44bd-9d43-a7dade598d70.png"
              />
            ),
          },
        ]}
      />
    );

    const { container } = render(<App />);
    // className
    expect(screen.getByRole('button', { name: 'Next' }).className.includes('customClassName')).toBe(
      true,
    );
    // style
    expect(screen.getByRole('button', { name: 'Next' }).style.backgroundColor).toEqual(
      'rgb(69, 69, 255)',
    );
    expect(container.firstChild).toMatchSnapshot();
  });

  it('custom indicator', () => {
    const steps: TourProps['steps'] = [
      {
        title: 'Upload File',
        description: 'Put your files here.',
      },
      {
        title: 'Save',
        description: 'Save your changes.',
      },
      {
        title: 'Other Actions',
        description: 'Click to see other actions.',
      },
    ];
    const App: React.FC = () => (
      <Tour
        open
        steps={steps}
        indicatorsRender={(current, total) => (
          <span className="custom-indicator">
            {current + 1} / {total}
          </span>
        )}
      />
    );
    const { container } = render(<App />);
    expect(container.querySelector<HTMLSpanElement>('.custom-indicator')).toBeTruthy();
  });

  it('controlled current', () => {
    const App: React.FC = () => {
      const [current, setCurrent] = React.useState(0);
      return (
        <>
          <div>
            <button
              type="button"
              onClick={() => {
                setCurrent(1);
              }}
            >
              SetCurrent
            </button>
          </div>

          <Tour
            open
            current={current}
            steps={[
              {
                title: 'Show in Center',
                description: 'Here is the content of Tour.',
              },
              {
                title: 'Primary title',
                description: 'Primary description.',
                type: 'primary',
              },
            ]}
            onChange={setCurrent}
          />
        </>
      );
    };
    const { getByText, container, baseElement } = render(<App />);

    fireEvent.click(screen.getByRole('button', { name: 'SetCurrent' }));
    expect(getByText('Primary description.')).toBeTruthy();
    expect(container.querySelector('.ant-tour-primary .ant-tour-pannel')).toBeTruthy();
    expect(baseElement).toMatchSnapshot();
  });

  it('support closeIcon', () => {
    const Demo = ({ closeIcon = false }: { closeIcon?: React.ReactNode }) => {
      const createBtnRef = useRef<HTMLButtonElement>(null);
      const updateBtnRef = useRef<HTMLButtonElement>(null);
      const deleteBtnRef = useRef<HTMLButtonElement>(null);
      return (
        <div style={{ margin: 20 }}>
          <div>
            <button type="button" ref={createBtnRef}>
              Create
            </button>
            <div style={{ height: 200 }} />
            <button type="button" ref={updateBtnRef}>
              Update
            </button>
            <button type="button" ref={deleteBtnRef}>
              Delete
            </button>
          </div>
          <div style={{ height: 200 }} />

          <Tour
            closeIcon={closeIcon}
            steps={[
              {
                title: '创建',
                description: '创建一条数据',
                target: () => createBtnRef.current!,
                mask: true,
              },
              {
                title: '更新',
                closeIcon: !closeIcon,
                description: (
                  <div>
                    <span>更新一条数据</span>
                    <button type="button">帮助文档</button>
                  </div>
                ),
                target: () => updateBtnRef.current!,
              },
              {
                title: '删除',
                closeIcon: <span className="custom-del-close-icon">Close</span>,
                description: (
                  <div>
                    <span>危险操作:删除一条数据</span>
                    <button type="button">帮助文档</button>
                  </div>
                ),
                target: () => deleteBtnRef.current!,
              },
            ]}
          />
        </div>
      );
    };

    const { baseElement, rerender } = render(<Demo />);
    const resetIndex = () => {
      // reset
      fireEvent.click(baseElement.querySelector('.ant-tour-prev-btn')!);
      fireEvent.click(baseElement.querySelector('.ant-tour-prev-btn')!);
    };
    expect(baseElement.querySelector('.ant-tour-close')).toBeFalsy();
    fireEvent.click(baseElement.querySelector('.ant-tour-next-btn')!);
    expect(baseElement.querySelector('.ant-tour-close')).toBeTruthy();
    expect(baseElement.querySelector('.ant-tour-close-icon')).toBeTruthy();
    fireEvent.click(baseElement.querySelector('.ant-tour-next-btn')!);
    expect(baseElement.querySelector('.ant-tour-close')).toBeTruthy();
    expect(baseElement.querySelector('.ant-tour-close-icon')).toBeFalsy();
    expect(baseElement.querySelector('.custom-del-close-icon')).toBeTruthy();

    resetIndex();

    rerender(<Demo closeIcon />);
    expect(baseElement.querySelector('.ant-tour-close')).toBeTruthy();
    expect(baseElement.querySelector('.ant-tour-close-icon')).toBeTruthy();
    fireEvent.click(baseElement.querySelector('.ant-tour-next-btn')!);
    expect(baseElement.querySelector('.ant-tour-close')).toBeFalsy();
    expect(baseElement.querySelector('.ant-tour-close-icon')).toBeFalsy();
    fireEvent.click(baseElement.querySelector('.ant-tour-next-btn')!);
    expect(baseElement.querySelector('.ant-tour-close')).toBeTruthy();
    expect(baseElement.querySelector('.ant-tour-close-icon')).toBeFalsy();
    expect(baseElement.querySelector('.custom-del-close-icon')).toBeTruthy();

    resetIndex();

    rerender(<Demo closeIcon={<span className="custom-global-close-icon">X</span>} />);
    expect(baseElement.querySelector('.ant-tour-close')).toBeTruthy();
    expect(baseElement.querySelector('.custom-global-close-icon')).toBeTruthy();
    fireEvent.click(baseElement.querySelector('.ant-tour-next-btn')!);
    expect(baseElement.querySelector('.ant-tour-close')).toBeFalsy();
    expect(baseElement.querySelector('.ant-tour-close-icon')).toBeFalsy();
    expect(baseElement.querySelector('.custom-global-close-icon')).toBeFalsy();
    fireEvent.click(baseElement.querySelector('.ant-tour-next-btn')!);
    expect(baseElement.querySelector('.ant-tour-close')).toBeTruthy();
    expect(baseElement.querySelector('.ant-tour-close-icon')).toBeFalsy();
    expect(baseElement.querySelector('.custom-del-close-icon')).toBeTruthy();

    resetIndex();
  });

  it('first step should be primary', () => {
    const App: React.FC = () => {
      const coverBtnRef = useRef<HTMLButtonElement>(null);
      return (
        <>
          <button ref={coverBtnRef} type="button">
            target
          </button>

          <Tour
            steps={[
              {
                title: '',
                description: '',
                target: () => coverBtnRef.current!,
                type: 'primary',
                className: 'should-be-primary',
              },
              {
                title: '',
                target: () => coverBtnRef.current!,
              },
            ]}
          />
        </>
      );
    };

    render(<App />);
    fireEvent.click(screen.getByRole('button', { name: 'target' }));
    expect(document.querySelector('.should-be-primary')).toBeTruthy();
    expect(document.querySelector('.should-be-primary')).toHaveClass('ant-tour-primary');
  });

  // https://github.com/ant-design/ant-design/issues/49117
  it('onClose current is correct', () => {
    const onClose = jest.fn();
    const { container } = render(
      <Tour
        onClose={onClose}
        open
        steps={[
          {
            title: '',
            description: '',
            type: 'primary',
            className: 'should-be-primary',
          },
          {
            title: '',
          },
        ]}
      />,
    );
    fireEvent.click(container.querySelector('.ant-tour-next-btn')!);
    fireEvent.click(container.querySelector('.ant-tour-close-icon')!);
    expect(onClose).toHaveBeenLastCalledWith(1);
  });

  it('should support gap.radius', () => {
    const App: React.FC<{ gap: TourProps['gap'] }> = ({ gap }) => {
      const ref = useRef<HTMLButtonElement>(null);
      const [show, setShow] = React.useState<boolean>();
      const steps: TourProps['steps'] = [
        {
          title: 'Show in Center',
          description: 'Here is the content of Tour.',
          target: () => ref.current!,
        },
      ];
      return (
        <>
          <button type="button" onClick={() => setShow(true)} ref={ref}>
            Show
          </button>

          <Tour open={show} steps={steps} gap={gap} />
        </>
      );
    };
    const { rerender, baseElement } = render(<App gap={{ radius: 4 }} />);
    fireEvent.click(screen.getByRole('button', { name: 'Show' }));

    expect(baseElement.querySelector('.ant-tour-placeholder-animated')).toBeTruthy();
    expect(baseElement.querySelector('.ant-tour-placeholder-animated')).toHaveAttribute('rx', '4');
    rerender(<App gap={{ radius: 0 }} />);
    fireEvent.click(screen.getByRole('button', { name: 'Show' }));
    expect(baseElement.querySelector('.ant-tour-placeholder-animated')).toBeTruthy();
    expect(baseElement.querySelector('.ant-tour-placeholder-animated')).toHaveAttribute('rx', '0');
  });
  it('should support gap.offset', () => {
    const gap = { offset: 10 };
    const pos = { x: 100, y: 200, width: 230, height: 180 };
    mockBtnRect(pos);
    const App: React.FC = () => {
      const ref = useRef<HTMLButtonElement>(null);
      const [show, setShow] = React.useState<boolean>();
      const steps: TourProps['steps'] = [
        {
          title: 'Show in Center',
          description: 'Here is the content of Tour.',
          target: () => ref.current!,
        },
      ];

      return (
        <>
          <button type="button" onClick={() => setShow(true)} ref={ref}>
            Show
          </button>

          <Tour steps={steps} gap={gap} open={show} />
        </>
      );
    };

    const { baseElement } = render(<App />);
    const targetBtn = screen.getByRole('button', { name: 'Show' });
    fireEvent.click(targetBtn);

    expect(baseElement.querySelector('.ant-tour-placeholder-animated')).toHaveAttribute(
      'width',
      String(pos.width + gap.offset * 2),
    );
    expect(baseElement.querySelector('.ant-tour-placeholder-animated')).toHaveAttribute(
      'height',
      String(pos.height + gap.offset * 2),
    );
    expect(baseElement.querySelector('.ant-tour-placeholder-animated')).toHaveAttribute(
      'x',
      String(pos.x - gap.offset),
    );
    expect(baseElement.querySelector('.ant-tour-placeholder-animated')).toHaveAttribute(
      'y',
      String(pos.y - gap.offset),
    );

    expect(baseElement).toMatchSnapshot();
  });
  // This test is for PurePanel which means safe to remove.
  describe('PurePanel', () => {
    const PurePanel = Tour._InternalPanelDoNotUseOrYouWillBeFired;

    it('closeIcon', () => {
      const { container } = render(
        <PurePanel
          closeIcon={[
            <span className="bamboo" key="bamboo" />,
            <span className="little" key="little" />,
          ]}
          title="a"
        />,
      );

      expect(container.querySelector('.bamboo')).toBeTruthy();
      expect(container.querySelector('.little')).toBeTruthy();
    });
  });
<<<<<<< HEAD
  it('support custom styles', () => {
    const customClassnames = {
      mask: 'custom-mask',
      actions: 'custom-actions',
      title: 'custom-title',
      header: 'custom-header',
      section: 'custom-section',
      footer: 'custom-footer',
      description: 'custom-description',
      cover: 'custom-cover',
      indicator: 'custom-indicator',
      indicators: 'custom-indicators',
      root: 'custom-root',
    };
    const customStyles = {
      mask: { color: 'white' },
      actions: { color: 'blue' },
      title: { fontSize: '20px' },
      header: { backgroundColor: 'gray' },
      section: { margin: '5px' },
      footer: { borderTop: '1px solid black' },
      description: { fontStyle: 'italic' },
      cover: { color: 'red' },
      indicator: { color: 'green' },
      indicators: { color: 'yellow' },
      root: { backgroundColor: 'yellow' },
    };
    const Demo = () => {
      const btnRef = useRef<HTMLButtonElement>(null);
      return (
        <div style={{ margin: 20 }}>
          <button ref={btnRef} type="button">
            按钮
          </button>
          <Tour
            classNames={customClassnames}
            styles={customStyles}
            open
            steps={[
              {
                title: '创建',
                description: '创建一条数据',
                cover: (
                  <img
                    alt="tour.png"
                    src="https://user-images.githubusercontent.com/5378891/197385811-55df8480-7ff4-44bd-9d43-a7dade598d70.png"
                  />
                ),
                target: () => btnRef.current!,
              },
              {
                title: 'Save',
                description: 'Save your changes.',
                target: () => btnRef.current!,
              },
            ]}
          />
        </div>
      );
    };
    render(<Demo />);

    const maskElement = document.querySelector('.ant-tour-mask') as HTMLElement;
    const actionsElement = document.querySelector('.ant-tour-actions') as HTMLElement;
    const titleElement = document.querySelector('.ant-tour-title') as HTMLElement;
    const headerElement = document.querySelector('.ant-tour-header') as HTMLElement;
    const sectionElement = document.querySelector('.ant-tour-section') as HTMLElement;
    const footerElement = document.querySelector('.ant-tour-footer') as HTMLElement;
    const descriptionElement = document.querySelector('.ant-tour-description') as HTMLElement;
    const coverElement = document.querySelector('.ant-tour-cover') as HTMLElement;
    const indicatorElement = document.querySelector('.ant-tour-indicator') as HTMLElement;
    const indicatorsElement = document.querySelector('.ant-tour-indicators') as HTMLElement;
    const rootElement = document.querySelector('.ant-tour-mask') as HTMLElement;

    // check classNames
    expect(maskElement.classList).toContain('custom-mask');
    expect(actionsElement.classList).toContain('custom-actions');
    expect(titleElement.classList).toContain('custom-title');
    expect(headerElement.classList).toContain('custom-header');
    expect(sectionElement.classList).toContain('custom-section');
    expect(footerElement.classList).toContain('custom-footer');
    expect(descriptionElement.classList).toContain('custom-description');
    expect(coverElement.classList).toContain('custom-cover');
    expect(indicatorElement.classList).toContain('custom-indicator');
    expect(indicatorsElement.classList).toContain('custom-indicators');
    expect(rootElement.classList).toContain('custom-root');

    // check styles
    expect(maskElement.style.color).toBe('white');
    expect(actionsElement.style.color).toBe('blue');
    expect(titleElement.style.fontSize).toBe('20px');
    expect(headerElement.style.backgroundColor).toBe('gray');
    expect(sectionElement.style.margin).toBe('5px');
    expect(footerElement.style.borderTop).toBe('1px solid black');
    expect(descriptionElement.style.fontStyle).toBe('italic');
    expect(coverElement.style.color).toBe('red');
    expect(indicatorElement.style.color).toBe('green');
    expect(indicatorsElement.style.color).toBe('yellow');
    expect(rootElement.style.backgroundColor).toBe('yellow');
=======
  it('default aria-label', () => {
    const { container } = render(<Tour open steps={[{ title: 'test', description: 'test' }]} />);
    expect(container.querySelector('.ant-tour-close')?.getAttribute('aria-label')).toBe('Close');
  });
  it('custom aria-label', () => {
    const { container } = render(
      <Tour
        open
        steps={[
          {
            title: 'test',
            description: 'test',
            closable: {
              'aria-label': 'Custom Close Button',
            },
          },
        ]}
      />,
    );
    expect(container.querySelector('.ant-tour-close')?.getAttribute('aria-label')).toBe(
      'Custom Close Button',
    );
>>>>>>> 7a0a76ef
  });
});<|MERGE_RESOLUTION|>--- conflicted
+++ resolved
@@ -707,7 +707,6 @@
       expect(container.querySelector('.little')).toBeTruthy();
     });
   });
-<<<<<<< HEAD
   it('support custom styles', () => {
     const customClassnames = {
       mask: 'custom-mask',
@@ -807,7 +806,8 @@
     expect(indicatorElement.style.color).toBe('green');
     expect(indicatorsElement.style.color).toBe('yellow');
     expect(rootElement.style.backgroundColor).toBe('yellow');
-=======
+  });
+
   it('default aria-label', () => {
     const { container } = render(<Tour open steps={[{ title: 'test', description: 'test' }]} />);
     expect(container.querySelector('.ant-tour-close')?.getAttribute('aria-label')).toBe('Close');
@@ -830,6 +830,5 @@
     expect(container.querySelector('.ant-tour-close')?.getAttribute('aria-label')).toBe(
       'Custom Close Button',
     );
->>>>>>> 7a0a76ef
   });
 });