--- conflicted
+++ resolved
@@ -1,8 +1,8 @@
 import type { ReactNode } from 'react';
 import React from 'react';
 import CloseOutlined from '@ant-design/icons/CloseOutlined';
+import pickAttrs from '@rc-component/util/lib/pickAttrs';
 import classNames from 'classnames';
-import pickAttrs from '@rc-component/util/lib/pickAttrs';
 
 import isValidNode from '../_util/isValidNode';
 import type { ButtonProps } from '../button';
@@ -18,12 +18,9 @@
   current: number;
   type: TourStepProps['type'];
   indicatorsRender?: TourStepProps['indicatorsRender'];
-<<<<<<< HEAD
   classNames?: Partial<Record<SemanticName, string>>;
   styles?: Partial<Record<SemanticName, React.CSSProperties>>;
-=======
   actionsRender?: TourStepProps['actionsRender'];
->>>>>>> 482cfd94
 }
 
 // Due to the independent design of Panel, it will be too coupled to put in rc-tour,
@@ -175,7 +172,6 @@
         {coverNode}
         {headerNode}
         {descriptionNode}
-<<<<<<< HEAD
         <div
           className={classNames(`${prefixCls}-footer`, tourClassNames?.footer)}
           style={styles?.footer}
@@ -192,35 +188,9 @@
             className={classNames(`${prefixCls}-actions`, tourClassNames?.actions)}
             style={styles?.actions}
           >
-            {current !== 0 ? (
-              <Button
-                {...secondaryBtnProps}
-                {...prevButtonProps}
-                onClick={prevBtnClick}
-                size="small"
-                className={classNames(`${prefixCls}-prev-btn`, prevButtonProps?.className)}
-              >
-                {prevButtonProps?.children ?? contextLocaleTour?.Previous}
-              </Button>
-            ) : null}
-            <Button
-              type={mainBtnType}
-              {...nextButtonProps}
-              onClick={nextBtnClick}
-              size="small"
-              className={classNames(`${prefixCls}-next-btn`, nextButtonProps?.className)}
-            >
-              {nextButtonProps?.children ??
-                (isLastStep ? contextLocaleTour?.Finish : contextLocaleTour?.Next)}
-            </Button>
-=======
-        <div className={`${prefixCls}-footer`}>
-          {total > 1 && <div className={`${prefixCls}-indicators`}>{mergedIndicatorNode}</div>}
-          <div className={`${prefixCls}-buttons`}>
             {actionsRender
               ? actionsRender(defaultActionsNode, { current, total })
               : defaultActionsNode}
->>>>>>> 482cfd94
           </div>
         </div>
       </div>
