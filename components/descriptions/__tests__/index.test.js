import React from 'react';
import MockDate from 'mockdate';
import { mount } from 'enzyme';
import Descriptions from '..';

jest.mock('enquire.js', () => {
  let that;
  let unmatchFun;
  return {
    unregister: jest.fn(),
    register: (media, options) => {
      if (media === '(max-width: 575px)') {
        that = this;
        options.match.call(that);
        unmatchFun = options.unmatch;
      }
    },
    callunmatch() {
      unmatchFun.call(that);
    },
  };
});

describe('Descriptions', () => {
  const errorSpy = jest.spyOn(console, 'error').mockImplementation(() => {});

  afterEach(() => {
    MockDate.reset();
    errorSpy.mockReset();
  });

  afterAll(() => {
    errorSpy.mockRestore();
  });

  it('when max-width: 575px，column=1', () => {
    // eslint-disable-next-line global-require
    const enquire = require('enquire.js');
    const wrapper = mount(
      <Descriptions>
        <Descriptions.Item label="Product">Cloud Database</Descriptions.Item>
        <Descriptions.Item label="Billing">Prepaid</Descriptions.Item>
        <Descriptions.Item label="time">18:00:00</Descriptions.Item>
        <Descriptions.Item label="Amount">$80.00</Descriptions.Item>
        <Descriptions.Item>No-Label</Descriptions.Item>
      </Descriptions>,
    );
    expect(wrapper.find('tr')).toHaveLength(5);
    expect(wrapper.find('.ant-descriptions-item-no-label')).toHaveLength(1);

    enquire.callunmatch();
    wrapper.unmount();
  });

  it('when max-width: 575px，column=2', () => {
    // eslint-disable-next-line global-require
    const enquire = require('enquire.js');
    const wrapper = mount(
      <Descriptions column={{ xs: 2 }}>
        <Descriptions.Item label="Product">Cloud Database</Descriptions.Item>
        <Descriptions.Item label="Billing">Prepaid</Descriptions.Item>
        <Descriptions.Item label="time">18:00:00</Descriptions.Item>
        <Descriptions.Item label="Amount">$80.00</Descriptions.Item>
      </Descriptions>,
    );
    expect(wrapper.find('tr')).toHaveLength(2);

    enquire.callunmatch();
    wrapper.unmount();
  });

  it('column is number', () => {
    // eslint-disable-next-line global-require
    const wrapper = mount(
      <Descriptions column="3">
        <Descriptions.Item label="Product">Cloud Database</Descriptions.Item>
        <Descriptions.Item label="Billing">Prepaid</Descriptions.Item>
        <Descriptions.Item label="time">18:00:00</Descriptions.Item>
        <Descriptions.Item label="Amount">$80.00</Descriptions.Item>
      </Descriptions>,
    );
    expect(wrapper).toMatchSnapshot();
    wrapper.unmount();
  });

  it('when typeof column is object', () => {
    const wrapper = mount(
      <Descriptions column={{ xs: 8, sm: 16, md: 24 }}>
        <Descriptions.Item label="Product">Cloud Database</Descriptions.Item>
        <Descriptions.Item label="Billing">Prepaid</Descriptions.Item>
        <Descriptions.Item label="time">18:00:00</Descriptions.Item>
        <Descriptions.Item label="Amount">$80.00</Descriptions.Item>
      </Descriptions>,
    );
    expect(wrapper.instance().getColumn()).toBe(8);
    wrapper.unmount();
  });

  it('warning if ecceed the row span', () => {
    mount(
      <Descriptions column={3}>
        <Descriptions.Item label="Product" span={2}>
          Cloud Database
        </Descriptions.Item>
        <Descriptions.Item label="Billing" span={2}>
          Prepaid
        </Descriptions.Item>
      </Descriptions>,
    );
    expect(errorSpy).toHaveBeenCalledWith(
      'Warning: [antd: Descriptions] Sum of column `span` in a line exceeds `column` of Descriptions.',
    );
  });

  it('when item is rendered conditionally', () => {
    const hasDiscount = false;
    const wrapper = mount(
      <Descriptions>
        <Descriptions.Item label="Product">Cloud Database</Descriptions.Item>
        <Descriptions.Item label="Billing">Prepaid</Descriptions.Item>
        <Descriptions.Item label="time">18:00:00</Descriptions.Item>
        <Descriptions.Item label="Amount">$80.00</Descriptions.Item>
        {hasDiscount && <Descriptions.Item label="Discount">$20.00</Descriptions.Item>}
      </Descriptions>,
    );
    expect(wrapper).toMatchSnapshot();
    wrapper.unmount();
  });

  it('vertical layout', () => {
    // eslint-disable-next-line global-require
    const wrapper = mount(
      <Descriptions layout="vertical">
        <Descriptions.Item label="Product">Cloud Database</Descriptions.Item>
        <Descriptions.Item label="Billing">Prepaid</Descriptions.Item>
        <Descriptions.Item label="time">18:00:00</Descriptions.Item>
        <Descriptions.Item label="Amount">$80.00</Descriptions.Item>
      </Descriptions>,
    );
    expect(wrapper).toMatchSnapshot();
    wrapper.unmount();
  });

  it('Descriptions.Item support className', () => {
    const wrapper = mount(
      <Descriptions>
        <Descriptions.Item label="Product" className="my-class">
          Cloud Database
        </Descriptions.Item>
      </Descriptions>,
    );
    expect(wrapper).toMatchSnapshot();
  });

<<<<<<< HEAD
  it('Descriptions support colon', () => {
    const wrapper = mount(
      <Descriptions colon={false}>
        <Descriptions.Item label="Product">Cloud Database</Descriptions.Item>
=======
  it('Descriptions support style', () => {
    const wrapper = mount(
      <Descriptions style={{ backgroundColor: '#e8e8e8' }}>
        <Descriptions.Item>Cloud Database</Descriptions.Item>
>>>>>>> aec0eb9f
      </Descriptions>,
    );
    expect(wrapper).toMatchSnapshot();
  });
});<|MERGE_RESOLUTION|>--- conflicted
+++ resolved
@@ -152,17 +152,19 @@
     expect(wrapper).toMatchSnapshot();
   });
 
-<<<<<<< HEAD
   it('Descriptions support colon', () => {
     const wrapper = mount(
       <Descriptions colon={false}>
         <Descriptions.Item label="Product">Cloud Database</Descriptions.Item>
-=======
+      </Descriptions>,
+    );
+    expect(wrapper).toMatchSnapshot();
+  });
+
   it('Descriptions support style', () => {
     const wrapper = mount(
       <Descriptions style={{ backgroundColor: '#e8e8e8' }}>
         <Descriptions.Item>Cloud Database</Descriptions.Item>
->>>>>>> aec0eb9f
       </Descriptions>,
     );
     expect(wrapper).toMatchSnapshot();
