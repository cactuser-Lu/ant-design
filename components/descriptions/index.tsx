/* eslint-disable react/no-array-index-key */
import classNames from 'classnames';
import toArray from 'rc-util/lib/Children/toArray';
import * as React from 'react';
import { ConfigContext } from '../config-provider';
import { cloneElement } from '../_util/reactNode';
import type { Breakpoint, ScreenMap } from '../_util/responsiveObserve';
import ResponsiveObserve, { responsiveArray } from '../_util/responsiveObserve';
import warning from '../_util/warning';
import DescriptionsItem from './Item';
<<<<<<< HEAD
import { cloneElement } from '../_util/reactNode';
import useStyle from './style';
=======
import Row from './Row';
>>>>>>> 2c2c631b

export interface DescriptionsContextProps {
  labelStyle?: React.CSSProperties;
  contentStyle?: React.CSSProperties;
}

export const DescriptionsContext = React.createContext<DescriptionsContextProps>({});

const DEFAULT_COLUMN_MAP: Record<Breakpoint, number> = {
  xxl: 3,
  xl: 3,
  lg: 3,
  md: 3,
  sm: 2,
  xs: 1,
};

function getColumn(column: DescriptionsProps['column'], screens: ScreenMap): number {
  if (typeof column === 'number') {
    return column;
  }

  if (typeof column === 'object') {
    for (let i = 0; i < responsiveArray.length; i++) {
      const breakpoint: Breakpoint = responsiveArray[i];
      if (screens[breakpoint] && column[breakpoint] !== undefined) {
        return column[breakpoint] || DEFAULT_COLUMN_MAP[breakpoint];
      }
    }
  }

  return 3;
}

function getFilledItem(
  node: React.ReactElement,
  span: number | undefined,
  rowRestCol: number,
): React.ReactElement {
  let clone = node;

  if (span === undefined || span > rowRestCol) {
    clone = cloneElement(node, {
      span: rowRestCol,
    });
    warning(
      span === undefined,
      'Descriptions',
      'Sum of column `span` in a line not match `column` of Descriptions.',
    );
  }

  return clone;
}

function getRows(children: React.ReactNode, column: number) {
  const childNodes = toArray(children).filter(n => n);
  const rows: React.ReactElement[][] = [];

  let tmpRow: React.ReactElement[] = [];
  let rowRestCol = column;

  childNodes.forEach((node, index) => {
    const span: number | undefined = node.props?.span;
    const mergedSpan = span || 1;

    // Additional handle last one
    if (index === childNodes.length - 1) {
      tmpRow.push(getFilledItem(node, span, rowRestCol));
      rows.push(tmpRow);
      return;
    }

    if (mergedSpan < rowRestCol) {
      rowRestCol -= mergedSpan;
      tmpRow.push(node);
    } else {
      tmpRow.push(getFilledItem(node, mergedSpan, rowRestCol));
      rows.push(tmpRow);
      rowRestCol = column;
      tmpRow = [];
    }
  });

  return rows;
}

export interface DescriptionsProps {
  prefixCls?: string;
  className?: string;
  style?: React.CSSProperties;
  bordered?: boolean;
  size?: 'middle' | 'small' | 'default';
  children?: React.ReactNode;
  title?: React.ReactNode;
  extra?: React.ReactNode;
  column?: number | Partial<Record<Breakpoint, number>>;
  layout?: 'horizontal' | 'vertical';
  colon?: boolean;
  labelStyle?: React.CSSProperties;
  contentStyle?: React.CSSProperties;
}

function Descriptions({
  prefixCls: customizePrefixCls,
  title,
  extra,
  column = DEFAULT_COLUMN_MAP,
  colon = true,
  bordered,
  layout,
  children,
  className,
  style,
  size,
  labelStyle,
  contentStyle,
}: DescriptionsProps) {
  const { getPrefixCls, direction } = React.useContext(ConfigContext);
  const prefixCls = getPrefixCls('descriptions', customizePrefixCls);
  const [screens, setScreens] = React.useState<ScreenMap>({});
  const mergedColumn = getColumn(column, screens);

  const [wrapSSR, hashId] = useStyle(prefixCls);

  // Responsive
  React.useEffect(() => {
    const token = ResponsiveObserve.subscribe(newScreens => {
      if (typeof column !== 'object') {
        return;
      }
      setScreens(newScreens);
    });

    return () => {
      ResponsiveObserve.unsubscribe(token);
    };
  }, []);

  // Children
  const rows = getRows(children, mergedColumn);
  const contextValue = React.useMemo(
    () => ({ labelStyle, contentStyle }),
    [labelStyle, contentStyle],
  );

  return wrapSSR(
    <DescriptionsContext.Provider value={contextValue}>
      <div
        className={classNames(
          prefixCls,
          {
            [`${prefixCls}-${size}`]: size && size !== 'default',
            [`${prefixCls}-bordered`]: !!bordered,
            [`${prefixCls}-rtl`]: direction === 'rtl',
          },
          className,
          hashId,
        )}
        style={style}
      >
        {(title || extra) && (
          <div className={`${prefixCls}-header`}>
            {title && <div className={`${prefixCls}-title`}>{title}</div>}
            {extra && <div className={`${prefixCls}-extra`}>{extra}</div>}
          </div>
        )}

        <div className={`${prefixCls}-view`}>
          <table>
            <tbody>
              {rows.map((row, index) => (
                <Row
                  key={index}
                  index={index}
                  colon={colon}
                  prefixCls={prefixCls}
                  vertical={layout === 'vertical'}
                  bordered={bordered}
                  row={row}
                />
              ))}
            </tbody>
          </table>
        </div>
      </div>
    </DescriptionsContext.Provider>,
  );
}

Descriptions.Item = DescriptionsItem;

export default Descriptions;<|MERGE_RESOLUTION|>--- conflicted
+++ resolved
@@ -8,12 +8,9 @@
 import ResponsiveObserve, { responsiveArray } from '../_util/responsiveObserve';
 import warning from '../_util/warning';
 import DescriptionsItem from './Item';
-<<<<<<< HEAD
-import { cloneElement } from '../_util/reactNode';
+import Row from './Row';
+
 import useStyle from './style';
-=======
-import Row from './Row';
->>>>>>> 2c2c631b
 
 export interface DescriptionsContextProps {
   labelStyle?: React.CSSProperties;
