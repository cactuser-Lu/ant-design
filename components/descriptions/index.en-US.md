---
category: Components
group: Data Display
title: Descriptions
description: Display multiple read-only fields in a group.
cover: https://mdn.alipayobjects.com/huamei_7uahnr/afts/img/A*fHdlTpif6XQAAAAAAAAAAAAADrJ8AQ/original
coverDark: https://mdn.alipayobjects.com/huamei_7uahnr/afts/img/A*d27AQJrowGAAAAAAAAAAAAAADrJ8AQ/original
---

## When To Use

Commonly displayed on the details page.

```tsx | pure
// works when >= 5.8.0, recommended ✅

const items: DescriptionsProps['items'] = [
  {
    key: '1',
    label: 'UserName',
    children: <p>Zhou Maomao</p>,
  },
  {
    key: '2',
    label: 'Telephone',
    children: <p>1810000000</p>,
  },
  {
    key: '3',
    label: 'Live',
    children: <p>Hangzhou, Zhejiang</p>,
  },
  {
    key: '4',
    label: 'Remark',
    children: <p>empty</p>,
  },
  {
    key: '5',
    label: 'Address',
    children: <p>No. 18, Wantang Road, Xihu District, Hangzhou, Zhejiang, China</p>,
  },
];

<Descriptions title="User Info" items={items} />;

// works when <5.8.0 , deprecated when >=5.8.0 🙅🏻‍♀️

<Descriptions title="User Info">
  <Descriptions.Item label="UserName">Zhou Maomao</Descriptions.Item>
  <Descriptions.Item label="Telephone">1810000000</Descriptions.Item>
  <Descriptions.Item label="Live">Hangzhou, Zhejiang</Descriptions.Item>
  <Descriptions.Item label="Remark">empty</Descriptions.Item>
  <Descriptions.Item label="Address">
    No. 18, Wantang Road, Xihu District, Hangzhou, Zhejiang, China
  </Descriptions.Item>
</Descriptions>;
```

## Examples

<!-- prettier-ignore -->
<code src="./demo/basic.tsx">Basic</code>
<code src="./demo/border.tsx">border</code>
<code src="./demo/text.tsx" debug>border</code>
<code src="./demo/padding.tsx" debug>padding</code>
<code src="./demo/size.tsx">Custom size</code>
<code src="./demo/responsive.tsx">responsive</code>
<code src="./demo/vertical.tsx">Vertical</code>
<code src="./demo/vertical-border.tsx">Vertical border</code>
<code src="./demo/style.tsx" debug>Customize label & wrapper style</code>
<code src="./demo/jsx.tsx" debug>JSX demo</code>
<code src="./demo/component-token.tsx" debug>Component Token</code>
<code src="./demo/block.tsx">row</code>

## API

Common props ref：[Common props](/docs/react/common-props)

### Descriptions

| Property | Description | Type | Default | Version |
| --- | --- | --- | --- | --- |
| bordered | Whether to display the border | boolean | false |  |
| colon | Change default props `colon` value of Descriptions.Item. Indicates whether the colon after the label is displayed | boolean | true |  |
<<<<<<< HEAD
| column | The number of `DescriptionItems` in a row,could be a number or a object like `{ xs: 8, sm: 16, md: 24}`,(Only set `bordered={true}` to take effect) | number \| [Record<Breakpoint, number>](https://github.com/ant-design/ant-design/blob/84ca0d23ae52e4f0940f20b0e22eabe743f90dca/components/descriptions/index.tsx#L111C21-L111C56) | 3 |  |
| ~~contentStyle~~ | Customize content style, Please use `styles.content` instead | CSSProperties | - | 4.10.0 |
=======
| column | The number of `DescriptionItems` in a row, could be an object (like `{ xs: 8, sm: 16, md: 24}`, but must have `bordered={true}`) or a number | number \| [Record<Breakpoint, number>](https://github.com/ant-design/ant-design/blob/84ca0d23ae52e4f0940f20b0e22eabe743f90dca/components/descriptions/index.tsx#L111C21-L111C56) | 3 |  |
| ~~contentStyle~~ | Customize content style, Please use `styles={{ content: {} }}` instead | CSSProperties | - | 4.10.0 |
>>>>>>> 9f78366c
| extra | The action area of the description list, placed at the top-right | ReactNode | - | 4.5.0 |
| items | Describe the contents of the list item | [DescriptionsItem](#descriptionitem)[] | - | 5.8.0 |
| ~~labelStyle~~ | Customize label style | CSSProperties, Please use `styles.label` instead | - | 4.10.0 |
| layout | Define description layout | `horizontal` \| `vertical` | `horizontal` |  |
| size | Set the size of the list. Can be set to `middle`,`small`, or not filled | `default` \| `middle` \| `small` | - |  |
| title | The title of the description list, placed at the top | ReactNode | - |  |
| classNames | Semantic DOM class | [Record<SemanticDOM, string>](#semantic-dom) | - | 5.23.0 |
| styles | Semantic DOM style | [Record<SemanticDOM, CSSProperties>](#semantic-dom) | - | 5.23.0 |

### DescriptionItem

| Property | Description | Type | Default | Version |
| --- | --- | --- | --- | --- |
| ~~contentStyle~~ | Customize content style, Please use `styles.content` instead | CSSProperties | - | 4.9.0 |
| label | The description of the content | ReactNode | - |  |
| ~~labelStyle~~ | Customize label style, Please use `styles.label` instead | CSSProperties | - | 4.9.0 |
| span | The number of columns included(`filled` Fill the remaining part of the current row) | number \| `filled` \| [Screens](/components/grid#col) | 1 | `screens: 5.9.0`, `filled: 5.22.0` |

> The number of span Description.Item. Span={2} takes up the width of two DescriptionItems. When both `style` and `labelStyle`(or `contentStyle`) configured, both of them will work. And next one will overwrite first when conflict.

## Semantic DOM

<code src="./demo/_semantic.tsx" simplify="true"></code>

## Design Token

<ComponentTokenTable component="Descriptions"></ComponentTokenTable><|MERGE_RESOLUTION|>--- conflicted
+++ resolved
@@ -83,13 +83,8 @@
 | --- | --- | --- | --- | --- |
 | bordered | Whether to display the border | boolean | false |  |
 | colon | Change default props `colon` value of Descriptions.Item. Indicates whether the colon after the label is displayed | boolean | true |  |
-<<<<<<< HEAD
-| column | The number of `DescriptionItems` in a row,could be a number or a object like `{ xs: 8, sm: 16, md: 24}`,(Only set `bordered={true}` to take effect) | number \| [Record<Breakpoint, number>](https://github.com/ant-design/ant-design/blob/84ca0d23ae52e4f0940f20b0e22eabe743f90dca/components/descriptions/index.tsx#L111C21-L111C56) | 3 |  |
+| column | The number of `DescriptionItems` in a row, could be an object (like `{ xs: 8, sm: 16, md: 24}`, but must have `bordered={true}`) or a number | number \| [Record<Breakpoint, number>](https://github.com/ant-design/ant-design/blob/84ca0d23ae52e4f0940f20b0e22eabe743f90dca/components/descriptions/index.tsx#L111C21-L111C56) | 3 |  |
 | ~~contentStyle~~ | Customize content style, Please use `styles.content` instead | CSSProperties | - | 4.10.0 |
-=======
-| column | The number of `DescriptionItems` in a row, could be an object (like `{ xs: 8, sm: 16, md: 24}`, but must have `bordered={true}`) or a number | number \| [Record<Breakpoint, number>](https://github.com/ant-design/ant-design/blob/84ca0d23ae52e4f0940f20b0e22eabe743f90dca/components/descriptions/index.tsx#L111C21-L111C56) | 3 |  |
-| ~~contentStyle~~ | Customize content style, Please use `styles={{ content: {} }}` instead | CSSProperties | - | 4.10.0 |
->>>>>>> 9f78366c
 | extra | The action area of the description list, placed at the top-right | ReactNode | - | 4.5.0 |
 | items | Describe the contents of the list item | [DescriptionsItem](#descriptionitem)[] | - | 5.8.0 |
 | ~~labelStyle~~ | Customize label style | CSSProperties, Please use `styles.label` instead | - | 4.10.0 |
