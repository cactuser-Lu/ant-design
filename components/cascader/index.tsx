import * as React from 'react';
<<<<<<< HEAD
import omit from '@rc-component/util/lib/omit';
import classNames from 'classnames';
=======
import cls from 'classnames';
>>>>>>> 5f55f171
import type {
  BaseOptionType,
  DefaultOptionType,
  FieldNames,
  CascaderProps as RcCascaderProps,
  ShowSearchType,
} from '@rc-component/cascader';
import RcCascader from '@rc-component/cascader';
import type { Placement } from '@rc-component/select/lib/BaseSelect';

import { useZIndex } from '../_util/hooks/useZIndex';
import type { SelectCommonPlacement } from '../_util/motion';
import { getTransitionName } from '../_util/motion';
import genPurePanel from '../_util/PurePanel';
import type { InputStatus } from '../_util/statusUtils';
import { getMergedStatus, getStatusClassNames } from '../_util/statusUtils';
import { devUseWarning } from '../_util/warning';
import { ConfigContext } from '../config-provider';
import type { Variant } from '../config-provider';
import { useComponentConfig } from '../config-provider/context';
import DefaultRenderEmpty from '../config-provider/defaultRenderEmpty';
import DisabledContext from '../config-provider/DisabledContext';
import useCSSVarCls from '../config-provider/hooks/useCSSVarCls';
import useSize from '../config-provider/hooks/useSize';
import type { SizeType } from '../config-provider/SizeContext';
import { FormItemInputContext } from '../form/context';
import useVariant from '../form/hooks/useVariants';
import mergedBuiltinPlacements from '../select/mergedBuiltinPlacements';
import useSelectStyle from '../select/style';
import useIcons from '../select/useIcons';
import useShowArrow from '../select/useShowArrow';
import { useCompactItemContext } from '../space/Compact';
import useBase from './hooks/useBase';
import useCheckable from './hooks/useCheckable';
import useColumnIcons from './hooks/useColumnIcons';
import CascaderPanel from './Panel';
import useStyle from './style';

// Align the design since we use `@rc-component/select` in root. This help:
// - List search content will show all content
// - Hover opacity style
// - Search filter match case

export type { BaseOptionType, DefaultOptionType };

export type FieldNamesType = FieldNames;

export type FilledFieldNamesType = Required<FieldNamesType>;

type SemanticName = 'root' | 'popup';

const { SHOW_CHILD, SHOW_PARENT } = RcCascader;

function highlightKeyword(str: string, lowerKeyword: string, prefixCls?: string) {
  const cells = str
    .toLowerCase()
    .split(lowerKeyword)
    .reduce<string[]>(
      (list, cur, index) => (index === 0 ? [cur] : [...list, lowerKeyword, cur]),
      [],
    );
  const fillCells: React.ReactNode[] = [];
  let start = 0;

  cells.forEach((cell, index) => {
    const end = start + cell.length;
    let originWorld: React.ReactNode = str.slice(start, end);
    start = end;

    if (index % 2 === 1) {
      originWorld = (
        // eslint-disable-next-line react/no-array-index-key
        <span className={`${prefixCls}-menu-item-keyword`} key={`separator-${index}`}>
          {originWorld}
        </span>
      );
    }

    fillCells.push(originWorld);
  });

  return fillCells;
}

const defaultSearchRender: ShowSearchType['render'] = (inputValue, path, prefixCls, fieldNames) => {
  const optionList: React.ReactNode[] = [];

  // We do lower here to save perf
  const lower = inputValue.toLowerCase();

  path.forEach((node, index) => {
    if (index !== 0) {
      optionList.push(' / ');
    }

    let label = node[fieldNames.label!];
    const type = typeof label;
    if (type === 'string' || type === 'number') {
      label = highlightKeyword(String(label), lower, prefixCls);
    }

    optionList.push(label);
  });
  return optionList;
};

export interface CascaderProps<
  OptionType extends DefaultOptionType = DefaultOptionType,
  ValueField extends keyof OptionType = keyof OptionType,
  Multiple extends boolean = boolean,
> extends Omit<RcCascaderProps<OptionType, ValueField, Multiple>, 'checkable'> {
  multiple?: Multiple;
  size?: SizeType;
  /**
   * @deprecated `showArrow` is deprecated which will be removed in next major version. It will be a
   *   default behavior, you can hide it by setting `suffixIcon` to null.
   */
  showArrow?: boolean;
  disabled?: boolean;
  /** @deprecated Use `variant` instead. */
  bordered?: boolean;
  placement?: SelectCommonPlacement;
  suffixIcon?: React.ReactNode;
  options?: OptionType[];
  status?: InputStatus;
  autoClearSearchValue?: boolean;

  rootClassName?: string;
  /** @deprecated Please use `classNames.popup` instead */
  popupClassName?: string;
  /** @deprecated Please use `classNames.popup` instead */
  dropdownClassName?: string;
  /** @deprecated Please use `styles.popup` instead */
  dropdownStyle?: React.CSSProperties;
  /** @deprecated Please use `popupRender` instead */
  dropdownRender?: (menu: React.ReactElement) => React.ReactElement;
  popupRender?: (menu: React.ReactElement) => React.ReactElement;
  /** @deprecated Please use `popupMenuColumnStyle` instead */
  dropdownMenuColumnStyle?: React.CSSProperties;
  popupMenuColumnStyle?: React.CSSProperties;
  /** @deprecated Please use `onOpenChange` instead */
  onDropdownVisibleChange?: (visible: boolean) => void;
  onOpenChange?: (visible: boolean) => void;
  /**
   * @since 5.13.0
   * @default "outlined"
   */
  variant?: Variant;
  classNames?: Partial<Record<SemanticName, string>>;
  styles?: Partial<Record<SemanticName, React.CSSProperties>>;
}
export type CascaderAutoProps<
  OptionType extends DefaultOptionType = DefaultOptionType,
  ValueField extends keyof OptionType = keyof OptionType,
> =
  | (CascaderProps<OptionType, ValueField> & { multiple?: false })
  | (CascaderProps<OptionType, ValueField, true> & { multiple: true });

export interface CascaderRef {
  focus: () => void;
  blur: () => void;
}

const Cascader = React.forwardRef<CascaderRef, CascaderProps<any>>((props, ref) => {
  const {
    prefixCls: customizePrefixCls,
    size: customizeSize,
    disabled: customDisabled,
    className,
    rootClassName,
    multiple,
    bordered = true,
    transitionName,
    choiceTransitionName = '',
    popupClassName,
    expandIcon,
    placement,
    showSearch,
    allowClear = true,
    notFoundContent,
    direction,
    getPopupContainer,
    status: customStatus,
    showArrow,
    builtinPlacements,
    style,
    variant: customVariant,
    dropdownClassName,
    dropdownRender,
    onDropdownVisibleChange,
    dropdownMenuColumnStyle,
    popupRender,
    dropdownStyle,
    popupMenuColumnStyle,
    onOpenChange,
    styles,
    classNames,
    ...rest
  } = props;

  const restProps = omit(rest, ['suffixIcon']);

  const {
    getPrefixCls,
    getPopupContainer: getContextPopupContainer,
    className: contextClassName,
    style: contextStyle,
    classNames: contextClassNames,
    styles: contextStyles,
  } = useComponentConfig('cascader');

  const { popupOverflow } = React.useContext(ConfigContext);

  // =================== Form =====================
  const {
    status: contextStatus,
    hasFeedback,
    isFormItemInput,
    feedbackIcon,
  } = React.useContext(FormItemInputContext);
  const mergedStatus = getMergedStatus(contextStatus, customStatus);

  // =================== Warning =====================
  if (process.env.NODE_ENV !== 'production') {
    const warning = devUseWarning('Cascader');

    // v5 deprecated dropdown api
    const deprecatedProps = {
      dropdownClassName: 'classNames.popup',
      dropdownStyle: 'styles.popup',
      dropdownRender: 'popupRender',
      dropdownMenuColumnStyle: 'popupMenuColumnStyle',
      onDropdownVisibleChange: 'onOpenChange',
      bordered: 'variant',
    };

    Object.entries(deprecatedProps).forEach(([oldProp, newProp]) => {
      warning.deprecated(!(oldProp in props), oldProp, newProp);
    });

    warning(
      !('showArrow' in props),
      'deprecated',
      '`showArrow` is deprecated which will be removed in next major version. It will be a default behavior, you can hide it by setting `suffixIcon` to null.',
    );
<<<<<<< HEAD

    warning.deprecated(!('bordered' in props), 'bordered', 'variant');
=======
>>>>>>> 5f55f171
  }

  // ==================== Prefix =====================
  const [prefixCls, cascaderPrefixCls, mergedDirection, renderEmpty] = useBase(
    customizePrefixCls,
    direction,
  );
  const isRtl = mergedDirection === 'rtl';

  const rootPrefixCls = getPrefixCls();

  const rootCls = useCSSVarCls(prefixCls);
  const [hashId, cssVarCls] = useSelectStyle(prefixCls, rootCls);
  const cascaderRootCls = useCSSVarCls(cascaderPrefixCls);
  useStyle(cascaderPrefixCls, cascaderRootCls);

  const { compactSize, compactItemClassnames } = useCompactItemContext(prefixCls, direction);

  const [variant, enableVariantCls] = useVariant('cascader', customVariant, bordered);

  // =================== No Found ====================
  const mergedNotFoundContent = notFoundContent || renderEmpty?.('Cascader') || (
    <DefaultRenderEmpty componentName="Cascader" />
  );

  // =================== Dropdown ====================
<<<<<<< HEAD
  const mergedPopupClassName = classNames(
    popupClassName,
    dropdownClassName,
=======
  const mergedPopupClassName = cls(
    classNames?.popup || contextClassNames.popup || popupClassName || dropdownClassName,
>>>>>>> 5f55f171
    `${cascaderPrefixCls}-dropdown`,
    {
      [`${cascaderPrefixCls}-dropdown-rtl`]: mergedDirection === 'rtl',
    },
    rootClassName,
    rootCls,
    contextClassNames.root,
    classNames?.root,
    cascaderRootCls,
    hashId,
    cssVarCls,
  );

  const mergedPopupRender = popupRender || dropdownRender;
  const mergedPopupMenuColumnStyle = popupMenuColumnStyle || dropdownMenuColumnStyle;
  const mergedOnOpenChange = onOpenChange || onDropdownVisibleChange;
  const mergedPopupStyle = styles?.popup || contextStyles.popup || dropdownStyle;

  // ==================== Search =====================
  const mergedShowSearch = React.useMemo(() => {
    if (!showSearch) {
      return showSearch;
    }

    let searchConfig: ShowSearchType = {
      render: defaultSearchRender,
    };

    if (typeof showSearch === 'object') {
      searchConfig = {
        ...searchConfig,
        ...showSearch,
      };
    }

    return searchConfig;
  }, [showSearch]);

  // ===================== Size ======================
  const mergedSize = useSize((ctx) => customizeSize ?? compactSize ?? ctx);

  // ===================== Disabled =====================
  const disabled = React.useContext(DisabledContext);
  const mergedDisabled = customDisabled ?? disabled;

  // ===================== Icon ======================
  const [mergedExpandIcon, loadingIcon] = useColumnIcons(prefixCls, isRtl, expandIcon);

  // =================== Multiple ====================
  const checkable = useCheckable(cascaderPrefixCls, multiple);

  // ===================== Icons =====================
  const showSuffixIcon = useShowArrow(props.suffixIcon, showArrow);
  const { suffixIcon, removeIcon, clearIcon } = useIcons({
    ...props,
    hasFeedback,
    feedbackIcon,
    showSuffixIcon,
    multiple,
    prefixCls,
    componentName: 'Cascader',
  });

  // ===================== Placement =====================
  const memoPlacement = React.useMemo<Placement>(() => {
    if (placement !== undefined) {
      return placement;
    }
    return isRtl ? 'bottomRight' : 'bottomLeft';
  }, [placement, isRtl]);

  const mergedAllowClear = allowClear === true ? { clearIcon } : allowClear;

  // ============================ zIndex ============================
<<<<<<< HEAD
  const [zIndex] = useZIndex('SelectLike', restProps.popupStyle?.zIndex as number);
=======
  const [zIndex] = useZIndex('SelectLike', mergedPopupStyle?.zIndex as number);
>>>>>>> 5f55f171

  // ==================== Render =====================
  return (
    <RcCascader
      prefixCls={prefixCls}
      className={cls(
        !customizePrefixCls && cascaderPrefixCls,
        {
          [`${prefixCls}-lg`]: mergedSize === 'large',
          [`${prefixCls}-sm`]: mergedSize === 'small',
          [`${prefixCls}-rtl`]: isRtl,
          [`${prefixCls}-${variant}`]: enableVariantCls,
          [`${prefixCls}-in-form-item`]: isFormItemInput,
        },
        getStatusClassNames(prefixCls, mergedStatus, hasFeedback),
        compactItemClassnames,
        contextClassName,
        className,
        rootClassName,
        classNames?.root,
        contextClassNames.root,
        rootCls,
        cascaderRootCls,
        hashId,
        cssVarCls,
      )}
      disabled={mergedDisabled}
      style={{ ...contextStyles.root, ...styles?.root, ...contextStyle, ...style }}
      {...(restProps as any)}
      builtinPlacements={mergedBuiltinPlacements(builtinPlacements, popupOverflow)}
      direction={mergedDirection}
      placement={memoPlacement}
      notFoundContent={mergedNotFoundContent}
      allowClear={mergedAllowClear}
      showSearch={mergedShowSearch}
      expandIcon={mergedExpandIcon}
      suffixIcon={suffixIcon}
      removeIcon={removeIcon}
      loadingIcon={loadingIcon}
      checkable={checkable}
<<<<<<< HEAD
      popupClassName={mergedPopupClassName}
      popupPrefixCls={customizePrefixCls || cascaderPrefixCls}
      popupStyle={{ ...restProps.popupStyle, zIndex }}
      popupRender={mergedPopupRender}
      popupMenuColumnStyle={mergedPopupMenuColumnStyle}
      onPopupVisibleChange={mergedOnPopupVisibleChange}
=======
      dropdownClassName={mergedPopupClassName}
      dropdownPrefixCls={customizePrefixCls || cascaderPrefixCls}
      dropdownStyle={{ ...mergedPopupStyle, zIndex }}
      dropdownRender={mergedPopupRender}
      dropdownMenuColumnStyle={mergedPopupMenuColumnStyle}
      onDropdownVisibleChange={mergedOnOpenChange}
>>>>>>> 5f55f171
      choiceTransitionName={getTransitionName(rootPrefixCls, '', choiceTransitionName)}
      transitionName={getTransitionName(rootPrefixCls, 'slide-up', transitionName)}
      getPopupContainer={getPopupContainer || getContextPopupContainer}
      ref={ref}
    />
  );
}) as unknown as (<
  OptionType extends DefaultOptionType = DefaultOptionType,
  ValueField extends keyof OptionType = keyof OptionType,
>(
  props: React.PropsWithChildren<CascaderAutoProps<OptionType, ValueField>> &
    React.RefAttributes<CascaderRef>,
) => React.ReactElement) & {
  displayName: string;
  SHOW_PARENT: typeof SHOW_PARENT;
  SHOW_CHILD: typeof SHOW_CHILD;
  Panel: typeof CascaderPanel;
  _InternalPanelDoNotUseOrYouWillBeFired: typeof PurePanel;
};
if (process.env.NODE_ENV !== 'production') {
  Cascader.displayName = 'Cascader';
}

// We don't care debug panel
/* istanbul ignore next */
const PurePanel = genPurePanel(Cascader, 'popupAlign', (props: any) => omit(props, ['visible']));

Cascader.SHOW_PARENT = SHOW_PARENT;
Cascader.SHOW_CHILD = SHOW_CHILD;
Cascader.Panel = CascaderPanel;
Cascader._InternalPanelDoNotUseOrYouWillBeFired = PurePanel;

export default Cascader;<|MERGE_RESOLUTION|>--- conflicted
+++ resolved
@@ -1,10 +1,6 @@
 import * as React from 'react';
-<<<<<<< HEAD
 import omit from '@rc-component/util/lib/omit';
-import classNames from 'classnames';
-=======
 import cls from 'classnames';
->>>>>>> 5f55f171
 import type {
   BaseOptionType,
   DefaultOptionType,
@@ -250,11 +246,6 @@
       'deprecated',
       '`showArrow` is deprecated which will be removed in next major version. It will be a default behavior, you can hide it by setting `suffixIcon` to null.',
     );
-<<<<<<< HEAD
-
-    warning.deprecated(!('bordered' in props), 'bordered', 'variant');
-=======
->>>>>>> 5f55f171
   }
 
   // ==================== Prefix =====================
@@ -281,14 +272,8 @@
   );
 
   // =================== Dropdown ====================
-<<<<<<< HEAD
-  const mergedPopupClassName = classNames(
-    popupClassName,
-    dropdownClassName,
-=======
   const mergedPopupClassName = cls(
     classNames?.popup || contextClassNames.popup || popupClassName || dropdownClassName,
->>>>>>> 5f55f171
     `${cascaderPrefixCls}-dropdown`,
     {
       [`${cascaderPrefixCls}-dropdown-rtl`]: mergedDirection === 'rtl',
@@ -363,11 +348,7 @@
   const mergedAllowClear = allowClear === true ? { clearIcon } : allowClear;
 
   // ============================ zIndex ============================
-<<<<<<< HEAD
-  const [zIndex] = useZIndex('SelectLike', restProps.popupStyle?.zIndex as number);
-=======
   const [zIndex] = useZIndex('SelectLike', mergedPopupStyle?.zIndex as number);
->>>>>>> 5f55f171
 
   // ==================== Render =====================
   return (
@@ -408,21 +389,12 @@
       removeIcon={removeIcon}
       loadingIcon={loadingIcon}
       checkable={checkable}
-<<<<<<< HEAD
       popupClassName={mergedPopupClassName}
       popupPrefixCls={customizePrefixCls || cascaderPrefixCls}
       popupStyle={{ ...restProps.popupStyle, zIndex }}
       popupRender={mergedPopupRender}
       popupMenuColumnStyle={mergedPopupMenuColumnStyle}
-      onPopupVisibleChange={mergedOnPopupVisibleChange}
-=======
-      dropdownClassName={mergedPopupClassName}
-      dropdownPrefixCls={customizePrefixCls || cascaderPrefixCls}
-      dropdownStyle={{ ...mergedPopupStyle, zIndex }}
-      dropdownRender={mergedPopupRender}
-      dropdownMenuColumnStyle={mergedPopupMenuColumnStyle}
-      onDropdownVisibleChange={mergedOnOpenChange}
->>>>>>> 5f55f171
+      onPopupVisibleChange={mergedOnOpenChange}
       choiceTransitionName={getTransitionName(rootPrefixCls, '', choiceTransitionName)}
       transitionName={getTransitionName(rootPrefixCls, 'slide-up', transitionName)}
       getPopupContainer={getPopupContainer || getContextPopupContainer}
