import * as React from 'react';
import classNames from 'classnames';
import RcCascader from 'rc-cascader';
import type {
  SingleCascaderProps as RcSingleCascaderProps,
  MultipleCascaderProps as RcMultipleCascaderProps,
  ShowSearchType,
  FieldNames,
  BaseOptionType,
  DefaultOptionType,
} from 'rc-cascader';
import omit from 'rc-util/lib/omit';
import RightOutlined from '@ant-design/icons/RightOutlined';
import LoadingOutlined from '@ant-design/icons/LoadingOutlined';
import LeftOutlined from '@ant-design/icons/LeftOutlined';
import { useContext } from 'react';
import devWarning from '../_util/devWarning';
import { ConfigContext } from '../config-provider';
import type { SizeType } from '../config-provider/SizeContext';
import SizeContext from '../config-provider/SizeContext';
import DisabledContext from '../config-provider/DisabledContext';
import getIcons from '../select/utils/iconUtil';
import type { SelectCommonPlacement } from '../_util/motion';
import { getTransitionName, getTransitionDirection } from '../_util/motion';
import { FormItemInputContext } from '../form/context';
<<<<<<< HEAD
import { getMergedStatus, getStatusClassNames, InputStatus } from '../_util/statusUtils';
import useStyle from './style';
import useSelectStyle from '../select/style';
=======
import type { InputStatus } from '../_util/statusUtils';
import { getMergedStatus, getStatusClassNames } from '../_util/statusUtils';
>>>>>>> 0f63293a

// Align the design since we use `rc-select` in root. This help:
// - List search content will show all content
// - Hover opacity style
// - Search filter match case

export { BaseOptionType, DefaultOptionType };

export type FieldNamesType = FieldNames;

export type FilledFieldNamesType = Required<FieldNamesType>;

const { SHOW_CHILD, SHOW_PARENT } = RcCascader;

function highlightKeyword(str: string, lowerKeyword: string, prefixCls: string | undefined) {
  const cells = str
    .toLowerCase()
    .split(lowerKeyword)
    .reduce((list, cur, index) => (index === 0 ? [cur] : [...list, lowerKeyword, cur]), []);
  const fillCells: React.ReactNode[] = [];
  let start = 0;

  cells.forEach((cell, index) => {
    const end = start + cell.length;
    let originWorld: React.ReactNode = str.slice(start, end);
    start = end;

    if (index % 2 === 1) {
      originWorld = (
        // eslint-disable-next-line react/no-array-index-key
        <span className={`${prefixCls}-menu-item-keyword`} key={`seperator-${index}`}>
          {originWorld}
        </span>
      );
    }

    fillCells.push(originWorld);
  });

  return fillCells;
}

const defaultSearchRender: ShowSearchType['render'] = (inputValue, path, prefixCls, fieldNames) => {
  const optionList: React.ReactNode[] = [];

  // We do lower here to save perf
  const lower = inputValue.toLowerCase();

  path.forEach((node, index) => {
    if (index !== 0) {
      optionList.push(' / ');
    }

    let label = (node as any)[fieldNames.label!];
    const type = typeof label;
    if (type === 'string' || type === 'number') {
      label = highlightKeyword(String(label), lower, prefixCls);
    }

    optionList.push(label);
  });
  return optionList;
};

type SingleCascaderProps = Omit<RcSingleCascaderProps, 'checkable' | 'options'> & {
  multiple?: false;
};
type MultipleCascaderProps = Omit<RcMultipleCascaderProps, 'checkable' | 'options'> & {
  multiple: true;
};

type UnionCascaderProps = SingleCascaderProps | MultipleCascaderProps;

export type CascaderProps<DataNodeType> = UnionCascaderProps & {
  multiple?: boolean;
  size?: SizeType;
  disabled?: boolean;
  bordered?: boolean;
  placement?: SelectCommonPlacement;
  suffixIcon?: React.ReactNode;
  options?: DataNodeType[];
  status?: InputStatus;
};

export interface CascaderRef {
  focus: () => void;
  blur: () => void;
}

const Cascader = React.forwardRef((props: CascaderProps<any>, ref: React.Ref<CascaderRef>) => {
  const {
    prefixCls: customizePrefixCls,
    size: customizeSize,
    disabled: customDisabled,
    className,
    multiple,
    bordered = true,
    transitionName,
    choiceTransitionName = '',
    popupClassName,
    dropdownClassName,
    expandIcon,
    placement,
    showSearch,
    allowClear = true,
    notFoundContent,
    direction,
    getPopupContainer,
    status: customStatus,
    showArrow,
    ...rest
  } = props;

  const restProps = omit(rest, ['suffixIcon' as any]);

  const {
    getPopupContainer: getContextPopupContainer,
    getPrefixCls,
    renderEmpty,
    direction: rootDirection,
    // virtual,
    // dropdownMatchSelectWidth,
  } = useContext(ConfigContext);

  const mergedDirection = direction || rootDirection;
  const isRtl = mergedDirection === 'rtl';

  // =================== Form =====================
  const {
    status: contextStatus,
    hasFeedback,
    isFormItemInput,
    feedbackIcon,
  } = useContext(FormItemInputContext);
  const mergedStatus = getMergedStatus(contextStatus, customStatus);

  // =================== Warning =====================
  if (process.env.NODE_ENV !== 'production') {
    devWarning(
      popupClassName === undefined,
      'Cascader',
      '`popupClassName` is deprecated. Please use `dropdownClassName` instead.',
    );

    devWarning(
      !multiple || !props.displayRender,
      'Cascader',
      '`displayRender` not work on `multiple`. Please use `tagRender` instead.',
    );
  }

  // =================== No Found ====================
  const mergedNotFoundContent = notFoundContent || renderEmpty('Cascader');

  // ==================== Prefix =====================
  const rootPrefixCls = getPrefixCls();
  const prefixCls = getPrefixCls('select', customizePrefixCls);
  const cascaderPrefixCls = getPrefixCls('cascader', customizePrefixCls);

  const [wrapSelectSSR, hashId] = useSelectStyle(prefixCls);
  const [wrapCascaderSSR] = useStyle(cascaderPrefixCls);

  // =================== Dropdown ====================
  const mergedDropdownClassName = classNames(
    dropdownClassName || popupClassName,
    `${cascaderPrefixCls}-dropdown`,
    {
      [`${cascaderPrefixCls}-dropdown-rtl`]: mergedDirection === 'rtl',
    },
    hashId,
  );

  // ==================== Search =====================
  const mergedShowSearch = React.useMemo(() => {
    if (!showSearch) {
      return showSearch;
    }

    let searchConfig: ShowSearchType = {
      render: defaultSearchRender,
    };

    if (typeof showSearch === 'object') {
      searchConfig = {
        ...searchConfig,
        ...showSearch,
      };
    }

    return searchConfig;
  }, [showSearch]);

  // ===================== Size ======================
  const size = React.useContext(SizeContext);
  const mergedSize = customizeSize || size;

  // ===================== Disabled =====================
  const disabled = React.useContext(DisabledContext);
  const mergedDisabled = customDisabled || disabled;

  // ===================== Icon ======================
  let mergedExpandIcon = expandIcon;
  if (!expandIcon) {
    mergedExpandIcon = isRtl ? <LeftOutlined /> : <RightOutlined />;
  }

  const loadingIcon = (
    <span className={`${prefixCls}-menu-item-loading-icon`}>
      <LoadingOutlined spin />
    </span>
  );

  // =================== Multiple ====================
  const checkable = React.useMemo(
    () => (multiple ? <span className={`${cascaderPrefixCls}-checkbox-inner`} /> : false),
    [multiple],
  );

  // ===================== Icons =====================
  const mergedShowArrow = showArrow !== undefined ? showArrow : props.loading || !multiple;
  const { suffixIcon, removeIcon, clearIcon } = getIcons({
    ...props,
    hasFeedback,
    feedbackIcon,
    showArrow: mergedShowArrow,
    multiple,
    prefixCls,
  });

  // ===================== Placement =====================
  const getPlacement = () => {
    if (placement !== undefined) {
      return placement;
    }
    return direction === 'rtl'
      ? ('bottomRight' as SelectCommonPlacement)
      : ('bottomLeft' as SelectCommonPlacement);
  };

  // ==================== Render =====================
  const renderNode = (
    <RcCascader
      prefixCls={prefixCls}
      className={classNames(
        !customizePrefixCls && cascaderPrefixCls,
        {
          [`${prefixCls}-lg`]: mergedSize === 'large',
          [`${prefixCls}-sm`]: mergedSize === 'small',
          [`${prefixCls}-rtl`]: isRtl,
          [`${prefixCls}-borderless`]: !bordered,
          [`${prefixCls}-in-form-item`]: isFormItemInput,
        },
        getStatusClassNames(prefixCls, mergedStatus, hasFeedback),
        className,
        hashId,
      )}
      disabled={mergedDisabled}
      {...(restProps as any)}
      direction={mergedDirection}
      placement={getPlacement()}
      notFoundContent={mergedNotFoundContent}
      allowClear={allowClear}
      showSearch={mergedShowSearch}
      expandIcon={mergedExpandIcon}
      inputIcon={suffixIcon}
      removeIcon={removeIcon}
      clearIcon={clearIcon}
      loadingIcon={loadingIcon}
      checkable={checkable}
      dropdownClassName={mergedDropdownClassName}
      dropdownPrefixCls={customizePrefixCls || cascaderPrefixCls}
      choiceTransitionName={getTransitionName(rootPrefixCls, '', choiceTransitionName)}
      transitionName={getTransitionName(
        rootPrefixCls,
        getTransitionDirection(placement),
        transitionName,
      )}
      getPopupContainer={getPopupContainer || getContextPopupContainer}
      ref={ref}
      showArrow={hasFeedback || showArrow}
    />
  );

  return wrapCascaderSSR(wrapSelectSSR(renderNode));
}) as unknown as (<OptionType extends BaseOptionType | DefaultOptionType = DefaultOptionType>(
  props: React.PropsWithChildren<CascaderProps<OptionType>> & { ref?: React.Ref<CascaderRef> },
) => React.ReactElement) & {
  displayName: string;
  SHOW_PARENT: typeof SHOW_PARENT;
  SHOW_CHILD: typeof SHOW_CHILD;
};

Cascader.displayName = 'Cascader';
Cascader.SHOW_PARENT = SHOW_PARENT;
Cascader.SHOW_CHILD = SHOW_CHILD;

export default Cascader;<|MERGE_RESOLUTION|>--- conflicted
+++ resolved
@@ -23,14 +23,10 @@
 import type { SelectCommonPlacement } from '../_util/motion';
 import { getTransitionName, getTransitionDirection } from '../_util/motion';
 import { FormItemInputContext } from '../form/context';
-<<<<<<< HEAD
-import { getMergedStatus, getStatusClassNames, InputStatus } from '../_util/statusUtils';
 import useStyle from './style';
 import useSelectStyle from '../select/style';
-=======
 import type { InputStatus } from '../_util/statusUtils';
 import { getMergedStatus, getStatusClassNames } from '../_util/statusUtils';
->>>>>>> 0f63293a
 
 // Align the design since we use `rc-select` in root. This help:
 // - List search content will show all content
