import LeftOutlined from '@ant-design/icons/LeftOutlined';
import LoadingOutlined from '@ant-design/icons/LoadingOutlined';
import RightOutlined from '@ant-design/icons/RightOutlined';
import classNames from 'classnames';
import type {
  BaseOptionType,
  DefaultOptionType,
  FieldNames,
  MultipleCascaderProps as RcMultipleCascaderProps,
  ShowSearchType,
  SingleCascaderProps as RcSingleCascaderProps,
} from 'rc-cascader';
import RcCascader from 'rc-cascader';
import omit from 'rc-util/lib/omit';
import * as React from 'react';
import { useContext } from 'react';
import { ConfigContext } from '../config-provider';
import defaultRenderEmpty from '../config-provider/defaultRenderEmpty';
import DisabledContext from '../config-provider/DisabledContext';
import type { SizeType } from '../config-provider/SizeContext';
import SizeContext from '../config-provider/SizeContext';
import { useCompactItemContext } from '../space/Compact';

import { FormItemInputContext } from '../form/context';
import getIcons from '../select/utils/iconUtil';
import type { SelectCommonPlacement } from '../_util/motion';
import { getTransitionDirection, getTransitionName } from '../_util/motion';
import type { InputStatus } from '../_util/statusUtils';
import { getMergedStatus, getStatusClassNames } from '../_util/statusUtils';
import warning from '../_util/warning';

import useSelectStyle from '../select/style';
import useStyle from './style';
import genPurePanel from '../_util/PurePanel';

// Align the design since we use `rc-select` in root. This help:
// - List search content will show all content
// - Hover opacity style
// - Search filter match case

export { BaseOptionType, DefaultOptionType };

export type FieldNamesType = FieldNames;

export type FilledFieldNamesType = Required<FieldNamesType>;

const { SHOW_CHILD, SHOW_PARENT } = RcCascader;

function highlightKeyword(str: string, lowerKeyword: string, prefixCls: string | undefined) {
  const cells = str
    .toLowerCase()
    .split(lowerKeyword)
    .reduce((list, cur, index) => (index === 0 ? [cur] : [...list, lowerKeyword, cur]), []);
  const fillCells: React.ReactNode[] = [];
  let start = 0;

  cells.forEach((cell, index) => {
    const end = start + cell.length;
    let originWorld: React.ReactNode = str.slice(start, end);
    start = end;

    if (index % 2 === 1) {
      originWorld = (
        // eslint-disable-next-line react/no-array-index-key
        <span className={`${prefixCls}-menu-item-keyword`} key={`seperator-${index}`}>
          {originWorld}
        </span>
      );
    }

    fillCells.push(originWorld);
  });

  return fillCells;
}

const defaultSearchRender: ShowSearchType['render'] = (inputValue, path, prefixCls, fieldNames) => {
  const optionList: React.ReactNode[] = [];

  // We do lower here to save perf
  const lower = inputValue.toLowerCase();

  path.forEach((node, index) => {
    if (index !== 0) {
      optionList.push(' / ');
    }

    let label = (node as any)[fieldNames.label!];
    const type = typeof label;
    if (type === 'string' || type === 'number') {
      label = highlightKeyword(String(label), lower, prefixCls);
    }

    optionList.push(label);
  });
  return optionList;
};

type SingleCascaderProps = Omit<RcSingleCascaderProps, 'checkable' | 'options'> & {
  multiple?: false;
};
type MultipleCascaderProps = Omit<RcMultipleCascaderProps, 'checkable' | 'options'> & {
  multiple: true;
};

type UnionCascaderProps = SingleCascaderProps | MultipleCascaderProps;

export type CascaderProps<DataNodeType> = UnionCascaderProps & {
  multiple?: boolean;
  size?: SizeType;
  disabled?: boolean;
  bordered?: boolean;
  placement?: SelectCommonPlacement;
  suffixIcon?: React.ReactNode;
  options?: DataNodeType[];
  status?: InputStatus;

  popupClassName?: string;
  /** @deprecated Please use `popupClassName` instead */
  dropdownClassName?: string;
};

export interface CascaderRef {
  focus: () => void;
  blur: () => void;
}

const Cascader = React.forwardRef((props: CascaderProps<any>, ref: React.Ref<CascaderRef>) => {
  const {
    prefixCls: customizePrefixCls,
    size: customizeSize,
    disabled: customDisabled,
    className,
    multiple,
    bordered = true,
    transitionName,
    choiceTransitionName = '',
    popupClassName,
    dropdownClassName,
    expandIcon,
    placement,
    showSearch,
    allowClear = true,
    notFoundContent,
    direction,
    getPopupContainer,
    status: customStatus,
    showArrow,
    ...rest
  } = props;

  const restProps = omit(rest, ['suffixIcon' as any]);

  const {
    getPopupContainer: getContextPopupContainer,
    getPrefixCls,
    renderEmpty,
    direction: rootDirection,
    // virtual,
    // dropdownMatchSelectWidth,
  } = useContext(ConfigContext);

  const mergedDirection = direction || rootDirection;
  const isRtl = mergedDirection === 'rtl';

  // =================== Form =====================
  const {
    status: contextStatus,
    hasFeedback,
    isFormItemInput,
    feedbackIcon,
  } = useContext(FormItemInputContext);
  const mergedStatus = getMergedStatus(contextStatus, customStatus);

  // =================== Warning =====================
  if (process.env.NODE_ENV !== 'production') {
    warning(
      !multiple || !props.displayRender,
      'Cascader',
      '`displayRender` not work on `multiple`. Please use `tagRender` instead.',
    );

    warning(
      !dropdownClassName,
      'Cascader',
      '`dropdownClassName` is deprecated. Please use `popupClassName` instead.',
    );
  }

  // =================== No Found ====================
  const mergedNotFoundContent = notFoundContent || (renderEmpty || defaultRenderEmpty)('Cascader');

  // ==================== Prefix =====================
  const rootPrefixCls = getPrefixCls();
  const prefixCls = getPrefixCls('select', customizePrefixCls);
  const cascaderPrefixCls = getPrefixCls('cascader', customizePrefixCls);
<<<<<<< HEAD

  const [wrapSelectSSR, hashId] = useSelectStyle(prefixCls);
  const [wrapCascaderSSR] = useStyle(cascaderPrefixCls);

=======
  const { compactSize, compactItemClassnames } = useCompactItemContext(prefixCls, direction);
>>>>>>> f71ee538
  // =================== Dropdown ====================
  const mergedDropdownClassName = classNames(
    popupClassName || dropdownClassName,
    `${cascaderPrefixCls}-dropdown`,
    {
      [`${cascaderPrefixCls}-dropdown-rtl`]: mergedDirection === 'rtl',
    },
    hashId,
  );

  // ==================== Search =====================
  const mergedShowSearch = React.useMemo(() => {
    if (!showSearch) {
      return showSearch;
    }

    let searchConfig: ShowSearchType = {
      render: defaultSearchRender,
    };

    if (typeof showSearch === 'object') {
      searchConfig = {
        ...searchConfig,
        ...showSearch,
      };
    }

    return searchConfig;
  }, [showSearch]);

  // ===================== Size ======================
  const size = React.useContext(SizeContext);
  const mergedSize = compactSize || customizeSize || size;

  // ===================== Disabled =====================
  const disabled = React.useContext(DisabledContext);
  const mergedDisabled = customDisabled ?? disabled;

  // ===================== Icon ======================
  let mergedExpandIcon = expandIcon;
  if (!expandIcon) {
    mergedExpandIcon = isRtl ? <LeftOutlined /> : <RightOutlined />;
  }

  const loadingIcon = (
    <span className={`${prefixCls}-menu-item-loading-icon`}>
      <LoadingOutlined spin />
    </span>
  );

  // =================== Multiple ====================
  const checkable = React.useMemo(
    () => (multiple ? <span className={`${cascaderPrefixCls}-checkbox-inner`} /> : false),
    [multiple],
  );

  // ===================== Icons =====================
  const mergedShowArrow = showArrow !== undefined ? showArrow : props.loading || !multiple;
  const { suffixIcon, removeIcon, clearIcon } = getIcons({
    ...props,
    hasFeedback,
    feedbackIcon,
    showArrow: mergedShowArrow,
    multiple,
    prefixCls,
  });

  // ===================== Placement =====================
  const getPlacement = () => {
    if (placement !== undefined) {
      return placement;
    }
    return direction === 'rtl'
      ? ('bottomRight' as SelectCommonPlacement)
      : ('bottomLeft' as SelectCommonPlacement);
  };

  // ==================== Render =====================
  const renderNode = (
    <RcCascader
      prefixCls={prefixCls}
      className={classNames(
        !customizePrefixCls && cascaderPrefixCls,
        {
          [`${prefixCls}-lg`]: mergedSize === 'large',
          [`${prefixCls}-sm`]: mergedSize === 'small',
          [`${prefixCls}-rtl`]: isRtl,
          [`${prefixCls}-borderless`]: !bordered,
          [`${prefixCls}-in-form-item`]: isFormItemInput,
        },
        getStatusClassNames(prefixCls, mergedStatus, hasFeedback),
        compactItemClassnames,
        className,
        hashId,
      )}
      disabled={mergedDisabled}
      {...(restProps as any)}
      direction={mergedDirection}
      placement={getPlacement()}
      notFoundContent={mergedNotFoundContent}
      allowClear={allowClear}
      showSearch={mergedShowSearch}
      expandIcon={mergedExpandIcon}
      inputIcon={suffixIcon}
      removeIcon={removeIcon}
      clearIcon={clearIcon}
      loadingIcon={loadingIcon}
      checkable={checkable}
      dropdownClassName={mergedDropdownClassName}
      dropdownPrefixCls={customizePrefixCls || cascaderPrefixCls}
      choiceTransitionName={getTransitionName(rootPrefixCls, '', choiceTransitionName)}
      transitionName={getTransitionName(
        rootPrefixCls,
        getTransitionDirection(placement),
        transitionName,
      )}
      getPopupContainer={getPopupContainer || getContextPopupContainer}
      ref={ref}
      showArrow={hasFeedback || showArrow}
    />
  );

  return wrapCascaderSSR(wrapSelectSSR(renderNode));
}) as unknown as (<OptionType extends BaseOptionType | DefaultOptionType = DefaultOptionType>(
  props: React.PropsWithChildren<CascaderProps<OptionType>> & { ref?: React.Ref<CascaderRef> },
) => React.ReactElement) & {
  displayName: string;
  SHOW_PARENT: typeof SHOW_PARENT;
  SHOW_CHILD: typeof SHOW_CHILD;
  _InternalPanelDoNotUseOrYouWillBeFired: typeof PurePanel;
};
if (process.env.NODE_ENV !== 'production') {
  Cascader.displayName = 'Cascader';
}

// We don't care debug panel
/* istanbul ignore next */
const PurePanel = genPurePanel(Cascader);

Cascader.SHOW_PARENT = SHOW_PARENT;
Cascader.SHOW_CHILD = SHOW_CHILD;
Cascader._InternalPanelDoNotUseOrYouWillBeFired = PurePanel;

export default Cascader;<|MERGE_RESOLUTION|>--- conflicted
+++ resolved
@@ -194,14 +194,11 @@
   const rootPrefixCls = getPrefixCls();
   const prefixCls = getPrefixCls('select', customizePrefixCls);
   const cascaderPrefixCls = getPrefixCls('cascader', customizePrefixCls);
-<<<<<<< HEAD
 
   const [wrapSelectSSR, hashId] = useSelectStyle(prefixCls);
   const [wrapCascaderSSR] = useStyle(cascaderPrefixCls);
 
-=======
   const { compactSize, compactItemClassnames } = useCompactItemContext(prefixCls, direction);
->>>>>>> f71ee538
   // =================== Dropdown ====================
   const mergedDropdownClassName = classNames(
     popupClassName || dropdownClassName,
