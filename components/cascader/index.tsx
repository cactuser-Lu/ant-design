import * as React from 'react';
import classNames from 'classnames';
import RcCascader from 'rc-cascader';
import type {
  SingleCascaderProps as RcSingleCascaderProps,
  MultipleCascaderProps as RcMultipleCascaderProps,
  ShowSearchType,
  FieldNames,
  BaseOptionType,
  DefaultOptionType,
} from 'rc-cascader';
import omit from 'rc-util/lib/omit';
import RightOutlined from '@ant-design/icons/RightOutlined';
import LoadingOutlined from '@ant-design/icons/LoadingOutlined';
import LeftOutlined from '@ant-design/icons/LeftOutlined';
import { useContext } from 'react';
import devWarning from '../_util/devWarning';
import { ConfigContext } from '../config-provider';
import type { SizeType } from '../config-provider/SizeContext';
import SizeContext from '../config-provider/SizeContext';
import getIcons from '../select/utils/iconUtil';
import { getTransitionName, getTransitionDirection, SelectCommonPlacement } from '../_util/motion';
import { FormItemInputContext } from '../form/context';
import { getMergedStatus, getStatusClassNames, InputStatus } from '../_util/statusUtils';
import useStyle from './style';
import useSelectStyle from '../select/style';

// Align the design since we use `rc-select` in root. This help:
// - List search content will show all content
// - Hover opacity style
// - Search filter match case

export { BaseOptionType, DefaultOptionType };

export type FieldNamesType = FieldNames;

export type FilledFieldNamesType = Required<FieldNamesType>;

const { SHOW_CHILD, SHOW_PARENT } = RcCascader;

function highlightKeyword(str: string, lowerKeyword: string, prefixCls: string | undefined) {
  const cells = str
    .toLowerCase()
    .split(lowerKeyword)
    .reduce((list, cur, index) => (index === 0 ? [cur] : [...list, lowerKeyword, cur]), []);
  const fillCells: React.ReactNode[] = [];
  let start = 0;

  cells.forEach((cell, index) => {
    const end = start + cell.length;
    let originWorld: React.ReactNode = str.slice(start, end);
    start = end;

    if (index % 2 === 1) {
      originWorld = (
        // eslint-disable-next-line react/no-array-index-key
        <span className={`${prefixCls}-menu-item-keyword`} key={`seperator-${index}`}>
          {originWorld}
        </span>
      );
    }

    fillCells.push(originWorld);
  });

  return fillCells;
}

const defaultSearchRender: ShowSearchType['render'] = (inputValue, path, prefixCls, fieldNames) => {
  const optionList: React.ReactNode[] = [];

  // We do lower here to save perf
  const lower = inputValue.toLowerCase();

  path.forEach((node, index) => {
    if (index !== 0) {
      optionList.push(' / ');
    }

    let label = (node as any)[fieldNames.label!];
    const type = typeof label;
    if (type === 'string' || type === 'number') {
      label = highlightKeyword(String(label), lower, prefixCls);
    }

    optionList.push(label);
  });
  return optionList;
};

type SingleCascaderProps = Omit<RcSingleCascaderProps, 'checkable' | 'options'> & {
  multiple?: false;
};
type MultipleCascaderProps = Omit<RcMultipleCascaderProps, 'checkable' | 'options'> & {
  multiple: true;
};

type UnionCascaderProps = SingleCascaderProps | MultipleCascaderProps;

export type CascaderProps<DataNodeType> = UnionCascaderProps & {
  multiple?: boolean;
  size?: SizeType;
  bordered?: boolean;
  placement?: SelectCommonPlacement;
  suffixIcon?: React.ReactNode;
  options?: DataNodeType[];
  status?: InputStatus;
};

export interface CascaderRef {
  focus: () => void;
  blur: () => void;
}

const Cascader = React.forwardRef((props: CascaderProps<any>, ref: React.Ref<CascaderRef>) => {
  const {
    prefixCls: customizePrefixCls,
    size: customizeSize,
    className,
    multiple,
    bordered = true,
    transitionName,
    choiceTransitionName = '',
    popupClassName,
    dropdownClassName,
    expandIcon,
    placement,
    showSearch,
    allowClear = true,
    notFoundContent,
    direction,
    getPopupContainer,
    status: customStatus,
    showArrow,
    ...rest
  } = props;

  const restProps = omit(rest, ['suffixIcon' as any]);

  const {
    getPopupContainer: getContextPopupContainer,
    getPrefixCls,
    renderEmpty,
    direction: rootDirection,
    // virtual,
    // dropdownMatchSelectWidth,
    iconPrefixCls,
  } = useContext(ConfigContext);

  const mergedDirection = direction || rootDirection;
  const isRtl = mergedDirection === 'rtl';

  // =================== Form =====================
  const {
    status: contextStatus,
    hasFeedback,
    isFormItemInput,
    feedbackIcon,
  } = useContext(FormItemInputContext);
  const mergedStatus = getMergedStatus(contextStatus, customStatus);

  // =================== Warning =====================
  if (process.env.NODE_ENV !== 'production') {
    devWarning(
      popupClassName === undefined,
      'Cascader',
      '`popupClassName` is deprecated. Please use `dropdownClassName` instead.',
    );

    devWarning(
      !multiple || !props.displayRender,
      'Cascader',
      '`displayRender` not work on `multiple`. Please use `tagRender` instead.',
    );
  }

  // =================== No Found ====================
  const mergedNotFoundContent = notFoundContent || renderEmpty('Cascader');

  // ==================== Prefix =====================
  const rootPrefixCls = getPrefixCls();
  const prefixCls = getPrefixCls('select', customizePrefixCls);
  const cascaderPrefixCls = getPrefixCls('cascader', customizePrefixCls);

  const [wrapSelectSSR, hashId] = useSelectStyle(rootPrefixCls, prefixCls, iconPrefixCls);
  const [wrapCascaderSSR] = useStyle(cascaderPrefixCls);

  // =================== Dropdown ====================
  const mergedDropdownClassName = classNames(
    dropdownClassName || popupClassName,
    `${cascaderPrefixCls}-dropdown`,
    {
      [`${cascaderPrefixCls}-dropdown-rtl`]: mergedDirection === 'rtl',
    },
    hashId,
  );

  // ==================== Search =====================
  const mergedShowSearch = React.useMemo(() => {
    if (!showSearch) {
      return showSearch;
    }

    let searchConfig: ShowSearchType = {
      render: defaultSearchRender,
    };

    if (typeof showSearch === 'object') {
      searchConfig = {
        ...searchConfig,
        ...showSearch,
      };
    }

    return searchConfig;
  }, [showSearch]);

  // ===================== Size ======================
  const size = React.useContext(SizeContext);
  const mergedSize = customizeSize || size;

  // ===================== Icon ======================
  let mergedExpandIcon = expandIcon;
  if (!expandIcon) {
    mergedExpandIcon = isRtl ? <LeftOutlined /> : <RightOutlined />;
  }

  const loadingIcon = (
    <span className={`${prefixCls}-menu-item-loading-icon`}>
      <LoadingOutlined spin />
    </span>
  );

  // =================== Multiple ====================
  const checkable = React.useMemo(
    () => (multiple ? <span className={`${cascaderPrefixCls}-checkbox-inner`} /> : false),
    [multiple],
  );

  // ===================== Icons =====================
  const mergedShowArrow = showArrow !== undefined ? showArrow : props.loading || !multiple;
  const { suffixIcon, removeIcon, clearIcon } = getIcons({
    ...props,
    hasFeedback,
    feedbackIcon,
    showArrow: mergedShowArrow,
    multiple,
    prefixCls,
  });

  // ===================== Placement =====================
  const getPlacement = () => {
    if (placement !== undefined) {
      return placement;
    }
    return direction === 'rtl'
      ? ('bottomRight' as SelectCommonPlacement)
      : ('bottomLeft' as SelectCommonPlacement);
  };

  // ==================== Render =====================
  const renderNode = (
    <RcCascader
      prefixCls={prefixCls}
      className={classNames(
        !customizePrefixCls && cascaderPrefixCls,
        {
          [`${prefixCls}-lg`]: mergedSize === 'large',
          [`${prefixCls}-sm`]: mergedSize === 'small',
          [`${prefixCls}-rtl`]: isRtl,
          [`${prefixCls}-borderless`]: !bordered,
          [`${prefixCls}-in-form-item`]: isFormItemInput,
        },
        getStatusClassNames(prefixCls, mergedStatus, hasFeedback),
        className,
        hashId,
      )}
      {...(restProps as any)}
      direction={mergedDirection}
      placement={getPlacement()}
      notFoundContent={mergedNotFoundContent}
      allowClear={allowClear}
      showSearch={mergedShowSearch}
      expandIcon={mergedExpandIcon}
      inputIcon={suffixIcon}
      removeIcon={removeIcon}
      clearIcon={clearIcon}
      loadingIcon={loadingIcon}
      checkable={checkable}
      dropdownClassName={mergedDropdownClassName}
      dropdownPrefixCls={customizePrefixCls || cascaderPrefixCls}
      choiceTransitionName={getTransitionName(rootPrefixCls, '', choiceTransitionName)}
      transitionName={getTransitionName(
        rootPrefixCls,
        getTransitionDirection(placement),
        transitionName,
      )}
      getPopupContainer={getPopupContainer || getContextPopupContainer}
      ref={ref}
      showArrow={hasFeedback || showArrow}
    />
  );
<<<<<<< HEAD

  return wrapCascaderSSR(wrapSelectSSR(renderNode));
}) as (<OptionType extends BaseOptionType | DefaultOptionType = DefaultOptionType>(
=======
}) as unknown as (<OptionType extends BaseOptionType | DefaultOptionType = DefaultOptionType>(
>>>>>>> 2bff96fd
  props: React.PropsWithChildren<CascaderProps<OptionType>> & { ref?: React.Ref<CascaderRef> },
) => React.ReactElement) & {
  displayName: string;
  SHOW_PARENT: typeof SHOW_PARENT;
  SHOW_CHILD: typeof SHOW_CHILD;
};

Cascader.displayName = 'Cascader';
Cascader.SHOW_PARENT = SHOW_PARENT;
Cascader.SHOW_CHILD = SHOW_CHILD;

export default Cascader;<|MERGE_RESOLUTION|>--- conflicted
+++ resolved
@@ -300,13 +300,9 @@
       showArrow={hasFeedback || showArrow}
     />
   );
-<<<<<<< HEAD
 
   return wrapCascaderSSR(wrapSelectSSR(renderNode));
-}) as (<OptionType extends BaseOptionType | DefaultOptionType = DefaultOptionType>(
-=======
 }) as unknown as (<OptionType extends BaseOptionType | DefaultOptionType = DefaultOptionType>(
->>>>>>> 2bff96fd
   props: React.PropsWithChildren<CascaderProps<OptionType>> & { ref?: React.Ref<CascaderRef> },
 ) => React.ReactElement) & {
   displayName: string;
