import * as React from 'react';
import omit from '@rc-component/util/lib/omit';
import classNames from 'classnames';
import type {
  BaseOptionType,
  DefaultOptionType,
  FieldNames,
  CascaderProps as RcCascaderProps,
  ShowSearchType,
} from '@rc-component/cascader';
import RcCascader from '@rc-component/cascader';
import type { Placement } from '@rc-component/select/lib/BaseSelect';

import { useZIndex } from '../_util/hooks/useZIndex';
import type { SelectCommonPlacement } from '../_util/motion';
import { getTransitionName } from '../_util/motion';
import genPurePanel from '../_util/PurePanel';
import type { InputStatus } from '../_util/statusUtils';
import { getMergedStatus, getStatusClassNames } from '../_util/statusUtils';
import { devUseWarning } from '../_util/warning';
import { ConfigContext } from '../config-provider';
import type { Variant } from '../config-provider';
import { useComponentConfig } from '../config-provider/context';
import DefaultRenderEmpty from '../config-provider/defaultRenderEmpty';
import DisabledContext from '../config-provider/DisabledContext';
import useCSSVarCls from '../config-provider/hooks/useCSSVarCls';
import useSize from '../config-provider/hooks/useSize';
import type { SizeType } from '../config-provider/SizeContext';
import { FormItemInputContext } from '../form/context';
import useVariant from '../form/hooks/useVariants';
import mergedBuiltinPlacements from '../select/mergedBuiltinPlacements';
import useSelectStyle from '../select/style';
import useIcons from '../select/useIcons';
import useShowArrow from '../select/useShowArrow';
import { useCompactItemContext } from '../space/Compact';
import useBase from './hooks/useBase';
import useCheckable from './hooks/useCheckable';
import useColumnIcons from './hooks/useColumnIcons';
import CascaderPanel from './Panel';
import useStyle from './style';

// Align the design since we use `@rc-component/select` in root. This help:
// - List search content will show all content
// - Hover opacity style
// - Search filter match case

export type { BaseOptionType, DefaultOptionType };

export type FieldNamesType = FieldNames;

export type FilledFieldNamesType = Required<FieldNamesType>;

const { SHOW_CHILD, SHOW_PARENT } = RcCascader;

function highlightKeyword(str: string, lowerKeyword: string, prefixCls?: string) {
  const cells = str
    .toLowerCase()
    .split(lowerKeyword)
    .reduce<string[]>(
      (list, cur, index) => (index === 0 ? [cur] : [...list, lowerKeyword, cur]),
      [],
    );
  const fillCells: React.ReactNode[] = [];
  let start = 0;

  cells.forEach((cell, index) => {
    const end = start + cell.length;
    let originWorld: React.ReactNode = str.slice(start, end);
    start = end;

    if (index % 2 === 1) {
      originWorld = (
        // eslint-disable-next-line react/no-array-index-key
        <span className={`${prefixCls}-menu-item-keyword`} key={`separator-${index}`}>
          {originWorld}
        </span>
      );
    }

    fillCells.push(originWorld);
  });

  return fillCells;
}

const defaultSearchRender: ShowSearchType['render'] = (inputValue, path, prefixCls, fieldNames) => {
  const optionList: React.ReactNode[] = [];

  // We do lower here to save perf
  const lower = inputValue.toLowerCase();

  path.forEach((node, index) => {
    if (index !== 0) {
      optionList.push(' / ');
    }

    let label = node[fieldNames.label!];
    const type = typeof label;
    if (type === 'string' || type === 'number') {
      label = highlightKeyword(String(label), lower, prefixCls);
    }

    optionList.push(label);
  });
  return optionList;
};

export interface CascaderProps<
  OptionType extends DefaultOptionType = DefaultOptionType,
  ValueField extends keyof OptionType = keyof OptionType,
  Multiple extends boolean = boolean,
> extends Omit<RcCascaderProps<OptionType, ValueField, Multiple>, 'checkable'> {
  multiple?: Multiple;
  size?: SizeType;
  /**
   * @deprecated `showArrow` is deprecated which will be removed in next major version. It will be a
   *   default behavior, you can hide it by setting `suffixIcon` to null.
   */
  showArrow?: boolean;
  disabled?: boolean;
  /** @deprecated Use `variant` instead. */
  bordered?: boolean;
  placement?: SelectCommonPlacement;
  suffixIcon?: React.ReactNode;
  options?: OptionType[];
  status?: InputStatus;
  autoClearSearchValue?: boolean;

  rootClassName?: string;
  popupClassName?: string;
<<<<<<< HEAD
=======
  /** @deprecated Please use `popupClassName` instead */
  dropdownClassName?: string;
  /** @deprecated Please use `popupRender` instead */
  dropdownRender?: (menu: React.ReactElement) => React.ReactElement;
  popupRender?: (menu: React.ReactElement) => React.ReactElement;
  /** @deprecated Please use `popupMenuColumnStyle` instead */
  dropdownMenuColumnStyle?: React.CSSProperties;
  popupMenuColumnStyle?: React.CSSProperties;
  /** @deprecated Please use `onPopupVisibleChange` instead */
  onDropdownVisibleChange?: (visible: boolean) => void;
  onPopupVisibleChange?: (visible: boolean) => void;
>>>>>>> af84ba51
  /**
   * @since 5.13.0
   * @default "outlined"
   */
  variant?: Variant;
}
export type CascaderAutoProps<
  OptionType extends DefaultOptionType = DefaultOptionType,
  ValueField extends keyof OptionType = keyof OptionType,
> =
  | (CascaderProps<OptionType, ValueField> & { multiple?: false })
  | (CascaderProps<OptionType, ValueField, true> & { multiple: true });

export interface CascaderRef {
  focus: () => void;
  blur: () => void;
}

const Cascader = React.forwardRef<CascaderRef, CascaderProps<any>>((props, ref) => {
  const {
    prefixCls: customizePrefixCls,
    size: customizeSize,
    disabled: customDisabled,
    className,
    rootClassName,
    multiple,
    bordered = true,
    transitionName,
    choiceTransitionName = '',
    popupClassName,
    expandIcon,
    placement,
    showSearch,
    allowClear = true,
    notFoundContent,
    direction,
    getPopupContainer,
    status: customStatus,
    showArrow,
    builtinPlacements,
    style,
    variant: customVariant,
    dropdownRender,
    onDropdownVisibleChange,
    dropdownMenuColumnStyle,
    popupRender,
    popupMenuColumnStyle,
    onPopupVisibleChange,
    ...rest
  } = props;

  const restProps = omit(rest, ['suffixIcon']);

  const {
    getPrefixCls,
    getPopupContainer: getContextPopupContainer,
    className: contextClassName,
    style: contextStyle,
  } = useComponentConfig('cascader');

  const { popupOverflow } = React.useContext(ConfigContext);

  // =================== Form =====================
  const {
    status: contextStatus,
    hasFeedback,
    isFormItemInput,
    feedbackIcon,
  } = React.useContext(FormItemInputContext);
  const mergedStatus = getMergedStatus(contextStatus, customStatus);

  // =================== Warning =====================
  if (process.env.NODE_ENV !== 'production') {
    const warning = devUseWarning('Cascader');

<<<<<<< HEAD
=======
    // v5 deprecated dropdown api
    const deprecatedProps = {
      dropdownClassName: 'popupClassName',
      dropdownRender: 'popupRender',
      dropdownMenuColumnStyle: 'popupMenuColumnStyle',
      onDropdownVisibleChange: 'onPopupVisibleChange',
    };

    Object.entries(deprecatedProps).forEach(([oldProp, newProp]) => {
      warning.deprecated(!(oldProp in props), oldProp, newProp);
    });

>>>>>>> af84ba51
    warning(
      !('showArrow' in props),
      'deprecated',
      '`showArrow` is deprecated which will be removed in next major version. It will be a default behavior, you can hide it by setting `suffixIcon` to null.',
    );

    warning.deprecated(!('bordered' in props), 'bordered', 'variant');
    warning.deprecated(!('dropdownRender' in props), 'dropdownRender', 'popupRender');
    warning.deprecated(
      !('dropdownMenuColumnStyle' in props),
      'dropdownMenuColumnStyle',
      'popupMenuColumnStyle',
    );
    warning.deprecated(
      !('onDropdownVisibleChange' in props),
      'onDropdownVisibleChange',
      'onPopupVisibleChange',
    );
  }

  // ==================== Prefix =====================
  const [prefixCls, cascaderPrefixCls, mergedDirection, renderEmpty] = useBase(
    customizePrefixCls,
    direction,
  );
  const isRtl = mergedDirection === 'rtl';

  const rootPrefixCls = getPrefixCls();

  const rootCls = useCSSVarCls(prefixCls);
  const [hashId, cssVarCls] = useSelectStyle(prefixCls, rootCls);
  const cascaderRootCls = useCSSVarCls(cascaderPrefixCls);
  useStyle(cascaderPrefixCls, cascaderRootCls);

  const { compactSize, compactItemClassnames } = useCompactItemContext(prefixCls, direction);

  const [variant, enableVariantCls] = useVariant('cascader', customVariant, bordered);

  // =================== No Found ====================
  const mergedNotFoundContent = notFoundContent || renderEmpty?.('Cascader') || (
    <DefaultRenderEmpty componentName="Cascader" />
  );

  // =================== Dropdown ====================
  const mergedPopupClassName = classNames(
    popupClassName,
    `${cascaderPrefixCls}-dropdown`,
    {
      [`${cascaderPrefixCls}-dropdown-rtl`]: mergedDirection === 'rtl',
    },
    rootClassName,
    rootCls,
    cascaderRootCls,
    hashId,
    cssVarCls,
  );

  const mergedPopupRender = popupRender || dropdownRender;
  const mergedPopupMenuColumnStyle = popupMenuColumnStyle || dropdownMenuColumnStyle;
  const mergedOnPopupVisibleChange = onPopupVisibleChange || onDropdownVisibleChange;

  // ==================== Search =====================
  const mergedShowSearch = React.useMemo(() => {
    if (!showSearch) {
      return showSearch;
    }

    let searchConfig: ShowSearchType = {
      render: defaultSearchRender,
    };

    if (typeof showSearch === 'object') {
      searchConfig = {
        ...searchConfig,
        ...showSearch,
      };
    }

    return searchConfig;
  }, [showSearch]);

  // ===================== Size ======================
  const mergedSize = useSize((ctx) => customizeSize ?? compactSize ?? ctx);

  // ===================== Disabled =====================
  const disabled = React.useContext(DisabledContext);
  const mergedDisabled = customDisabled ?? disabled;

  // ===================== Icon ======================
  const [mergedExpandIcon, loadingIcon] = useColumnIcons(prefixCls, isRtl, expandIcon);

  // =================== Multiple ====================
  const checkable = useCheckable(cascaderPrefixCls, multiple);

  // ===================== Icons =====================
  const showSuffixIcon = useShowArrow(props.suffixIcon, showArrow);
  const { suffixIcon, removeIcon, clearIcon } = useIcons({
    ...props,
    hasFeedback,
    feedbackIcon,
    showSuffixIcon,
    multiple,
    prefixCls,
    componentName: 'Cascader',
  });

  // ===================== Placement =====================
  const memoPlacement = React.useMemo<Placement>(() => {
    if (placement !== undefined) {
      return placement;
    }
    return isRtl ? 'bottomRight' : 'bottomLeft';
  }, [placement, isRtl]);

  const mergedAllowClear = allowClear === true ? { clearIcon } : allowClear;

  // ============================ zIndex ============================
  const [zIndex] = useZIndex('SelectLike', restProps.popupStyle?.zIndex as number);

  // ==================== Render =====================
  return (
    <RcCascader
      prefixCls={prefixCls}
      className={classNames(
        !customizePrefixCls && cascaderPrefixCls,
        {
          [`${prefixCls}-lg`]: mergedSize === 'large',
          [`${prefixCls}-sm`]: mergedSize === 'small',
          [`${prefixCls}-rtl`]: isRtl,
          [`${prefixCls}-${variant}`]: enableVariantCls,
          [`${prefixCls}-in-form-item`]: isFormItemInput,
        },
        getStatusClassNames(prefixCls, mergedStatus, hasFeedback),
        compactItemClassnames,
        contextClassName,
        className,
        rootClassName,
        rootCls,
        cascaderRootCls,
        hashId,
        cssVarCls,
      )}
      disabled={mergedDisabled}
      style={{ ...contextStyle, ...style }}
      {...(restProps as any)}
      builtinPlacements={mergedBuiltinPlacements(builtinPlacements, popupOverflow)}
      direction={mergedDirection}
      placement={memoPlacement}
      notFoundContent={mergedNotFoundContent}
      allowClear={mergedAllowClear}
      showSearch={mergedShowSearch}
      expandIcon={mergedExpandIcon}
      suffixIcon={suffixIcon}
      removeIcon={removeIcon}
      loadingIcon={loadingIcon}
      checkable={checkable}
<<<<<<< HEAD
      popupClassName={mergedPopupClassName}
      popupPrefixCls={customizePrefixCls || cascaderPrefixCls}
      popupStyle={{ ...restProps.popupStyle, zIndex }}
=======
      dropdownClassName={mergedDropdownClassName}
      dropdownPrefixCls={customizePrefixCls || cascaderPrefixCls}
      dropdownStyle={{ ...restProps.dropdownStyle, zIndex }}
      dropdownRender={mergedPopupRender}
      dropdownMenuColumnStyle={mergedPopupMenuColumnStyle}
      onDropdownVisibleChange={mergedOnPopupVisibleChange}
>>>>>>> af84ba51
      choiceTransitionName={getTransitionName(rootPrefixCls, '', choiceTransitionName)}
      transitionName={getTransitionName(rootPrefixCls, 'slide-up', transitionName)}
      getPopupContainer={getPopupContainer || getContextPopupContainer}
      ref={ref}
    />
  );
}) as unknown as (<
  OptionType extends DefaultOptionType = DefaultOptionType,
  ValueField extends keyof OptionType = keyof OptionType,
>(
  props: React.PropsWithChildren<CascaderAutoProps<OptionType, ValueField>> &
    React.RefAttributes<CascaderRef>,
) => React.ReactElement) & {
  displayName: string;
  SHOW_PARENT: typeof SHOW_PARENT;
  SHOW_CHILD: typeof SHOW_CHILD;
  Panel: typeof CascaderPanel;
  _InternalPanelDoNotUseOrYouWillBeFired: typeof PurePanel;
};
if (process.env.NODE_ENV !== 'production') {
  Cascader.displayName = 'Cascader';
}

// We don't care debug panel
/* istanbul ignore next */
const PurePanel = genPurePanel(Cascader, 'popupAlign', (props: any) => omit(props, ['visible']));

Cascader.SHOW_PARENT = SHOW_PARENT;
Cascader.SHOW_CHILD = SHOW_CHILD;
Cascader.Panel = CascaderPanel;
Cascader._InternalPanelDoNotUseOrYouWillBeFired = PurePanel;

export default Cascader;<|MERGE_RESOLUTION|>--- conflicted
+++ resolved
@@ -128,8 +128,6 @@
 
   rootClassName?: string;
   popupClassName?: string;
-<<<<<<< HEAD
-=======
   /** @deprecated Please use `popupClassName` instead */
   dropdownClassName?: string;
   /** @deprecated Please use `popupRender` instead */
@@ -141,7 +139,6 @@
   /** @deprecated Please use `onPopupVisibleChange` instead */
   onDropdownVisibleChange?: (visible: boolean) => void;
   onPopupVisibleChange?: (visible: boolean) => void;
->>>>>>> af84ba51
   /**
    * @since 5.13.0
    * @default "outlined"
@@ -184,6 +181,7 @@
     builtinPlacements,
     style,
     variant: customVariant,
+    dropdownClassName,
     dropdownRender,
     onDropdownVisibleChange,
     dropdownMenuColumnStyle,
@@ -217,8 +215,6 @@
   if (process.env.NODE_ENV !== 'production') {
     const warning = devUseWarning('Cascader');
 
-<<<<<<< HEAD
-=======
     // v5 deprecated dropdown api
     const deprecatedProps = {
       dropdownClassName: 'popupClassName',
@@ -231,7 +227,6 @@
       warning.deprecated(!(oldProp in props), oldProp, newProp);
     });
 
->>>>>>> af84ba51
     warning(
       !('showArrow' in props),
       'deprecated',
@@ -239,17 +234,6 @@
     );
 
     warning.deprecated(!('bordered' in props), 'bordered', 'variant');
-    warning.deprecated(!('dropdownRender' in props), 'dropdownRender', 'popupRender');
-    warning.deprecated(
-      !('dropdownMenuColumnStyle' in props),
-      'dropdownMenuColumnStyle',
-      'popupMenuColumnStyle',
-    );
-    warning.deprecated(
-      !('onDropdownVisibleChange' in props),
-      'onDropdownVisibleChange',
-      'onPopupVisibleChange',
-    );
   }
 
   // ==================== Prefix =====================
@@ -278,6 +262,7 @@
   // =================== Dropdown ====================
   const mergedPopupClassName = classNames(
     popupClassName,
+    dropdownClassName,
     `${cascaderPrefixCls}-dropdown`,
     {
       [`${cascaderPrefixCls}-dropdown-rtl`]: mergedDirection === 'rtl',
@@ -388,18 +373,12 @@
       removeIcon={removeIcon}
       loadingIcon={loadingIcon}
       checkable={checkable}
-<<<<<<< HEAD
       popupClassName={mergedPopupClassName}
       popupPrefixCls={customizePrefixCls || cascaderPrefixCls}
       popupStyle={{ ...restProps.popupStyle, zIndex }}
-=======
-      dropdownClassName={mergedDropdownClassName}
-      dropdownPrefixCls={customizePrefixCls || cascaderPrefixCls}
-      dropdownStyle={{ ...restProps.dropdownStyle, zIndex }}
-      dropdownRender={mergedPopupRender}
-      dropdownMenuColumnStyle={mergedPopupMenuColumnStyle}
-      onDropdownVisibleChange={mergedOnPopupVisibleChange}
->>>>>>> af84ba51
+      popupRender={mergedPopupRender}
+      popupMenuColumnStyle={mergedPopupMenuColumnStyle}
+      onPopupVisibleChange={mergedOnPopupVisibleChange}
       choiceTransitionName={getTransitionName(rootPrefixCls, '', choiceTransitionName)}
       transitionName={getTransitionName(rootPrefixCls, 'slide-up', transitionName)}
       getPopupContainer={getPopupContainer || getContextPopupContainer}
