--- conflicted
+++ resolved
@@ -336,12 +336,8 @@
         </span>
         <Input
           {...inputProps}
-<<<<<<< HEAD
           ref={this.saveInput}
-=======
-          ref="input"
           prefixCls={inputPrefixCls}
->>>>>>> f8b7aad5
           placeholder={value && value.length > 0 ? undefined : placeholder}
           className={`${prefixCls}-input ${sizeCls}`}
           value={state.inputValue}
