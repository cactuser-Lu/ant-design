<<<<<<< HEAD
// @import '../../style/themes/index';
// @import '../../style/mixins/index';
// @import '../../input/style/mixin';
// @import '../../checkbox/style/mixin';

// @cascader-prefix-cls: ~'@{ant-prefix}-cascader';

// .antCheckboxFn(@checkbox-prefix-cls: ~'@{cascader-prefix-cls}-checkbox');

// .@{cascader-prefix-cls} {
//   width: 184px;

//   &-checkbox {
//     top: 0;
//     margin-right: @padding-xs;
//   }

//   &-menus {
//     display: flex;
//     flex-wrap: nowrap;
//     align-items: flex-start;

//     &.@{cascader-prefix-cls}-menu-empty {
//       .@{cascader-prefix-cls}-menu {
//         width: 100%;
//         height: auto;
//       }
//     }
//   }

//   &-menu {
//     min-width: 111px;
//     height: 180px;
//     margin: 0;
//     margin: -@dropdown-edge-child-vertical-padding 0;
//     padding: @cascader-dropdown-edge-child-vertical-padding 0;
//     overflow: auto;
//     vertical-align: top;
//     list-style: none;
//     border-right: @border-width-base @border-style-base @cascader-menu-border-color-split;
//     -ms-overflow-style: -ms-autohiding-scrollbar; // https://github.com/ant-design/ant-design/issues/11857

//     &-item {
//       display: flex;
//       flex-wrap: nowrap;
//       align-items: center;
//       padding: @cascader-dropdown-vertical-padding @control-padding-horizontal;
//       overflow: hidden;
//       line-height: @cascader-dropdown-line-height;
//       white-space: nowrap;
//       text-overflow: ellipsis;
//       cursor: pointer;
//       transition: all 0.3s;

//       &:hover {
//         background: @item-hover-bg;
//       }

//       &-disabled {
//         color: @disabled-color;
//         cursor: not-allowed;

//         &:hover {
//           background: transparent;
//         }
//       }

//       .@{cascader-prefix-cls}-menu-empty & {
//         color: @disabled-color;
//         cursor: default;
//         pointer-events: none;
//       }

//       &-active:not(&-disabled) {
//         &,
//         &:hover {
//           font-weight: @select-item-selected-font-weight;
//           background-color: @cascader-item-selected-bg;
//         }
//       }

//       &-content {
//         flex: auto;
//       }

//       &-expand &-expand-icon,
//       &-loading-icon {
//         margin-left: @padding-xss;
//         color: @text-color-secondary;
//         font-size: 10px;

//         .@{cascader-prefix-cls}-menu-item-disabled& {
//           color: @disabled-color;
//         }
//       }

//       &-keyword {
//         color: @highlight-color;
//       }
//     }
//   }
// }

// @import './rtl';
=======
@import '../../style/themes/index';
@import '../../style/mixins/index';
@import '../../input/style/mixin';
@import '../../checkbox/style/mixin';

@cascader-prefix-cls: ~'@{ant-prefix}-cascader';

.antCheckboxFn(@checkbox-prefix-cls: ~'@{cascader-prefix-cls}-checkbox');

.@{cascader-prefix-cls} {
  width: 184px;

  &-checkbox {
    top: 0;
    margin-right: @padding-xs;
  }

  &-menus {
    display: flex;
    flex-wrap: nowrap;
    align-items: flex-start;

    &.@{cascader-prefix-cls}-menu-empty {
      .@{cascader-prefix-cls}-menu {
        width: 100%;
        height: auto;
      }
    }
  }

  &-menu {
    flex-grow: 1;
    min-width: 111px;
    height: 180px;
    margin: 0;
    margin: -@dropdown-edge-child-vertical-padding 0;
    padding: @cascader-dropdown-edge-child-vertical-padding 0;
    overflow: auto;
    vertical-align: top;
    list-style: none;
    border-right: @border-width-base @border-style-base @cascader-menu-border-color-split;
    -ms-overflow-style: -ms-autohiding-scrollbar; // https://github.com/ant-design/ant-design/issues/11857

    &-item {
      display: flex;
      flex-wrap: nowrap;
      align-items: center;
      padding: @cascader-dropdown-vertical-padding @control-padding-horizontal;
      overflow: hidden;
      line-height: @cascader-dropdown-line-height;
      white-space: nowrap;
      text-overflow: ellipsis;
      cursor: pointer;
      transition: all 0.3s;

      &:hover {
        background: @item-hover-bg;
      }

      &-disabled {
        color: @disabled-color;
        cursor: not-allowed;

        &:hover {
          background: transparent;
        }
      }

      .@{cascader-prefix-cls}-menu-empty & {
        color: @disabled-color;
        cursor: default;
        pointer-events: none;
      }

      &-active:not(&-disabled) {
        &,
        &:hover {
          font-weight: @select-item-selected-font-weight;
          background-color: @cascader-item-selected-bg;
        }
      }

      &-content {
        flex: auto;
      }

      &-expand &-expand-icon,
      &-loading-icon {
        margin-left: @padding-xss;
        color: @text-color-secondary;
        font-size: 10px;

        .@{cascader-prefix-cls}-menu-item-disabled& {
          color: @disabled-color;
        }
      }

      &-keyword {
        color: @highlight-color;
      }
    }
  }
}

@import './rtl';
>>>>>>> 15597e1a
<|MERGE_RESOLUTION|>--- conflicted
+++ resolved
@@ -1,4 +1,3 @@
-<<<<<<< HEAD
 // @import '../../style/themes/index';
 // @import '../../style/mixins/index';
 // @import '../../input/style/mixin';
@@ -30,6 +29,7 @@
 //   }
 
 //   &-menu {
+//     flex-grow: 1;
 //     min-width: 111px;
 //     height: 180px;
 //     margin: 0;
@@ -102,111 +102,4 @@
 //   }
 // }
 
-// @import './rtl';
-=======
-@import '../../style/themes/index';
-@import '../../style/mixins/index';
-@import '../../input/style/mixin';
-@import '../../checkbox/style/mixin';
-
-@cascader-prefix-cls: ~'@{ant-prefix}-cascader';
-
-.antCheckboxFn(@checkbox-prefix-cls: ~'@{cascader-prefix-cls}-checkbox');
-
-.@{cascader-prefix-cls} {
-  width: 184px;
-
-  &-checkbox {
-    top: 0;
-    margin-right: @padding-xs;
-  }
-
-  &-menus {
-    display: flex;
-    flex-wrap: nowrap;
-    align-items: flex-start;
-
-    &.@{cascader-prefix-cls}-menu-empty {
-      .@{cascader-prefix-cls}-menu {
-        width: 100%;
-        height: auto;
-      }
-    }
-  }
-
-  &-menu {
-    flex-grow: 1;
-    min-width: 111px;
-    height: 180px;
-    margin: 0;
-    margin: -@dropdown-edge-child-vertical-padding 0;
-    padding: @cascader-dropdown-edge-child-vertical-padding 0;
-    overflow: auto;
-    vertical-align: top;
-    list-style: none;
-    border-right: @border-width-base @border-style-base @cascader-menu-border-color-split;
-    -ms-overflow-style: -ms-autohiding-scrollbar; // https://github.com/ant-design/ant-design/issues/11857
-
-    &-item {
-      display: flex;
-      flex-wrap: nowrap;
-      align-items: center;
-      padding: @cascader-dropdown-vertical-padding @control-padding-horizontal;
-      overflow: hidden;
-      line-height: @cascader-dropdown-line-height;
-      white-space: nowrap;
-      text-overflow: ellipsis;
-      cursor: pointer;
-      transition: all 0.3s;
-
-      &:hover {
-        background: @item-hover-bg;
-      }
-
-      &-disabled {
-        color: @disabled-color;
-        cursor: not-allowed;
-
-        &:hover {
-          background: transparent;
-        }
-      }
-
-      .@{cascader-prefix-cls}-menu-empty & {
-        color: @disabled-color;
-        cursor: default;
-        pointer-events: none;
-      }
-
-      &-active:not(&-disabled) {
-        &,
-        &:hover {
-          font-weight: @select-item-selected-font-weight;
-          background-color: @cascader-item-selected-bg;
-        }
-      }
-
-      &-content {
-        flex: auto;
-      }
-
-      &-expand &-expand-icon,
-      &-loading-icon {
-        margin-left: @padding-xss;
-        color: @text-color-secondary;
-        font-size: 10px;
-
-        .@{cascader-prefix-cls}-menu-item-disabled& {
-          color: @disabled-color;
-        }
-      }
-
-      &-keyword {
-        color: @highlight-color;
-      }
-    }
-  }
-}
-
-@import './rtl';
->>>>>>> 15597e1a
+// @import './rtl';