--- conflicted
+++ resolved
@@ -54,11 +54,8 @@
 | onChange | Callback when finishing cascader select | (value, selectedOptions) => void | - |  |
 | onDropdownVisibleChange | Callback when popup shown or hidden | (value) => void | - | 4.17.0 |
 | multiple | Support multiple or not | boolean | - | 4.17.0 |
-<<<<<<< HEAD
-=======
+| removeIcon | The custom remove icon | ReactNode | - |  |
 | showCheckedStrategy | The way show selected item in box. ** `SHOW_CHILD`: ** just show child treeNode. **`Cascader.SHOW_PARENT`:** just show parent treeNode (when all child treeNode under the parent treeNode are checked) | `Cascader.SHOW_PARENT` \| `Cascader.SHOW_CHILD` | `Cascader.SHOW_PARENT` | 4.20.0 |
->>>>>>> 2bff96fd
-| removeIcon | The custom remove icon | ReactNode | - |  |
 | searchValue | Set search value，Need work with `showSearch` | string | - | 4.17.0 |
 | onSearch | The callback function triggered when input changed | (search: string) => void | - | 4.17.0 |
 | dropdownMenuColumnStyle | The style of the drop-down menu column | CSSProperties | - |  |
