// Jest Snapshot v1, https://goo.gl/fbAQLP

exports[`renders ./components/card/demo/basic.md correctly 1`] = `
<div
  class="ant-card ant-card-bordered"
  style="width:300px"
>
  <div
    class="ant-card-head"
  >
    <div
      class="ant-card-head-wrapper"
    >
      <div
        class="ant-card-head-title"
      >
        Card title
      </div>
      <div
        class="ant-card-extra"
      >
        <a
          href="#"
        >
          More
        </a>
      </div>
    </div>
  </div>
  <div
    class="ant-card-body"
  >
    <p>
      Card content
    </p>
    <p>
      Card content
    </p>
    <p>
      Card content
    </p>
  </div>
</div>
`;

exports[`renders ./components/card/demo/border-less.md correctly 1`] = `
<div
  style="background:#ECECEC;padding:30px"
>
  <div
    class="ant-card"
    style="width:300px"
  >
    <div
      class="ant-card-head"
    >
      <div
        class="ant-card-head-wrapper"
      >
        <div
          class="ant-card-head-title"
        >
          Card title
        </div>
      </div>
    </div>
    <div
      class="ant-card-body"
    >
      <p>
        Card content
      </p>
      <p>
        Card content
      </p>
      <p>
        Card content
      </p>
    </div>
  </div>
</div>
`;

exports[`renders ./components/card/demo/flexible-content.md correctly 1`] = `
<div
  class="ant-card ant-card-bordered ant-card-hoverable"
  style="width:240px"
>
  <div
    class="ant-card-cover"
  >
    <img
      alt="example"
      src="https://os.alipayobjects.com/rmsportal/QBnOOoLaAfKPirc.png"
    />
  </div>
  <div
    class="ant-card-body"
  >
    <div
      class="ant-card-meta"
    >
      <div
        class="ant-card-meta-detail"
      >
        <div
          class="ant-card-meta-title"
        >
          Europe Street beat
        </div>
        <div
          class="ant-card-meta-description"
        >
          www.instagram.com
        </div>
      </div>
    </div>
  </div>
</div>
`;

exports[`renders ./components/card/demo/grid-card.md correctly 1`] = `
<div
  class="ant-card ant-card-bordered ant-card-contain-grid"
>
  <div
    class="ant-card-head"
  >
    <div
      class="ant-card-head-wrapper"
    >
      <div
        class="ant-card-head-title"
      >
        Card Title
      </div>
    </div>
  </div>
  <div
    class="ant-card-body"
  >
    <div
      class="ant-card-grid"
      style="width:25%;text-align:center"
    >
      Content
    </div>
    <div
      class="ant-card-grid"
      style="width:25%;text-align:center"
    >
      Content
    </div>
    <div
      class="ant-card-grid"
      style="width:25%;text-align:center"
    >
      Content
    </div>
    <div
      class="ant-card-grid"
      style="width:25%;text-align:center"
    >
      Content
    </div>
    <div
      class="ant-card-grid"
      style="width:25%;text-align:center"
    >
      Content
    </div>
    <div
      class="ant-card-grid"
      style="width:25%;text-align:center"
    >
      Content
    </div>
    <div
      class="ant-card-grid"
      style="width:25%;text-align:center"
    >
      Content
    </div>
  </div>
</div>
`;

exports[`renders ./components/card/demo/in-column.md correctly 1`] = `
<div
  style="background:#ECECEC;padding:30px"
>
  <div
    class="ant-row"
    style="margin-left:-8px;margin-right:-8px"
  >
    <div
      class="ant-col-8"
      style="padding-left:8px;padding-right:8px"
    >
      <div
        class="ant-card"
      >
        <div
          class="ant-card-head"
        >
          <div
            class="ant-card-head-wrapper"
          >
            <div
              class="ant-card-head-title"
            >
              Card title
            </div>
          </div>
        </div>
        <div
          class="ant-card-body"
        >
          Card content
        </div>
      </div>
    </div>
    <div
      class="ant-col-8"
      style="padding-left:8px;padding-right:8px"
    >
      <div
        class="ant-card"
      >
        <div
          class="ant-card-head"
        >
          <div
            class="ant-card-head-wrapper"
          >
            <div
              class="ant-card-head-title"
            >
              Card title
            </div>
          </div>
        </div>
        <div
          class="ant-card-body"
        >
          Card content
        </div>
      </div>
    </div>
    <div
      class="ant-col-8"
      style="padding-left:8px;padding-right:8px"
    >
      <div
        class="ant-card"
      >
        <div
          class="ant-card-head"
        >
          <div
            class="ant-card-head-wrapper"
          >
            <div
              class="ant-card-head-title"
            >
              Card title
            </div>
          </div>
        </div>
        <div
          class="ant-card-body"
        >
          Card content
        </div>
      </div>
    </div>
  </div>
</div>
`;

exports[`renders ./components/card/demo/inner.md correctly 1`] = `
<div
  class="ant-card ant-card-bordered"
>
  <div
    class="ant-card-head"
  >
    <div
      class="ant-card-head-wrapper"
    >
      <div
        class="ant-card-head-title"
      >
        Card title
      </div>
    </div>
  </div>
  <div
    class="ant-card-body"
  >
    <p
      style="font-size:14px;color:rgba(0, 0, 0, 0.85);margin-bottom:16px;font-weight:500"
    >
      Group title
    </p>
    <div
      class="ant-card ant-card-bordered ant-card-type-inner"
    >
      <div
        class="ant-card-head"
      >
        <div
          class="ant-card-head-wrapper"
        >
          <div
            class="ant-card-head-title"
          >
            Inner Card title
          </div>
          <div
            class="ant-card-extra"
          >
            <a
              href="#"
            >
              More
            </a>
          </div>
        </div>
      </div>
      <div
        class="ant-card-body"
      >
        Inner Card content
      </div>
    </div>
    <div
      class="ant-card ant-card-bordered ant-card-type-inner"
      style="margin-top:16px"
    >
      <div
        class="ant-card-head"
      >
        <div
          class="ant-card-head-wrapper"
        >
          <div
            class="ant-card-head-title"
          >
            Inner Card title
          </div>
          <div
            class="ant-card-extra"
          >
            <a
              href="#"
            >
              More
            </a>
          </div>
        </div>
      </div>
      <div
        class="ant-card-body"
      >
        Inner Card content
      </div>
    </div>
  </div>
</div>
`;

exports[`renders ./components/card/demo/loading.md correctly 1`] = `
<div>
  <button
    aria-checked="false"
    class="ant-switch"
    role="switch"
    type="button"
  >
    <span
      class="ant-switch-inner"
    />
  </button>
  <div
    class="ant-card ant-card-loading ant-card-bordered"
    style="width:300px;margin-top:16px"
  >
    <div
      class="ant-card-body"
    >
      <div
        class="ant-card-loading-content"
      >
        <div
          class="ant-row"
          style="margin-left:-4px;margin-right:-4px"
        >
          <div
            class="ant-col-22"
            style="padding-left:4px;padding-right:4px"
          >
            <div
              class="ant-card-loading-block"
            />
          </div>
        </div>
        <div
          class="ant-row"
          style="margin-left:-4px;margin-right:-4px"
        >
          <div
            class="ant-col-8"
            style="padding-left:4px;padding-right:4px"
          >
            <div
              class="ant-card-loading-block"
            />
          </div>
          <div
            class="ant-col-15"
            style="padding-left:4px;padding-right:4px"
          >
            <div
              class="ant-card-loading-block"
            />
          </div>
        </div>
        <div
          class="ant-row"
          style="margin-left:-4px;margin-right:-4px"
        >
          <div
            class="ant-col-6"
            style="padding-left:4px;padding-right:4px"
          >
            <div
              class="ant-card-loading-block"
            />
          </div>
          <div
            class="ant-col-18"
            style="padding-left:4px;padding-right:4px"
          >
            <div
              class="ant-card-loading-block"
            />
          </div>
        </div>
        <div
          class="ant-row"
          style="margin-left:-4px;margin-right:-4px"
        >
          <div
            class="ant-col-13"
            style="padding-left:4px;padding-right:4px"
          >
            <div
              class="ant-card-loading-block"
            />
          </div>
          <div
            class="ant-col-9"
            style="padding-left:4px;padding-right:4px"
          >
            <div
              class="ant-card-loading-block"
            />
          </div>
        </div>
        <div
          class="ant-row"
          style="margin-left:-4px;margin-right:-4px"
        >
          <div
            class="ant-col-4"
            style="padding-left:4px;padding-right:4px"
          >
            <div
              class="ant-card-loading-block"
            />
          </div>
          <div
            class="ant-col-3"
            style="padding-left:4px;padding-right:4px"
          >
            <div
              class="ant-card-loading-block"
            />
          </div>
          <div
            class="ant-col-16"
            style="padding-left:4px;padding-right:4px"
          >
            <div
              class="ant-card-loading-block"
            />
          </div>
        </div>
        <div
          class="ant-row"
          style="margin-left:-4px;margin-right:-4px"
        >
          <div
            class="ant-col-8"
            style="padding-left:4px;padding-right:4px"
          >
            <div
              class="ant-card-loading-block"
            />
          </div>
          <div
            class="ant-col-6"
            style="padding-left:4px;padding-right:4px"
          >
            <div
              class="ant-card-loading-block"
            />
          </div>
          <div
            class="ant-col-8"
            style="padding-left:4px;padding-right:4px"
          >
            <div
              class="ant-card-loading-block"
            />
          </div>
        </div>
      </div>
    </div>
  </div>
  <div
    class="ant-card ant-card-bordered"
    style="width:300px;margin-top:16px"
  >
    <div
      class="ant-card-body"
    >
      <div
        class="ant-skeleton ant-skeleton-with-avatar ant-skeleton-active"
      >
        <div
          class="ant-skeleton-header"
        >
          <span
            class="ant-skeleton-avatar ant-skeleton-avatar-lg ant-skeleton-avatar-circle"
          />
        </div>
        <div
          class="ant-skeleton-content"
        >
          <h3
            class="ant-skeleton-title"
            style="width:50%"
          />
          <ul
            class="ant-skeleton-paragraph"
          >
            <li />
            <li />
          </ul>
        </div>
      </div>
    </div>
    <ul
      class="ant-card-actions"
    >
      <li
        style="width:33.333333333333336%"
      >
        <span>
          <i
            class="anticon anticon-setting"
          >
            <svg
              aria-hidden="true"
              class=""
              data-icon="setting"
              fill="currentColor"
              height="1em"
              viewBox="64 64 896 896"
              width="1em"
            >
              <path
                d="M924.8 625.7l-65.5-56c3.1-19 4.7-38.4 4.7-57.8s-1.6-38.8-4.7-57.8l65.5-56a32.03 32.03 0 0 0 9.3-35.2l-.9-2.6a443.74 443.74 0 0 0-79.7-137.9l-1.8-2.1a32.12 32.12 0 0 0-35.1-9.5l-81.3 28.9c-30-24.6-63.5-44-99.7-57.6l-15.7-85a32.05 32.05 0 0 0-25.8-25.7l-2.7-.5c-52.1-9.4-106.9-9.4-159 0l-2.7.5a32.05 32.05 0 0 0-25.8 25.7l-15.8 85.4a351.86 351.86 0 0 0-99 57.4l-81.9-29.1a32 32 0 0 0-35.1 9.5l-1.8 2.1a446.02 446.02 0 0 0-79.7 137.9l-.9 2.6c-4.5 12.5-.8 26.5 9.3 35.2l66.3 56.6c-3.1 18.8-4.6 38-4.6 57.1 0 19.2 1.5 38.4 4.6 57.1L99 625.5a32.03 32.03 0 0 0-9.3 35.2l.9 2.6c18.1 50.4 44.9 96.9 79.7 137.9l1.8 2.1a32.12 32.12 0 0 0 35.1 9.5l81.9-29.1c29.8 24.5 63.1 43.9 99 57.4l15.8 85.4a32.05 32.05 0 0 0 25.8 25.7l2.7.5a449.4 449.4 0 0 0 159 0l2.7-.5a32.05 32.05 0 0 0 25.8-25.7l15.7-85a350 350 0 0 0 99.7-57.6l81.3 28.9a32 32 0 0 0 35.1-9.5l1.8-2.1c34.8-41.1 61.6-87.5 79.7-137.9l.9-2.6c4.5-12.3.8-26.3-9.3-35zM788.3 465.9c2.5 15.1 3.8 30.6 3.8 46.1s-1.3 31-3.8 46.1l-6.6 40.1 74.7 63.9a370.03 370.03 0 0 1-42.6 73.6L721 702.8l-31.4 25.8c-23.9 19.6-50.5 35-79.3 45.8l-38.1 14.3-17.9 97a377.5 377.5 0 0 1-85 0l-17.9-97.2-37.8-14.5c-28.5-10.8-55-26.2-78.7-45.7l-31.4-25.9-93.4 33.2c-17-22.9-31.2-47.6-42.6-73.6l75.5-64.5-6.5-40c-2.4-14.9-3.7-30.3-3.7-45.5 0-15.3 1.2-30.6 3.7-45.5l6.5-40-75.5-64.5c11.3-26.1 25.6-50.7 42.6-73.6l93.4 33.2 31.4-25.9c23.7-19.5 50.2-34.9 78.7-45.7l37.9-14.3 17.9-97.2c28.1-3.2 56.8-3.2 85 0l17.9 97 38.1 14.3c28.7 10.8 55.4 26.2 79.3 45.8l31.4 25.8 92.8-32.9c17 22.9 31.2 47.6 42.6 73.6L781.8 426l6.5 39.9zM512 326c-97.2 0-176 78.8-176 176s78.8 176 176 176 176-78.8 176-176-78.8-176-176-176zm79.2 255.2A111.6 111.6 0 0 1 512 614c-29.9 0-58-11.7-79.2-32.8A111.6 111.6 0 0 1 400 502c0-29.9 11.7-58 32.8-79.2C454 401.6 482.1 390 512 390c29.9 0 58 11.6 79.2 32.8A111.6 111.6 0 0 1 624 502c0 29.9-11.7 58-32.8 79.2z"
              />
            </svg>
          </i>
        </span>
      </li>
      <li
        style="width:33.333333333333336%"
      >
        <span>
          <i
            class="anticon anticon-edit"
          >
            <svg
              aria-hidden="true"
              class=""
              data-icon="edit"
              fill="currentColor"
              height="1em"
              viewBox="64 64 896 896"
              width="1em"
            >
              <path
                d="M257.7 752c2 0 4-.2 6-.5L431.9 722c2-.4 3.9-1.3 5.3-2.8l423.9-423.9a9.96 9.96 0 0 0 0-14.1L694.9 114.9c-1.9-1.9-4.4-2.9-7.1-2.9s-5.2 1-7.1 2.9L256.8 538.8c-1.5 1.5-2.4 3.3-2.8 5.3l-29.5 168.2a33.5 33.5 0 0 0 9.4 29.8c6.6 6.4 14.9 9.9 23.8 9.9zm67.4-174.4L687.8 215l73.3 73.3-362.7 362.6-88.9 15.7 15.6-89zM880 836H144c-17.7 0-32 14.3-32 32v36c0 4.4 3.6 8 8 8h784c4.4 0 8-3.6 8-8v-36c0-17.7-14.3-32-32-32z"
              />
            </svg>
          </i>
        </span>
      </li>
      <li
        style="width:33.333333333333336%"
      >
        <span>
          <i
            class="anticon anticon-ellipsis"
          >
            <svg
              aria-hidden="true"
              class=""
              data-icon="ellipsis"
              fill="currentColor"
              height="1em"
              viewBox="64 64 896 896"
              width="1em"
            >
              <path
                d="M176 511a56 56 0 1 0 112 0 56 56 0 1 0-112 0zm280 0a56 56 0 1 0 112 0 56 56 0 1 0-112 0zm280 0a56 56 0 1 0 112 0 56 56 0 1 0-112 0z"
              />
            </svg>
          </i>
        </span>
      </li>
    </ul>
  </div>
</div>
`;

exports[`renders ./components/card/demo/meta.md correctly 1`] = `
<div
  class="ant-card ant-card-bordered"
  style="width:300px"
>
  <div
    class="ant-card-cover"
  >
    <img
      alt="example"
      src="https://gw.alipayobjects.com/zos/rmsportal/JiqGstEfoWAOHiTxclqi.png"
    />
  </div>
  <div
    class="ant-card-body"
  >
    <div
      class="ant-card-meta"
    >
      <div
        class="ant-card-meta-avatar"
      >
        <span
          class="ant-avatar ant-avatar-circle ant-avatar-image"
        >
          <img
            src="https://zos.alipayobjects.com/rmsportal/ODTLcjxAfvqbxHnVXCYX.png"
          />
        </span>
      </div>
      <div
        class="ant-card-meta-detail"
      >
        <div
          class="ant-card-meta-title"
        >
          Card title
        </div>
        <div
          class="ant-card-meta-description"
        >
          This is the description
        </div>
      </div>
    </div>
  </div>
  <ul
    class="ant-card-actions"
  >
    <li
      style="width:33.333333333333336%"
    >
      <span>
        <i
          class="anticon anticon-setting"
        >
          <svg
            aria-hidden="true"
            class=""
            data-icon="setting"
            fill="currentColor"
            height="1em"
            viewBox="64 64 896 896"
            width="1em"
          >
            <path
              d="M924.8 625.7l-65.5-56c3.1-19 4.7-38.4 4.7-57.8s-1.6-38.8-4.7-57.8l65.5-56a32.03 32.03 0 0 0 9.3-35.2l-.9-2.6a443.74 443.74 0 0 0-79.7-137.9l-1.8-2.1a32.12 32.12 0 0 0-35.1-9.5l-81.3 28.9c-30-24.6-63.5-44-99.7-57.6l-15.7-85a32.05 32.05 0 0 0-25.8-25.7l-2.7-.5c-52.1-9.4-106.9-9.4-159 0l-2.7.5a32.05 32.05 0 0 0-25.8 25.7l-15.8 85.4a351.86 351.86 0 0 0-99 57.4l-81.9-29.1a32 32 0 0 0-35.1 9.5l-1.8 2.1a446.02 446.02 0 0 0-79.7 137.9l-.9 2.6c-4.5 12.5-.8 26.5 9.3 35.2l66.3 56.6c-3.1 18.8-4.6 38-4.6 57.1 0 19.2 1.5 38.4 4.6 57.1L99 625.5a32.03 32.03 0 0 0-9.3 35.2l.9 2.6c18.1 50.4 44.9 96.9 79.7 137.9l1.8 2.1a32.12 32.12 0 0 0 35.1 9.5l81.9-29.1c29.8 24.5 63.1 43.9 99 57.4l15.8 85.4a32.05 32.05 0 0 0 25.8 25.7l2.7.5a449.4 449.4 0 0 0 159 0l2.7-.5a32.05 32.05 0 0 0 25.8-25.7l15.7-85a350 350 0 0 0 99.7-57.6l81.3 28.9a32 32 0 0 0 35.1-9.5l1.8-2.1c34.8-41.1 61.6-87.5 79.7-137.9l.9-2.6c4.5-12.3.8-26.3-9.3-35zM788.3 465.9c2.5 15.1 3.8 30.6 3.8 46.1s-1.3 31-3.8 46.1l-6.6 40.1 74.7 63.9a370.03 370.03 0 0 1-42.6 73.6L721 702.8l-31.4 25.8c-23.9 19.6-50.5 35-79.3 45.8l-38.1 14.3-17.9 97a377.5 377.5 0 0 1-85 0l-17.9-97.2-37.8-14.5c-28.5-10.8-55-26.2-78.7-45.7l-31.4-25.9-93.4 33.2c-17-22.9-31.2-47.6-42.6-73.6l75.5-64.5-6.5-40c-2.4-14.9-3.7-30.3-3.7-45.5 0-15.3 1.2-30.6 3.7-45.5l6.5-40-75.5-64.5c11.3-26.1 25.6-50.7 42.6-73.6l93.4 33.2 31.4-25.9c23.7-19.5 50.2-34.9 78.7-45.7l37.9-14.3 17.9-97.2c28.1-3.2 56.8-3.2 85 0l17.9 97 38.1 14.3c28.7 10.8 55.4 26.2 79.3 45.8l31.4 25.8 92.8-32.9c17 22.9 31.2 47.6 42.6 73.6L781.8 426l6.5 39.9zM512 326c-97.2 0-176 78.8-176 176s78.8 176 176 176 176-78.8 176-176-78.8-176-176-176zm79.2 255.2A111.6 111.6 0 0 1 512 614c-29.9 0-58-11.7-79.2-32.8A111.6 111.6 0 0 1 400 502c0-29.9 11.7-58 32.8-79.2C454 401.6 482.1 390 512 390c29.9 0 58 11.6 79.2 32.8A111.6 111.6 0 0 1 624 502c0 29.9-11.7 58-32.8 79.2z"
            />
          </svg>
        </i>
      </span>
    </li>
    <li
      style="width:33.333333333333336%"
    >
      <span>
        <i
          class="anticon anticon-edit"
        >
          <svg
            aria-hidden="true"
            class=""
            data-icon="edit"
            fill="currentColor"
            height="1em"
            viewBox="64 64 896 896"
            width="1em"
          >
            <path
              d="M257.7 752c2 0 4-.2 6-.5L431.9 722c2-.4 3.9-1.3 5.3-2.8l423.9-423.9a9.96 9.96 0 0 0 0-14.1L694.9 114.9c-1.9-1.9-4.4-2.9-7.1-2.9s-5.2 1-7.1 2.9L256.8 538.8c-1.5 1.5-2.4 3.3-2.8 5.3l-29.5 168.2a33.5 33.5 0 0 0 9.4 29.8c6.6 6.4 14.9 9.9 23.8 9.9zm67.4-174.4L687.8 215l73.3 73.3-362.7 362.6-88.9 15.7 15.6-89zM880 836H144c-17.7 0-32 14.3-32 32v36c0 4.4 3.6 8 8 8h784c4.4 0 8-3.6 8-8v-36c0-17.7-14.3-32-32-32z"
            />
          </svg>
        </i>
      </span>
    </li>
    <li
      style="width:33.333333333333336%"
    >
      <span>
        <i
          class="anticon anticon-ellipsis"
        >
          <svg
            aria-hidden="true"
            class=""
            data-icon="ellipsis"
            fill="currentColor"
            height="1em"
            viewBox="64 64 896 896"
            width="1em"
          >
            <path
              d="M176 511a56 56 0 1 0 112 0 56 56 0 1 0-112 0zm280 0a56 56 0 1 0 112 0 56 56 0 1 0-112 0zm280 0a56 56 0 1 0 112 0 56 56 0 1 0-112 0z"
            />
          </svg>
        </i>
      </span>
    </li>
  </ul>
</div>
`;

exports[`renders ./components/card/demo/simple.md correctly 1`] = `
<div
  class="ant-card ant-card-bordered"
  style="width:300px"
>
  <div
    class="ant-card-body"
  >
    <p>
      Card content
    </p>
    <p>
      Card content
    </p>
    <p>
      Card content
    </p>
  </div>
</div>
`;

exports[`renders ./components/card/demo/tabs.md correctly 1`] = `
<div>
  <div
    class="ant-card ant-card-bordered ant-card-contain-tabs"
    style="width:100%"
  >
    <div
      class="ant-card-head"
    >
      <div
        class="ant-card-head-wrapper"
      >
        <div
          class="ant-card-head-title"
        >
          Card title
        </div>
        <div
          class="ant-card-extra"
        >
          <a
            href="#"
          >
            More
          </a>
        </div>
      </div>
      <div
        class="ant-tabs ant-tabs-top ant-card-head-tabs ant-tabs-large ant-tabs-line"
      >
        <div
          class="ant-tabs-bar ant-tabs-top-bar ant-tabs-large-bar"
          role="tablist"
          tabindex="0"
        >
          <div
            class="ant-tabs-nav-container"
          >
            <span
              class="ant-tabs-tab-prev ant-tabs-tab-btn-disabled"
              unselectable="unselectable"
            >
              <span
                class="ant-tabs-tab-prev-icon"
              >
                <i
                  class="anticon anticon-left ant-tabs-tab-prev-icon-target"
                >
                  <svg
                    aria-hidden="true"
                    class=""
                    data-icon="left"
                    fill="currentColor"
                    height="1em"
                    viewBox="64 64 896 896"
                    width="1em"
                  >
                    <path
                      d="M724 218.3V141c0-6.7-7.7-10.4-12.9-6.3L260.3 486.8a31.86 31.86 0 0 0 0 50.3l450.8 352.1c5.3 4.1 12.9.4 12.9-6.3v-77.3c0-4.9-2.3-9.6-6.1-12.6l-360-281 360-281.1c3.8-3 6.1-7.7 6.1-12.6z"
                    />
                  </svg>
                </i>
              </span>
            </span>
            <span
              class="ant-tabs-tab-next ant-tabs-tab-btn-disabled"
              unselectable="unselectable"
            >
              <span
                class="ant-tabs-tab-next-icon"
              >
                <i
                  class="anticon anticon-right ant-tabs-tab-next-icon-target"
                >
                  <svg
                    aria-hidden="true"
                    class=""
                    data-icon="right"
                    fill="currentColor"
                    height="1em"
                    viewBox="64 64 896 896"
                    width="1em"
                  >
                    <path
                      d="M765.7 486.8L314.9 134.7A7.97 7.97 0 0 0 302 141v77.3c0 4.9 2.3 9.6 6.1 12.6l360 281.1-360 281.1c-3.9 3-6.1 7.7-6.1 12.6V883c0 6.7 7.7 10.4 12.9 6.3l450.8-352.1a31.96 31.96 0 0 0 0-50.4z"
                    />
                  </svg>
                </i>
              </span>
            </span>
            <div
              class="ant-tabs-nav-wrap"
            >
              <div
                class="ant-tabs-nav-scroll"
              >
                <div
                  class="ant-tabs-nav ant-tabs-nav-animated"
                >
                  <div>
                    <div
                      aria-disabled="false"
                      aria-selected="true"
                      class="ant-tabs-tab-active ant-tabs-tab"
                      role="tab"
                    >
                      tab1
                    </div>
                    <div
                      aria-disabled="false"
                      aria-selected="false"
                      class=" ant-tabs-tab"
                      role="tab"
                    >
                      tab2
                    </div>
                  </div>
                  <div
                    class="ant-tabs-ink-bar ant-tabs-ink-bar-animated"
                  />
                </div>
              </div>
            </div>
          </div>
        </div>
        <div
<<<<<<< HEAD
          class="ant-tabs-content ant-tabs-content-animated ant-tabs-top-content"
=======
          role="presentation"
          style="width:0;height:0;overflow:hidden"
          tabindex="0"
        />
        <div
          class="ant-tabs-content ant-tabs-content-animated"
>>>>>>> d299eeae
          style="margin-left:0%"
        >
          <div
            aria-hidden="false"
            class="ant-tabs-tabpane ant-tabs-tabpane-active"
            role="tabpanel"
          >
            <div
              role="presentation"
              style="width:0;height:0;overflow:hidden"
              tabindex="0"
            />
            <div
              role="presentation"
              style="width:0;height:0;overflow:hidden"
              tabindex="0"
            />
          </div>
          <div
            aria-hidden="true"
            class="ant-tabs-tabpane ant-tabs-tabpane-inactive"
            role="tabpanel"
          />
        </div>
        <div
          role="presentation"
          style="width:0;height:0;overflow:hidden"
          tabindex="0"
        />
      </div>
    </div>
    <div
      class="ant-card-body"
    >
      <p>
        content1
      </p>
    </div>
  </div>
  <br />
  <br />
  <div
    class="ant-card ant-card-bordered ant-card-contain-tabs"
    style="width:100%"
  >
    <div
      class="ant-card-head"
    >
      <div
        class="ant-card-head-wrapper"
      />
      <div
        class="ant-tabs ant-tabs-top ant-card-head-tabs ant-tabs-large ant-tabs-line"
      >
        <div
          class="ant-tabs-bar ant-tabs-top-bar ant-tabs-large-bar"
          role="tablist"
          tabindex="0"
        >
          <div
            class="ant-tabs-nav-container"
          >
            <span
              class="ant-tabs-tab-prev ant-tabs-tab-btn-disabled"
              unselectable="unselectable"
            >
              <span
                class="ant-tabs-tab-prev-icon"
              >
                <i
                  class="anticon anticon-left ant-tabs-tab-prev-icon-target"
                >
                  <svg
                    aria-hidden="true"
                    class=""
                    data-icon="left"
                    fill="currentColor"
                    height="1em"
                    viewBox="64 64 896 896"
                    width="1em"
                  >
                    <path
                      d="M724 218.3V141c0-6.7-7.7-10.4-12.9-6.3L260.3 486.8a31.86 31.86 0 0 0 0 50.3l450.8 352.1c5.3 4.1 12.9.4 12.9-6.3v-77.3c0-4.9-2.3-9.6-6.1-12.6l-360-281 360-281.1c3.8-3 6.1-7.7 6.1-12.6z"
                    />
                  </svg>
                </i>
              </span>
            </span>
            <span
              class="ant-tabs-tab-next ant-tabs-tab-btn-disabled"
              unselectable="unselectable"
            >
              <span
                class="ant-tabs-tab-next-icon"
              >
                <i
                  class="anticon anticon-right ant-tabs-tab-next-icon-target"
                >
                  <svg
                    aria-hidden="true"
                    class=""
                    data-icon="right"
                    fill="currentColor"
                    height="1em"
                    viewBox="64 64 896 896"
                    width="1em"
                  >
                    <path
                      d="M765.7 486.8L314.9 134.7A7.97 7.97 0 0 0 302 141v77.3c0 4.9 2.3 9.6 6.1 12.6l360 281.1-360 281.1c-3.9 3-6.1 7.7-6.1 12.6V883c0 6.7 7.7 10.4 12.9 6.3l450.8-352.1a31.96 31.96 0 0 0 0-50.4z"
                    />
                  </svg>
                </i>
              </span>
            </span>
            <div
              class="ant-tabs-nav-wrap"
            >
              <div
                class="ant-tabs-nav-scroll"
              >
                <div
                  class="ant-tabs-nav ant-tabs-nav-animated"
                >
                  <div>
                    <div
                      aria-disabled="false"
                      aria-selected="false"
                      class=" ant-tabs-tab"
                      role="tab"
                    >
                      article
                    </div>
                    <div
                      aria-disabled="false"
                      aria-selected="true"
                      class="ant-tabs-tab-active ant-tabs-tab"
                      role="tab"
                    >
                      app
                    </div>
                    <div
                      aria-disabled="false"
                      aria-selected="false"
                      class=" ant-tabs-tab"
                      role="tab"
                    >
                      project
                    </div>
                  </div>
                  <div
                    class="ant-tabs-ink-bar ant-tabs-ink-bar-animated"
                  />
                </div>
              </div>
            </div>
          </div>
        </div>
        <div
<<<<<<< HEAD
          class="ant-tabs-content ant-tabs-content-animated ant-tabs-top-content"
=======
          role="presentation"
          style="width:0;height:0;overflow:hidden"
          tabindex="0"
        />
        <div
          class="ant-tabs-content ant-tabs-content-animated"
>>>>>>> d299eeae
          style="margin-left:-100%"
        >
          <div
            aria-hidden="true"
            class="ant-tabs-tabpane ant-tabs-tabpane-inactive"
            role="tabpanel"
          />
          <div
            aria-hidden="false"
            class="ant-tabs-tabpane ant-tabs-tabpane-active"
            role="tabpanel"
          >
            <div
              role="presentation"
              style="width:0;height:0;overflow:hidden"
              tabindex="0"
            />
            <div
              role="presentation"
              style="width:0;height:0;overflow:hidden"
              tabindex="0"
            />
          </div>
          <div
            aria-hidden="true"
            class="ant-tabs-tabpane ant-tabs-tabpane-inactive"
            role="tabpanel"
          />
        </div>
        <div
          role="presentation"
          style="width:0;height:0;overflow:hidden"
          tabindex="0"
        />
      </div>
    </div>
    <div
      class="ant-card-body"
    >
      <p>
        app content
      </p>
    </div>
  </div>
</div>
`;<|MERGE_RESOLUTION|>--- conflicted
+++ resolved
@@ -908,16 +908,12 @@
           </div>
         </div>
         <div
-<<<<<<< HEAD
-          class="ant-tabs-content ant-tabs-content-animated ant-tabs-top-content"
-=======
           role="presentation"
           style="width:0;height:0;overflow:hidden"
           tabindex="0"
         />
         <div
-          class="ant-tabs-content ant-tabs-content-animated"
->>>>>>> d299eeae
+          class="ant-tabs-content ant-tabs-content-animated ant-tabs-top-content"
           style="margin-left:0%"
         >
           <div
@@ -1076,16 +1072,12 @@
           </div>
         </div>
         <div
-<<<<<<< HEAD
-          class="ant-tabs-content ant-tabs-content-animated ant-tabs-top-content"
-=======
           role="presentation"
           style="width:0;height:0;overflow:hidden"
           tabindex="0"
         />
         <div
-          class="ant-tabs-content ant-tabs-content-animated"
->>>>>>> d299eeae
+          class="ant-tabs-content ant-tabs-content-animated ant-tabs-top-content"
           style="margin-left:-100%"
         >
           <div
