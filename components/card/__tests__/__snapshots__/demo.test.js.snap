// Jest Snapshot v1, https://goo.gl/fbAQLP

exports[`renders ./components/card/demo/basic.md correctly 1`] = `
<div
  class="ant-card ant-card-bordered"
  style="width:300px;"
>
  <div>
    <div
      class="ant-card-head"
    >
      <h3
        class="ant-card-head-title"
      >
        Card title
      </h3>
    </div>
    <div
      class="ant-card-extra"
    >
      <a
        href="#"
      >
        More
      </a>
    </div>
    <div
      class="ant-card-body"
    >
      <div>
        <p>
          Card content
        </p>
        <p>
          Card content
        </p>
        <p>
          Card content
        </p>
      </div>
    </div>
  </div>
</div>
`;

exports[`renders ./components/card/demo/border-less.md correctly 1`] = `
<div
  style="background:#ECECEC;padding:30px;"
>
  <div
    class="ant-card"
    style="width:300px;"
  >
    <div>
      <div
        class="ant-card-head"
      >
        <h3
          class="ant-card-head-title"
        >
          Card title
        </h3>
      </div>
      <div
        class="ant-card-body"
      >
        <div>
          <p>
            Card content
          </p>
          <p>
            Card content
          </p>
          <p>
            Card content
          </p>
        </div>
      </div>
    </div>
  </div>
</div>
`;

exports[`renders ./components/card/demo/grid-card.md correctly 1`] = `
<div
  class="ant-card ant-card-bordered ant-card-no-hovering ant-card-contain-grid"
>
<<<<<<< HEAD
  <div>
    <div
      class="ant-card-head"
    >
      <h3
        class="ant-card-head-title"
      >
        卡片标题
      </h3>
=======
  <div
    class="ant-card-head"
  >
    <h3
      class="ant-card-head-title"
    >
      Card Title
    </h3>
  </div>
  <div
    class="ant-card-body"
  >
    <div
      class="ant-card-grid"
      style="width:25%;text-align:center;"
    >
      Content
    </div>
    <div
      class="ant-card-grid"
      style="width:25%;text-align:center;"
    >
      Content
    </div>
    <div
      class="ant-card-grid"
      style="width:25%;text-align:center;"
    >
      Content
    </div>
    <div
      class="ant-card-grid"
      style="width:25%;text-align:center;"
    >
      Content
    </div>
    <div
      class="ant-card-grid"
      style="width:25%;text-align:center;"
    >
      Content
    </div>
    <div
      class="ant-card-grid"
      style="width:25%;text-align:center;"
    >
      Content
>>>>>>> eb3c274e
    </div>
    <div
      class="ant-card-body"
    >
<<<<<<< HEAD
      <div>
        <div
          class="ant-card-grid"
          style="width:25%;text-align:center;"
        >
          卡片内容
        </div>
        <div
          class="ant-card-grid"
          style="width:25%;text-align:center;"
        >
          卡片内容
        </div>
        <div
          class="ant-card-grid"
          style="width:25%;text-align:center;"
        >
          卡片内容
        </div>
        <div
          class="ant-card-grid"
          style="width:25%;text-align:center;"
        >
          卡片内容
        </div>
        <div
          class="ant-card-grid"
          style="width:25%;text-align:center;"
        >
          卡片内容
        </div>
        <div
          class="ant-card-grid"
          style="width:25%;text-align:center;"
        >
          卡片内容
        </div>
        <div
          class="ant-card-grid"
          style="width:25%;text-align:center;"
        >
          卡片内容
        </div>
      </div>
=======
      Content
>>>>>>> eb3c274e
    </div>
  </div>
</div>
`;

exports[`renders ./components/card/demo/in-column.md correctly 1`] = `
<div
  style="background:#ECECEC;padding:30px;"
>
  <div
    class="ant-row"
    style="margin-left:-8px;margin-right:-8px;"
  >
    <div
      class="ant-col-8"
      style="padding-left:8px;padding-right:8px;"
    >
      <div
        class="ant-card"
      >
        <div>
          <div
            class="ant-card-head"
          >
            <h3
              class="ant-card-head-title"
            >
              Card title
            </h3>
          </div>
          <div
            class="ant-card-body"
          >
            <div>
              Card content
            </div>
          </div>
        </div>
      </div>
    </div>
    <div
      class="ant-col-8"
      style="padding-left:8px;padding-right:8px;"
    >
      <div
        class="ant-card"
      >
        <div>
          <div
            class="ant-card-head"
          >
            <h3
              class="ant-card-head-title"
            >
              Card title
            </h3>
          </div>
          <div
            class="ant-card-body"
          >
            <div>
              Card content
            </div>
          </div>
        </div>
      </div>
    </div>
    <div
      class="ant-col-8"
      style="padding-left:8px;padding-right:8px;"
    >
      <div
        class="ant-card"
      >
        <div>
          <div
            class="ant-card-head"
          >
            <h3
              class="ant-card-head-title"
            >
              Card title
            </h3>
          </div>
          <div
            class="ant-card-body"
          >
            <div>
              Card content
            </div>
          </div>
        </div>
      </div>
    </div>
  </div>
</div>
`;

exports[`renders ./components/card/demo/inner.md correctly 1`] = `
<div
  class="ant-card ant-card-bordered ant-card-no-hovering"
>
  <div>
    <div
      class="ant-card-head"
    >
      <h3
        class="ant-card-head-title"
      >
        Card title
      </h3>
    </div>
    <div
      class="ant-card-body"
    >
      <div>
        <p
          style="font-size:14px;color:rgba(0, 0, 0, 0.85);margin-bottom:16px;font-weight:500;"
        >
          Group title
        </p>
        <div
          class="ant-card ant-card-bordered ant-card-no-hovering ant-card-type-inner"
        >
          <div>
            <div
              class="ant-card-head"
            >
              <h3
                class="ant-card-head-title"
              >
                Inner Card title
              </h3>
            </div>
            <div
              class="ant-card-extra"
            >
              <a
                href="#"
              >
                More
              </a>
            </div>
            <div
              class="ant-card-body"
            >
              <div>
                Inner Card content
              </div>
            </div>
          </div>
        </div>
        <div
          class="ant-card ant-card-bordered ant-card-no-hovering ant-card-type-inner"
          style="margin-top:16px;"
        >
          <div>
            <div
              class="ant-card-head"
            >
              <h3
                class="ant-card-head-title"
              >
                Inner Card title
              </h3>
            </div>
            <div
              class="ant-card-extra"
            >
              <a
                href="#"
              >
                More
              </a>
            </div>
            <div
              class="ant-card-body"
            >
              <div>
                Inner Card content
              </div>
            </div>
          </div>
        </div>
      </div>
    </div>
  </div>
</div>
`;

exports[`renders ./components/card/demo/loading.md correctly 1`] = `
<div
  class="ant-card ant-card-loading ant-card-bordered"
  style="width:34%;"
>
  <div>
    <div
      class="ant-card-head"
    >
      <h3
        class="ant-card-head-title"
      >
        Card title
      </h3>
    </div>
    <div
      class="ant-card-body"
    >
      <div
        class="ant-card-loading-content"
      >
        <p
          class="ant-card-loading-block"
          style="width:94%;"
        />
        <p>
          <span
            class="ant-card-loading-block"
            style="width:28%;"
          />
          <span
            class="ant-card-loading-block"
            style="width:62%;"
          />
        </p>
        <p>
          <span
            class="ant-card-loading-block"
            style="width:22%;"
          />
          <span
            class="ant-card-loading-block"
            style="width:66%;"
          />
        </p>
        <p>
          <span
            class="ant-card-loading-block"
            style="width:56%;"
          />
          <span
            class="ant-card-loading-block"
            style="width:39%;"
          />
        </p>
        <p>
          <span
            class="ant-card-loading-block"
            style="width:21%;"
          />
          <span
            class="ant-card-loading-block"
            style="width:15%;"
          />
          <span
            class="ant-card-loading-block"
            style="width:40%;"
          />
        </p>
      </div>
    </div>
  </div>
</div>
`;

exports[`renders ./components/card/demo/meta.md correctly 1`] = `
<div
  class="ant-card ant-card-bordered"
  style="width:300px;"
>
  <div>
    <div
      class="ant-card-body"
    >
      <div>
        <div
          class="ant-card-cover"
        >
          <img
            alt="example"
            src="https://gw.alipayobjects.com/zos/rmsportal/JiqGstEfoWAOHiTxclqi.png"
          />
        </div>
        <div
          class="ant-card-meta"
        >
          <div
            class="ant-card-meta-content"
          >
            <div
              class="ant-card-meta-avatar"
            >
              <span
                class="ant-avatar ant-avatar-circle ant-avatar-image"
              >
                <img
                  src="https://zos.alipayobjects.com/rmsportal/ODTLcjxAfvqbxHnVXCYX.png"
                />
              </span>
            </div>
            <div
              class="ant-card-meta-detail"
            >
              <div
                class="ant-card-meta-title"
              >
                Card title
              </div>
              <div
                class="ant-card-meta-description"
              >
                This is the description
              </div>
            </div>
          </div>
        </div>
      </div>
    </div>
  </div>
  <ul
    class="ant-card-actions"
  >
    <li
      style="width:33.333333333333336%;"
    >
      <span>
        <i
          class="anticon anticon-setting"
        />
      </span>
    </li>
    <li
      style="width:33.333333333333336%;"
    >
      <span>
        <i
          class="anticon anticon-edit"
        />
      </span>
    </li>
    <li
      style="width:33.333333333333336%;"
    >
      <span>
        <i
          class="anticon anticon-ellipsis"
        />
      </span>
    </li>
  </ul>
</div>
`;

exports[`renders ./components/card/demo/no-padding.md correctly 1`] = `
<div
  class="ant-card ant-card-bordered"
  style="width:240px;"
>
  <div>
    <div
      class="ant-card-body"
      style="padding:0;"
    >
      <div>
        <div
          class="custom-image"
        >
          <img
            alt="example"
            src="https://os.alipayobjects.com/rmsportal/QBnOOoLaAfKPirc.png"
            width="100%"
          />
        </div>
        <div
          class="custom-card"
        >
          <h3>
            Europe Street beat
          </h3>
          <p>
            www.instagram.com
          </p>
        </div>
      </div>
    </div>
  </div>
</div>
`;

exports[`renders ./components/card/demo/simple.md correctly 1`] = `
<div
  class="ant-card ant-card-bordered"
  style="width:300px;"
>
  <div>
    <div
      class="ant-card-body"
    >
      <div>
        <p>
          Card content
        </p>
        <p>
          Card content
        </p>
        <p>
          Card content
        </p>
      </div>
    </div>
  </div>
</div>
`;

exports[`renders ./components/card/demo/tabs.md correctly 1`] = `
<div
  class="ant-card ant-card-bordered"
  style="width:300px;"
>
  <div>
    <div
      class="ant-card-head"
    >
      <h3
        class="ant-card-head-title"
      >
        Card title
      </h3>
      <div
        class="ant-tabs ant-tabs-top ant-card-head-tabs ant-tabs-line"
      >
        <div
          class="ant-tabs-bar"
          role="tablist"
          tabindex="0"
        >
          <div
            class="ant-tabs-nav-container"
          >
            <span
              class="ant-tabs-tab-prev ant-tabs-tab-btn-disabled"
              unselectable="unselectable"
            >
              <span
                class="ant-tabs-tab-prev-icon"
              />
            </span>
            <span
              class="ant-tabs-tab-next ant-tabs-tab-btn-disabled"
              unselectable="unselectable"
            >
              <span
                class="ant-tabs-tab-next-icon"
              />
            </span>
            <div
              class="ant-tabs-nav-wrap"
            >
              <div
                class="ant-tabs-nav-scroll"
              >
                <div
                  class="ant-tabs-nav ant-tabs-nav-animated"
                >
                  <div
                    class="ant-tabs-ink-bar ant-tabs-ink-bar-animated"
                  />
                  <div
                    aria-disabled="false"
                    aria-selected="true"
                    class="ant-tabs-tab-active ant-tabs-tab"
                    role="tab"
                  >
                    tab1
                  </div>
                  <div
                    aria-disabled="false"
                    aria-selected="false"
                    class=" ant-tabs-tab"
                    role="tab"
                  >
                    tab2
                  </div>
                </div>
              </div>
            </div>
          </div>
        </div>
        <div
          class="ant-tabs-content ant-tabs-content-animated"
          style="margin-left:0%;"
        >
          <div
            aria-hidden="false"
            class="ant-tabs-tabpane ant-tabs-tabpane-active"
            role="tabpanel"
          />
          <div
            aria-hidden="true"
            class="ant-tabs-tabpane ant-tabs-tabpane-inactive"
            role="tabpanel"
          />
        </div>
      </div>
    </div>
    <div
      class="ant-card-extra"
    >
      <a
        href="#"
      >
        More
      </a>
    </div>
    <div
      class="ant-card-body"
    >
      <div>
        <p>
          content1
        </p>
      </div>
    </div>
  </div>
</div>
`;<|MERGE_RESOLUTION|>--- conflicted
+++ resolved
@@ -85,7 +85,6 @@
 <div
   class="ant-card ant-card-bordered ant-card-no-hovering ant-card-contain-grid"
 >
-<<<<<<< HEAD
   <div>
     <div
       class="ant-card-head"
@@ -93,109 +92,56 @@
       <h3
         class="ant-card-head-title"
       >
-        卡片标题
+        Card Title
       </h3>
-=======
-  <div
-    class="ant-card-head"
-  >
-    <h3
-      class="ant-card-head-title"
-    >
-      Card Title
-    </h3>
-  </div>
-  <div
-    class="ant-card-body"
-  >
-    <div
-      class="ant-card-grid"
-      style="width:25%;text-align:center;"
-    >
-      Content
-    </div>
-    <div
-      class="ant-card-grid"
-      style="width:25%;text-align:center;"
-    >
-      Content
-    </div>
-    <div
-      class="ant-card-grid"
-      style="width:25%;text-align:center;"
-    >
-      Content
-    </div>
-    <div
-      class="ant-card-grid"
-      style="width:25%;text-align:center;"
-    >
-      Content
-    </div>
-    <div
-      class="ant-card-grid"
-      style="width:25%;text-align:center;"
-    >
-      Content
-    </div>
-    <div
-      class="ant-card-grid"
-      style="width:25%;text-align:center;"
-    >
-      Content
->>>>>>> eb3c274e
-    </div>
-    <div
-      class="ant-card-body"
-    >
-<<<<<<< HEAD
+    </div>
+    <div
+      class="ant-card-body"
+    >
       <div>
         <div
           class="ant-card-grid"
           style="width:25%;text-align:center;"
         >
-          卡片内容
+          Content
         </div>
         <div
           class="ant-card-grid"
           style="width:25%;text-align:center;"
         >
-          卡片内容
+          Content
         </div>
         <div
           class="ant-card-grid"
           style="width:25%;text-align:center;"
         >
-          卡片内容
+          Content
         </div>
         <div
           class="ant-card-grid"
           style="width:25%;text-align:center;"
         >
-          卡片内容
+          Content
         </div>
         <div
           class="ant-card-grid"
           style="width:25%;text-align:center;"
         >
-          卡片内容
+          Content
         </div>
         <div
           class="ant-card-grid"
           style="width:25%;text-align:center;"
         >
-          卡片内容
+          Content
         </div>
         <div
           class="ant-card-grid"
           style="width:25%;text-align:center;"
         >
-          卡片内容
-        </div>
-      </div>
-=======
-      Content
->>>>>>> eb3c274e
+          Content
+        </div>
+      </div>
     </div>
   </div>
 </div>
