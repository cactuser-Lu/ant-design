--- conflicted
+++ resolved
@@ -1,25 +1,6 @@
 import Grid from './Grid';
 import Meta from './Meta';
-<<<<<<< HEAD
-import type { TabsProps } from '../tabs';
-import Tabs from '../tabs';
-import { ConfigContext } from '../config-provider';
-import SizeContext from '../config-provider/SizeContext';
-import useStyle from './style';
-import Skeleton from '../skeleton';
-
-function getAction(actions: React.ReactNode[]) {
-  const actionList = actions.map((action, index) => (
-    // eslint-disable-next-line react/no-array-index-key
-    <li style={{ width: `${100 / actions.length}%` }} key={`action-${index}`}>
-      <span>{action}</span>
-    </li>
-  ));
-  return actionList;
-}
-=======
 import InternalCard from './Card';
->>>>>>> 7a2a4e2a
 
 export { CardGridProps } from './Grid';
 export { CardMetaProps } from './Meta';
@@ -32,131 +13,7 @@
   Meta: typeof Meta;
 }
 
-<<<<<<< HEAD
-const Card = React.forwardRef((props: CardProps, ref: React.Ref<HTMLDivElement>) => {
-  const { getPrefixCls, direction } = React.useContext(ConfigContext);
-  const size = React.useContext(SizeContext);
-
-  const onTabChange = (key: string) => {
-    props.onTabChange?.(key);
-  };
-
-  const isContainGrid = () => {
-    let containGrid;
-    React.Children.forEach(props.children, (element: JSX.Element) => {
-      if (element && element.type && element.type === Grid) {
-        containGrid = true;
-      }
-    });
-    return containGrid;
-  };
-
-  const {
-    prefixCls: customizePrefixCls,
-    className,
-    extra,
-    headStyle = {},
-    bodyStyle = {},
-    title,
-    loading,
-    bordered = true,
-    size: customizeSize,
-    type,
-    cover,
-    actions,
-    tabList,
-    children,
-    activeTabKey,
-    defaultActiveTabKey,
-    tabBarExtraContent,
-    hoverable,
-    tabProps = {},
-    ...others
-  } = props;
-
-  const prefixCls = getPrefixCls('card', customizePrefixCls);
-  const [wrapSSR, hashId] = useStyle(prefixCls);
-
-  const loadingBlock = (
-    <Skeleton loading active paragraph={{ rows: 4 }} title={false}>
-      {children}
-    </Skeleton>
-  );
-
-  const hasActiveTabKey = activeTabKey !== undefined;
-  const extraProps = {
-    ...tabProps,
-    [hasActiveTabKey ? 'activeKey' : 'defaultActiveKey']: hasActiveTabKey
-      ? activeTabKey
-      : defaultActiveTabKey,
-    tabBarExtraContent,
-  };
-
-  let head: React.ReactNode;
-  const tabs =
-    tabList && tabList.length ? (
-      <Tabs
-        size="large"
-        {...extraProps}
-        className={`${prefixCls}-head-tabs`}
-        onChange={onTabChange}
-      >
-        {tabList.map(item => (
-          <Tabs.TabPane tab={item.tab} disabled={item.disabled} key={item.key} />
-        ))}
-      </Tabs>
-    ) : null;
-  if (title || extra || tabs) {
-    head = (
-      <div className={`${prefixCls}-head`} style={headStyle}>
-        <div className={`${prefixCls}-head-wrapper`}>
-          {title && <div className={`${prefixCls}-head-title`}>{title}</div>}
-          {extra && <div className={`${prefixCls}-extra`}>{extra}</div>}
-        </div>
-        {tabs}
-      </div>
-    );
-  }
-  const coverDom = cover ? <div className={`${prefixCls}-cover`}>{cover}</div> : null;
-  const body = (
-    <div className={`${prefixCls}-body`} style={bodyStyle}>
-      {loading ? loadingBlock : children}
-    </div>
-  );
-  const actionDom =
-    actions && actions.length ? (
-      <ul className={`${prefixCls}-actions`}>{getAction(actions)}</ul>
-    ) : null;
-  const divProps = omit(others, ['onTabChange']);
-  const mergedSize = customizeSize || size;
-  const classString = classNames(
-    prefixCls,
-    {
-      [`${prefixCls}-loading`]: loading,
-      [`${prefixCls}-bordered`]: bordered,
-      [`${prefixCls}-hoverable`]: hoverable,
-      [`${prefixCls}-contain-grid`]: isContainGrid(),
-      [`${prefixCls}-contain-tabs`]: tabList && tabList.length,
-      [`${prefixCls}-${mergedSize}`]: mergedSize,
-      [`${prefixCls}-type-${type}`]: !!type,
-      [`${prefixCls}-rtl`]: direction === 'rtl',
-    },
-    className,
-    hashId,
-  );
-
-  return wrapSSR(
-    <div ref={ref} {...divProps} className={classString}>
-      {head}
-      {coverDom}
-      {body}
-      {actionDom}
-    </div>,
-  );
-}) as CardInterface;
-=======
 const Card = InternalCard as CardInterface;
->>>>>>> 7a2a4e2a
 
 Card.Grid = Grid;
 Card.Meta = Meta;
