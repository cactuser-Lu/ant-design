--- conflicted
+++ resolved
@@ -20,46 +20,19 @@
 
 ### Card
 
-<<<<<<< HEAD
-| 参数     | 说明           | 类型     | 默认值       |
-|----------|----------------|----------|--------------|
-| title    | 卡片标题 | string\|ReactNode   |  -  |
-| extra    | 卡片右上角的操作区域 | string\|ReactNode   | - |
-| bordered | 是否有边框 | boolean   |  true  |
-| bodyStyle | 内容区域自定义样式 | object   |  -  |
-| hoverable | 鼠标移过时可浮起 | boolean | false |
-| loading | 当卡片内容还在加载中时，可以用 loading 展示一个占位 | boolean   |  false  |
-| type | 卡片类型，可设置为 `inner` 或 不设置 | string   |  -  |
-| cover | 卡片封面 | ReactNode   |  -  |
-| actions | 卡片操作组，位置在卡片底部 | Array<ReactNode>   |  -  |
-| tabList | 页签标题列表 | Array<{key: string, tab: ReactNode}>   |  -  |
-| onTabChange | 页签切换的回调 | (key) => void   |  -  |
-
-### Card.Grid
-
-Property | Description | Type | Default
----------|-------------|------|---------
-className | 网格容器类名 | string | -
-style | 定义网格容器类名的样式 | object | -
-
-### Card.Meta
-
-Property | Description | Type | Default
----------|-------------|------|---------
-className | 容器类名 | string | -
-style | 定义容器类名的样式 | object | -
-avatar | 头像/图标 | ReactNode | -
-title | 标题内容 | ReactNode | -
-description | 描述内容 | ReactNode | -
-=======
 | 参数 | 说明 | 类型 | 默认值 |
 | --- | --- | --- | --- |
+| actions | 卡片操作组，位置在卡片底部 | Array<ReactNode> | - |
 | bodyStyle | 内容区域自定义样式 | object | - |
 | bordered | 是否有边框 | boolean | true |
+| cover | 卡片封面 | ReactNode | - |
 | extra | 卡片右上角的操作区域 | string\|ReactNode | - |
+| hoverable | 鼠标移过时可浮起 | boolean | false |
 | loading | 当卡片内容还在加载中时，可以用 loading 展示一个占位 | boolean | false |
-| noHovering | 取消鼠标移过浮起 | boolean | false |
+| tabList | 页签标题列表 | Array&lt;{key: string, tab: ReactNode}> | - |
 | title | 卡片标题 | string\|ReactNode | - |
+| type | 卡片类型，可设置为 `inner` 或 不设置 | string | - |
+| onTabChange | 页签切换的回调 | (key) => void | - |
 
 ### Card.Grid
 
@@ -67,4 +40,13 @@
 | -------- | ----------- | ---- | ------- |
 | className | 网格容器类名 | string | - |
 | style | 定义网格容器类名的样式 | object | - |
->>>>>>> 36227a10
+
+### Card.Meta
+
+| Property | Description | Type | Default |
+| -------- | ----------- | ---- | ------- |
+| avatar | 头像/图标 | ReactNode | - |
+| className | 容器类名 | string | - |
+| description | 描述内容 | ReactNode | - |
+| style | 定义容器类名的样式 | object | - |
+| title | 标题内容 | ReactNode | - |