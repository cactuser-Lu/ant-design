---
category: Components
type: 数据展示
title: Card
subtitle: 卡片
cols: 1
---

通用卡片容器。

## 何时使用

最基础的卡片容器，可承载文字、列表、图片、段落，常用于后台概览页面。

## API

```html
<Card title="卡片标题">卡片内容</Card>
```

### Card

| 参数 | 说明 | 类型 | 默认值 | 版本 |
| --- | --- | --- | --- | --- |
| actions | 卡片操作组，位置在卡片底部 | Array&lt;ReactNode> | - |  |
| activeTabKey | 当前激活页签的 key | string | - | 3.3.0 |
| headStyle | 自定义标题区域样式 | object | - | 3.8.0 |
| bodyStyle | 内容区域自定义样式 | object | - |  |
| bordered | 是否有边框 | boolean | true |  |
| cover | 卡片封面 | ReactNode | - |  |
| defaultActiveTabKey | 初始化选中页签的 key，如果没有设置 activeTabKey | string | 第一个页签 | 3.3.0 |
| extra | 卡片右上角的操作区域 | string\|ReactNode | - |  |
| hoverable | 鼠标移过时可浮起 | boolean | false |  |
| loading | 当卡片内容还在加载中时，可以用 loading 展示一个占位 | boolean | false |  |
| tabList | 页签标题列表 | Array&lt;{key: string, tab: ReactNode}> | - |  |
| tabBarExtraContent | tab bar 上额外的元素 | React.ReactNode | 无 |  |
| size | card 的尺寸 | `default` \| `small` | `default` | 3.12.0 |
| title | 卡片标题 | string\|ReactNode | - |  |
| type | 卡片类型，可设置为 `inner` 或 不设置 | string | - |  |
| onTabChange | 页签切换的回调 | (key) => void | - |  |

### Card.Grid

<<<<<<< HEAD
| 参数      | 说明                   | 类型   | 默认值 | 版本 |
| --------- | ---------------------- | ------ | ------ | ---- |
| className | 网格容器类名           | string | -      |      |
| style     | 定义网格容器类名的样式 | object | -      |      |
=======
| 参数      | 说明                   | 类型    | 默认值 | 版本   |
| --------- | ---------------------- | ------- | ------ | ------ |
| className | 网格容器类名           | string  | -      |        |
| hoverable | 鼠标移过时可浮起       | boolean | true   | 3.23.0 |
| style     | 定义网格容器类名的样式 | object  | -      |        |
>>>>>>> cc9c6582

### Card.Meta

| 参数        | 说明               | 类型      | 默认值 | 版本 |
| ----------- | ------------------ | --------- | ------ | ---- |
| avatar      | 头像/图标          | ReactNode | -      |      |
| className   | 容器类名           | string    | -      |      |
| description | 描述内容           | ReactNode | -      |      |
| style       | 定义容器类名的样式 | object    | -      |      |
| title       | 标题内容           | ReactNode | -      |      |<|MERGE_RESOLUTION|>--- conflicted
+++ resolved
@@ -41,18 +41,11 @@
 
 ### Card.Grid
 
-<<<<<<< HEAD
-| 参数      | 说明                   | 类型   | 默认值 | 版本 |
-| --------- | ---------------------- | ------ | ------ | ---- |
-| className | 网格容器类名           | string | -      |      |
-| style     | 定义网格容器类名的样式 | object | -      |      |
-=======
 | 参数      | 说明                   | 类型    | 默认值 | 版本   |
 | --------- | ---------------------- | ------- | ------ | ------ |
 | className | 网格容器类名           | string  | -      |        |
 | hoverable | 鼠标移过时可浮起       | boolean | true   | 3.23.0 |
 | style     | 定义网格容器类名的样式 | object  | -      |        |
->>>>>>> cc9c6582
 
 ### Card.Meta
 
