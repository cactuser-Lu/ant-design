--- conflicted
+++ resolved
@@ -1,24 +1,20 @@
 import * as React from 'react';
+import type { Tab, TabBarExtraContent } from '@rc-component/tabs/lib/interface';
 import omit from '@rc-component/util/lib/omit';
 import classNames from 'classnames';
-<<<<<<< HEAD
-import type { Tab } from '@rc-component/tabs/lib/interface';
-=======
-import type { Tab, TabBarExtraContent } from 'rc-tabs/lib/interface';
-import omit from 'rc-util/lib/omit';
->>>>>>> a15aa44c
 
 import { devUseWarning } from '../_util/warning';
+import { useComponentConfig } from '../config-provider/context';
 import useSize from '../config-provider/hooks/useSize';
+import useVariant from '../form/hooks/useVariants';
 import Skeleton from '../skeleton';
 import type { TabsProps } from '../tabs';
 import Tabs from '../tabs';
 import Grid from './Grid';
 import useStyle from './style';
-import useVariant from '../form/hooks/useVariants';
-import { useComponentConfig } from '../config-provider/context';
 
 export type CardType = 'inner';
+
 export type CardSize = 'default' | 'small';
 
 export interface CardTabListType extends Omit<Tab, 'label'> {
