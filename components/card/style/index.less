@import "../../style/themes/default";
@import "../../style/mixins/index";

@card-prefix-cls: ~"@{ant-prefix}-card";
@card-padding-base: 24px;
@card-padding-wider: 32px;

.@{card-prefix-cls} {
  background: @component-background;
  border-radius: @border-radius-sm;
  font-size: @font-size-base;
  position: relative;
  transition: all .3s;

  &-hovering {
    cursor: pointer;
    &:hover {
      box-shadow: @box-shadow-base;
      border-color: transparent;
    }
  }

  &-bordered {
    border: @border-width-base @border-style-base @border-color-split;
  }

  &-head {
    background: @card-head-background;
    border-bottom: @border-width-base @border-style-base @border-color-split;
    padding: 0 @card-padding-base;
    border-radius: @border-radius-sm @border-radius-sm 0 0;
    .clearfix;

    &-title {
      font-size: @font-size-lg;
<<<<<<< HEAD
      height: @card-head-height;
      line-height: @card-head-height;
      text-overflow: ellipsis;
=======
      text-overflow: ellipsis;
      max-width: 100%;
>>>>>>> 8dfb44ba
      overflow: hidden;
      white-space: nowrap;
      color: @card-head-color;
      font-weight: 500;
      float: left;
    }

    .@{ant-prefix}-tabs {
      margin-bottom: -17px;
      margin-top: -8px;

      // For align with extra
      &:only-child {
        margin-top: 0;

        .@{ant-prefix}-tabs-nav .@{ant-prefix}-tabs-tab {
          padding: 13px 20px 15px;
        }
      }

      &-bar {
        border-bottom: @border-width-base @border-style-base @border-color-split;
      }
    }
  }

  &-extra {
    float: right;
  }

  &-body {
    padding: 20px @card-padding-base;
    .clearfix;
  }

  &-loading &-body {
    user-select: none;
    padding: 0;
  }

  &-loading-content {
    padding: @card-padding-base;
  }

  &-loading-block {
    display: inline-block;
    margin: 5px 1% 0;
    height: 14px;
    border-radius: @border-radius-sm;
    background: linear-gradient(90deg, rgba(207, 216, 220, .2), rgba(207, 216, 220, .4), rgba(207, 216, 220, .2));
	  animation: card-loading 1.4s ease infinite;
    background-size: 600% 600%;
  }

  &-contain-grid &-body {
    margin: -1px 0 0 -1px;
    padding: 0;
  }

  &-grid {
    border-radius: 0;
    border: 0;
    box-shadow: 1px 0 0 0 @border-color-split, 0 1px 0 0 @border-color-split, 1px 1px 0 0 @border-color-split, 1px 0 0 0 @border-color-split inset, 0 1px 0 0 @border-color-split inset;
    width: 33.33%;
    float: left;
    padding: @card-padding-base;
    transition: all .3s;
    &:hover {
      position: relative;
      z-index: 1;
      box-shadow: @box-shadow-base;
    }
  }

  &-cover > * {
    width: 100%;
    display: block;
  }

  &-actions {
    border-top: @border-width-base @border-style-base @border-color-split;
    background: @card-actions-background;
    .clearfix;

    & > li {
      float: left;
      text-align: center;
      height: 16px;
      margin: 12px 0;
      color: @text-color-secondary;

      & > span {
        display: inline-block;
        font-size: 14px;
        cursor: pointer;
        height: 32px;
        line-height: 32px;
        min-width: 32px;
        position: relative;
        top: -8px;

        &:hover {
          color: @primary-color;
          transition: color .3s;
        }

        & > .anticon {
          font-size: 16px;
        }

        a {
          color: @text-color-secondary;

          &:hover {
            color: @primary-color;
          }
        }
      }

      &:not(:last-child) {
        border-right: @border-width-base @border-style-base @border-color-split;
      }
    }
  }

  &-wider-padding &-head {
    padding: 0 @card-padding-wider;
  }

  &-wider-padding &-body {
    padding: @card-padding-base @card-padding-wider;
  }

  &-wider-padding &-extra {
    right: @card-padding-wider;
  }

  &-padding-transition &-head,
  &-padding-transition &-body {
    transition: padding .3s;
  }

  &-padding-transition &-extra {
    transition: right .3s;
  }

  &-type-inner &-head {
    padding: 0 @card-padding-base;
    background: @background-color-base;

    &-title {
      height: @card-inner-head-height;
      line-height: @card-inner-head-height;
    }
  }

  &-type-inner &-body {
    padding: 16px @card-padding-base;
  }

  &-type-inner &-extra {
    right: @card-padding-base;
  }

  &-meta {
    &-content {
      display: table-row;
    }

    &-avatar {
      padding-right: 16px;
      display: table-cell;
    }

    &-detail {
      display: table-cell;
      vertical-align: top;
      position: relative;

      & > div:not(:last-child) {
        margin-bottom: 8px;
      }
    }

    &-title {
      font-size: @font-size-lg;
      text-overflow: ellipsis;
      width: 100%;
      overflow: hidden;
      white-space: nowrap;
      color: @card-head-color;
      font-weight: 500;
    }

    &-desscription {
      color: @text-color-secondary;
    }
  }
}

@keyframes card-loading {
  0%,
  100% {
		background-position: 0 50%;
	}
	50% {
		background-position: 100% 50%;
	}
}<|MERGE_RESOLUTION|>--- conflicted
+++ resolved
@@ -33,14 +33,9 @@
 
     &-title {
       font-size: @font-size-lg;
-<<<<<<< HEAD
       height: @card-head-height;
       line-height: @card-head-height;
       text-overflow: ellipsis;
-=======
-      text-overflow: ellipsis;
-      max-width: 100%;
->>>>>>> 8dfb44ba
       overflow: hidden;
       white-space: nowrap;
       color: @card-head-color;
@@ -51,6 +46,7 @@
     .@{ant-prefix}-tabs {
       margin-bottom: -17px;
       margin-top: -8px;
+      clear: both;
 
       // For align with extra
       &:only-child {
@@ -69,6 +65,7 @@
 
   &-extra {
     float: right;
+    line-height: @card-head-height;
   }
 
   &-body {
