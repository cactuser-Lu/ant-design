--- conflicted
+++ resolved
@@ -2,9 +2,8 @@
 import type { CSSObject } from '@ant-design/cssinjs';
 import { TinyColor } from '@ctrl/tinycolor';
 
-<<<<<<< HEAD
-import type { GenerateStyle, FullToken } from '../../_util/theme';
-import { resetComponent, genComponentStyleHook, mergeToken, clearFix } from '../../_util/theme';
+import type { FullToken, GenerateStyle } from '../../_util/theme';
+import { clearFix, genComponentStyleHook, mergeToken, resetComponent } from '../../_util/theme';
 
 interface CardToken extends FullToken<'Card'> {
   cardShadow: string;
@@ -398,9 +397,4 @@
     // Size
     genCardSizeStyle(cardToken),
   ];
-});
-=======
-// style dependencies
-import '../../skeleton/style';
-import '../../tabs/style';
->>>>>>> 2c2c631b
+});