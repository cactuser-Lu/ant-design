<<<<<<< HEAD
import React, { useEffect } from 'react';

import { useMutateObserver } from '@rc-component/mutate-observer';
import classNames from 'classnames';

import theme from '../theme';
import WatermarkContext from './context';
import type { WatermarkContextProps } from './context';
=======
import React, { useEffect, useRef } from 'react';
import MutateObserver from '@rc-component/mutate-observer';
import classNames from 'classnames';

import { useToken } from '../theme/internal';
>>>>>>> 7344f5e2
import useClips, { FontGap } from './useClips';
import useRafDebounce from './useRafDebounce';
import useWatermark from './useWatermark';
import { getPixelRatio, reRendering } from './utils';

export interface WatermarkProps {
  zIndex?: number;
  rotate?: number;
  width?: number;
  height?: number;
  image?: string;
  content?: string | string[];
  font?: {
    color?: string;
    fontSize?: number | string;
    fontWeight?: 'normal' | 'light' | 'weight' | number;
    fontStyle?: 'none' | 'normal' | 'italic' | 'oblique';
    fontFamily?: string;
  };
  style?: React.CSSProperties;
  className?: string;
  rootClassName?: string;
  gap?: [number, number];
  offset?: [number, number];
  children?: React.ReactNode;
}

/**
 * Only return `next` when size changed.
 * This is only used for elements compare, not a shallow equal!
 */
function getSizeDiff<T>(prev: Set<T>, next: Set<T>) {
  return prev.size === next.size ? prev : next;
}

const Watermark: React.FC<WatermarkProps> = (props) => {
  const {
    /**
     * The antd content layer zIndex is basically below 10
     * https://github.com/ant-design/ant-design/blob/6192403b2ce517c017f9e58a32d58774921c10cd/components/style/themes/default.less#L335
     */
    zIndex = 9,
    rotate = -22,
    width,
    height,
    image,
    content,
    font = {},
    style,
    className,
    rootClassName,
    gap = [100, 100],
    offset,
    children,
  } = props;
  const [, token] = useToken();
  const {
    color = token.colorFill,
    fontSize = token.fontSizeLG,
    fontWeight = 'normal',
    fontStyle = 'normal',
    fontFamily = 'sans-serif',
  } = font;

  const [gapX, gapY] = gap;
  const gapXCenter = gapX / 2;
  const gapYCenter = gapY / 2;
  const offsetLeft = offset?.[0] ?? gapXCenter;
  const offsetTop = offset?.[1] ?? gapYCenter;

  const markStyle = React.useMemo(() => {
    const mergedStyle: React.CSSProperties = {
      zIndex,
      position: 'absolute',
      left: 0,
      top: 0,
      width: '100%',
      height: '100%',
      pointerEvents: 'none',
      backgroundRepeat: 'repeat',
    };

    /** Calculate the style of the offset */
    let positionLeft = offsetLeft - gapXCenter;
    let positionTop = offsetTop - gapYCenter;
    if (positionLeft > 0) {
      mergedStyle.left = `${positionLeft}px`;
      mergedStyle.width = `calc(100% - ${positionLeft}px)`;
      positionLeft = 0;
    }
    if (positionTop > 0) {
      mergedStyle.top = `${positionTop}px`;
      mergedStyle.height = `calc(100% - ${positionTop}px)`;
      positionTop = 0;
    }
    mergedStyle.backgroundPosition = `${positionLeft}px ${positionTop}px`;

    return mergedStyle;
  }, [zIndex, offsetLeft, gapXCenter, offsetTop, gapYCenter]);

  const [container, setContainer] = React.useState<HTMLDivElement | null>();

  // Used for nest case like Modal, Drawer
  const [subElements, setSubElements] = React.useState(new Set<HTMLElement>());

  // Nest elements should also support watermark
  const targetElements = React.useMemo(() => {
    const list = container ? [container] : [];
    return [...list, ...Array.from(subElements)];
  }, [container, subElements]);

  // ============================ Content =============================
  /**
   * Get the width and height of the watermark. The default values are as follows
   * Image: [120, 64]; Content: It's calculated by content;
   */
  const getMarkSize = (ctx: CanvasRenderingContext2D) => {
    let defaultWidth = 120;
    let defaultHeight = 64;
    if (!image && ctx.measureText) {
      ctx.font = `${Number(fontSize)}px ${fontFamily}`;
      const contents = Array.isArray(content) ? content : [content];
      const sizes = contents.map((item) => {
        const metrics = ctx.measureText(item!);

        return [metrics.width, metrics.fontBoundingBoxAscent + metrics.fontBoundingBoxDescent];
      });
      defaultWidth = Math.ceil(Math.max(...sizes.map((size) => size[0])));
      defaultHeight =
        Math.ceil(Math.max(...sizes.map((size) => size[1]))) * contents.length +
        (contents.length - 1) * FontGap;
    }
    return [width ?? defaultWidth, height ?? defaultHeight] as const;
  };

  const getClips = useClips();

  const [watermarkInfo, setWatermarkInfo] = React.useState<[base64: string, contentWidth: number]>(
    null!,
  );

  // Generate new Watermark content
  const renderWatermark = () => {
    const canvas = document.createElement('canvas');
    const ctx = canvas.getContext('2d');

    if (ctx) {
      const ratio = getPixelRatio();
      const [markWidth, markHeight] = getMarkSize(ctx);

      const drawCanvas = (
        drawContent?: NonNullable<WatermarkProps['content']> | HTMLImageElement,
      ) => {
        const [nextClips, clipWidth] = getClips(
          drawContent || '',
          rotate,
          ratio,
          markWidth,
          markHeight,
          {
            color,
            fontSize,
            fontStyle,
            fontWeight,
            fontFamily,
          },
          gapX,
          gapY,
        );

        setWatermarkInfo([nextClips, clipWidth]);
      };

      if (image) {
        const img = new Image();
        img.onload = () => {
          drawCanvas(img);
        };
        img.onerror = () => {
          drawCanvas(content);
        };
        img.crossOrigin = 'anonymous';
        img.referrerPolicy = 'no-referrer';
        img.src = image;
      } else {
        drawCanvas(content);
      }
    }
  };

  const syncWatermark = useRafDebounce(renderWatermark);

  // ============================= Effect =============================
  // Append watermark to the container
  const [appendWatermark, removeWatermark, isWatermarkEle] = useWatermark(markStyle);

  useEffect(() => {
    if (watermarkInfo) {
      targetElements.forEach((holder) => {
        appendWatermark(watermarkInfo[0], watermarkInfo[1], holder);
      });
    }
  }, [watermarkInfo, targetElements]);

  // ============================ Observe =============================
  const onMutate = (mutations: MutationRecord[]) => {
    mutations.forEach((mutation) => {
      if (reRendering(mutation, isWatermarkEle)) {
        syncWatermark();
      }
    });
  };

  useMutateObserver(targetElements, onMutate);

  useEffect(syncWatermark, [
    rotate,
    zIndex,
    width,
    height,
    image,
    content,
    color,
    fontSize,
    fontWeight,
    fontStyle,
    fontFamily,
    gapX,
    gapY,
    offsetLeft,
    offsetTop,
  ]);

  // ============================ Context =============================
  const watermarkContext = React.useMemo<WatermarkContextProps>(
    () => ({
      add: (ele) => {
        setSubElements((prev) => {
          const clone = new Set(prev);
          clone.add(ele);
          return getSizeDiff(prev, clone);
        });
      },
      remove: (ele) => {
        removeWatermark(ele);

        setSubElements((prev) => {
          const clone = new Set(prev);
          clone.delete(ele);

          return getSizeDiff(prev, clone);
        });
      },
    }),
    [],
  );

  // ============================= Render =============================
  return (
    <div
      ref={setContainer}
      className={classNames(className, rootClassName)}
      style={{ position: 'relative', ...style }}
    >
      <WatermarkContext.Provider value={watermarkContext}>{children}</WatermarkContext.Provider>
    </div>
  );
};

if (process.env.NODE_ENV !== 'production') {
  Watermark.displayName = 'Watermark';
}

export default Watermark;<|MERGE_RESOLUTION|>--- conflicted
+++ resolved
@@ -1,19 +1,10 @@
-<<<<<<< HEAD
 import React, { useEffect } from 'react';
-
 import { useMutateObserver } from '@rc-component/mutate-observer';
 import classNames from 'classnames';
 
-import theme from '../theme';
+import { useToken } from '../theme/internal';
 import WatermarkContext from './context';
 import type { WatermarkContextProps } from './context';
-=======
-import React, { useEffect, useRef } from 'react';
-import MutateObserver from '@rc-component/mutate-observer';
-import classNames from 'classnames';
-
-import { useToken } from '../theme/internal';
->>>>>>> 7344f5e2
 import useClips, { FontGap } from './useClips';
 import useRafDebounce from './useRafDebounce';
 import useWatermark from './useWatermark';
