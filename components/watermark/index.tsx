import React, { useEffect } from 'react';
import { useMutateObserver } from '@rc-component/mutate-observer';
import useEvent from '@rc-component/util/lib/hooks/useEvent';
import classNames from 'classnames';

import toList from '../_util/toList';
<<<<<<< HEAD
import { useComponentConfig } from '../config-provider/context';
=======
>>>>>>> 7b73b5c5
import { useToken } from '../theme/internal';
import WatermarkContext from './context';
import type { WatermarkContextProps } from './context';
import useClips, { FontGap } from './useClips';
import useRafDebounce from './useRafDebounce';
import useSingletonCache from './useSingletonCache';
import useWatermark from './useWatermark';
import { getPixelRatio, reRendering } from './utils';

export interface WatermarkProps {
  zIndex?: number;
  rotate?: number;
  width?: number;
  height?: number;
  image?: string;
  content?: string | string[];
  font?: {
    color?: CanvasFillStrokeStyles['fillStyle'];
    fontSize?: number | string;
    fontWeight?: 'normal' | 'light' | 'weight' | number;
    fontStyle?: 'none' | 'normal' | 'italic' | 'oblique';
    fontFamily?: string;
    textAlign?: CanvasTextAlign;
  };
  style?: React.CSSProperties;
  className?: string;
  rootClassName?: string;
  gap?: [number, number];
  offset?: [number, number];
  children?: React.ReactNode;
  inherit?: boolean;
}

/**
 * Only return `next` when size changed.
 * This is only used for elements compare, not a shallow equal!
 */
function getSizeDiff<T>(prev: Set<T>, next: Set<T>) {
  return prev.size === next.size ? prev : next;
}

const DEFAULT_GAP_X = 100;
const DEFAULT_GAP_Y = 100;

const fixedStyle: React.CSSProperties = {
  position: 'relative',
  overflow: 'hidden',
};

const Watermark: React.FC<WatermarkProps> = (props) => {
  const {
    /**
     * The antd content layer zIndex is basically below 10
     * https://github.com/ant-design/ant-design/blob/6192403b2ce517c017f9e58a32d58774921c10cd/components/style/themes/default.less#L335
     */
    zIndex = 9,
    rotate = -22,
    width,
    height,
    image,
    content,
    font = {},
    style,
    className,
    rootClassName,
    gap = [DEFAULT_GAP_X, DEFAULT_GAP_Y],
    offset,
    children,
    inherit = true,
  } = props;
  const { className: contextClassName, style: contextStyle } = useComponentConfig('watermark');

  const mergedStyle = {
    ...fixedStyle,
    ...contextStyle,
    ...style,
  };

  const [, token] = useToken();
  const {
    color = token.colorFill,
    fontSize = token.fontSizeLG,
    fontWeight = 'normal',
    fontStyle = 'normal',
    fontFamily = 'sans-serif',
    textAlign = 'center',
  } = font;

  const [gapX = DEFAULT_GAP_X, gapY = DEFAULT_GAP_Y] = gap;
  const gapXCenter = gapX / 2;
  const gapYCenter = gapY / 2;
  const offsetLeft = offset?.[0] ?? gapXCenter;
  const offsetTop = offset?.[1] ?? gapYCenter;

  const markStyle = React.useMemo(() => {
    const mergedMarkStyle: React.CSSProperties = {
      zIndex,
      position: 'absolute',
      left: 0,
      top: 0,
      width: '100%',
      height: '100%',
      pointerEvents: 'none',
      backgroundRepeat: 'repeat',
    };

    /** Calculate the style of the offset */
    let positionLeft = offsetLeft - gapXCenter;
    let positionTop = offsetTop - gapYCenter;
    if (positionLeft > 0) {
      mergedMarkStyle.left = `${positionLeft}px`;
      mergedMarkStyle.width = `calc(100% - ${positionLeft}px)`;
      positionLeft = 0;
    }
    if (positionTop > 0) {
      mergedMarkStyle.top = `${positionTop}px`;
      mergedMarkStyle.height = `calc(100% - ${positionTop}px)`;
      positionTop = 0;
    }
    mergedMarkStyle.backgroundPosition = `${positionLeft}px ${positionTop}px`;

    return mergedMarkStyle;
  }, [zIndex, offsetLeft, gapXCenter, offsetTop, gapYCenter]);

  const [container, setContainer] = React.useState<HTMLDivElement | null>();

  // Used for nest case like Modal, Drawer
  const [subElements, setSubElements] = React.useState(new Set<HTMLElement>());

  // Nest elements should also support watermark
  const targetElements = React.useMemo(() => {
    const list = container ? [container] : [];
    return [...list, ...Array.from(subElements)];
  }, [container, subElements]);

  // ============================ Content =============================
  /**
   * Get the width and height of the watermark. The default values are as follows
   * Image: [120, 64]; Content: It's calculated by content;
   */
  const getMarkSize = (ctx: CanvasRenderingContext2D) => {
    let defaultWidth = 120;
    let defaultHeight = 64;
    if (!image && ctx.measureText) {
      ctx.font = `${Number(fontSize)}px ${fontFamily}`;
      const contents = toList(content);
      const sizes = contents.map((item) => {
        const metrics = ctx.measureText(item!);

        return [metrics.width, metrics.fontBoundingBoxAscent + metrics.fontBoundingBoxDescent];
      });
      defaultWidth = Math.ceil(Math.max(...sizes.map((size) => size[0])));
      defaultHeight =
        Math.ceil(Math.max(...sizes.map((size) => size[1]))) * contents.length +
        (contents.length - 1) * FontGap;
    }
    return [width ?? defaultWidth, height ?? defaultHeight] as const;
  };

  const getClips = useClips();

  type ClipParams = Parameters<typeof getClips>;
  const getClipsCache = useSingletonCache<ClipParams, ReturnType<typeof getClips>>();

  const [watermarkInfo, setWatermarkInfo] = React.useState<[base64: string, contentWidth: number]>(
    null!,
  );

  // Generate new Watermark content
  const renderWatermark = () => {
    const canvas = document.createElement('canvas');
    const ctx = canvas.getContext('2d');

    if (ctx) {
      const ratio = getPixelRatio();
      const [markWidth, markHeight] = getMarkSize(ctx);

      const drawCanvas = (
        drawContent?: NonNullable<WatermarkProps['content']> | HTMLImageElement,
      ) => {
        const params: ClipParams = [
          drawContent || '',
          rotate,
          ratio,
          markWidth,
          markHeight,
          { color, fontSize, fontStyle, fontWeight, fontFamily, textAlign },
          gapX,
          gapY,
        ] as const;

        const result = getClipsCache(params, () => getClips(...params));
        const [nextClips, clipWidth] = result;
        setWatermarkInfo([nextClips, clipWidth]);
      };

      if (image) {
        const img = new Image();
        img.onload = () => {
          drawCanvas(img);
        };
        img.onerror = () => {
          drawCanvas(content);
        };
        img.crossOrigin = 'anonymous';
        img.referrerPolicy = 'no-referrer';
        img.src = image;
      } else {
        drawCanvas(content);
      }
    }
  };

  const syncWatermark = useRafDebounce(renderWatermark);

  // ============================= Effect =============================
  // Append watermark to the container
  const [appendWatermark, removeWatermark, isWatermarkEle] = useWatermark(markStyle);

  useEffect(() => {
    if (watermarkInfo) {
      targetElements.forEach((holder) => {
        appendWatermark(watermarkInfo[0], watermarkInfo[1], holder);
      });
    }
  }, [watermarkInfo, targetElements]);

  // ============================ Observe =============================
  const onMutate = useEvent((mutations: MutationRecord[]) => {
    mutations.forEach((mutation) => {
      if (reRendering(mutation, isWatermarkEle)) {
        syncWatermark();
      } else if (mutation.target === container && mutation.attributeName === 'style') {
        // We've only force container not modify.
        // Not consider nest case.
        const keyStyles = Object.keys(fixedStyle);

        for (let i = 0; i < keyStyles.length; i += 1) {
          const key = keyStyles[i];
          const oriValue = (mergedStyle as any)[key];
          const currentValue = (container.style as any)[key];

          if (oriValue && oriValue !== currentValue) {
            (container.style as any)[key] = oriValue;
          }
        }
      }
    });
  });

  useMutateObserver(targetElements, onMutate);

  useEffect(syncWatermark, [
    rotate,
    zIndex,
    width,
    height,
    image,
    content,
    color,
    fontSize,
    fontWeight,
    fontStyle,
    fontFamily,
    textAlign,
    gapX,
    gapY,
    offsetLeft,
    offsetTop,
  ]);

  // ============================ Context =============================
  const watermarkContext = React.useMemo<WatermarkContextProps>(
    () => ({
      add: (ele) => {
        setSubElements((prev) => {
          const clone = new Set(prev);
          clone.add(ele);
          return getSizeDiff(prev, clone);
        });
      },
      remove: (ele) => {
        removeWatermark(ele);

        setSubElements((prev) => {
          const clone = new Set(prev);
          clone.delete(ele);

          return getSizeDiff(prev, clone);
        });
      },
    }),
    [],
  );

  // ============================= Render =============================
  const childNode = inherit ? (
    <WatermarkContext.Provider value={watermarkContext}>{children}</WatermarkContext.Provider>
  ) : (
    children
  );

  return (
    <div
      ref={setContainer}
      className={classNames(className, contextClassName, rootClassName)}
      style={mergedStyle}
    >
      {childNode}
    </div>
  );
};

if (process.env.NODE_ENV !== 'production') {
  Watermark.displayName = 'Watermark';
}

export default Watermark;<|MERGE_RESOLUTION|>--- conflicted
+++ resolved
@@ -4,10 +4,7 @@
 import classNames from 'classnames';
 
 import toList from '../_util/toList';
-<<<<<<< HEAD
 import { useComponentConfig } from '../config-provider/context';
-=======
->>>>>>> 7b73b5c5
 import { useToken } from '../theme/internal';
 import WatermarkContext from './context';
 import type { WatermarkContextProps } from './context';
