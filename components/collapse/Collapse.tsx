import * as React from 'react';
import RightOutlined from '@ant-design/icons/RightOutlined';
import type { CollapseProps as RcCollapseProps } from '@rc-component/collapse';
import RcCollapse from '@rc-component/collapse';
import type { CSSMotionProps } from '@rc-component/motion';
import toArray from '@rc-component/util/lib/Children/toArray';
import omit from '@rc-component/util/lib/omit';
import classNames from 'classnames';

import initCollapseMotion from '../_util/motion';
import { cloneElement } from '../_util/reactNode';
import { useComponentConfig } from '../config-provider/context';
import useSize from '../config-provider/hooks/useSize';
import type { SizeType } from '../config-provider/SizeContext';
import type { CollapsibleType } from './CollapsePanel';
import CollapsePanel from './CollapsePanel';
import useStyle from './style';

export type ExpandIconPosition = 'start' | 'end' | undefined;
export type SemanticName = 'root' | 'header' | 'title' | 'body' | 'icon';
export interface CollapseProps extends Pick<RcCollapseProps, 'items'> {
  activeKey?: Array<string | number> | string | number;
  defaultActiveKey?: Array<string | number> | string | number;
  /** 手风琴效果 */
  accordion?: boolean;
  /** @deprecated Please use `destroyOnHidden` instead */
  destroyInactivePanel?: boolean;
  /**
   * @since 5.25.0
   */
  destroyOnHidden?: boolean;
  onChange?: (key: string[]) => void;
  style?: React.CSSProperties;
  className?: string;
  rootClassName?: string;
  bordered?: boolean;
  prefixCls?: string;
  expandIcon?: (panelProps: PanelProps) => React.ReactNode;
  expandIconPosition?: ExpandIconPosition;
  ghost?: boolean;
  size?: SizeType;
  collapsible?: CollapsibleType;
  /**
   * @deprecated use `items` instead
   */
  children?: React.ReactNode;
  classNames?: Partial<Record<SemanticName, string>>;
  styles?: Partial<Record<SemanticName, React.CSSProperties>>;
}

interface PanelProps {
  isActive?: boolean;
  header?: React.ReactNode;
  className?: string;
  style?: React.CSSProperties;
  showArrow?: boolean;
  forceRender?: boolean;
  extra?: React.ReactNode;
  collapsible?: CollapsibleType;
  classNames?: Partial<Record<SemanticName, string>>;
  styles?: Partial<Record<SemanticName, React.CSSProperties>>;
}

const Collapse = React.forwardRef<HTMLDivElement, CollapseProps>((props, ref) => {
  const {
    getPrefixCls,
    direction,
    expandIcon: contextExpandIcon,
    className: contextClassName,
    style: contextStyle,
    classNames: contextClassNames,
    styles: contextStyles,
  } = useComponentConfig('collapse');

  const {
    prefixCls: customizePrefixCls,
    className,
    rootClassName,
    style,
    bordered = true,
    ghost,
    size: customizeSize,
    expandIconPosition = 'start',
    children,
    destroyInactivePanel,
    destroyOnHidden,
    expandIcon,
    classNames: collapseClassNames,
    styles,
  } = props;

  const mergedSize = useSize((ctx) => customizeSize ?? ctx ?? 'middle');
  const prefixCls = getPrefixCls('collapse', customizePrefixCls);
  const rootPrefixCls = getPrefixCls();
<<<<<<< HEAD
  const [hashId, cssVarCls] = useStyle(prefixCls);
=======
  const [wrapCSSVar, hashId, cssVarCls] = useStyle(prefixCls);

  if (process.env.NODE_ENV !== 'production') {
    const warning = devUseWarning('Collapse');

    // Warning if use legacy type `expandIconPosition`
    warning(
      expandIconPosition !== 'left' && expandIconPosition !== 'right',
      'deprecated',
      '`expandIconPosition` with `left` or `right` is deprecated. Please use `start` or `end` instead.',
    );
    warning.deprecated(
      !('destroyInactivePanel' in props),
      'destroyInactivePanel',
      'destroyOnHidden',
    );
  }

  // Align with logic position
  const mergedExpandIconPosition = React.useMemo<'start' | 'end'>(() => {
    if (expandIconPosition === 'left') {
      return 'start';
    }
    return expandIconPosition === 'right' ? 'end' : expandIconPosition;
  }, [expandIconPosition]);
>>>>>>> 10e93e5c

  const mergedExpandIcon = expandIcon ?? contextExpandIcon;

  const renderExpandIcon = React.useCallback(
    (panelProps: PanelProps = {}) => {
      const icon =
        typeof mergedExpandIcon === 'function' ? (
          mergedExpandIcon(panelProps)
        ) : (
          <RightOutlined
            rotate={panelProps.isActive ? (direction === 'rtl' ? -90 : 90) : undefined}
            aria-label={panelProps.isActive ? 'expanded' : 'collapsed'}
          />
        );
      return cloneElement(icon, () => ({
        className: classNames(
          (
            icon as React.ReactElement<{
              className?: string;
            }>
          )?.props?.className,
          contextClassNames.icon,
          collapseClassNames?.icon,
          `${prefixCls}-arrow`,
        ),
        style: {
          ...contextStyles.icon,
          ...styles?.icon,
        },
      }));
    },
    [mergedExpandIcon, prefixCls],
  );

  const collapseClassName = classNames(
    `${prefixCls}-icon-position-${expandIconPosition}`,
    {
      [`${prefixCls}-borderless`]: !bordered,
      [`${prefixCls}-rtl`]: direction === 'rtl',
      [`${prefixCls}-ghost`]: !!ghost,
      [`${prefixCls}-${mergedSize}`]: mergedSize !== 'middle',
    },
    contextClassName,
    className,
    rootClassName,
    hashId,
    cssVarCls,
    contextClassNames.root,
    collapseClassNames?.root,
  );
  const openMotion: CSSMotionProps = {
    ...initCollapseMotion(rootPrefixCls),
    motionAppear: false,
    leavedClassName: `${prefixCls}-panel-hidden`,
  };
  const items = React.useMemo<React.ReactNode[] | null>(() => {
    if (children) {
      return toArray(children).map((child) => child);
    }
    return null;
  }, [children]);

  return (
    // @ts-ignore
    <RcCollapse
      ref={ref}
      openMotion={openMotion}
      {...omit(props, ['rootClassName'])}
      expandIcon={renderExpandIcon}
      prefixCls={prefixCls}
      className={collapseClassName}
<<<<<<< HEAD
      style={{ ...contextStyles.root, ...contextStyle, ...styles?.root, ...style }}
      classNames={{
        header: classNames(contextClassNames.header, collapseClassNames?.header),
        title: classNames(contextClassNames.title, collapseClassNames?.title),
        body: classNames(contextClassNames.body, collapseClassNames?.body),
        icon: classNames(contextClassNames.icon, collapseClassNames?.icon),
      }}
      styles={{
        header: { ...contextStyles.header, ...styles?.header },
        title: { ...contextStyles.title, ...styles?.title },
        body: { ...contextStyles.body, ...styles?.body },
        icon: { ...contextStyles.icon, ...styles?.icon },
      }}
=======
      style={{ ...contextStyle, ...style }}
      // TODO: In the future, destroyInactivePanel in rc-collapse needs to be upgrade to destroyOnHidden
      destroyInactivePanel={destroyOnHidden ?? destroyInactivePanel}
>>>>>>> 10e93e5c
    >
      {items}
    </RcCollapse>
  );
});

if (process.env.NODE_ENV !== 'production') {
  Collapse.displayName = 'Collapse';
}

export default Object.assign(Collapse, { Panel: CollapsePanel });<|MERGE_RESOLUTION|>--- conflicted
+++ resolved
@@ -9,6 +9,7 @@
 
 import initCollapseMotion from '../_util/motion';
 import { cloneElement } from '../_util/reactNode';
+import { devUseWarning } from '../_util/warning';
 import { useComponentConfig } from '../config-provider/context';
 import useSize from '../config-provider/hooks/useSize';
 import type { SizeType } from '../config-provider/SizeContext';
@@ -17,7 +18,9 @@
 import useStyle from './style';
 
 export type ExpandIconPosition = 'start' | 'end' | undefined;
+
 export type SemanticName = 'root' | 'header' | 'title' | 'body' | 'icon';
+
 export interface CollapseProps extends Pick<RcCollapseProps, 'items'> {
   activeKey?: Array<string | number> | string | number;
   defaultActiveKey?: Array<string | number> | string | number;
@@ -92,37 +95,18 @@
   const mergedSize = useSize((ctx) => customizeSize ?? ctx ?? 'middle');
   const prefixCls = getPrefixCls('collapse', customizePrefixCls);
   const rootPrefixCls = getPrefixCls();
-<<<<<<< HEAD
   const [hashId, cssVarCls] = useStyle(prefixCls);
-=======
-  const [wrapCSSVar, hashId, cssVarCls] = useStyle(prefixCls);
+
+  const mergedExpandIcon = expandIcon ?? contextExpandIcon;
 
   if (process.env.NODE_ENV !== 'production') {
     const warning = devUseWarning('Collapse');
-
-    // Warning if use legacy type `expandIconPosition`
-    warning(
-      expandIconPosition !== 'left' && expandIconPosition !== 'right',
-      'deprecated',
-      '`expandIconPosition` with `left` or `right` is deprecated. Please use `start` or `end` instead.',
-    );
     warning.deprecated(
       !('destroyInactivePanel' in props),
       'destroyInactivePanel',
       'destroyOnHidden',
     );
   }
-
-  // Align with logic position
-  const mergedExpandIconPosition = React.useMemo<'start' | 'end'>(() => {
-    if (expandIconPosition === 'left') {
-      return 'start';
-    }
-    return expandIconPosition === 'right' ? 'end' : expandIconPosition;
-  }, [expandIconPosition]);
->>>>>>> 10e93e5c
-
-  const mergedExpandIcon = expandIcon ?? contextExpandIcon;
 
   const renderExpandIcon = React.useCallback(
     (panelProps: PanelProps = {}) => {
@@ -192,7 +176,6 @@
       expandIcon={renderExpandIcon}
       prefixCls={prefixCls}
       className={collapseClassName}
-<<<<<<< HEAD
       style={{ ...contextStyles.root, ...contextStyle, ...styles?.root, ...style }}
       classNames={{
         header: classNames(contextClassNames.header, collapseClassNames?.header),
@@ -206,11 +189,8 @@
         body: { ...contextStyles.body, ...styles?.body },
         icon: { ...contextStyles.icon, ...styles?.icon },
       }}
-=======
-      style={{ ...contextStyle, ...style }}
       // TODO: In the future, destroyInactivePanel in rc-collapse needs to be upgrade to destroyOnHidden
       destroyInactivePanel={destroyOnHidden ?? destroyInactivePanel}
->>>>>>> 10e93e5c
     >
       {items}
     </RcCollapse>
