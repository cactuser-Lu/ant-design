--- conflicted
+++ resolved
@@ -11,11 +11,8 @@
 import { ConfigContext } from '../config-provider';
 import collapseMotion from '../_util/motion';
 import { cloneElement } from '../_util/reactNode';
-<<<<<<< HEAD
+import warning from '../_util/warning';
 import useStyle from './style';
-=======
-import warning from '../_util/warning';
->>>>>>> 7a2a4e2a
 
 /** @deprecated Please use `start` | `end` instead */
 type ExpandIconPositionLegacy = 'left' | 'right';
