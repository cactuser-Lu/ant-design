--- conflicted
+++ resolved
@@ -252,13 +252,8 @@
         </Collapse>
       </ConfigProvider>,
     );
-<<<<<<< HEAD
-    expect(container.querySelector('.ant-collapse-panel')).toHaveStyle({
-      backgroundColor: 'var(--collapse-borderlessContentBg)',
-=======
     expect(container.querySelector('.ant-collapse-content')).toHaveStyle({
       backgroundColor: 'rgb(255, 0, 0)',
->>>>>>> 9a5d620d
     });
   });
 
@@ -338,7 +333,6 @@
     expect(iconElement.style.color).toBe('purple');
   });
 
-<<<<<<< HEAD
   describe('expandIconPlacement and expandIconPosition behavior', () => {
     let consoleErrorSpy: jest.SpyInstance;
 
@@ -398,13 +392,6 @@
       } else {
         expect(consoleErrorSpy).not.toHaveBeenCalled();
       }
-=======
-    expect(container.querySelector('.ant-collapse-header')).toHaveStyle({
-      color: 'rgb(255, 0, 0)',
-    });
-    expect(container.querySelector('.ant-collapse-content-box')).toHaveStyle({
-      color: 'rgb(0, 0, 255)',
->>>>>>> 9a5d620d
     });
   });
 });