import React from 'react';
import { Button, Space } from 'antd';

import SemanticPreview from '../../../.dumi/components/SemanticPreview';
import useLocale from '../../../.dumi/hooks/useLocale';

const locales = {
  cn: {
    root: '根元素',
    item: '包裹的子组件',
  },
  en: {
    root: 'Root element',
    item: 'Wrapped item element',
  },
};

const App: React.FC = () => {
  const [locale] = useLocale(locales);
  return (
    <SemanticPreview
<<<<<<< HEAD
      semantics={[
        { name: 'root', desc: locale.root, version: '6.0.0' },
        { name: 'item', desc: locale.item, version: '5.6.0' },
      ]}
=======
      componentName="Space"
      semantics={[{ name: 'item', desc: locale.item, version: '5.6.0' }]}
>>>>>>> 69128bdb
    >
      <Space>
        <Button type="primary">Primary</Button>
        <Button>Default</Button>
        <Button type="dashed">Dashed</Button>
      </Space>
    </SemanticPreview>
  );
};

export default App;<|MERGE_RESOLUTION|>--- conflicted
+++ resolved
@@ -19,15 +19,11 @@
   const [locale] = useLocale(locales);
   return (
     <SemanticPreview
-<<<<<<< HEAD
+      componentName="Space"
       semantics={[
         { name: 'root', desc: locale.root, version: '6.0.0' },
         { name: 'item', desc: locale.item, version: '5.6.0' },
       ]}
-=======
-      componentName="Space"
-      semantics={[{ name: 'item', desc: locale.item, version: '5.6.0' }]}
->>>>>>> 69128bdb
     >
       <Space>
         <Button type="primary">Primary</Button>
