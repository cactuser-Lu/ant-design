--- conflicted
+++ resolved
@@ -88,17 +88,13 @@
     rootClassName,
     cssVarCls,
     spaceClassNames?.root,
-    space?.classNames?.root,
+    contextClassNames.root,
   );
 
   const itemClassName = classNames(
     `${prefixCls}-item`,
-<<<<<<< HEAD
     spaceClassNames?.item,
-    space?.classNames?.item,
-=======
-    customClassNames?.item ?? contextClassNames.item,
->>>>>>> a7ecd4a7
+    contextClassNames.item,
   );
 
   // Calculate latest one
@@ -147,15 +143,9 @@
   return wrapCSSVar(
     <div
       ref={ref}
-<<<<<<< HEAD
       className={rootClassNames}
-      style={{ ...gapStyle, ...space?.styles?.root, ...space?.style, ...styles?.root, ...style }}
+      style={{ ...gapStyle, ...contextStyles.root, ...contextStyle, ...styles?.root, ...style }}
       {...restProps}
-=======
-      className={cls}
-      style={{ ...gapStyle, ...contextStyle, ...style }}
-      {...otherProps}
->>>>>>> a7ecd4a7
     >
       <SpaceContextProvider value={spaceContext}>{nodes}</SpaceContextProvider>
     </div>,
