--- conflicted
+++ resolved
@@ -1,9 +1,4 @@
-<<<<<<< HEAD
-'use client';
-
 import * as React from 'react';
-=======
->>>>>>> ef4ccaea
 import classNames from 'classnames';
 import toArray from 'rc-util/lib/Children/toArray';
 
