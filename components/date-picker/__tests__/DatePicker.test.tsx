import type { TriggerProps } from '@rc-component/trigger';
import dayjs from 'dayjs';

import 'dayjs/locale/mk'; // to test local in 'prop locale should works' test case

import React from 'react';
import { CloseCircleFilled } from '@ant-design/icons';
import customParseFormat from 'dayjs/plugin/customParseFormat';
import MockDate from 'mockdate';
import dayJsGenerateConfig from '@rc-component/picker/lib/generate/dayjs';

import DatePicker from '..';
import focusTest from '../../../tests/shared/focusTest';
import { fireEvent, render } from '../../../tests/utils';
import type { PickerLocale } from '../generatePicker';
import { getClearButton } from './utils';

dayjs.extend(customParseFormat);

let triggerProps: TriggerProps;

jest.mock('@rc-component/trigger', () => {
  let Trigger = jest.requireActual('@rc-component/trigger/lib/mock');
  Trigger = Trigger.default || Trigger;
  const h: typeof React = jest.requireActual('react');

  return {
    default: h.forwardRef<HTMLElement, TriggerProps>((props, ref) => {
      triggerProps = props;
      return h.createElement(Trigger, { ref, ...props });
    }),
    __esModule: true,
  };
});

function getCell(text: string) {
  const cells = Array.from(document.querySelectorAll('.ant-picker-cell'));

  return cells.find((cell) => cell.textContent === text);
}

describe('DatePicker', () => {
  const errorSpy = jest.spyOn(console, 'error').mockImplementation(() => {});

  focusTest(DatePicker, { refFocus: true });

  beforeEach(() => {
    MockDate.set(dayjs('2016-11-22').valueOf());
  });

  afterEach(() => {
    MockDate.reset();
    errorSpy.mockReset();
  });

  afterAll(() => {
    errorSpy.mockRestore();
  });

  it('prop locale should works', () => {
    const locale = {
      lang: {
        locale: 'mk',
        placeholder: 'Избери дата',
        rangePlaceholder: ['Начална дата', 'Крайна дата'],
        today: 'Днес',
        now: 'Сега',
        backToToday: 'Към днес',
        ok: 'Добре',
        clear: 'Изчистване',
        month: 'Месец',
        year: 'Година',
        timeSelect: 'Избор на час',
        dateSelect: 'Избор на дата',
        monthSelect: 'Избор на месец',
        yearSelect: 'Избор на година',
        decadeSelect: 'Десетилетие',
        previousMonth: 'Предишен месец (PageUp)',
        nextMonth: 'Следващ месец (PageDown)',
        previousYear: 'Последна година (Control + left)',
        nextYear: 'Следваща година (Control + right)',
        previousDecade: 'Предишно десетилетие',
        nextDecade: 'Следващо десетилетие',
        previousCentury: 'Последен век',
        nextCentury: 'Следващ век',
        yearFormat: 'YYYY',
        dateFormat: 'D M YYYY',
        dayFormat: 'D',
        dateTimeFormat: 'D M YYYY HH:mm:ss',
        monthBeforeYear: true,
      },
      timePickerLocale: {
        placeholder: 'Избор на час',
      },
    };
    const birthday = dayjs('2000-01-01', 'YYYY-MM-DD');
    const wrapper = render(<DatePicker open locale={locale as PickerLocale} value={birthday} />);
    expect(Array.from(wrapper.container.children)).toMatchSnapshot();
  });

  it('disabled date', () => {
    const disabledDate = (current: any) => current && current < dayjs().endOf('day');
    render(<DatePicker disabledDate={disabledDate} open />);

    expect(getCell('21')).toHaveClass('ant-picker-cell-disabled');
    expect(getCell('23')).not.toHaveClass('ant-picker-cell-disabled');
  });

  it('placeholder', () => {
    const wrapper = render(<DatePicker placeholder={undefined} />);
    expect(wrapper.container.querySelector('input')?.placeholder).toEqual('Select date');
  });

  it('showTime={{ showHour: true, showMinute: true }}', () => {
    const { container } = render(
      <DatePicker
        defaultValue={dayjs()}
        showTime={{ showHour: true, showMinute: true }}
        format="YYYY-MM-DD"
        open
      />,
    );
    expect(container.querySelectorAll('.ant-picker-time-panel-column').length).toBe(2);
    expect(
      container
        .querySelectorAll('.ant-picker-time-panel-column')?.[0]
        .querySelectorAll('.ant-picker-time-panel-cell').length,
    ).toBe(24);
    expect(
      container
        .querySelectorAll('.ant-picker-time-panel-column')?.[1]
        .querySelectorAll('.ant-picker-time-panel-cell').length,
    ).toBe(60);
  });

  it('showTime={{ showMinute: true, showSecond: true }}', () => {
    const { container } = render(
      <DatePicker
        defaultValue={dayjs()}
        showTime={{ showMinute: true, showSecond: true }}
        format="YYYY-MM-DD"
        open
      />,
    );
    expect(container.querySelectorAll('.ant-picker-time-panel-column').length).toBe(2);
    expect(
      container
        .querySelectorAll('.ant-picker-time-panel-column')?.[0]
        .querySelectorAll('.ant-picker-time-panel-cell').length,
    ).toBe(60);
    expect(
      container
        .querySelectorAll('.ant-picker-time-panel-column')?.[1]
        .querySelectorAll('.ant-picker-time-panel-cell').length,
    ).toBe(60);
  });

  it('showTime={{ showHour: true, showMinute: true, showSecond: true }}', () => {
    const { container } = render(
      <DatePicker
        defaultValue={dayjs()}
        showTime={{ showHour: true, showMinute: true, showSecond: true }}
        format="YYYY-MM-DD"
        open
      />,
    );
    expect(container.querySelectorAll('.ant-picker-time-panel-column').length).toBe(3);
    expect(
      container
        .querySelectorAll('.ant-picker-time-panel-column')?.[0]
        .querySelectorAll('.ant-picker-time-panel-cell').length,
    ).toBe(24);
    expect(
      container
        .querySelectorAll('.ant-picker-time-panel-column')?.[1]
        .querySelectorAll('.ant-picker-time-panel-cell').length,
    ).toBe(60);
    expect(
      container
        .querySelectorAll('.ant-picker-time-panel-column')?.[2]
        .querySelectorAll('.ant-picker-time-panel-cell').length,
    ).toBe(60);
  });

  it('showTime={{ showHour: true, showSecond: true }}', () => {
    const { container } = render(
      <DatePicker
        defaultValue={dayjs()}
        showTime={{ showHour: true, showSecond: true }}
        format="YYYY-MM-DD"
        open
      />,
    );
    expect(container.querySelectorAll('.ant-picker-time-panel-column').length).toBe(2);
    expect(
      container
        .querySelectorAll('.ant-picker-time-panel-column')?.[0]
        .querySelectorAll('.ant-picker-time-panel-cell').length,
    ).toBe(24);
    expect(
      container
        .querySelectorAll('.ant-picker-time-panel-column')?.[1]
        .querySelectorAll('.ant-picker-time-panel-cell').length,
    ).toBe(60);
  });

  it('showTime={{ showSecond: true }}', () => {
    const { container } = render(
      <DatePicker
        defaultValue={dayjs()}
        showTime={{ showSecond: true }}
        format="YYYY-MM-DD"
        open
      />,
    );
    expect(container.querySelectorAll('.ant-picker-time-panel-column').length).toBe(1);
    expect(
      container
        .querySelectorAll('.ant-picker-time-panel-column')?.[0]
        .querySelectorAll('.ant-picker-time-panel-cell').length,
    ).toBe(60);
  });

  it('showTime={{ showMinute: true }}', () => {
    const { container } = render(
      <DatePicker
        defaultValue={dayjs()}
        showTime={{ showMinute: true }}
        format="YYYY-MM-DD"
        open
      />,
    );
    expect(container.querySelectorAll('.ant-picker-time-panel-column').length).toBe(1);
    expect(
      container
        .querySelectorAll('.ant-picker-time-panel-column')?.[0]
        .querySelectorAll('.ant-picker-time-panel-cell').length,
    ).toBe(60);
  });

  it('showTime={{ showHour: true }}', () => {
    const { container } = render(
      <DatePicker defaultValue={dayjs()} showTime={{ showHour: true }} format="YYYY-MM-DD" open />,
    );
    expect(container.querySelectorAll('.ant-picker-time-panel-column').length).toBe(1);
    expect(
      container
        .querySelectorAll('.ant-picker-time-panel-column')?.[0]
        .querySelectorAll('.ant-picker-time-panel-cell').length,
    ).toBe(24);
  });

  it('showTime={{ }} (no true args)', () => {
    const { container } = render(
      <DatePicker defaultValue={dayjs()} showTime={{}} format="YYYY-MM-DD" open />,
    );
    expect(container.querySelectorAll('.ant-picker-time-panel-column')).toHaveLength(3);
  });

  it('showTime should work correctly when format is custom function', () => {
    const { container } = render(
      <DatePicker
        defaultValue={dayjs()}
        showTime
        format={(val) => val.format('YYYY-MM-DD')}
        open
      />,
    );
    const focusEvent = () => {
      fireEvent.focus(container.querySelector('input')!);
    };
    const mouseDownEvent = () => {
      fireEvent.mouseDown(container.querySelector('input')!);
    };
    expect(focusEvent).not.toThrow();
    expect(mouseDownEvent).not.toThrow();
  });

  it('showTime should work correctly when format is Array', () => {
    const { container } = render(
      <DatePicker defaultValue={dayjs()} showTime format={['YYYY-MM-DD HH:mm']} open />,
    );
    const fuousEvent = () => {
      fireEvent.focus(container.querySelector('input')!);
    };
    const mouseDownEvent = () => {
      fireEvent.mouseDown(container.querySelector('input')!);
    };
    expect(fuousEvent).not.toThrow();
    expect(mouseDownEvent).not.toThrow();
  });

  it('12 hours', () => {
    const { container } = render(
      <DatePicker defaultValue={dayjs()} showTime format="YYYY-MM-DD HH:mm:ss A" open />,
    );
    expect(container.querySelectorAll('.ant-picker-time-panel-column').length).toBe(4);
    expect(
      container
        .querySelectorAll('.ant-picker-time-panel-column')?.[0]
        .querySelectorAll('.ant-picker-time-panel-cell').length,
    ).toBe(12);
    expect(
      container
        .querySelectorAll('.ant-picker-time-panel-column')?.[1]
        .querySelectorAll('.ant-picker-time-panel-cell').length,
    ).toBe(60);
    expect(
      container
        .querySelectorAll('.ant-picker-time-panel-column')?.[2]
        .querySelectorAll('.ant-picker-time-panel-cell').length,
    ).toBe(60);
    expect(
      container
        .querySelectorAll('.ant-picker-time-panel-column')?.[3]
        .querySelectorAll('.ant-picker-time-panel-cell').length,
    ).toBe(2);
  });

  it('24 hours', () => {
    const { container } = render(
      <DatePicker defaultValue={dayjs()} showTime format="YYYY-MM-DD HH:mm:ss" open />,
    );
    expect(container.querySelectorAll('.ant-picker-time-panel-column').length).toBe(3);
    expect(
      container
        .querySelectorAll('.ant-picker-time-panel-column')?.[0]
        .querySelectorAll('.ant-picker-time-panel-cell').length,
    ).toBe(24);
    expect(
      container
        .querySelectorAll('.ant-picker-time-panel-column')?.[1]
        .querySelectorAll('.ant-picker-time-panel-cell').length,
    ).toBe(60);
    expect(
      container
        .querySelectorAll('.ant-picker-time-panel-column')?.[2]
        .querySelectorAll('.ant-picker-time-panel-cell').length,
    ).toBe(60);
  });

  it('DatePicker.RangePicker with defaultValue and showTime', () => {
    const startDate = dayjs('1982-02-12');
    const endDate = dayjs('1982-02-22');

    const { container } = render(
      <DatePicker.RangePicker defaultValue={[startDate, endDate]} showTime open />,
    );

    const m = container.querySelector('.ant-picker-header-view .ant-picker-month-btn')?.innerHTML;
    const y = container.querySelector('.ant-picker-header-view .ant-picker-year-btn')?.innerHTML;
    expect(m).toBe(startDate.format('MMM'));
    expect(y).toBe(startDate.format('YYYY'));
    expect(container.querySelectorAll('.ant-picker-time-panel').length).toBe(1);
  });

  it('DatePicker placement api work correctly', () => {
    const { rerender } = render(<DatePicker open placement="topLeft" />);
    expect(triggerProps?.popupPlacement).toEqual('topLeft');
    rerender(<DatePicker open placement="topRight" />);
    expect(triggerProps?.popupPlacement).toEqual('topRight');
    rerender(<DatePicker open placement="bottomLeft" />);
    expect(triggerProps?.popupPlacement).toEqual('bottomLeft');
    rerender(<DatePicker open placement="bottomRight" />);
    expect(triggerProps?.popupPlacement).toEqual('bottomRight');
  });

  it('RangePicker placement api work correctly', () => {
    const { rerender } = render(<DatePicker.RangePicker open placement="topLeft" />);
    expect(triggerProps?.builtinPlacements).toEqual(
      expect.objectContaining({
        topLeft: expect.objectContaining({ offset: [0, -4], points: ['bl', 'tl'] }),
      }),
    );
    expect(triggerProps?.popupPlacement).toEqual('topLeft');

    rerender(<DatePicker.RangePicker open placement="topRight" />);
    expect(triggerProps?.builtinPlacements).toEqual(
      expect.objectContaining({
        topRight: expect.objectContaining({ offset: [0, -4], points: ['br', 'tr'] }),
      }),
    );
    expect(triggerProps?.popupPlacement).toEqual('topRight');

    rerender(<DatePicker.RangePicker open placement="bottomLeft" />);
    expect(triggerProps?.builtinPlacements).toEqual(
      expect.objectContaining({
        bottomLeft: expect.objectContaining({ offset: [0, 4], points: ['tl', 'bl'] }),
      }),
    );
    expect(triggerProps?.popupPlacement).toEqual('bottomLeft');

    rerender(<DatePicker.RangePicker open placement="bottomRight" />);
    expect(triggerProps?.builtinPlacements).toEqual(
      expect.objectContaining({
        bottomRight: expect.objectContaining({ offset: [0, 4], points: ['tr', 'br'] }),
      }),
    );
    expect(triggerProps?.popupPlacement).toEqual('bottomRight');
  });

<<<<<<< HEAD
=======
  it('legacy dropdownClassName & popupClassName', () => {
    resetWarned();

    const errSpy = jest.spyOn(console, 'error').mockImplementation(() => {});
    const { container, rerender } = render(<DatePicker dropdownClassName="legacy" open />);
    expect(errSpy).toHaveBeenCalledWith(
      'Warning: [antd: DatePicker] `dropdownClassName` is deprecated. Please use `classNames.popup.root` instead.',
    );
    expect(container.querySelector('.legacy')).toBeTruthy();

    rerender(<DatePicker popupClassName="legacy" open />);
    expect(errSpy).toHaveBeenCalledWith(
      'Warning: [antd: DatePicker] `popupClassName` is deprecated. Please use `classNames.popup.root` instead.',
    );
    expect(container.querySelector('.legacy')).toBeTruthy();

    errSpy.mockRestore();
  });

  it('legacy popupStyle', () => {
    resetWarned();

    const errSpy = jest.spyOn(console, 'error').mockImplementation(() => {});
    const { container } = render(<DatePicker popupStyle={{ backgroundColor: 'red' }} open />);
    expect(errSpy).toHaveBeenCalledWith(
      'Warning: [antd: DatePicker] `popupStyle` is deprecated. Please use `styles.popup.root` instead.',
    );
    expect(container.querySelector('.ant-picker-dropdown')).toHaveStyle('background-color: red');

    errSpy.mockRestore();
  });

>>>>>>> 1739167c
  it('support DatePicker.generatePicker', () => {
    const MyDatePicker = DatePicker.generatePicker(dayJsGenerateConfig);
    const { container } = render(<MyDatePicker />);
    expect(container.firstChild).toMatchSnapshot();
  });

  it('kk:mm format', () => {
    const { container } = render(
      <DatePicker defaultValue={dayjs()} format="kk:mm" showTime open />,
    );
    expect(container.querySelectorAll('.ant-picker-time-panel-column')).toHaveLength(2);
    expect(
      container
        .querySelectorAll('.ant-picker-time-panel-column')?.[0]
        .querySelectorAll('.ant-picker-time-panel-cell').length,
    ).toBe(24);
    expect(
      container
        .querySelectorAll('.ant-picker-time-panel-column')?.[1]
        .querySelectorAll('.ant-picker-time-panel-cell').length,
    ).toBe(60);
  });

  it('allows or prohibits clearing as applicable', async () => {
    const somePoint = dayjs('2023-08-01');
    const { rerender, container } = render(<DatePicker value={somePoint} />);
    expect(getClearButton()).toBeTruthy();

    rerender(<DatePicker value={somePoint} allowClear={false} />);
    expect(getClearButton()).toBeFalsy();

    rerender(<DatePicker value={somePoint} allowClear={{ clearIcon: <CloseCircleFilled /> }} />);
    expect(getClearButton()).toBeTruthy();

    rerender(
      <DatePicker
        value={somePoint}
        allowClear={{ clearIcon: <div data-testid="custom-clear" /> }}
      />,
    );
    expect(getClearButton()).toBeTruthy();
    expect(container.querySelector('[data-testid="custom-clear"]')).toBeTruthy();

    rerender(<DatePicker value={somePoint} allowClear={{}} />);
    expect(getClearButton()).toBeTruthy();
  });
});<|MERGE_RESOLUTION|>--- conflicted
+++ resolved
@@ -14,6 +14,7 @@
 import { fireEvent, render } from '../../../tests/utils';
 import type { PickerLocale } from '../generatePicker';
 import { getClearButton } from './utils';
+import { resetWarned } from '@rc-component/util/lib/warning';
 
 dayjs.extend(customParseFormat);
 
@@ -399,8 +400,6 @@
     expect(triggerProps?.popupPlacement).toEqual('bottomRight');
   });
 
-<<<<<<< HEAD
-=======
   it('legacy dropdownClassName & popupClassName', () => {
     resetWarned();
 
@@ -433,7 +432,6 @@
     errSpy.mockRestore();
   });
 
->>>>>>> 1739167c
   it('support DatePicker.generatePicker', () => {
     const MyDatePicker = DatePicker.generatePicker(dayJsGenerateConfig);
     const { container } = render(<MyDatePicker />);
