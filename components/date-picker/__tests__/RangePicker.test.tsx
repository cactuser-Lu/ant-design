--- conflicted
+++ resolved
@@ -8,6 +8,7 @@
 import { render, resetMockDate, setMockDate } from '../../../tests/utils';
 import enUS from '../locale/en_US';
 import { closePicker, getClearButton, openPicker, selectCell } from './utils';
+import { resetWarned } from '@rc-component/util/lib/warning';
 
 dayjs.extend(customParseFormat);
 
@@ -147,8 +148,6 @@
     expect(container.querySelectorAll('input')[1]?.placeholder).toEqual('End quarter');
   });
 
-<<<<<<< HEAD
-=======
   it('legacy dropdownClassName & popupClassName', () => {
     resetWarned();
 
@@ -185,7 +184,6 @@
     errSpy.mockRestore();
   });
 
->>>>>>> 1739167c
   it('allows or prohibits clearing as applicable', async () => {
     const somePoint = dayjs('2023-08-01');
     const { rerender, container } = render(
