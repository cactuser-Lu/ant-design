--- conflicted
+++ resolved
@@ -17,16 +17,11 @@
         };
 
         const styles = {
-<<<<<<< HEAD
-          root: { backgroundColor: 'red' },
-          prefix: { backgroundColor: 'blue' },
-          input: { backgroundColor: 'green' },
-          suffix: { backgroundColor: 'yellow' },
-          popup: { root: { backgroundColor: 'purple' } },
-=======
-          root: { backgroundColor: 'rgba(255, 0, 0, 1)' },
-          popup: { root: { backgroundColor: 'rgba(128, 0, 128, 1)' } },
->>>>>>> 9a5d620d
+          root: { backgroundColor: 'rgba(0, 123, 255, 0.8)' },
+          prefix: { backgroundColor: 'rgba(40, 167, 69, 0.9)' },
+          input: { backgroundColor: 'rgba(255, 193, 7, 0.7)' },
+          suffix: { backgroundColor: 'rgba(220, 53, 69, 0.6)' },
+          popup: { root: { backgroundColor: 'rgba(108, 117, 125, 0.85)' } },
         };
 
         render(renderFn({ classNames, styles, prefix: 'bamboo', open: true }));
