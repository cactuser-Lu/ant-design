---
order: 8
title:
  zh-CN: 预设范围
  en-US: Preset Ranges
---

## zh-CN

可以预设常用的日期范围以提高用户体验。

## en-US

We can set preset ranges to RangePicker to improve user experience.

```tsx
import React from 'react';
import { DatePicker, Space } from 'antd';
<<<<<<< HEAD
import dayjs from 'dayjs';
=======
import moment from 'moment';
import type { RangePickerProps } from 'antd/es/date-picker';
>>>>>>> 8b595e04

const { RangePicker } = DatePicker;

const onChange: RangePickerProps['onChange'] = (dates, dateStrings) => {
  if (dates) {
    console.log('From: ', dates[0], ', to: ', dates[1]);
    console.log('From: ', dateStrings[0], ', to: ', dateStrings[1]);
  } else {
    console.log('Clear');
  }
};

const App: React.FC = () => (
  <Space direction="vertical" size={12}>
    <RangePicker
      ranges={{
        Today: [dayjs(), dayjs()],
        'This Month': [dayjs().startOf('month'), dayjs().endOf('month')],
      }}
      onChange={onChange}
    />
    <RangePicker
      ranges={{
        Today: [dayjs(), dayjs()],
        'This Month': [dayjs().startOf('month'), dayjs().endOf('month')],
      }}
      showTime
      format="YYYY/MM/DD HH:mm:ss"
      onChange={onChange}
    />
  </Space>
);

export default App;
```<|MERGE_RESOLUTION|>--- conflicted
+++ resolved
@@ -14,14 +14,10 @@
 We can set preset ranges to RangePicker to improve user experience.
 
 ```tsx
+import { DatePicker, Space } from 'antd';
+import type { RangePickerProps } from 'antd/es/date-picker';
+import dayjs from 'dayjs';
 import React from 'react';
-import { DatePicker, Space } from 'antd';
-<<<<<<< HEAD
-import dayjs from 'dayjs';
-=======
-import moment from 'moment';
-import type { RangePickerProps } from 'antd/es/date-picker';
->>>>>>> 8b595e04
 
 const { RangePicker } = DatePicker;
 
