---
order: 10
title: 国际化
---

通过 `locale` 配置时区、语言等, 默认支持 `en_US`，`zh_CN`。

````jsx
import { DatePicker } from 'antd';
import enUS from 'antd/lib/date-picker/locale/en_US';

const App = React.createClass({
<<<<<<< HEAD
  getInitialState() {
    return {
      locale: {
        ...enUS,
        timezoneOffset: 0 * 60,
        firstDayOfWeek: 0,
        minimalDaysInFirstWeek: 1,
      }
    };
  },
=======
>>>>>>> 0805d436
  render() {
    const customLocale = {
      timezoneOffset: 0 * 60,
      firstDayOfWeek: 0,
      minimalDaysInFirstWeek: 1,
    };
    return <DatePicker locale={{ ...enUS, ...customLocale }} />;
  }
});

ReactDOM.render(<App />, mountNode);
````<|MERGE_RESOLUTION|>--- conflicted
+++ resolved
@@ -10,19 +10,6 @@
 import enUS from 'antd/lib/date-picker/locale/en_US';
 
 const App = React.createClass({
-<<<<<<< HEAD
-  getInitialState() {
-    return {
-      locale: {
-        ...enUS,
-        timezoneOffset: 0 * 60,
-        firstDayOfWeek: 0,
-        minimalDaysInFirstWeek: 1,
-      }
-    };
-  },
-=======
->>>>>>> 0805d436
   render() {
     const customLocale = {
       timezoneOffset: 0 * 60,
