--- conflicted
+++ resolved
@@ -1,5 +1,6 @@
 import type { CSSObject } from '@ant-design/cssinjs';
 import { TinyColor } from '@ctrl/tinycolor';
+
 import type { SharedComponentToken, SharedInputToken } from '../../input/style';
 import {
   genActiveStyle,
@@ -682,13 +683,8 @@
         textAlign: 'center',
 
         '&-extra': {
-<<<<<<< HEAD
-          padding: `0 ${paddingSM}`,
+          padding: `0 ${paddingSM}px`,
           lineHeight: `${textHeight - 2 * lineWidth}px`,
-=======
-          padding: `0 ${paddingSM}px`,
-          lineHeight: `${pickerTextHeight - 2 * lineWidth}px`,
->>>>>>> dff3c63e
           textAlign: 'start',
 
           '&:not(:last-child)': {
