.calendarLeftArrow() {
  height: 100%;

  &::before,
  &::after {
    position: relative;
    top: -1px;
    display: inline-block;
    width: 8px;
    height: 8px;
    vertical-align: middle;
    border: 0 solid #aaa;
    border-width: 1.5px 0 0 1.5px;
    border-radius: 1px;
    transform: rotate(-45deg) scale(0.8);
    transition: all 0.3s;
    content: '';
  }

  &:hover::before,
  &:hover::after {
    border-color: @text-color;
  }

  &::after {
    display: none;
  }
}

.calendarLeftDoubleArrow() {
  .calendarLeftArrow;

  &::after {
    position: relative;
    left: -3px;
    display: inline-block;
  }
}

.calendarRightArrow() {
  .calendarLeftArrow;

  &::before,
  &::after {
    transform: rotate(135deg) scale(0.8);
  }
}

.calendarRightDoubleArrow() {
  .calendarRightArrow;

  &::before {
    position: relative;
    left: 3px;
  }

  &::after {
    display: inline-block;
  }
}

.calendarPanelHeader(@calendar-prefix-cls) {
  height: 40px;
  line-height: 40px;
  text-align: center;
  border-bottom: @border-width-base @border-style-base @border-color-split;
  user-select: none;

  a:hover {
    color: @link-hover-color;
  }

  .@{calendar-prefix-cls}-century-select,
  .@{calendar-prefix-cls}-decade-select,
  .@{calendar-prefix-cls}-year-select,
  .@{calendar-prefix-cls}-month-select {
    display: inline-block;
    padding: 0 2px;
    color: @heading-color;
    font-weight: 500;
    line-height: 40px;
  }

  .@{calendar-prefix-cls}-century-select-arrow,
  .@{calendar-prefix-cls}-decade-select-arrow,
  .@{calendar-prefix-cls}-year-select-arrow,
  .@{calendar-prefix-cls}-month-select-arrow {
    display: none;
  }

  .@{calendar-prefix-cls}-prev-century-btn,
  .@{calendar-prefix-cls}-next-century-btn,
  .@{calendar-prefix-cls}-prev-decade-btn,
  .@{calendar-prefix-cls}-next-decade-btn,
  .@{calendar-prefix-cls}-prev-month-btn,
  .@{calendar-prefix-cls}-next-month-btn,
  .@{calendar-prefix-cls}-prev-year-btn,
  .@{calendar-prefix-cls}-next-year-btn {
    position: absolute;
    top: 0;
    display: inline-block;
    padding: 0 5px;
    color: @text-color-secondary;
    font-size: 16px;
    font-family: Arial, 'Hiragino Sans GB', 'Microsoft Yahei', 'Microsoft Sans Serif', sans-serif;
    line-height: 40px;
  }

  .@{calendar-prefix-cls}-prev-century-btn,
  .@{calendar-prefix-cls}-prev-decade-btn,
  .@{calendar-prefix-cls}-prev-year-btn {
    left: 7px;
    .calendarLeftDoubleArrow;
  }

  .@{calendar-prefix-cls}-next-century-btn,
  .@{calendar-prefix-cls}-next-decade-btn,
  .@{calendar-prefix-cls}-next-year-btn {
    right: 7px;
    .calendarRightDoubleArrow;
  }

  .@{calendar-prefix-cls}-prev-month-btn {
    left: 29px;
    .calendarLeftArrow;
  }

  .@{calendar-prefix-cls}-next-month-btn {
    right: 29px;
    .calendarRightArrow;
  }
}

.calendar-selected-cell() {
  .@{calendar-prefix-cls}-date {
    color: @text-color-inverse;
    background: @primary-color;
    border: @border-width-base @border-style-base transparent;

    &:hover {
      background: @primary-color;
    }
  }
}

.@{calendar-prefix-cls} {
  position: relative;
  width: 280px;
  font-size: @font-size-base;
  line-height: @line-height-base;
  text-align: left;
  list-style: none;
  background-color: @component-background;
  background-clip: padding-box;
  border: @border-width-base @border-style-base @border-color-inverse;
  border-radius: @border-radius-base;
  outline: none;
  box-shadow: @box-shadow-base;

  &-input-wrap {
    height: 34px;
    padding: 6px @control-padding-horizontal - 2px;
    border-bottom: @border-width-base @border-style-base @border-color-split;
  }

  &-input {
    width: 100%;
    height: 22px;
    color: @input-color;
    background: @input-bg;
    border: 0;
    outline: 0;
    cursor: auto;
    .placeholder;
  }

  &-week-number {
    width: 286px;

    &-cell {
      text-align: center;
    }
  }

  &-header {
    .calendarPanelHeader(@calendar-prefix-cls);
  }

  &-body {
    padding: 8px 12px;
  }

  table {
    width: 100%;
    max-width: 100%;
    background-color: transparent;
    border-collapse: collapse;
  }

  table,
  th,
  td {
    text-align: center;
    border: 0;
  }

  &-calendar-table {
    margin-bottom: 0;
    border-spacing: 0;
  }

  &-column-header {
    width: 33px;
    padding: 6px 0;
    line-height: 18px;
    text-align: center;
    .@{calendar-prefix-cls}-column-header-inner {
      display: block;
      font-weight: normal;
    }
  }

  &-week-number-header {
    .@{calendar-prefix-cls}-column-header-inner {
      display: none;
    }
  }

  &-cell {
    height: 30px;
    padding: 3px 0;
  }

  &-date {
    display: block;
    width: 24px;
    height: 24px;
    margin: 0 auto;
    padding: 0;
    color: @text-color;
    line-height: 22px;
    text-align: center;
    background: transparent;
    border: @border-width-base @border-style-base transparent;
    border-radius: @border-radius-sm;
    transition: background 0.3s ease;

    &-panel {
      position: relative;
      outline: none;
    }

    &:hover {
      background: @item-hover-bg;
      cursor: pointer;
    }

    &:active {
      color: @text-color-inverse;
      background: @primary-5;
    }
  }

  &-today &-date {
    color: @primary-color;
    font-weight: bold;
    border-color: @primary-color;
  }

  &-selected-day &-date {
    background: @primary-2;
  }

  &-selected-date {
    .calendar-selected-cell;
  }

  &-last-month-cell &-date,
  &-next-month-btn-day &-date {
<<<<<<< HEAD
    color: @disabled-color !important;
    background: transparent !important;
    border-color: transparent !important;
=======
    &,
    &:hover {
      color: @disabled-color;
      background: transparent;
      border-color: transparent;
    }
>>>>>>> 109bd4ec
  }

  &-disabled-cell &-date {
    position: relative;
    width: auto;
    color: @disabled-color;
    background: @disabled-bg;
    border: @border-width-base @border-style-base transparent;
    border-radius: 0;
    cursor: not-allowed;

    &:hover {
      background: @disabled-bg;
    }
  }

  &-disabled-cell&-selected-day &-date::before {
    position: absolute;
    top: -1px;
    left: 5px;
    width: 24px;
    height: 24px;
    background: rgba(0, 0, 0, 0.1);
    border-radius: @border-radius-sm;
    content: '';
  }

  &-disabled-cell&-today &-date {
    position: relative;
    padding-right: 5px;
    padding-left: 5px;
    &::before {
      position: absolute;
      top: -1px;
      left: 5px;
      width: 24px;
      height: 24px;
      border: @border-width-base @border-style-base @disabled-color;
      border-radius: @border-radius-sm;
      content: ' ';
    }
  }

  &-disabled-cell-first-of-row &-date {
    border-top-left-radius: 4px;
    border-bottom-left-radius: 4px;
  }

  &-disabled-cell-last-of-row &-date {
    border-top-right-radius: 4px;
    border-bottom-right-radius: 4px;
  }

  &-footer {
    padding: 0 12px;
    line-height: 38px;
    border-top: @border-width-base @border-style-base @border-color-split;
    &:empty {
      border-top: 0;
    }
    &-btn {
      display: block;
      text-align: center;
    }
    &-extra {
      text-align: left;
    }
  }

  .@{calendar-prefix-cls}-today-btn,
  .@{calendar-prefix-cls}-clear-btn {
    display: inline-block;
    margin: 0 0 0 8px;
    text-align: center;
    &-disabled {
      color: @disabled-color;
      cursor: not-allowed;
    }
    &:only-child {
      margin: 0;
    }
  }

  .@{calendar-prefix-cls}-clear-btn {
    position: absolute;
    top: 7px;
    right: 5px;
    display: none;
    width: 20px;
    height: 20px;
    margin: 0;
    overflow: hidden;
    line-height: 20px;
    text-align: center;
    text-indent: -76px;
  }

  .@{calendar-prefix-cls}-clear-btn::after {
    display: inline-block;
    width: 20px;
    color: @disabled-color;
    font-size: @font-size-base;
    line-height: 1;
    text-indent: 43px;
    transition: color 0.3s ease;
  }

  .@{calendar-prefix-cls}-clear-btn:hover::after {
    color: @text-color-secondary;
  }

  .@{calendar-prefix-cls}-ok-btn {
    .btn;
    .btn-primary;
    .button-size(@btn-height-sm; @btn-padding-sm; @font-size-base; @border-radius-base);

    line-height: @btn-height-sm - 2px;

    .button-disabled();
  }
}<|MERGE_RESOLUTION|>--- conflicted
+++ resolved
@@ -277,18 +277,12 @@
 
   &-last-month-cell &-date,
   &-next-month-btn-day &-date {
-<<<<<<< HEAD
-    color: @disabled-color !important;
-    background: transparent !important;
-    border-color: transparent !important;
-=======
     &,
     &:hover {
       color: @disabled-color;
       background: transparent;
       border-color: transparent;
     }
->>>>>>> 109bd4ec
   }
 
   &-disabled-cell &-date {
