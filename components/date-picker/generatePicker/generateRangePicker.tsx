--- conflicted
+++ resolved
@@ -3,17 +3,10 @@
 import CalendarOutlined from '@ant-design/icons/CalendarOutlined';
 import ClockCircleOutlined from '@ant-design/icons/ClockCircleOutlined';
 import SwapRightOutlined from '@ant-design/icons/SwapRightOutlined';
-<<<<<<< HEAD
 import { RangePicker as RCRangePicker } from '@rc-component/picker';
 import type { PickerRef } from '@rc-component/picker';
 import type { GenerateConfig } from '@rc-component/picker/lib/generate/index';
 import cls from 'classnames';
-=======
-import cls from 'classnames';
-import { RangePicker as RCRangePicker } from 'rc-picker';
-import type { PickerRef } from 'rc-picker';
-import type { GenerateConfig } from 'rc-picker/lib/generate/index';
->>>>>>> 1739167c
 
 import ContextIsolator from '../../_util/ContextIsolator';
 import { useZIndex } from '../../_util/hooks/useZIndex';
@@ -35,7 +28,6 @@
 import { TIME } from './constant';
 import type { RangePickerProps } from './interface';
 import useComponents from './useComponents';
-import useMergedPickerSemantic from '../hooks/useMergedPickerSemantic';
 
 const generateRangePicker = <DateType extends AnyObject = AnyObject>(
   generateConfig: GenerateConfig<DateType>,
@@ -56,69 +48,21 @@
       disabled: customDisabled,
       bordered = true,
       placeholder,
-<<<<<<< HEAD
-=======
-      popupStyle,
-      popupClassName,
-      dropdownClassName,
->>>>>>> 1739167c
       status: customStatus,
       variant: customVariant,
       picker,
-<<<<<<< HEAD
+      dropdownClassName,
       popupClassName,
       popupStyle,
       rootClassName,
-=======
-      styles,
-      classNames,
->>>>>>> 1739167c
       ...restProps
     } = props;
 
     const pickerType = picker === TIME ? 'timePicker' : 'datePicker';
-<<<<<<< HEAD
+
     // ====================== Warning =======================
     if (process.env.NODE_ENV !== 'production') {
-      const warning = devUseWarning(pickerType);
-      [
-        ['popupStyle', 'styles.popup'],
-        ['popupClassName', 'classNames.popup'],
-      ].forEach(([deprecatedName, newName]) => {
-        warning.deprecated(!(deprecatedName in props), deprecatedName, newName);
-      });
-    }
-    const [mergedClassNames, mergedStyles] = useMergedPickerSemantic(
-      pickerType,
-      classNames,
-      styles,
-      popupClassName,
-      popupStyle,
-    );
-=======
->>>>>>> 1739167c
-
-    const innerRef = React.useRef<PickerRef>(null);
-    const { getPrefixCls, direction, getPopupContainer, rangePicker } = useContext(ConfigContext);
-    const prefixCls = getPrefixCls('picker', customizePrefixCls);
-    const { compactSize, compactItemClassnames } = useCompactItemContext(prefixCls, direction);
-    const rootPrefixCls = getPrefixCls();
-
-    const [variant, enableVariantCls] = useVariant('rangePicker', customVariant, bordered);
-
-    const rootCls = useCSSVarCls(prefixCls);
-    const [hashId, cssVarCls] = useStyle(prefixCls, rootCls);
-
-    const mergedRootClassName = cls(hashId, cssVarCls, rootCls, rootClassName);
-
-    // =================== Warning =====================
-    if (process.env.NODE_ENV !== 'production') {
       const warning = devUseWarning('DatePicker.RangePicker');
-
-<<<<<<< HEAD
-      warning.deprecated(!('bordered' in props), 'bordered', 'variant');
-=======
-      // ==================== Deprecated =====================
       const deprecatedProps = {
         dropdownClassName: 'classNames.popup.root',
         popupClassName: 'classNames.popup.root',
@@ -129,7 +73,6 @@
       Object.entries(deprecatedProps).forEach(([oldProp, newProp]) => {
         warning.deprecated(!(oldProp in props), oldProp, newProp);
       });
->>>>>>> 1739167c
     }
 
     const [mergedClassNames, mergedStyles] = useMergedPickerSemantic(
@@ -140,6 +83,19 @@
       popupStyle,
     );
 
+    const innerRef = React.useRef<PickerRef>(null);
+    const { getPrefixCls, direction, getPopupContainer, rangePicker } = useContext(ConfigContext);
+    const prefixCls = getPrefixCls('picker', customizePrefixCls);
+    const { compactSize, compactItemClassnames } = useCompactItemContext(prefixCls, direction);
+    const rootPrefixCls = getPrefixCls();
+
+    const [variant, enableVariantCls] = useVariant('rangePicker', customVariant, bordered);
+
+    const rootCls = useCSSVarCls(prefixCls);
+    const [hashId, cssVarCls] = useStyle(prefixCls, rootCls);
+
+    const mergedRootClassName = cls(hashId, cssVarCls, rootCls, rootClassName);
+
     // ===================== Icon =====================
     const [mergedAllowClear] = useIcons(props, prefixCls);
 
@@ -171,11 +127,7 @@
     const locale = { ...contextLocale, ...props.locale! };
 
     // ============================ zIndex ============================
-<<<<<<< HEAD
     const [zIndex] = useZIndex('DatePicker', mergedStyles.popup.root.zIndex as number);
-=======
-    const [zIndex] = useZIndex('DatePicker', mergedStyles.popup.root?.zIndex as number);
->>>>>>> 1739167c
 
     return (
       <ContextIsolator space>
@@ -197,7 +149,6 @@
           transitionName={`${rootPrefixCls}-slide-up`}
           picker={picker}
           {...restProps}
-<<<<<<< HEAD
           locale={locale.lang}
           getPopupContainer={customGetPopupContainer || getPopupContainer}
           generateConfig={generateConfig}
@@ -206,8 +157,6 @@
           // Style
           prefixCls={prefixCls}
           rootClassName={mergedRootClassName}
-=======
->>>>>>> 1739167c
           className={cls(
             {
               [`${prefixCls}-${mergedSize}`]: mergedSize,
@@ -221,41 +170,18 @@
             compactItemClassnames,
             className,
             rangePicker?.className,
-<<<<<<< HEAD
           )}
           style={{ ...rangePicker?.style, ...style }}
           // Semantic Style
           classNames={mergedClassNames}
-=======
-            cssVarCls,
-            rootCls,
-            rootClassName,
-            mergedClassNames.root,
-          )}
-          style={{ ...rangePicker?.style, ...style, ...mergedStyles.root }}
-          locale={locale.lang}
-          prefixCls={prefixCls}
-          getPopupContainer={customGetPopupContainer || getPopupContainer}
-          generateConfig={generateConfig}
-          components={mergedComponents}
-          direction={direction}
-          classNames={{
-            popup: cls(hashId, cssVarCls, rootCls, rootClassName, mergedClassNames.popup.root),
-          }}
->>>>>>> 1739167c
           styles={{
             ...mergedStyles,
             popup: {
-<<<<<<< HEAD
               ...mergedStyles.popup,
               root: {
                 ...mergedStyles.popup.root,
                 zIndex,
               },
-=======
-              ...mergedStyles.popup.root,
-              zIndex,
->>>>>>> 1739167c
             },
           }}
           allowClear={mergedAllowClear}
