import CalendarOutlined from '@ant-design/icons/CalendarOutlined';
import ClockCircleOutlined from '@ant-design/icons/ClockCircleOutlined';
import CloseCircleFilled from '@ant-design/icons/CloseCircleFilled';
import SwapRightOutlined from '@ant-design/icons/SwapRightOutlined';
import classNames from 'classnames';
import { RangePicker as RCRangePicker } from 'rc-picker';
import type { GenerateConfig } from 'rc-picker/lib/generate/index';
import * as React from 'react';
import { forwardRef, useContext, useImperativeHandle } from 'react';
import type { RangePickerProps } from '.';
import { Components, getTimeProps } from '.';
import { ConfigContext } from '../../config-provider';
import DisabledContext from '../../config-provider/DisabledContext';
import SizeContext from '../../config-provider/SizeContext';
import { FormItemInputContext } from '../../form/context';
import { useCompactItemContext } from '../../space/Compact';
import LocaleReceiver from '../../locale-provider/LocaleReceiver';
import { getMergedStatus, getStatusClassNames } from '../../_util/statusUtils';
import enUS from '../locale/en_US';
import { getRangePlaceholder, transPlacement2DropdownAlign } from '../util';
import type { CommonPickerMethods, PickerComponentClass } from './interface';
import warning from '../../_util/warning';

import useStyle from '../style';

export default function generateRangePicker<DateType>(
  generateConfig: GenerateConfig<DateType>,
): PickerComponentClass<RangePickerProps<DateType>> {
  type InternalRangePickerProps = RangePickerProps<DateType> & {};

  const RangePicker = forwardRef<
    InternalRangePickerProps | CommonPickerMethods,
    RangePickerProps<DateType> & {
      popupClassName?: string;
      /** @deprecated Please use `popupClassName` instead */
      dropdownClassName?: string;
    }
  >((props, ref) => {
    const {
      prefixCls: customizePrefixCls,
      getPopupContainer: customGetPopupContainer,
      className,
      placement,
      size: customizeSize,
      disabled: customDisabled,
      bordered = true,
      placeholder,
      popupClassName,
      dropdownClassName,
      status: customStatus,
      ...restProps
    } = props;

    const innerRef = React.useRef<RCRangePicker<DateType>>(null);
    const { getPrefixCls, direction, getPopupContainer } = useContext(ConfigContext);
    const prefixCls = getPrefixCls('picker', customizePrefixCls);
    const { compactSize, compactItemClassnames } = useCompactItemContext(prefixCls, direction);
    const { format, showTime, picker } = props as any;
    const rootPrefixCls = getPrefixCls();

    const [wrapSSR, hashId] = useStyle(prefixCls);

    let additionalOverrideProps: any = {};
    additionalOverrideProps = {
      ...additionalOverrideProps,
      ...(showTime ? getTimeProps({ format, picker, ...showTime }) : {}),
      ...(picker === 'time' ? getTimeProps({ format, ...props, picker }) : {}),
    };

    // =================== Warning =====================
    if (process.env.NODE_ENV !== 'production') {
      warning(
        !dropdownClassName,
        'DatePicker.RangePicker',
        '`dropdownClassName` is deprecated. Please use `popupClassName` instead.',
      );
    }

    // ===================== Size =====================
    const size = React.useContext(SizeContext);
    const mergedSize = compactSize || customizeSize || size;

    // ===================== Disabled =====================
    const disabled = React.useContext(DisabledContext);
    const mergedDisabled = customDisabled ?? disabled;

    // ===================== FormItemInput =====================
    const formItemContext = useContext(FormItemInputContext);
    const { hasFeedback, status: contextStatus, feedbackIcon } = formItemContext;

    const suffixNode = (
      <>
        {picker === 'time' ? <ClockCircleOutlined /> : <CalendarOutlined />}
        {hasFeedback && feedbackIcon}
      </>
    );

    useImperativeHandle(ref, () => ({
      focus: () => innerRef.current?.focus(),
      blur: () => innerRef.current?.blur(),
    }));

    return wrapSSR(
      <LocaleReceiver componentName="DatePicker" defaultLocale={enUS}>
        {contextLocale => {
          const locale = { ...contextLocale, ...props.locale };

          return (
            <RCRangePicker<DateType>
              separator={
                <span aria-label="to" className={`${prefixCls}-separator`}>
                  <SwapRightOutlined />
                </span>
              }
              disabled={mergedDisabled}
              ref={innerRef}
              dropdownAlign={transPlacement2DropdownAlign(direction, placement)}
              placeholder={getRangePlaceholder(picker, locale, placeholder)}
              suffixIcon={suffixNode}
              clearIcon={<CloseCircleFilled />}
              prevIcon={<span className={`${prefixCls}-prev-icon`} />}
              nextIcon={<span className={`${prefixCls}-next-icon`} />}
              superPrevIcon={<span className={`${prefixCls}-super-prev-icon`} />}
              superNextIcon={<span className={`${prefixCls}-super-next-icon`} />}
              allowClear
              transitionName={`${rootPrefixCls}-slide-up`}
              {...restProps}
              {...additionalOverrideProps}
              className={classNames(
                {
                  [`${prefixCls}-${mergedSize}`]: mergedSize,
                  [`${prefixCls}-borderless`]: !bordered,
                },
                getStatusClassNames(
                  prefixCls as string,
                  getMergedStatus(contextStatus, customStatus),
                  hasFeedback,
                ),
<<<<<<< HEAD
                hashId,
=======
                compactItemClassnames,
>>>>>>> f71ee538
                className,
              )}
              locale={locale!.lang}
              prefixCls={prefixCls}
              getPopupContainer={customGetPopupContainer || getPopupContainer}
              generateConfig={generateConfig}
              components={Components}
              direction={direction}
              dropdownClassName={classNames(hashId, popupClassName || dropdownClassName)}
            />
          );
        }}
      </LocaleReceiver>,
    );
  });

  return RangePicker as unknown as PickerComponentClass<RangePickerProps<DateType>>;
}<|MERGE_RESOLUTION|>--- conflicted
+++ resolved
@@ -136,11 +136,8 @@
                   getMergedStatus(contextStatus, customStatus),
                   hasFeedback,
                 ),
-<<<<<<< HEAD
                 hashId,
-=======
                 compactItemClassnames,
->>>>>>> f71ee538
                 className,
               )}
               locale={locale!.lang}
