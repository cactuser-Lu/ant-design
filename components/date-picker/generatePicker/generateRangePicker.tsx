import * as React from 'react';
import { forwardRef, useContext } from 'react';
import classNames from 'classnames';
import CalendarOutlined from '@ant-design/icons/CalendarOutlined';
import ClockCircleOutlined from '@ant-design/icons/ClockCircleOutlined';
import CloseCircleFilled from '@ant-design/icons/CloseCircleFilled';
import SwapRightOutlined from '@ant-design/icons/SwapRightOutlined';
import { RangePicker as RCRangePicker } from 'rc-picker';
import type { GenerateConfig } from 'rc-picker/lib/generate/index';
import enUS from '../locale/en_US';
import { ConfigContext } from '../../config-provider';
import SizeContext from '../../config-provider/SizeContext';
import DisabledContext from '../../config-provider/DisabledContext';
import LocaleReceiver from '../../locale-provider/LocaleReceiver';
import { getRangePlaceholder, transPlacement2DropdownAlign } from '../util';
import type { PickerLocale, RangePickerProps } from '.';
import { Components, getTimeProps } from '.';
import { FormItemInputContext } from '../../form/context';
import { getMergedStatus, getStatusClassNames } from '../../_util/statusUtils';
import useStyle from '../style';
import type { PickerComponentClass } from './interface';

export default function generateRangePicker<DateType>(
  generateConfig: GenerateConfig<DateType>,
): PickerComponentClass<RangePickerProps<DateType>> {
<<<<<<< HEAD
  type InternalRangePickerProps = RangePickerProps<DateType> & {
    hashId?: string;
  };

  class RangePicker extends React.Component<InternalRangePickerProps> {
    static contextType = ConfigContext;
=======
  type InternalRangePickerProps = RangePickerProps<DateType> & {};
>>>>>>> 0d8fa8d1

  const RangePicker = forwardRef<InternalRangePickerProps, RangePickerProps<DateType>>(
    (props, ref) => {
      const {
        prefixCls: customizePrefixCls,
        getPopupContainer: customGetPopupContainer,
        className,
        placement,
        size: customizeSize,
        disabled: customDisabled,
        bordered = true,
        placeholder,
        status: customStatus,
<<<<<<< HEAD
        dropdownClassName,
        hashId,
=======
        onBlur,
        onFocus,
>>>>>>> 0d8fa8d1
        ...restProps
      } = props;

      const pickerRef = (ref as any) || React.createRef<RCRangePicker<DateType>>();
      const { getPrefixCls, direction, getPopupContainer } = useContext(ConfigContext);
      const prefixCls = getPrefixCls('picker', customizePrefixCls);
      const { format, showTime, picker } = props as any;
      const rootPrefixCls = getPrefixCls();

      let additionalOverrideProps: any = {};
      additionalOverrideProps = {
        ...additionalOverrideProps,
        ...(showTime ? getTimeProps({ format, picker, ...showTime }) : {}),
        ...(picker === 'time' ? getTimeProps({ format, ...props, picker }) : {}),
      };

<<<<<<< HEAD
      return (
        <DisabledContext.Consumer>
          {disabled => {
            const mergedDisabled = customDisabled || disabled;
            return (
              <SizeContext.Consumer>
                {size => {
                  const mergedSize = customizeSize || size;

                  return (
                    <FormItemInputContext.Consumer>
                      {({ hasFeedback, status: contextStatus, feedbackIcon }) => {
                        const suffixNode = (
                          <>
                            {picker === 'time' ? <ClockCircleOutlined /> : <CalendarOutlined />}
                            {hasFeedback && feedbackIcon}
                          </>
                        );

                        return (
                          <RCRangePicker<DateType>
                            separator={
                              <span aria-label="to" className={`${prefixCls}-separator`}>
                                <SwapRightOutlined />
                              </span>
                            }
                            disabled={mergedDisabled}
                            ref={this.pickerRef}
                            dropdownAlign={transPlacement2DropdownAlign(direction, placement)}
                            placeholder={getRangePlaceholder(picker, locale, placeholder)}
                            suffixIcon={suffixNode}
                            clearIcon={<CloseCircleFilled />}
                            prevIcon={<span className={`${prefixCls}-prev-icon`} />}
                            nextIcon={<span className={`${prefixCls}-next-icon`} />}
                            superPrevIcon={<span className={`${prefixCls}-super-prev-icon`} />}
                            superNextIcon={<span className={`${prefixCls}-super-next-icon`} />}
                            allowClear
                            transitionName={`${rootPrefixCls}-slide-up`}
                            {...restProps}
                            {...additionalOverrideProps}
                            className={classNames(
                              {
                                [`${prefixCls}-${mergedSize}`]: mergedSize,
                                [`${prefixCls}-borderless`]: !bordered,
                              },
                              getStatusClassNames(
                                prefixCls as string,
                                getMergedStatus(contextStatus, customStatus),
                                hasFeedback,
                              ),
                              hashId,
                              className,
                            )}
                            locale={locale!.lang}
                            prefixCls={prefixCls}
                            getPopupContainer={customGetPopupContainer || getPopupContainer}
                            generateConfig={generateConfig}
                            components={Components}
                            direction={direction}
                            dropdownClassName={classNames(hashId, dropdownClassName)}
                          />
                        );
                      }}
                    </FormItemInputContext.Consumer>
                  );
                }}
              </SizeContext.Consumer>
            );
          }}
        </DisabledContext.Consumer>
=======
      // ===================== Size =====================
      const size = React.useContext(SizeContext);
      const mergedSize = customizeSize || size;

      // ===================== Disabled =====================
      const disabled = React.useContext(DisabledContext);
      const mergedDisabled = customDisabled || disabled;

      // ===================== FormItemInput =====================
      const formItemContext = useContext(FormItemInputContext);
      const { hasFeedback, status: contextStatus, feedbackIcon } = formItemContext;

      const suffixNode = (
        <>
          {picker === 'time' ? <ClockCircleOutlined /> : <CalendarOutlined />}
          {hasFeedback && feedbackIcon}
        </>
>>>>>>> 0d8fa8d1
      );

      const focus = () => {
        if (pickerRef.current) {
          pickerRef.current.focus();
        }
      };

      const blur = () => {
        if (pickerRef.current) {
          pickerRef.current.blur();
        }
      };

      return (
        <LocaleReceiver componentName="DatePicker" defaultLocale={enUS}>
          {(contextLocale: PickerLocale) => {
            const locale = { ...contextLocale, ...props.locale };

            return (
              <RCRangePicker<DateType>
                separator={
                  <span aria-label="to" className={`${prefixCls}-separator`}>
                    <SwapRightOutlined />
                  </span>
                }
                disabled={mergedDisabled}
                ref={pickerRef}
                onBlur={onBlur || blur}
                onFocus={onFocus || focus}
                dropdownAlign={transPlacement2DropdownAlign(direction, placement)}
                placeholder={getRangePlaceholder(picker, locale, placeholder)}
                suffixIcon={suffixNode}
                clearIcon={<CloseCircleFilled />}
                prevIcon={<span className={`${prefixCls}-prev-icon`} />}
                nextIcon={<span className={`${prefixCls}-next-icon`} />}
                superPrevIcon={<span className={`${prefixCls}-super-prev-icon`} />}
                superNextIcon={<span className={`${prefixCls}-super-next-icon`} />}
                allowClear
                transitionName={`${rootPrefixCls}-slide-up`}
                {...restProps}
                {...additionalOverrideProps}
                className={classNames(
                  {
                    [`${prefixCls}-${mergedSize}`]: mergedSize,
                    [`${prefixCls}-borderless`]: !bordered,
                  },
                  getStatusClassNames(
                    prefixCls as string,
                    getMergedStatus(contextStatus, customStatus),
                    hasFeedback,
                  ),
                  className,
                )}
                locale={locale!.lang}
                prefixCls={prefixCls}
                getPopupContainer={customGetPopupContainer || getPopupContainer}
                generateConfig={generateConfig}
                components={Components}
                direction={direction}
              />
            );
          }}
        </LocaleReceiver>
      );
    },
  );

<<<<<<< HEAD
    const [wrapSSR, hashId] = useStyle(prefixCls);

    return wrapSSR(<RangePicker {...props} prefixCls={prefixCls} ref={ref} hashId={hashId} />);
  }) as unknown as PickerComponentClass<RangePickerProps<DateType>>;
=======
  return RangePicker as unknown as PickerComponentClass<RangePickerProps<DateType>>;
>>>>>>> 0d8fa8d1
}<|MERGE_RESOLUTION|>--- conflicted
+++ resolved
@@ -23,16 +23,7 @@
 export default function generateRangePicker<DateType>(
   generateConfig: GenerateConfig<DateType>,
 ): PickerComponentClass<RangePickerProps<DateType>> {
-<<<<<<< HEAD
-  type InternalRangePickerProps = RangePickerProps<DateType> & {
-    hashId?: string;
-  };
-
-  class RangePicker extends React.Component<InternalRangePickerProps> {
-    static contextType = ConfigContext;
-=======
   type InternalRangePickerProps = RangePickerProps<DateType> & {};
->>>>>>> 0d8fa8d1
 
   const RangePicker = forwardRef<InternalRangePickerProps, RangePickerProps<DateType>>(
     (props, ref) => {
@@ -46,13 +37,9 @@
         bordered = true,
         placeholder,
         status: customStatus,
-<<<<<<< HEAD
-        dropdownClassName,
-        hashId,
-=======
         onBlur,
         onFocus,
->>>>>>> 0d8fa8d1
+        dropdownClassName,
         ...restProps
       } = props;
 
@@ -62,6 +49,8 @@
       const { format, showTime, picker } = props as any;
       const rootPrefixCls = getPrefixCls();
 
+      const [wrapSSR, hashId] = useStyle(prefixCls);
+
       let additionalOverrideProps: any = {};
       additionalOverrideProps = {
         ...additionalOverrideProps,
@@ -69,78 +58,6 @@
         ...(picker === 'time' ? getTimeProps({ format, ...props, picker }) : {}),
       };
 
-<<<<<<< HEAD
-      return (
-        <DisabledContext.Consumer>
-          {disabled => {
-            const mergedDisabled = customDisabled || disabled;
-            return (
-              <SizeContext.Consumer>
-                {size => {
-                  const mergedSize = customizeSize || size;
-
-                  return (
-                    <FormItemInputContext.Consumer>
-                      {({ hasFeedback, status: contextStatus, feedbackIcon }) => {
-                        const suffixNode = (
-                          <>
-                            {picker === 'time' ? <ClockCircleOutlined /> : <CalendarOutlined />}
-                            {hasFeedback && feedbackIcon}
-                          </>
-                        );
-
-                        return (
-                          <RCRangePicker<DateType>
-                            separator={
-                              <span aria-label="to" className={`${prefixCls}-separator`}>
-                                <SwapRightOutlined />
-                              </span>
-                            }
-                            disabled={mergedDisabled}
-                            ref={this.pickerRef}
-                            dropdownAlign={transPlacement2DropdownAlign(direction, placement)}
-                            placeholder={getRangePlaceholder(picker, locale, placeholder)}
-                            suffixIcon={suffixNode}
-                            clearIcon={<CloseCircleFilled />}
-                            prevIcon={<span className={`${prefixCls}-prev-icon`} />}
-                            nextIcon={<span className={`${prefixCls}-next-icon`} />}
-                            superPrevIcon={<span className={`${prefixCls}-super-prev-icon`} />}
-                            superNextIcon={<span className={`${prefixCls}-super-next-icon`} />}
-                            allowClear
-                            transitionName={`${rootPrefixCls}-slide-up`}
-                            {...restProps}
-                            {...additionalOverrideProps}
-                            className={classNames(
-                              {
-                                [`${prefixCls}-${mergedSize}`]: mergedSize,
-                                [`${prefixCls}-borderless`]: !bordered,
-                              },
-                              getStatusClassNames(
-                                prefixCls as string,
-                                getMergedStatus(contextStatus, customStatus),
-                                hasFeedback,
-                              ),
-                              hashId,
-                              className,
-                            )}
-                            locale={locale!.lang}
-                            prefixCls={prefixCls}
-                            getPopupContainer={customGetPopupContainer || getPopupContainer}
-                            generateConfig={generateConfig}
-                            components={Components}
-                            direction={direction}
-                            dropdownClassName={classNames(hashId, dropdownClassName)}
-                          />
-                        );
-                      }}
-                    </FormItemInputContext.Consumer>
-                  );
-                }}
-              </SizeContext.Consumer>
-            );
-          }}
-        </DisabledContext.Consumer>
-=======
       // ===================== Size =====================
       const size = React.useContext(SizeContext);
       const mergedSize = customizeSize || size;
@@ -148,7 +65,6 @@
       // ===================== Disabled =====================
       const disabled = React.useContext(DisabledContext);
       const mergedDisabled = customDisabled || disabled;
-
       // ===================== FormItemInput =====================
       const formItemContext = useContext(FormItemInputContext);
       const { hasFeedback, status: contextStatus, feedbackIcon } = formItemContext;
@@ -158,7 +74,6 @@
           {picker === 'time' ? <ClockCircleOutlined /> : <CalendarOutlined />}
           {hasFeedback && feedbackIcon}
         </>
->>>>>>> 0d8fa8d1
       );
 
       const focus = () => {
@@ -173,7 +88,7 @@
         }
       };
 
-      return (
+      return wrapSSR(
         <LocaleReceiver componentName="DatePicker" defaultLocale={enUS}>
           {(contextLocale: PickerLocale) => {
             const locale = { ...contextLocale, ...props.locale };
@@ -211,6 +126,7 @@
                     getMergedStatus(contextStatus, customStatus),
                     hasFeedback,
                   ),
+                  hashId,
                   className,
                 )}
                 locale={locale!.lang}
@@ -219,20 +135,14 @@
                 generateConfig={generateConfig}
                 components={Components}
                 direction={direction}
+                dropdownClassName={classNames(hashId, dropdownClassName)}
               />
             );
           }}
-        </LocaleReceiver>
+        </LocaleReceiver>,
       );
     },
   );
 
-<<<<<<< HEAD
-    const [wrapSSR, hashId] = useStyle(prefixCls);
-
-    return wrapSSR(<RangePicker {...props} prefixCls={prefixCls} ref={ref} hashId={hashId} />);
-  }) as unknown as PickerComponentClass<RangePickerProps<DateType>>;
-=======
   return RangePicker as unknown as PickerComponentClass<RangePickerProps<DateType>>;
->>>>>>> 0d8fa8d1
 }