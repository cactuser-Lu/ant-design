import * as React from 'react';
import { forwardRef, useContext, useImperativeHandle } from 'react';
<<<<<<< HEAD
import CalendarOutlined from '@ant-design/icons/CalendarOutlined';
import ClockCircleOutlined from '@ant-design/icons/ClockCircleOutlined';
import RCPicker from '@rc-component/picker';
import type { PickerRef } from '@rc-component/picker';
import type { GenerateConfig } from '@rc-component/picker/lib/generate/index';
import type { PickerMode } from '@rc-component/picker/lib/interface';
=======
>>>>>>> 48c5ed40
import cls from 'classnames';

import ContextIsolator from '../../_util/ContextIsolator';
import { useZIndex } from '../../_util/hooks/useZIndex';
import { getMergedStatus, getStatusClassNames } from '../../_util/statusUtils';
import type { AnyObject } from '../../_util/type';
import { devUseWarning } from '../../_util/warning';
import { ConfigContext } from '../../config-provider';
import DisabledContext from '../../config-provider/DisabledContext';
import useCSSVarCls from '../../config-provider/hooks/useCSSVarCls';
import useSize from '../../config-provider/hooks/useSize';
import { FormItemInputContext } from '../../form/context';
import useVariant from '../../form/hooks/useVariants';
import { useLocale } from '../../locale';
import { useCompactItemContext } from '../../space/Compact';
import useMergedPickerSemantic from '../hooks/useMergedPickerSemantic';
import enUS from '../locale/en_US';
import useStyle from '../style';
import { getPlaceholder, useIcons } from '../util';
import {
  MONTH,
  MONTHPICKER,
  QUARTER,
  QUARTERPICKER,
  TIME,
  TIMEPICKER,
  WEEK,
  WEEKPICKER,
  YEAR,
  YEARPICKER,
} from './constant';
import type { GenericTimePickerProps, PickerProps, PickerPropsWithMultiple } from './interface';
import SuffixIcon from './SuffixIcon';
import useComponents from './useComponents';

const generatePicker = <DateType extends AnyObject = AnyObject>(
  generateConfig: GenerateConfig<DateType>,
) => {
  type DatePickerProps = PickerProps<DateType>;

  type TimePickerProps = GenericTimePickerProps<DateType>;

  const getPicker = <P extends DatePickerProps>(picker?: PickerMode, displayName?: string) => {
    const pickerType = displayName === TIMEPICKER ? 'timePicker' : 'datePicker';
    const Picker = forwardRef<PickerRef, P>((props, ref) => {
      const {
        prefixCls: customizePrefixCls,
        getPopupContainer: customizeGetPopupContainer,
        components,
        style,
        className,
        size: customizeSize,
        bordered,
        placement,
        placeholder,
        disabled: customDisabled,
        status: customStatus,
        variant: customVariant,
        onCalendarChange,
        classNames,
<<<<<<< HEAD
        styles,
        dropdownClassName,
        popupClassName,
        popupStyle,
        rootClassName,
=======
        suffixIcon,
>>>>>>> 48c5ed40
        ...restProps
      } = props;

      // ====================== Warning =======================
      if (process.env.NODE_ENV !== 'production') {
        const warning = devUseWarning(displayName! || 'DatePicker');
        warning(
          picker !== 'quarter',
          'deprecated',
          `DatePicker.${displayName} is legacy usage. Please use DatePicker[picker='${picker}'] directly.`,
        );
        const deprecatedProps = {
          dropdownClassName: 'classNames.popup.root',
          popupClassName: 'classNames.popup.root',
          popupStyle: 'styles.popup.root',
          bordered: 'variant',
          onSelect: 'onCalendarChange',
        };
        Object.entries(deprecatedProps).forEach(([oldProp, newProp]) => {
          warning.deprecated(!(oldProp in props), oldProp, newProp);
        });
      }

      const [mergedClassNames, mergedStyles] = useMergedPickerSemantic(
        pickerType,
        classNames,
        styles,
        popupClassName || dropdownClassName,
        popupStyle,
      );

      const {
        getPrefixCls,
        direction,
        getPopupContainer,
        // Consume different styles according to different names
        [pickerType]: contextPickerConfig,
      } = useContext(ConfigContext);

      const prefixCls = getPrefixCls('picker', customizePrefixCls);
      const { compactSize, compactItemClassnames } = useCompactItemContext(prefixCls, direction);
      const innerRef = React.useRef<PickerRef>(null);

      const [variant, enableVariantCls] = useVariant('datePicker', customVariant, bordered);

      const rootCls = useCSSVarCls(prefixCls);
      const [hashId, cssVarCls] = useStyle(prefixCls, rootCls);

      const mergedRootClassName = cls(hashId, cssVarCls, rootCls, rootClassName);

      useImperativeHandle(ref, () => innerRef.current!);

      const additionalProps = {
        showToday: true,
      };

      const mergedPicker = picker || props.picker;

      const rootPrefixCls = getPrefixCls();

      // ==================== Legacy =====================
      const { onSelect, multiple } = restProps as TimePickerProps;
      const hasLegacyOnSelect = onSelect && picker === 'time' && !multiple;

      const onInternalCalendarChange: typeof onCalendarChange = (date, dateStr, info) => {
        onCalendarChange?.(date, dateStr, info);

        if (hasLegacyOnSelect) {
          onSelect(date as any);
        }
      };

      // ===================== Icon =====================
      const [mergedAllowClear, removeIcon] = useIcons(props, prefixCls);

      // ================== components ==================
      const mergedComponents = useComponents(components);

      // ===================== Size =====================
      const mergedSize = useSize((ctx) => customizeSize ?? compactSize ?? ctx);

      // ===================== Disabled =====================
      const disabled = React.useContext(DisabledContext);
      const mergedDisabled = customDisabled ?? disabled;

      // ===================== FormItemInput =====================
      const formItemContext = useContext(FormItemInputContext);
      const { hasFeedback, status: contextStatus, feedbackIcon } = formItemContext;

      const mergedSuffixIcon = (
        <SuffixIcon {...{ picker: mergedPicker, hasFeedback, feedbackIcon, suffixIcon }} />
      );
      const [contextLocale] = useLocale('DatePicker', enUS);

      const locale = { ...contextLocale, ...props.locale! };
      // ============================ zIndex ============================
      const [zIndex] = useZIndex('DatePicker', mergedStyles.popup.root.zIndex as number);
      return (
        <ContextIsolator space>
          <RCPicker<DateType>
            ref={innerRef}
            placeholder={getPlaceholder(locale, mergedPicker, placeholder)}
            suffixIcon={mergedSuffixIcon}
            placement={placement}
            prevIcon={<span className={`${prefixCls}-prev-icon`} />}
            nextIcon={<span className={`${prefixCls}-next-icon`} />}
            superPrevIcon={<span className={`${prefixCls}-super-prev-icon`} />}
            superNextIcon={<span className={`${prefixCls}-super-next-icon`} />}
            transitionName={`${rootPrefixCls}-slide-up`}
            picker={picker}
            onCalendarChange={onInternalCalendarChange}
            {...additionalProps}
            {...restProps}
            locale={locale!.lang}
            getPopupContainer={customizeGetPopupContainer || getPopupContainer}
            generateConfig={generateConfig}
            components={mergedComponents}
            direction={direction}
            disabled={mergedDisabled}
            // Style
            prefixCls={prefixCls}
            rootClassName={mergedRootClassName}
            className={cls(
              {
                [`${prefixCls}-${mergedSize}`]: mergedSize,
                [`${prefixCls}-${variant}`]: enableVariantCls,
              },
              getStatusClassNames(
                prefixCls,
                getMergedStatus(contextStatus, customStatus),
                hasFeedback,
              ),
              compactItemClassnames,
              contextPickerConfig?.className,
              className,
            )}
            style={{ ...contextPickerConfig?.style, ...style }}
            // Semantic Style
            classNames={mergedClassNames}
            styles={{
              ...mergedStyles,
              popup: {
                ...mergedStyles.popup,
                root: {
                  ...mergedStyles.popup.root,
                  zIndex,
                },
              },
            }}
            allowClear={mergedAllowClear}
            removeIcon={removeIcon}
          />
        </ContextIsolator>
      );
    });

    if (process.env.NODE_ENV !== 'production' && displayName) {
      Picker.displayName = displayName;
    }

    return Picker as unknown as (<ValueType = DateType>(
      props: PickerPropsWithMultiple<DateType, P, ValueType>,
    ) => React.ReactElement) & { displayName?: string };
  };

  const DatePicker = getPicker<DatePickerProps>();
  const WeekPicker = getPicker<Omit<DatePickerProps, 'picker'>>(WEEK, WEEKPICKER);
  const MonthPicker = getPicker<Omit<DatePickerProps, 'picker'>>(MONTH, MONTHPICKER);
  const YearPicker = getPicker<Omit<DatePickerProps, 'picker'>>(YEAR, YEARPICKER);
  const QuarterPicker = getPicker<Omit<DatePickerProps, 'picker'>>(QUARTER, QUARTERPICKER);
  const TimePicker = getPicker<Omit<TimePickerProps, 'picker'>>(TIME, TIMEPICKER);

  return { DatePicker, WeekPicker, MonthPicker, YearPicker, TimePicker, QuarterPicker };
};

export default generatePicker;<|MERGE_RESOLUTION|>--- conflicted
+++ resolved
@@ -1,14 +1,9 @@
 import * as React from 'react';
 import { forwardRef, useContext, useImperativeHandle } from 'react';
-<<<<<<< HEAD
-import CalendarOutlined from '@ant-design/icons/CalendarOutlined';
-import ClockCircleOutlined from '@ant-design/icons/ClockCircleOutlined';
 import RCPicker from '@rc-component/picker';
 import type { PickerRef } from '@rc-component/picker';
 import type { GenerateConfig } from '@rc-component/picker/lib/generate/index';
 import type { PickerMode } from '@rc-component/picker/lib/interface';
-=======
->>>>>>> 48c5ed40
 import cls from 'classnames';
 
 import ContextIsolator from '../../_util/ContextIsolator';
@@ -69,15 +64,12 @@
         variant: customVariant,
         onCalendarChange,
         classNames,
-<<<<<<< HEAD
         styles,
         dropdownClassName,
         popupClassName,
         popupStyle,
         rootClassName,
-=======
         suffixIcon,
->>>>>>> 48c5ed40
         ...restProps
       } = props;
 
