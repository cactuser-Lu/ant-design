import * as React from 'react';
import { forwardRef, useContext, useImperativeHandle } from 'react';
import CalendarOutlined from '@ant-design/icons/CalendarOutlined';
import ClockCircleOutlined from '@ant-design/icons/ClockCircleOutlined';
<<<<<<< HEAD
import RCPicker from '@rc-component/picker';
import type { PickerRef } from '@rc-component/picker';
import type { GenerateConfig } from '@rc-component/picker/lib/generate/index';
import type { PickerMode } from '@rc-component/picker/lib/interface';
import cls from 'classnames';
=======
import cls from 'classnames';
import RCPicker from 'rc-picker';
import type { PickerRef } from 'rc-picker';
import type { GenerateConfig } from 'rc-picker/lib/generate/index';
import type { PickerMode } from 'rc-picker/lib/interface';
>>>>>>> 1739167c

import ContextIsolator from '../../_util/ContextIsolator';
import { useZIndex } from '../../_util/hooks/useZIndex';
import { getMergedStatus, getStatusClassNames } from '../../_util/statusUtils';
import type { AnyObject } from '../../_util/type';
import { devUseWarning } from '../../_util/warning';
import { ConfigContext } from '../../config-provider';
import DisabledContext from '../../config-provider/DisabledContext';
import useCSSVarCls from '../../config-provider/hooks/useCSSVarCls';
import useSize from '../../config-provider/hooks/useSize';
import { FormItemInputContext } from '../../form/context';
import useVariant from '../../form/hooks/useVariants';
import { useLocale } from '../../locale';
import { useCompactItemContext } from '../../space/Compact';
import useMergedPickerSemantic from '../hooks/useMergedPickerSemantic';
import enUS from '../locale/en_US';
import useStyle from '../style';
import { getPlaceholder, useIcons } from '../util';
import {
  MONTH,
  MONTHPICKER,
  QUARTER,
  QUARTERPICKER,
  TIME,
  TIMEPICKER,
  WEEK,
  WEEKPICKER,
  YEAR,
  YEARPICKER,
} from './constant';
import type { GenericTimePickerProps, PickerProps, PickerPropsWithMultiple } from './interface';
import useComponents from './useComponents';
import useMergedPickerSemantic from '../hooks/useMergedPickerSemantic';

const generatePicker = <DateType extends AnyObject = AnyObject>(
  generateConfig: GenerateConfig<DateType>,
) => {
  type DatePickerProps = PickerProps<DateType>;

  type TimePickerProps = GenericTimePickerProps<DateType>;

  const getPicker = <P extends DatePickerProps>(picker?: PickerMode, displayName?: string) => {
    const pickerType = displayName === TIMEPICKER ? 'timePicker' : 'datePicker';
    const Picker = forwardRef<PickerRef, P>((props, ref) => {
      const {
        prefixCls: customizePrefixCls,
        getPopupContainer: customizeGetPopupContainer,
        components,
        style,
        className,
        size: customizeSize,
        bordered,
        placement,
        placeholder,
<<<<<<< HEAD
=======
        popupStyle,
        popupClassName,
        dropdownClassName,
>>>>>>> 1739167c
        disabled: customDisabled,
        status: customStatus,
        variant: customVariant,
        onCalendarChange,
<<<<<<< HEAD
        classNames,
        styles,
        popupClassName,
        popupStyle,
        rootClassName,
=======
        styles,
        classNames,
>>>>>>> 1739167c
        ...restProps
      } = props;
      // ====================== Warning =======================
      if (process.env.NODE_ENV !== 'production') {
        const warning = devUseWarning(pickerType);
        [
          ['popupStyle', 'styles.popup'],
          ['popupClassName', 'classNames.popup'],
        ].forEach(([deprecatedName, newName]) => {
          warning.deprecated(!(deprecatedName in props), deprecatedName, newName);
        });
      }

      const [mergedClassNames, mergedStyles] = useMergedPickerSemantic(
        pickerType,
        classNames,
        styles,
        popupClassName,
        popupStyle,
      );

      const {
        getPrefixCls,
        direction,
        getPopupContainer,
        // Consume different styles according to different names
        [pickerType]: contextPickerConfig,
      } = useContext(ConfigContext);

      const prefixCls = getPrefixCls('picker', customizePrefixCls);
      const { compactSize, compactItemClassnames } = useCompactItemContext(prefixCls, direction);
      const innerRef = React.useRef<PickerRef>(null);

      const [variant, enableVariantCls] = useVariant('datePicker', customVariant, bordered);

      const rootCls = useCSSVarCls(prefixCls);
      const [hashId, cssVarCls] = useStyle(prefixCls, rootCls);

      const mergedRootClassName = cls(hashId, cssVarCls, rootCls, rootClassName);

      useImperativeHandle(ref, () => innerRef.current!);

      const additionalProps = {
        showToday: true,
      };

      const mergedPicker = picker || props.picker;

      const rootPrefixCls = getPrefixCls();

      // ==================== Legacy =====================
      const { onSelect, multiple } = restProps as TimePickerProps;
      const hasLegacyOnSelect = onSelect && picker === 'time' && !multiple;

      const onInternalCalendarChange: typeof onCalendarChange = (date, dateStr, info) => {
        onCalendarChange?.(date, dateStr, info);

        if (hasLegacyOnSelect) {
          onSelect(date as any);
        }
      };

      // =================== Warning =====================
      if (process.env.NODE_ENV !== 'production') {
        const warning = devUseWarning(displayName! || 'DatePicker');

        warning(
          picker !== 'quarter',
          'deprecated',
          `DatePicker.${displayName} is legacy usage. Please use DatePicker[picker='${picker}'] directly.`,
        );

<<<<<<< HEAD
        warning.deprecated(!('bordered' in props), 'bordered', 'variant');

        warning.deprecated(!hasLegacyOnSelect, 'onSelect', 'onCalendarChange');
=======
        // ==================== Deprecated =====================
        const deprecatedProps = {
          dropdownClassName: 'classNames.popup.root',
          popupClassName: 'classNames.popup.root',
          popupStyle: 'styles.popup.root',
          bordered: 'variant',
          onSelect: 'onCalendarChange',
        };
        Object.entries(deprecatedProps).forEach(([oldProp, newProp]) => {
          warning.deprecated(!(oldProp in props), oldProp, newProp);
        });
>>>>>>> 1739167c
      }

      const [mergedClassNames, mergedStyles] = useMergedPickerSemantic(
        consumerName,
        classNames,
        styles,
        popupClassName || dropdownClassName,
        popupStyle,
      );

      // ===================== Icon =====================
      const [mergedAllowClear, removeIcon] = useIcons(props, prefixCls);

      // ================== components ==================
      const mergedComponents = useComponents(components);

      // ===================== Size =====================
      const mergedSize = useSize((ctx) => customizeSize ?? compactSize ?? ctx);

      // ===================== Disabled =====================
      const disabled = React.useContext(DisabledContext);
      const mergedDisabled = customDisabled ?? disabled;

      // ===================== FormItemInput =====================
      const formItemContext = useContext(FormItemInputContext);
      const { hasFeedback, status: contextStatus, feedbackIcon } = formItemContext;

      const suffixNode = (
        <>
          {mergedPicker === 'time' ? <ClockCircleOutlined /> : <CalendarOutlined />}
          {hasFeedback && feedbackIcon}
        </>
      );

      const [contextLocale] = useLocale('DatePicker', enUS);

      const locale = { ...contextLocale, ...props.locale! };
      // ============================ zIndex ============================
<<<<<<< HEAD
      const [zIndex] = useZIndex('DatePicker', mergedStyles.popup.root.zIndex as number);
      return (
=======
      const [zIndex] = useZIndex('DatePicker', mergedStyles.popup.root?.zIndex as number);

      return wrapCSSVar(
>>>>>>> 1739167c
        <ContextIsolator space>
          <RCPicker<DateType>
            ref={innerRef}
            placeholder={getPlaceholder(locale, mergedPicker, placeholder)}
            suffixIcon={suffixNode}
            placement={placement}
            prevIcon={<span className={`${prefixCls}-prev-icon`} />}
            nextIcon={<span className={`${prefixCls}-next-icon`} />}
            superPrevIcon={<span className={`${prefixCls}-super-prev-icon`} />}
            superNextIcon={<span className={`${prefixCls}-super-next-icon`} />}
            transitionName={`${rootPrefixCls}-slide-up`}
            picker={picker}
            onCalendarChange={onInternalCalendarChange}
            {...additionalProps}
            {...restProps}
            locale={locale!.lang}
<<<<<<< HEAD
            getPopupContainer={customizeGetPopupContainer || getPopupContainer}
            generateConfig={generateConfig}
            components={mergedComponents}
            direction={direction}
            disabled={mergedDisabled}
            // Style
            prefixCls={prefixCls}
            rootClassName={mergedRootClassName}
=======
>>>>>>> 1739167c
            className={cls(
              {
                [`${prefixCls}-${mergedSize}`]: mergedSize,
                [`${prefixCls}-${variant}`]: enableVariantCls,
              },
              getStatusClassNames(
                prefixCls,
                getMergedStatus(contextStatus, customStatus),
                hasFeedback,
              ),
              compactItemClassnames,
              contextPickerConfig?.className,
              className,
<<<<<<< HEAD
            )}
            style={{ ...contextPickerConfig?.style, ...style }}
            // Semantic Style
            classNames={mergedClassNames}
=======
              cssVarCls,
              rootCls,
              rootClassName,
              mergedClassNames.root,
            )}
            style={{ ...consumerStyle?.style, ...style, ...mergedStyles.root }}
            prefixCls={prefixCls}
            getPopupContainer={customizeGetPopupContainer || getPopupContainer}
            generateConfig={generateConfig}
            components={mergedComponents}
            direction={direction}
            disabled={mergedDisabled}
            classNames={{
              popup: cls(hashId, cssVarCls, rootCls, rootClassName, mergedClassNames.popup.root),
            }}
>>>>>>> 1739167c
            styles={{
              ...mergedStyles,
              popup: {
<<<<<<< HEAD
                ...mergedStyles.popup,
                root: {
                  ...mergedStyles.popup.root,
                  zIndex,
                },
=======
                ...mergedStyles.popup.root,
                zIndex,
>>>>>>> 1739167c
              },
            }}
            allowClear={mergedAllowClear}
            removeIcon={removeIcon}
          />
        </ContextIsolator>
      );
    });

    if (process.env.NODE_ENV !== 'production' && displayName) {
      Picker.displayName = displayName;
    }

    return Picker as unknown as (<ValueType = DateType>(
      props: PickerPropsWithMultiple<DateType, P, ValueType>,
    ) => React.ReactElement) & { displayName?: string };
  };

  const DatePicker = getPicker<DatePickerProps>();
  const WeekPicker = getPicker<Omit<DatePickerProps, 'picker'>>(WEEK, WEEKPICKER);
  const MonthPicker = getPicker<Omit<DatePickerProps, 'picker'>>(MONTH, MONTHPICKER);
  const YearPicker = getPicker<Omit<DatePickerProps, 'picker'>>(YEAR, YEARPICKER);
  const QuarterPicker = getPicker<Omit<DatePickerProps, 'picker'>>(QUARTER, QUARTERPICKER);
  const TimePicker = getPicker<Omit<TimePickerProps, 'picker'>>(TIME, TIMEPICKER);

  return { DatePicker, WeekPicker, MonthPicker, YearPicker, TimePicker, QuarterPicker };
};

export default generatePicker;<|MERGE_RESOLUTION|>--- conflicted
+++ resolved
@@ -2,19 +2,11 @@
 import { forwardRef, useContext, useImperativeHandle } from 'react';
 import CalendarOutlined from '@ant-design/icons/CalendarOutlined';
 import ClockCircleOutlined from '@ant-design/icons/ClockCircleOutlined';
-<<<<<<< HEAD
 import RCPicker from '@rc-component/picker';
 import type { PickerRef } from '@rc-component/picker';
 import type { GenerateConfig } from '@rc-component/picker/lib/generate/index';
 import type { PickerMode } from '@rc-component/picker/lib/interface';
 import cls from 'classnames';
-=======
-import cls from 'classnames';
-import RCPicker from 'rc-picker';
-import type { PickerRef } from 'rc-picker';
-import type { GenerateConfig } from 'rc-picker/lib/generate/index';
-import type { PickerMode } from 'rc-picker/lib/interface';
->>>>>>> 1739167c
 
 import ContextIsolator from '../../_util/ContextIsolator';
 import { useZIndex } from '../../_util/hooks/useZIndex';
@@ -47,7 +39,6 @@
 } from './constant';
 import type { GenericTimePickerProps, PickerProps, PickerPropsWithMultiple } from './interface';
 import useComponents from './useComponents';
-import useMergedPickerSemantic from '../hooks/useMergedPickerSemantic';
 
 const generatePicker = <DateType extends AnyObject = AnyObject>(
   generateConfig: GenerateConfig<DateType>,
@@ -69,104 +60,27 @@
         bordered,
         placement,
         placeholder,
-<<<<<<< HEAD
-=======
-        popupStyle,
-        popupClassName,
-        dropdownClassName,
->>>>>>> 1739167c
         disabled: customDisabled,
         status: customStatus,
         variant: customVariant,
         onCalendarChange,
-<<<<<<< HEAD
         classNames,
         styles,
+        dropdownClassName,
         popupClassName,
         popupStyle,
         rootClassName,
-=======
-        styles,
-        classNames,
->>>>>>> 1739167c
         ...restProps
       } = props;
+
       // ====================== Warning =======================
       if (process.env.NODE_ENV !== 'production') {
-        const warning = devUseWarning(pickerType);
-        [
-          ['popupStyle', 'styles.popup'],
-          ['popupClassName', 'classNames.popup'],
-        ].forEach(([deprecatedName, newName]) => {
-          warning.deprecated(!(deprecatedName in props), deprecatedName, newName);
-        });
-      }
-
-      const [mergedClassNames, mergedStyles] = useMergedPickerSemantic(
-        pickerType,
-        classNames,
-        styles,
-        popupClassName,
-        popupStyle,
-      );
-
-      const {
-        getPrefixCls,
-        direction,
-        getPopupContainer,
-        // Consume different styles according to different names
-        [pickerType]: contextPickerConfig,
-      } = useContext(ConfigContext);
-
-      const prefixCls = getPrefixCls('picker', customizePrefixCls);
-      const { compactSize, compactItemClassnames } = useCompactItemContext(prefixCls, direction);
-      const innerRef = React.useRef<PickerRef>(null);
-
-      const [variant, enableVariantCls] = useVariant('datePicker', customVariant, bordered);
-
-      const rootCls = useCSSVarCls(prefixCls);
-      const [hashId, cssVarCls] = useStyle(prefixCls, rootCls);
-
-      const mergedRootClassName = cls(hashId, cssVarCls, rootCls, rootClassName);
-
-      useImperativeHandle(ref, () => innerRef.current!);
-
-      const additionalProps = {
-        showToday: true,
-      };
-
-      const mergedPicker = picker || props.picker;
-
-      const rootPrefixCls = getPrefixCls();
-
-      // ==================== Legacy =====================
-      const { onSelect, multiple } = restProps as TimePickerProps;
-      const hasLegacyOnSelect = onSelect && picker === 'time' && !multiple;
-
-      const onInternalCalendarChange: typeof onCalendarChange = (date, dateStr, info) => {
-        onCalendarChange?.(date, dateStr, info);
-
-        if (hasLegacyOnSelect) {
-          onSelect(date as any);
-        }
-      };
-
-      // =================== Warning =====================
-      if (process.env.NODE_ENV !== 'production') {
         const warning = devUseWarning(displayName! || 'DatePicker');
-
         warning(
           picker !== 'quarter',
           'deprecated',
           `DatePicker.${displayName} is legacy usage. Please use DatePicker[picker='${picker}'] directly.`,
         );
-
-<<<<<<< HEAD
-        warning.deprecated(!('bordered' in props), 'bordered', 'variant');
-
-        warning.deprecated(!hasLegacyOnSelect, 'onSelect', 'onCalendarChange');
-=======
-        // ==================== Deprecated =====================
         const deprecatedProps = {
           dropdownClassName: 'classNames.popup.root',
           popupClassName: 'classNames.popup.root',
@@ -177,16 +91,56 @@
         Object.entries(deprecatedProps).forEach(([oldProp, newProp]) => {
           warning.deprecated(!(oldProp in props), oldProp, newProp);
         });
->>>>>>> 1739167c
       }
 
       const [mergedClassNames, mergedStyles] = useMergedPickerSemantic(
-        consumerName,
+        pickerType,
         classNames,
         styles,
         popupClassName || dropdownClassName,
         popupStyle,
       );
+
+      const {
+        getPrefixCls,
+        direction,
+        getPopupContainer,
+        // Consume different styles according to different names
+        [pickerType]: contextPickerConfig,
+      } = useContext(ConfigContext);
+
+      const prefixCls = getPrefixCls('picker', customizePrefixCls);
+      const { compactSize, compactItemClassnames } = useCompactItemContext(prefixCls, direction);
+      const innerRef = React.useRef<PickerRef>(null);
+
+      const [variant, enableVariantCls] = useVariant('datePicker', customVariant, bordered);
+
+      const rootCls = useCSSVarCls(prefixCls);
+      const [hashId, cssVarCls] = useStyle(prefixCls, rootCls);
+
+      const mergedRootClassName = cls(hashId, cssVarCls, rootCls, rootClassName);
+
+      useImperativeHandle(ref, () => innerRef.current!);
+
+      const additionalProps = {
+        showToday: true,
+      };
+
+      const mergedPicker = picker || props.picker;
+
+      const rootPrefixCls = getPrefixCls();
+
+      // ==================== Legacy =====================
+      const { onSelect, multiple } = restProps as TimePickerProps;
+      const hasLegacyOnSelect = onSelect && picker === 'time' && !multiple;
+
+      const onInternalCalendarChange: typeof onCalendarChange = (date, dateStr, info) => {
+        onCalendarChange?.(date, dateStr, info);
+
+        if (hasLegacyOnSelect) {
+          onSelect(date as any);
+        }
+      };
 
       // ===================== Icon =====================
       const [mergedAllowClear, removeIcon] = useIcons(props, prefixCls);
@@ -216,14 +170,8 @@
 
       const locale = { ...contextLocale, ...props.locale! };
       // ============================ zIndex ============================
-<<<<<<< HEAD
       const [zIndex] = useZIndex('DatePicker', mergedStyles.popup.root.zIndex as number);
       return (
-=======
-      const [zIndex] = useZIndex('DatePicker', mergedStyles.popup.root?.zIndex as number);
-
-      return wrapCSSVar(
->>>>>>> 1739167c
         <ContextIsolator space>
           <RCPicker<DateType>
             ref={innerRef}
@@ -240,7 +188,6 @@
             {...additionalProps}
             {...restProps}
             locale={locale!.lang}
-<<<<<<< HEAD
             getPopupContainer={customizeGetPopupContainer || getPopupContainer}
             generateConfig={generateConfig}
             components={mergedComponents}
@@ -249,8 +196,6 @@
             // Style
             prefixCls={prefixCls}
             rootClassName={mergedRootClassName}
-=======
->>>>>>> 1739167c
             className={cls(
               {
                 [`${prefixCls}-${mergedSize}`]: mergedSize,
@@ -264,41 +209,18 @@
               compactItemClassnames,
               contextPickerConfig?.className,
               className,
-<<<<<<< HEAD
             )}
             style={{ ...contextPickerConfig?.style, ...style }}
             // Semantic Style
             classNames={mergedClassNames}
-=======
-              cssVarCls,
-              rootCls,
-              rootClassName,
-              mergedClassNames.root,
-            )}
-            style={{ ...consumerStyle?.style, ...style, ...mergedStyles.root }}
-            prefixCls={prefixCls}
-            getPopupContainer={customizeGetPopupContainer || getPopupContainer}
-            generateConfig={generateConfig}
-            components={mergedComponents}
-            direction={direction}
-            disabled={mergedDisabled}
-            classNames={{
-              popup: cls(hashId, cssVarCls, rootCls, rootClassName, mergedClassNames.popup.root),
-            }}
->>>>>>> 1739167c
             styles={{
               ...mergedStyles,
               popup: {
-<<<<<<< HEAD
                 ...mergedStyles.popup,
                 root: {
                   ...mergedStyles.popup.root,
                   zIndex,
                 },
-=======
-                ...mergedStyles.popup.root,
-                zIndex,
->>>>>>> 1739167c
               },
             }}
             allowClear={mergedAllowClear}
