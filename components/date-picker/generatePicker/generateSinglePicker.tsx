import CalendarOutlined from '@ant-design/icons/CalendarOutlined';
import ClockCircleOutlined from '@ant-design/icons/ClockCircleOutlined';
import CloseCircleFilled from '@ant-design/icons/CloseCircleFilled';
import classNames from 'classnames';
import RCPicker from 'rc-picker';
import type { GenerateConfig } from 'rc-picker/lib/generate/index';
import type { PickerMode } from 'rc-picker/lib/interface';
import * as React from 'react';
import { forwardRef, useContext, useImperativeHandle } from 'react';
import type { PickerDateProps, PickerLocale, PickerProps, PickerTimeProps } from '.';
import { Components, getTimeProps } from '.';
import { ConfigContext } from '../../config-provider';
import DisabledContext from '../../config-provider/DisabledContext';
<<<<<<< HEAD
import useStyle from '../style';
import type { PickerProps, PickerLocale, PickerDateProps, PickerTimeProps } from '.';
import { getTimeProps, Components } from '.';
=======
import SizeContext from '../../config-provider/SizeContext';
>>>>>>> 2c2c631b
import { FormItemInputContext } from '../../form/context';
import LocaleReceiver from '../../locale-provider/LocaleReceiver';
import type { InputStatus } from '../../_util/statusUtils';
import { getMergedStatus, getStatusClassNames } from '../../_util/statusUtils';
import warning from '../../_util/warning';
import enUS from '../locale/en_US';
import { getPlaceholder, transPlacement2DropdownAlign } from '../util';
import type { CommonPickerMethods, DatePickRef, PickerComponentClass } from './interface';

export default function generatePicker<DateType>(generateConfig: GenerateConfig<DateType>) {
  type DatePickerProps = PickerProps<DateType> & {
    status?: InputStatus;
    hashId?: string;
  };

  function getPicker<InnerPickerProps extends DatePickerProps>(
    picker?: PickerMode,
    displayName?: string,
  ) {
    const Picker = forwardRef<DatePickRef<DateType> | CommonPickerMethods, InnerPickerProps>(
      (props, ref) => {
        const {
          prefixCls: customizePrefixCls,
          getPopupContainer: customizeGetPopupContainer,
          className,
          size: customizeSize,
          bordered = true,
          placement,
          placeholder,
          disabled: customDisabled,
          status: customStatus,
          dropdownClassName,
          ...restProps
        } = props;

        warning(
          picker !== 'quarter',
          displayName!,
          `DatePicker.${displayName} is legacy usage. Please use DatePicker[picker='${picker}'] directly.`,
        );

        const { getPrefixCls, direction, getPopupContainer } = useContext(ConfigContext);
        const prefixCls = getPrefixCls('picker', customizePrefixCls);
        const innerRef = React.useRef<RCPicker<DateType>>(null);
        const { format, showTime } = props as any;

        const [wrapSSR, hashId] = useStyle(prefixCls);

        useImperativeHandle(ref, () => ({
          focus: () => innerRef.current?.focus(),
          blur: () => innerRef.current?.blur(),
        }));

        const additionalProps = {
          showToday: true,
        };

        let additionalOverrideProps: any = {};
        if (picker) {
          additionalOverrideProps.picker = picker;
        }
        const mergedPicker = picker || props.picker;

        additionalOverrideProps = {
          ...additionalOverrideProps,
          ...(showTime ? getTimeProps({ format, picker: mergedPicker, ...showTime }) : {}),
          ...(mergedPicker === 'time'
            ? getTimeProps({ format, ...props, picker: mergedPicker })
            : {}),
        };
        const rootPrefixCls = getPrefixCls();

        // ===================== Size =====================
        const size = React.useContext(SizeContext);
        const mergedSize = customizeSize || size;

        // ===================== Disabled =====================
        const disabled = React.useContext(DisabledContext);
        const mergedDisabled = customDisabled || disabled;

        // ===================== FormItemInput =====================
        const formItemContext = useContext(FormItemInputContext);
        const { hasFeedback, status: contextStatus, feedbackIcon } = formItemContext;

        const suffixNode = (
          <>
            {mergedPicker === 'time' ? <ClockCircleOutlined /> : <CalendarOutlined />}
            {hasFeedback && feedbackIcon}
          </>
        );

        return wrapSSR(
          <LocaleReceiver componentName="DatePicker" defaultLocale={enUS}>
            {(contextLocale: PickerLocale) => {
              const locale = { ...contextLocale, ...props.locale };

              return (
                <RCPicker<DateType>
                  ref={innerRef}
                  placeholder={getPlaceholder(mergedPicker, locale, placeholder)}
                  suffixIcon={suffixNode}
                  dropdownAlign={transPlacement2DropdownAlign(direction, placement)}
                  clearIcon={<CloseCircleFilled />}
                  prevIcon={<span className={`${prefixCls}-prev-icon`} />}
                  nextIcon={<span className={`${prefixCls}-next-icon`} />}
                  superPrevIcon={<span className={`${prefixCls}-super-prev-icon`} />}
                  superNextIcon={<span className={`${prefixCls}-super-next-icon`} />}
                  allowClear
                  transitionName={`${rootPrefixCls}-slide-up`}
                  {...additionalProps}
                  {...restProps}
                  {...additionalOverrideProps}
                  locale={locale!.lang}
                  className={classNames(
                    {
                      [`${prefixCls}-${mergedSize}`]: mergedSize,
                      [`${prefixCls}-borderless`]: !bordered,
                    },
                    getStatusClassNames(
                      prefixCls as string,
                      getMergedStatus(contextStatus, customStatus),
                      hasFeedback,
                    ),
                    hashId,
                    className,
                  )}
                  prefixCls={prefixCls}
                  getPopupContainer={customizeGetPopupContainer || getPopupContainer}
                  generateConfig={generateConfig}
                  components={Components}
                  direction={direction}
                  disabled={mergedDisabled}
                  dropdownClassName={classNames(hashId, dropdownClassName)}
                />
              );
            }}
          </LocaleReceiver>,
        );
      },
    );

    if (displayName) {
      Picker.displayName = displayName;
    }

    return Picker as unknown as PickerComponentClass<InnerPickerProps>;
  }

  const DatePicker = getPicker<DatePickerProps>();
  const WeekPicker = getPicker<Omit<PickerDateProps<DateType>, 'picker'>>('week', 'WeekPicker');
  const MonthPicker = getPicker<Omit<PickerDateProps<DateType>, 'picker'>>('month', 'MonthPicker');
  const YearPicker = getPicker<Omit<PickerDateProps<DateType>, 'picker'>>('year', 'YearPicker');
  const TimePicker = getPicker<Omit<PickerTimeProps<DateType>, 'picker'>>('time', 'TimePicker');
  const QuarterPicker = getPicker<Omit<PickerTimeProps<DateType>, 'picker'>>(
    'quarter',
    'QuarterPicker',
  );

  return { DatePicker, WeekPicker, MonthPicker, YearPicker, TimePicker, QuarterPicker };
}<|MERGE_RESOLUTION|>--- conflicted
+++ resolved
@@ -11,13 +11,7 @@
 import { Components, getTimeProps } from '.';
 import { ConfigContext } from '../../config-provider';
 import DisabledContext from '../../config-provider/DisabledContext';
-<<<<<<< HEAD
-import useStyle from '../style';
-import type { PickerProps, PickerLocale, PickerDateProps, PickerTimeProps } from '.';
-import { getTimeProps, Components } from '.';
-=======
 import SizeContext from '../../config-provider/SizeContext';
->>>>>>> 2c2c631b
 import { FormItemInputContext } from '../../form/context';
 import LocaleReceiver from '../../locale-provider/LocaleReceiver';
 import type { InputStatus } from '../../_util/statusUtils';
@@ -26,6 +20,8 @@
 import enUS from '../locale/en_US';
 import { getPlaceholder, transPlacement2DropdownAlign } from '../util';
 import type { CommonPickerMethods, DatePickRef, PickerComponentClass } from './interface';
+
+import useStyle from '../style';
 
 export default function generatePicker<DateType>(generateConfig: GenerateConfig<DateType>) {
   type DatePickerProps = PickerProps<DateType> & {
