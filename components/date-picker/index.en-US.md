---
category: Components
type: Data Entry
title: DatePicker
cover: https://gw.alipayobjects.com/zos/alicdn/RT_USzA48/DatePicker.svg
---

To select or input a date.

## When To Use

By clicking the input box, you can select a date from a popup calendar.

## API

There are five kinds of picker:

- DatePicker
- DatePicker\[picker="month"]
- DatePicker\[picker="week"]
- DatePicker\[picker="year"]
- DatePicker\[picker="quarter"] (Added in 4.1.0)
- RangePicker

### Localization

The default locale is en-US, if you need to use other languages, recommend to use internationalized components provided by us at the entrance. Look at: [ConfigProvider](https://ant.design/components/config-provider/).

If there are special needs (only modifying single component language), Please use the property: local. Example: [default](https://github.com/ant-design/ant-design/blob/master/components/date-picker/locale/example.json).

```jsx
import 'dayjs/locale/zh-cn';
import locale from 'antd/es/date-picker/locale/zh_CN';

<DatePicker locale={locale} />;
```

```jsx
// The default locale is en-US, if you want to use other locale, just set locale in entry file globally.
<<<<<<< HEAD
import dayjs from 'dayjs';
import 'dayjs/locale/zh-cn';
import locale from 'antd/lib/locale/zh_CN';
=======
import moment from 'moment';
import 'moment/locale/zh-cn';
import locale from 'antd/es/locale/zh_CN';
>>>>>>> e503f9d5

<ConfigProvider locale={locale}>
  <DatePicker defaultValue={dayjs('2015-01-01', 'YYYY-MM-DD')} />
</ConfigProvider>;
```

### Common API

The following APIs are shared by DatePicker, RangePicker.

| Property | Description | Type | Default | Version |
| --- | --- | --- | --- | --- |
| allowClear | Whether to show clear button | boolean | true |  |
| autoFocus | If get focus when component mounted | boolean | false |  |
| bordered | Whether has border style | boolean | true |  |
| className | The picker className | string | - |  |
| dateRender | Custom rendering function for date cells | function(currentDate: dayjs, today: dayjs) => React.ReactNode | - |  |
| disabled | Determine whether the DatePicker is disabled | boolean | false |  |
| disabledDate | Specify the date that cannot be selected | (currentDate: dayjs) => boolean | - |  |
| dropdownClassName | To customize the className of the popup calendar | string | - |  |
| getPopupContainer | To set the container of the floating layer, while the default is to create a `div` element in `body` | function(trigger) | - |  |
| inputReadOnly | Set the `readonly` attribute of the input tag (avoids virtual keyboard on touch devices) | boolean | false |  |
| locale | Localization configuration | object | [default](https://github.com/ant-design/ant-design/blob/master/components/date-picker/locale/example.json) |  |
| mode | The picker panel mode（ [Cannot select year or month anymore?](/docs/react/faq#When-set-mode-to-DatePicker/RangePicker,-cannot-select-year-or-month-anymore?) ) | `time` \| `date` \| `month` \| `year` \| `decade` | - |  |
| nextIcon | The custom next icon | ReactNode | - | 4.17.0 |
| open | The open state of picker | boolean | - |  |
| panelRender | Customize panel render | (panelNode) => ReactNode | - | 4.5.0 |
| picker | Set picker type | `date` \| `week` \| `month` \| `quarter` \| `year` | `date` | `quarter`: 4.1.0 |
| placeholder | The placeholder of date input | string \| \[string,string] | - |  |
| placement | The position where the selection box pops up | `bottomLeft` `bottomRight` `topLeft` `topRight` | bottomLeft |  |
| popupStyle | To customize the style of the popup calendar | CSSProperties | {} |  |
| prevIcon | The custom prev icon | ReactNode | - | 4.17.0 |
| size | To determine the size of the input box, the height of `large` and `small`, are 40px and 24px respectively, while default size is 32px | `large` \| `middle` \| `small` | - |  |
| status | Set validation status | 'error' \| 'warning' | - | 4.19.0 |
| style | To customize the style of the input box | CSSProperties | {} |  |
| suffixIcon | The custom suffix icon | ReactNode | - |  |
| superNextIcon | The custom super next icon | ReactNode | - | 4.17.0 |
| superPrevIcon | The custom super prev icon | ReactNode | - | 4.17.0 |
| onOpenChange | Callback function, can be executed whether the popup calendar is popped up or closed | function(open) | - |  |
| onPanelChange | Callback when picker panel mode is changed | function(value, mode) | - |  |

### Common Methods

| Name    | Description  | Version |
| ------- | ------------ | ------- |
| blur()  | Remove focus |         |
| focus() | Get focus    |         |

### DatePicker

| Property | Description | Type | Default | Version |
| --- | --- | --- | --- | --- |
| defaultPickerValue | To set default picker date | [dayjs](https://day.js.org/) | - |  |
| defaultValue | To set default date, if start time or end time is null or undefined, the date range will be an open interval | [dayjs](https://day.js.org/) | - |  |
| disabledTime | To specify the time that cannot be selected | function(date) | - |  |
| format | To set the date format, refer to [dayjs](https://day.js.org/). When an array is provided, all values are used for parsing and first value is used for formatting, support [Custom Format](#components-date-picker-demo-format) | string \| (value: dayjs) => string \| (string \| (value: dayjs) => string)\[] | `YYYY-MM-DD` |  |
| renderExtraFooter | Render extra footer in panel | (mode) => React.ReactNode | - |  |
| showNow | Whether to show 'Now' button on panel when `showTime` is set | boolean | - | 4.4.0 |
| showTime | To provide an additional time selection | object \| boolean | [TimePicker Options](/components/time-picker/#API) |  |
| showTime.defaultValue | To set default time of selected date, [demo](#components-date-picker-demo-disabled-date) | [dayjs](https://day.js.org/) | dayjs() |  |
| showToday | Whether to show `Today` button | boolean | true |  |
| value | To set date | [dayjs](https://day.js.org/) | - |  |
| onChange | Callback function, can be executed when the selected time is changing | function(date: dayjs, dateString: string) | - |  |
| onOk | Callback when click ok button | function() | - |  |
| onPanelChange | Callback function for panel changing | function(value, mode) | - |  |

### DatePicker\[picker=year]

| Property | Description | Type | Default | Version |
| --- | --- | --- | --- | --- |
| defaultPickerValue | To set default picker date | [dayjs](https://day.js.org/) | - |  |
| defaultValue | To set default date | [dayjs](https://day.js.org/) | - |  |
| format | To set the date format, refer to [dayjs](https://day.js.org/) | string | `YYYY` |  |
| renderExtraFooter | Render extra footer in panel | () => React.ReactNode | - |  |
| value | To set date | [dayjs](https://day.js.org/) | - |  |
| onChange | Callback function, can be executed when the selected time is changing | function(date: dayjs, dateString: string) | - |  |

### DatePicker\[picker=quarter]

Added in `4.1.0`.

| Property | Description | Type | Default | Version |
| --- | --- | --- | --- | --- |
| defaultPickerValue | To set default picker date | [dayjs](https://day.js.org/) | - |  |
| defaultValue | To set default date | [dayjs](https://day.js.org/) | - |  |
| format | To set the date format, refer to [dayjs](https://day.js.org/) | string | `YYYY-\QQ` |  |
| renderExtraFooter | Render extra footer in panel | () => React.ReactNode | - |  |
| value | To set date | [dayjs](https://day.js.org/) | - |  |
| onChange | Callback function, can be executed when the selected time is changing | function(date: dayjs, dateString: string) | - |  |

### DatePicker\[picker=month]

| Property | Description | Type | Default | Version |
| --- | --- | --- | --- | --- |
| defaultPickerValue | To set default picker date | [dayjs](https://day.js.org/) | - |  |
| defaultValue | To set default date | [dayjs](https://day.js.org/) | - |  |
| format | To set the date format, refer to [dayjs](https://day.js.org/) | string | `YYYY-MM` |  |
| monthCellRender | Custom month cell content render method | function(date, locale): ReactNode | - |  |
| renderExtraFooter | Render extra footer in panel | () => React.ReactNode | - |  |
| value | To set date | [dayjs](https://day.js.org/) | - |  |
| onChange | Callback function, can be executed when the selected time is changing | function(date: dayjs, dateString: string) | - |  |

### DatePicker\[picker=week]

| Property | Description | Type | Default | Version |
| --- | --- | --- | --- | --- |
| defaultPickerValue | To set default picker date | [dayjs](https://day.js.org/) | - |  |
| defaultValue | To set default date | [dayjs](https://day.js.org/) | - |  |
| format | To set the date format, refer to [dayjs](https://day.js.org/) | string | `YYYY-wo` |  |
| renderExtraFooter | Render extra footer in panel | (mode) => React.ReactNode | - |  |
| value | To set date | [dayjs](https://day.js.org/) | - |  |
| onChange | Callback function, can be executed when the selected time is changing | function(date: dayjs, dateString: string) | - |  |

### RangePicker

| Property | Description | Type | Default | Version |
| --- | --- | --- | --- | --- |
| allowEmpty | Allow start or end input leave empty | \[boolean, boolean] | \[false, false] |  |
| dateRender | Customize date cell. `info` argument is added in 4.3.0 | function(currentDate: dayjs, today: dayjs, info: { range: `start` \| `end` }) => React.ReactNode | - |  |
| defaultPickerValue | To set default picker date | \[[dayjs](https://day.js.org/), [dayjs](https://day.js.org/)] | - |  |
| defaultValue | To set default date | \[[dayjs](https://day.js.org/), [dayjs](https://day.js.org/)] | - |  |
| disabled | If disable start or end | \[boolean, boolean] | - |  |
| disabledTime | To specify the time that cannot be selected | function(date: dayjs, partial: `start` \| `end`) | - |  |
| format | To set the date format, refer to [dayjs](https://day.js.org/). When an array is provided, all values are used for parsing and first value is used for formatting | string \| string\[] | `YYYY-MM-DD HH:mm:ss` |  |
| ranges | The preseted ranges for quick selection | { \[range: string]: [dayjs](https://day.js.org/)\[] } \| { \[range: string]: () => [dayjs](https://day.js.org/)\[] } | - |  |
| renderExtraFooter | Render extra footer in panel | () => React.ReactNode | - |  |
| separator | Set separator between inputs | React.ReactNode | `<SwapRightOutlined />` |  |
| showTime | To provide an additional time selection | object \| boolean | [TimePicker Options](/components/time-picker/#API) |  |
| showTime.defaultValue | To set default time of selected date, [demo](#components-date-picker-demo-disabled-date) | [dayjs](https://day.js.org/)\[] | \[dayjs(), dayjs()] |  |
| value | To set date | \[[dayjs](https://day.js.org/), [dayjs](https://day.js.org/)] | - |  |
| onCalendarChange | Callback function, can be executed when the start time or the end time of the range is changing. `info` argument is added in 4.4.0 | function(dates: \[dayjs, dayjs], dateStrings: \[string, string], info: { range:`start`\|`end` }) | - |  |
| onChange | Callback function, can be executed when the selected time is changing | function(dates: \[dayjs, dayjs], dateStrings: \[string, string]) | - |  |

## FAQ

### When set mode to DatePicker/RangePicker, cannot select year or month anymore?

Please refer [FAQ](/docs/react/faq#When-set-mode-to-DatePicker/RangePicker,-cannot-select-year-or-month-anymore?)

### How to use DatePicker with customize date library like dayjs?

Please refer [replace dayjs](/docs/react/use-custom-date-library#DatePicker)

### Why config dayjs.locale globally not work?

DatePicker default set `locale` as `en` in v4. You can config DatePicker `locale` prop or [ConfigProvider `locale`](/components/config-provider) prop instead.

### How to modify start day of week?

Please use correct [language](/docs/react/i18n) ([#5605](https://github.com/ant-design/ant-design/issues/5605)), or update dayjs `locale` config:

- Example: <https://codesandbox.io/s/moment-day-of-week-6dby5>
- Alternate example: <https://stackblitz.com/edit/react-9aegkj>

### Why origin panel don't switch when using `panelRender`?

When you change the layout of nodes by `panelRender`, React will unmount and re-mount it which reset the component state. You should keep the layout stable. Please ref [#27263](https://github.com/ant-design/ant-design/issues/27263) for more info.

```js
dayjs.locale('en', {
  week: {
    dow: 1,
  },
});
```<|MERGE_RESOLUTION|>--- conflicted
+++ resolved
@@ -37,15 +37,9 @@
 
 ```jsx
 // The default locale is en-US, if you want to use other locale, just set locale in entry file globally.
-<<<<<<< HEAD
 import dayjs from 'dayjs';
 import 'dayjs/locale/zh-cn';
-import locale from 'antd/lib/locale/zh_CN';
-=======
-import moment from 'moment';
-import 'moment/locale/zh-cn';
 import locale from 'antd/es/locale/zh_CN';
->>>>>>> e503f9d5
 
 <ConfigProvider locale={locale}>
   <DatePicker defaultValue={dayjs('2015-01-01', 'YYYY-MM-DD')} />
