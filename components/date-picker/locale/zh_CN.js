import GregorianCalendarLocale from 'gregorian-calendar/lib/locale/zh_CN';
import CalendarLocale from 'rc-calendar/lib/locale/zh_CN';
import TimePickerLocale from '../../time-picker/locale/zh_CN';

// 统一合并为完整的 Locale
let locale = { ...GregorianCalendarLocale };
locale.lang = {
  placeholder: '请选择日期',
<<<<<<< HEAD
  timePlaceholder: '请选择时间',
  rangePlaceholder: ['开始日期', '结束日期'],
  ...CalendarLocale,
};
=======
}, CalendarLocale);
>>>>>>> 7ff80f3d

locale.timePickerLocale = objectAssign({}, TimePickerLocale);

// should add whitespace between char in Button
locale.lang.ok = '确 定';

// All settings at:
// https://github.com/ant-design/ant-design/issues/424

export default locale;<|MERGE_RESOLUTION|>--- conflicted
+++ resolved
@@ -6,16 +6,11 @@
 let locale = { ...GregorianCalendarLocale };
 locale.lang = {
   placeholder: '请选择日期',
-<<<<<<< HEAD
-  timePlaceholder: '请选择时间',
   rangePlaceholder: ['开始日期', '结束日期'],
   ...CalendarLocale,
 };
-=======
-}, CalendarLocale);
->>>>>>> 7ff80f3d
 
-locale.timePickerLocale = objectAssign({}, TimePickerLocale);
+locale.timePickerLocale = { ...TimePickerLocale };
 
 // should add whitespace between char in Button
 locale.lang.ok = '确 定';
