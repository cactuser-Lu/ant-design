// Jest Snapshot v1, https://goo.gl/fbAQLP

exports[`Tabs renderTabBar custom-tab-bar 1`] = `
<div
  class="ant-tabs ant-tabs-top ant-tabs-line"
>
  <div>
    custom-tab-bar
  </div>
  <div
<<<<<<< HEAD
    class="ant-tabs-content ant-tabs-content-animated ant-tabs-top-content"
=======
    role="presentation"
    style="width:0;height:0;overflow:hidden"
    tabindex="0"
  />
  <div
    class="ant-tabs-content ant-tabs-content-animated"
>>>>>>> d299eeae
    style="margin-left:0%"
  >
    <div
      aria-hidden="false"
      class="ant-tabs-tabpane ant-tabs-tabpane-active"
      role="tabpanel"
    >
      <div
        role="presentation"
        style="width:0;height:0;overflow:hidden"
        tabindex="0"
      />
      foo
      <div
        role="presentation"
        style="width:0;height:0;overflow:hidden"
        tabindex="0"
      />
    </div>
  </div>
  <div
    role="presentation"
    style="width:0;height:0;overflow:hidden"
    tabindex="0"
  />
</div>
`;

exports[`Tabs tabPosition remove card 1`] = `
<div
  class="ant-tabs ant-tabs-left ant-tabs-vertical ant-tabs-line"
>
  <div
    class="ant-tabs-bar ant-tabs-left-bar"
    role="tablist"
    tabindex="0"
  >
    <div
      class="ant-tabs-nav-container"
    >
      <span
        class="ant-tabs-tab-prev ant-tabs-tab-btn-disabled"
        unselectable="unselectable"
      >
        <span
          class="ant-tabs-tab-prev-icon"
        >
          <i
            class="anticon anticon-up ant-tabs-tab-prev-icon-target"
          >
            <svg
              aria-hidden="true"
              class=""
              data-icon="up"
              fill="currentColor"
              height="1em"
              viewBox="64 64 896 896"
              width="1em"
            >
              <path
                d="M890.5 755.3L537.9 269.2c-12.8-17.6-39-17.6-51.7 0L133.5 755.3A8 8 0 0 0 140 768h75c5.1 0 9.9-2.5 12.9-6.6L512 369.8l284.1 391.6c3 4.1 7.8 6.6 12.9 6.6h75c6.5 0 10.3-7.4 6.5-12.7z"
              />
            </svg>
          </i>
        </span>
      </span>
      <span
        class="ant-tabs-tab-next ant-tabs-tab-btn-disabled"
        unselectable="unselectable"
      >
        <span
          class="ant-tabs-tab-next-icon"
        >
          <i
            class="anticon anticon-down ant-tabs-tab-next-icon-target"
          >
            <svg
              aria-hidden="true"
              class=""
              data-icon="down"
              fill="currentColor"
              height="1em"
              viewBox="64 64 896 896"
              width="1em"
            >
              <path
                d="M884 256h-75c-5.1 0-9.9 2.5-12.9 6.6L512 654.2 227.9 262.6c-3-4.1-7.8-6.6-12.9-6.6h-75c-6.5 0-10.3 7.4-6.5 12.7l352.6 486.1c12.8 17.6 39 17.6 51.7 0l352.6-486.1c3.9-5.3.1-12.7-6.4-12.7z"
              />
            </svg>
          </i>
        </span>
      </span>
      <div
        class="ant-tabs-nav-wrap"
      >
        <div
          class="ant-tabs-nav-scroll"
        >
          <div
            class="ant-tabs-nav ant-tabs-nav-animated"
          >
            <div>
              <div
                aria-disabled="false"
                aria-selected="true"
                class="ant-tabs-tab-active ant-tabs-tab"
                role="tab"
              >
                foo
              </div>
            </div>
            <div
              class="ant-tabs-ink-bar ant-tabs-ink-bar-animated"
            />
          </div>
        </div>
      </div>
    </div>
    <div
      class="ant-tabs-extra-content"
    >
      xxx
    </div>
  </div>
  <div
<<<<<<< HEAD
    class="ant-tabs-content ant-tabs-content-animated ant-tabs-left-content"
=======
    role="presentation"
    style="width:0;height:0;overflow:hidden"
    tabindex="0"
  />
  <div
    class="ant-tabs-content ant-tabs-content-animated"
>>>>>>> d299eeae
    style="margin-top:0%"
  >
    <div
      aria-hidden="false"
      class="ant-tabs-tabpane ant-tabs-tabpane-active"
      role="tabpanel"
    >
      <div
        role="presentation"
        style="width:0;height:0;overflow:hidden"
        tabindex="0"
      />
      foo
      <div
        role="presentation"
        style="width:0;height:0;overflow:hidden"
        tabindex="0"
      />
    </div>
  </div>
  <div
    role="presentation"
    style="width:0;height:0;overflow:hidden"
    tabindex="0"
  />
</div>
`;<|MERGE_RESOLUTION|>--- conflicted
+++ resolved
@@ -8,16 +8,12 @@
     custom-tab-bar
   </div>
   <div
-<<<<<<< HEAD
-    class="ant-tabs-content ant-tabs-content-animated ant-tabs-top-content"
-=======
     role="presentation"
     style="width:0;height:0;overflow:hidden"
     tabindex="0"
   />
   <div
-    class="ant-tabs-content ant-tabs-content-animated"
->>>>>>> d299eeae
+    class="ant-tabs-content ant-tabs-content-animated ant-tabs-top-content"
     style="margin-left:0%"
   >
     <div
@@ -143,16 +139,12 @@
     </div>
   </div>
   <div
-<<<<<<< HEAD
-    class="ant-tabs-content ant-tabs-content-animated ant-tabs-left-content"
-=======
     role="presentation"
     style="width:0;height:0;overflow:hidden"
     tabindex="0"
   />
   <div
-    class="ant-tabs-content ant-tabs-content-animated"
->>>>>>> d299eeae
+    class="ant-tabs-content ant-tabs-content-animated ant-tabs-left-content"
     style="margin-top:0%"
   >
     <div
