// Jest Snapshot v1, https://goo.gl/fbAQLP

exports[`renders ./components/tabs/demo/basic.md correctly 1`] = `
<div
  class="ant-tabs ant-tabs-top ant-tabs-line"
>
  <div
    class="ant-tabs-bar ant-tabs-top-bar"
    role="tablist"
    tabindex="0"
  >
    <div
      class="ant-tabs-nav-container"
    >
      <span
        class="ant-tabs-tab-prev ant-tabs-tab-btn-disabled"
        unselectable="unselectable"
      >
        <span
          class="ant-tabs-tab-prev-icon"
        >
          <i
            class="anticon anticon-left ant-tabs-tab-prev-icon-target"
          >
            <svg
              aria-hidden="true"
              class=""
              data-icon="left"
              fill="currentColor"
              height="1em"
              viewBox="64 64 896 896"
              width="1em"
            >
              <path
                d="M724 218.3V141c0-6.7-7.7-10.4-12.9-6.3L260.3 486.8a31.86 31.86 0 0 0 0 50.3l450.8 352.1c5.3 4.1 12.9.4 12.9-6.3v-77.3c0-4.9-2.3-9.6-6.1-12.6l-360-281 360-281.1c3.8-3 6.1-7.7 6.1-12.6z"
              />
            </svg>
          </i>
        </span>
      </span>
      <span
        class="ant-tabs-tab-next ant-tabs-tab-btn-disabled"
        unselectable="unselectable"
      >
        <span
          class="ant-tabs-tab-next-icon"
        >
          <i
            class="anticon anticon-right ant-tabs-tab-next-icon-target"
          >
            <svg
              aria-hidden="true"
              class=""
              data-icon="right"
              fill="currentColor"
              height="1em"
              viewBox="64 64 896 896"
              width="1em"
            >
              <path
                d="M765.7 486.8L314.9 134.7A7.97 7.97 0 0 0 302 141v77.3c0 4.9 2.3 9.6 6.1 12.6l360 281.1-360 281.1c-3.9 3-6.1 7.7-6.1 12.6V883c0 6.7 7.7 10.4 12.9 6.3l450.8-352.1a31.96 31.96 0 0 0 0-50.4z"
              />
            </svg>
          </i>
        </span>
      </span>
      <div
        class="ant-tabs-nav-wrap"
      >
        <div
          class="ant-tabs-nav-scroll"
        >
          <div
            class="ant-tabs-nav ant-tabs-nav-animated"
          >
            <div>
              <div
                aria-disabled="false"
                aria-selected="true"
                class="ant-tabs-tab-active ant-tabs-tab"
                role="tab"
              >
                Tab 1
              </div>
              <div
                aria-disabled="false"
                aria-selected="false"
                class=" ant-tabs-tab"
                role="tab"
              >
                Tab 2
              </div>
              <div
                aria-disabled="false"
                aria-selected="false"
                class=" ant-tabs-tab"
                role="tab"
              >
                Tab 3
              </div>
            </div>
            <div
              class="ant-tabs-ink-bar ant-tabs-ink-bar-animated"
            />
          </div>
        </div>
      </div>
    </div>
  </div>
  <div
<<<<<<< HEAD
    class="ant-tabs-content ant-tabs-content-animated ant-tabs-top-content"
=======
    role="presentation"
    style="width:0;height:0;overflow:hidden"
    tabindex="0"
  />
  <div
    class="ant-tabs-content ant-tabs-content-animated"
>>>>>>> d299eeae
    style="margin-left:0%"
  >
    <div
      aria-hidden="false"
      class="ant-tabs-tabpane ant-tabs-tabpane-active"
      role="tabpanel"
    >
      <div
        role="presentation"
        style="width:0;height:0;overflow:hidden"
        tabindex="0"
      />
      Content of Tab Pane 1
      <div
        role="presentation"
        style="width:0;height:0;overflow:hidden"
        tabindex="0"
      />
    </div>
    <div
      aria-hidden="true"
      class="ant-tabs-tabpane ant-tabs-tabpane-inactive"
      role="tabpanel"
    />
    <div
      aria-hidden="true"
      class="ant-tabs-tabpane ant-tabs-tabpane-inactive"
      role="tabpanel"
    />
  </div>
  <div
    role="presentation"
    style="width:0;height:0;overflow:hidden"
    tabindex="0"
  />
</div>
`;

exports[`renders ./components/tabs/demo/card.md correctly 1`] = `
<div
  class="ant-tabs ant-tabs-top ant-tabs-card ant-tabs-no-animation"
>
  <div
    class="ant-tabs-bar ant-tabs-top-bar ant-tabs-card-bar"
    role="tablist"
    tabindex="0"
  >
    <div
      class="ant-tabs-nav-container"
    >
      <span
        class="ant-tabs-tab-prev ant-tabs-tab-btn-disabled"
        unselectable="unselectable"
      >
        <span
          class="ant-tabs-tab-prev-icon"
        >
          <i
            class="anticon anticon-left ant-tabs-tab-prev-icon-target"
          >
            <svg
              aria-hidden="true"
              class=""
              data-icon="left"
              fill="currentColor"
              height="1em"
              viewBox="64 64 896 896"
              width="1em"
            >
              <path
                d="M724 218.3V141c0-6.7-7.7-10.4-12.9-6.3L260.3 486.8a31.86 31.86 0 0 0 0 50.3l450.8 352.1c5.3 4.1 12.9.4 12.9-6.3v-77.3c0-4.9-2.3-9.6-6.1-12.6l-360-281 360-281.1c3.8-3 6.1-7.7 6.1-12.6z"
              />
            </svg>
          </i>
        </span>
      </span>
      <span
        class="ant-tabs-tab-next ant-tabs-tab-btn-disabled"
        unselectable="unselectable"
      >
        <span
          class="ant-tabs-tab-next-icon"
        >
          <i
            class="anticon anticon-right ant-tabs-tab-next-icon-target"
          >
            <svg
              aria-hidden="true"
              class=""
              data-icon="right"
              fill="currentColor"
              height="1em"
              viewBox="64 64 896 896"
              width="1em"
            >
              <path
                d="M765.7 486.8L314.9 134.7A7.97 7.97 0 0 0 302 141v77.3c0 4.9 2.3 9.6 6.1 12.6l360 281.1-360 281.1c-3.9 3-6.1 7.7-6.1 12.6V883c0 6.7 7.7 10.4 12.9 6.3l450.8-352.1a31.96 31.96 0 0 0 0-50.4z"
              />
            </svg>
          </i>
        </span>
      </span>
      <div
        class="ant-tabs-nav-wrap"
      >
        <div
          class="ant-tabs-nav-scroll"
        >
          <div
            class="ant-tabs-nav ant-tabs-nav-animated"
          >
            <div>
              <div
                aria-disabled="false"
                aria-selected="true"
                class="ant-tabs-tab-active ant-tabs-tab"
                role="tab"
              >
                Tab 1
              </div>
              <div
                aria-disabled="false"
                aria-selected="false"
                class=" ant-tabs-tab"
                role="tab"
              >
                Tab 2
              </div>
              <div
                aria-disabled="false"
                aria-selected="false"
                class=" ant-tabs-tab"
                role="tab"
              >
                Tab 3
              </div>
            </div>
            <div
              class="ant-tabs-ink-bar ant-tabs-ink-bar-animated"
            />
          </div>
        </div>
      </div>
    </div>
  </div>
  <div
<<<<<<< HEAD
    class="ant-tabs-content ant-tabs-content-no-animated ant-tabs-top-content ant-tabs-card-content"
=======
    role="presentation"
    style="width:0;height:0;overflow:hidden"
    tabindex="0"
  />
  <div
    class="ant-tabs-content ant-tabs-content-no-animated"
>>>>>>> d299eeae
  >
    <div
      aria-hidden="false"
      class="ant-tabs-tabpane ant-tabs-tabpane-active"
      role="tabpanel"
    >
      <div
        role="presentation"
        style="width:0;height:0;overflow:hidden"
        tabindex="0"
      />
      Content of Tab Pane 1
      <div
        role="presentation"
        style="width:0;height:0;overflow:hidden"
        tabindex="0"
      />
    </div>
    <div
      aria-hidden="true"
      class="ant-tabs-tabpane ant-tabs-tabpane-inactive"
      role="tabpanel"
    />
    <div
      aria-hidden="true"
      class="ant-tabs-tabpane ant-tabs-tabpane-inactive"
      role="tabpanel"
    />
  </div>
  <div
    role="presentation"
    style="width:0;height:0;overflow:hidden"
    tabindex="0"
  />
</div>
`;

exports[`renders ./components/tabs/demo/card-top.md correctly 1`] = `
<div
  class="card-container"
>
  <div
    class="ant-tabs ant-tabs-top ant-tabs-card ant-tabs-no-animation"
  >
    <div
      class="ant-tabs-bar ant-tabs-top-bar ant-tabs-card-bar"
      role="tablist"
      tabindex="0"
    >
      <div
        class="ant-tabs-nav-container"
      >
        <span
          class="ant-tabs-tab-prev ant-tabs-tab-btn-disabled"
          unselectable="unselectable"
        >
          <span
            class="ant-tabs-tab-prev-icon"
          >
            <i
              class="anticon anticon-left ant-tabs-tab-prev-icon-target"
            >
              <svg
                aria-hidden="true"
                class=""
                data-icon="left"
                fill="currentColor"
                height="1em"
                viewBox="64 64 896 896"
                width="1em"
              >
                <path
                  d="M724 218.3V141c0-6.7-7.7-10.4-12.9-6.3L260.3 486.8a31.86 31.86 0 0 0 0 50.3l450.8 352.1c5.3 4.1 12.9.4 12.9-6.3v-77.3c0-4.9-2.3-9.6-6.1-12.6l-360-281 360-281.1c3.8-3 6.1-7.7 6.1-12.6z"
                />
              </svg>
            </i>
          </span>
        </span>
        <span
          class="ant-tabs-tab-next ant-tabs-tab-btn-disabled"
          unselectable="unselectable"
        >
          <span
            class="ant-tabs-tab-next-icon"
          >
            <i
              class="anticon anticon-right ant-tabs-tab-next-icon-target"
            >
              <svg
                aria-hidden="true"
                class=""
                data-icon="right"
                fill="currentColor"
                height="1em"
                viewBox="64 64 896 896"
                width="1em"
              >
                <path
                  d="M765.7 486.8L314.9 134.7A7.97 7.97 0 0 0 302 141v77.3c0 4.9 2.3 9.6 6.1 12.6l360 281.1-360 281.1c-3.9 3-6.1 7.7-6.1 12.6V883c0 6.7 7.7 10.4 12.9 6.3l450.8-352.1a31.96 31.96 0 0 0 0-50.4z"
                />
              </svg>
            </i>
          </span>
        </span>
        <div
          class="ant-tabs-nav-wrap"
        >
          <div
            class="ant-tabs-nav-scroll"
          >
            <div
              class="ant-tabs-nav ant-tabs-nav-animated"
            >
              <div>
                <div
                  aria-disabled="false"
                  aria-selected="true"
                  class="ant-tabs-tab-active ant-tabs-tab"
                  role="tab"
                >
                  Tab Title 1
                </div>
                <div
                  aria-disabled="false"
                  aria-selected="false"
                  class=" ant-tabs-tab"
                  role="tab"
                >
                  Tab Title 2
                </div>
                <div
                  aria-disabled="false"
                  aria-selected="false"
                  class=" ant-tabs-tab"
                  role="tab"
                >
                  Tab Title 3
                </div>
              </div>
              <div
                class="ant-tabs-ink-bar ant-tabs-ink-bar-animated"
              />
            </div>
          </div>
        </div>
      </div>
    </div>
    <div
<<<<<<< HEAD
      class="ant-tabs-content ant-tabs-content-no-animated ant-tabs-top-content ant-tabs-card-content"
=======
      role="presentation"
      style="width:0;height:0;overflow:hidden"
      tabindex="0"
    />
    <div
      class="ant-tabs-content ant-tabs-content-no-animated"
>>>>>>> d299eeae
    >
      <div
        aria-hidden="false"
        class="ant-tabs-tabpane ant-tabs-tabpane-active"
        role="tabpanel"
      >
        <div
          role="presentation"
          style="width:0;height:0;overflow:hidden"
          tabindex="0"
        />
        <p>
          Content of Tab Pane 1
        </p>
        <p>
          Content of Tab Pane 1
        </p>
        <p>
          Content of Tab Pane 1
        </p>
        <div
          role="presentation"
          style="width:0;height:0;overflow:hidden"
          tabindex="0"
        />
      </div>
      <div
        aria-hidden="true"
        class="ant-tabs-tabpane ant-tabs-tabpane-inactive"
        role="tabpanel"
      />
      <div
        aria-hidden="true"
        class="ant-tabs-tabpane ant-tabs-tabpane-inactive"
        role="tabpanel"
      />
    </div>
    <div
      role="presentation"
      style="width:0;height:0;overflow:hidden"
      tabindex="0"
    />
  </div>
</div>
`;

exports[`renders ./components/tabs/demo/custom-add-trigger.md correctly 1`] = `
<div>
  <div
    style="margin-bottom:16px"
  >
    <button
      class="ant-btn"
      type="button"
    >
      <span>
        ADD
      </span>
    </button>
  </div>
  <div
    class="ant-tabs ant-tabs-top ant-tabs-card ant-tabs-editable-card ant-tabs-no-animation"
  >
    <div
      class="ant-tabs-bar ant-tabs-top-bar ant-tabs-card-bar"
      role="tablist"
      tabindex="0"
    >
      <div
        class="ant-tabs-nav-container"
      >
        <span
          class="ant-tabs-tab-prev ant-tabs-tab-btn-disabled"
          unselectable="unselectable"
        >
          <span
            class="ant-tabs-tab-prev-icon"
          >
            <i
              class="anticon anticon-left ant-tabs-tab-prev-icon-target"
            >
              <svg
                aria-hidden="true"
                class=""
                data-icon="left"
                fill="currentColor"
                height="1em"
                viewBox="64 64 896 896"
                width="1em"
              >
                <path
                  d="M724 218.3V141c0-6.7-7.7-10.4-12.9-6.3L260.3 486.8a31.86 31.86 0 0 0 0 50.3l450.8 352.1c5.3 4.1 12.9.4 12.9-6.3v-77.3c0-4.9-2.3-9.6-6.1-12.6l-360-281 360-281.1c3.8-3 6.1-7.7 6.1-12.6z"
                />
              </svg>
            </i>
          </span>
        </span>
        <span
          class="ant-tabs-tab-next ant-tabs-tab-btn-disabled"
          unselectable="unselectable"
        >
          <span
            class="ant-tabs-tab-next-icon"
          >
            <i
              class="anticon anticon-right ant-tabs-tab-next-icon-target"
            >
              <svg
                aria-hidden="true"
                class=""
                data-icon="right"
                fill="currentColor"
                height="1em"
                viewBox="64 64 896 896"
                width="1em"
              >
                <path
                  d="M765.7 486.8L314.9 134.7A7.97 7.97 0 0 0 302 141v77.3c0 4.9 2.3 9.6 6.1 12.6l360 281.1-360 281.1c-3.9 3-6.1 7.7-6.1 12.6V883c0 6.7 7.7 10.4 12.9 6.3l450.8-352.1a31.96 31.96 0 0 0 0-50.4z"
                />
              </svg>
            </i>
          </span>
        </span>
        <div
          class="ant-tabs-nav-wrap"
        >
          <div
            class="ant-tabs-nav-scroll"
          >
            <div
              class="ant-tabs-nav ant-tabs-nav-animated"
            >
              <div>
                <div
                  aria-disabled="false"
                  aria-selected="true"
                  class="ant-tabs-tab-active ant-tabs-tab"
                  role="tab"
                >
                  <div>
                    Tab 1
                    <i
                      class="anticon anticon-close ant-tabs-close-x"
                    >
                      <svg
                        aria-hidden="true"
                        class=""
                        data-icon="close"
                        fill="currentColor"
                        height="1em"
                        viewBox="64 64 896 896"
                        width="1em"
                      >
                        <path
                          d="M563.8 512l262.5-312.9c4.4-5.2.7-13.1-6.1-13.1h-79.8c-4.7 0-9.2 2.1-12.3 5.7L511.6 449.8 295.1 191.7c-3-3.6-7.5-5.7-12.3-5.7H203c-6.8 0-10.5 7.9-6.1 13.1L459.4 512 196.9 824.9A7.95 7.95 0 0 0 203 838h79.8c4.7 0 9.2-2.1 12.3-5.7l216.5-258.1 216.5 258.1c3 3.6 7.5 5.7 12.3 5.7h79.8c6.8 0 10.5-7.9 6.1-13.1L563.8 512z"
                        />
                      </svg>
                    </i>
                  </div>
                </div>
                <div
                  aria-disabled="false"
                  aria-selected="false"
                  class=" ant-tabs-tab"
                  role="tab"
                >
                  <div>
                    Tab 2
                    <i
                      class="anticon anticon-close ant-tabs-close-x"
                    >
                      <svg
                        aria-hidden="true"
                        class=""
                        data-icon="close"
                        fill="currentColor"
                        height="1em"
                        viewBox="64 64 896 896"
                        width="1em"
                      >
                        <path
                          d="M563.8 512l262.5-312.9c4.4-5.2.7-13.1-6.1-13.1h-79.8c-4.7 0-9.2 2.1-12.3 5.7L511.6 449.8 295.1 191.7c-3-3.6-7.5-5.7-12.3-5.7H203c-6.8 0-10.5 7.9-6.1 13.1L459.4 512 196.9 824.9A7.95 7.95 0 0 0 203 838h79.8c4.7 0 9.2-2.1 12.3-5.7l216.5-258.1 216.5 258.1c3 3.6 7.5 5.7 12.3 5.7h79.8c6.8 0 10.5-7.9 6.1-13.1L563.8 512z"
                        />
                      </svg>
                    </i>
                  </div>
                </div>
              </div>
              <div
                class="ant-tabs-ink-bar ant-tabs-ink-bar-animated"
              />
            </div>
          </div>
        </div>
      </div>
    </div>
    <div
<<<<<<< HEAD
      class="ant-tabs-content ant-tabs-content-no-animated ant-tabs-top-content ant-tabs-card-content"
=======
      role="presentation"
      style="width:0;height:0;overflow:hidden"
      tabindex="0"
    />
    <div
      class="ant-tabs-content ant-tabs-content-no-animated"
>>>>>>> d299eeae
    >
      <div
        aria-hidden="false"
        class="ant-tabs-tabpane ant-tabs-tabpane-active"
        role="tabpanel"
      >
        <div
          role="presentation"
          style="width:0;height:0;overflow:hidden"
          tabindex="0"
        />
        Content of Tab Pane 1
        <div
          role="presentation"
          style="width:0;height:0;overflow:hidden"
          tabindex="0"
        />
      </div>
      <div
        aria-hidden="true"
        class="ant-tabs-tabpane ant-tabs-tabpane-inactive"
        role="tabpanel"
      />
    </div>
    <div
      role="presentation"
      style="width:0;height:0;overflow:hidden"
      tabindex="0"
    />
  </div>
</div>
`;

exports[`renders ./components/tabs/demo/custom-tab-bar.md correctly 1`] = `
<div>
  <div
    class="ant-tabs ant-tabs-top ant-tabs-line"
  >
    <div>
      <div />
      <div
        class="ant-tabs-bar ant-tabs-top-bar"
        role="tablist"
        style="z-index:1;background:#fff"
        tabindex="0"
      >
        <div
          class="ant-tabs-nav-container"
        >
          <span
            class="ant-tabs-tab-prev ant-tabs-tab-btn-disabled"
            unselectable="unselectable"
          >
            <span
              class="ant-tabs-tab-prev-icon"
            >
              <i
                class="anticon anticon-left ant-tabs-tab-prev-icon-target"
              >
                <svg
                  aria-hidden="true"
                  class=""
                  data-icon="left"
                  fill="currentColor"
                  height="1em"
                  viewBox="64 64 896 896"
                  width="1em"
                >
                  <path
                    d="M724 218.3V141c0-6.7-7.7-10.4-12.9-6.3L260.3 486.8a31.86 31.86 0 0 0 0 50.3l450.8 352.1c5.3 4.1 12.9.4 12.9-6.3v-77.3c0-4.9-2.3-9.6-6.1-12.6l-360-281 360-281.1c3.8-3 6.1-7.7 6.1-12.6z"
                  />
                </svg>
              </i>
            </span>
          </span>
          <span
            class="ant-tabs-tab-next ant-tabs-tab-btn-disabled"
            unselectable="unselectable"
          >
            <span
              class="ant-tabs-tab-next-icon"
            >
              <i
                class="anticon anticon-right ant-tabs-tab-next-icon-target"
              >
                <svg
                  aria-hidden="true"
                  class=""
                  data-icon="right"
                  fill="currentColor"
                  height="1em"
                  viewBox="64 64 896 896"
                  width="1em"
                >
                  <path
                    d="M765.7 486.8L314.9 134.7A7.97 7.97 0 0 0 302 141v77.3c0 4.9 2.3 9.6 6.1 12.6l360 281.1-360 281.1c-3.9 3-6.1 7.7-6.1 12.6V883c0 6.7 7.7 10.4 12.9 6.3l450.8-352.1a31.96 31.96 0 0 0 0-50.4z"
                  />
                </svg>
              </i>
            </span>
          </span>
          <div
            class="ant-tabs-nav-wrap"
          >
            <div
              class="ant-tabs-nav-scroll"
            >
              <div
                class="ant-tabs-nav ant-tabs-nav-animated"
              >
                <div>
                  <div
                    aria-disabled="false"
                    aria-selected="true"
                    class="ant-tabs-tab-active ant-tabs-tab"
                    role="tab"
                  >
                    Tab 1
                  </div>
                  <div
                    aria-disabled="false"
                    aria-selected="false"
                    class=" ant-tabs-tab"
                    role="tab"
                  >
                    Tab 2
                  </div>
                  <div
                    aria-disabled="false"
                    aria-selected="false"
                    class=" ant-tabs-tab"
                    role="tab"
                  >
                    Tab 3
                  </div>
                </div>
                <div
                  class="ant-tabs-ink-bar ant-tabs-ink-bar-animated"
                />
              </div>
            </div>
          </div>
        </div>
      </div>
    </div>
    <div
<<<<<<< HEAD
      class="ant-tabs-content ant-tabs-content-animated ant-tabs-top-content"
=======
      role="presentation"
      style="width:0;height:0;overflow:hidden"
      tabindex="0"
    />
    <div
      class="ant-tabs-content ant-tabs-content-animated"
>>>>>>> d299eeae
      style="margin-left:0%"
    >
      <div
        aria-hidden="false"
        class="ant-tabs-tabpane ant-tabs-tabpane-active"
        role="tabpanel"
        style="height:200px"
      >
        <div
          role="presentation"
          style="width:0;height:0;overflow:hidden"
          tabindex="0"
        />
        Content of Tab Pane 1
        <div
          role="presentation"
          style="width:0;height:0;overflow:hidden"
          tabindex="0"
        />
      </div>
      <div
        aria-hidden="true"
        class="ant-tabs-tabpane ant-tabs-tabpane-inactive"
        role="tabpanel"
      />
      <div
        aria-hidden="true"
        class="ant-tabs-tabpane ant-tabs-tabpane-inactive"
        role="tabpanel"
      />
    </div>
    <div
      role="presentation"
      style="width:0;height:0;overflow:hidden"
      tabindex="0"
    />
  </div>
</div>
`;

exports[`renders ./components/tabs/demo/disabled.md correctly 1`] = `
<div
  class="ant-tabs ant-tabs-top ant-tabs-line"
>
  <div
    class="ant-tabs-bar ant-tabs-top-bar"
    role="tablist"
    tabindex="0"
  >
    <div
      class="ant-tabs-nav-container"
    >
      <span
        class="ant-tabs-tab-prev ant-tabs-tab-btn-disabled"
        unselectable="unselectable"
      >
        <span
          class="ant-tabs-tab-prev-icon"
        >
          <i
            class="anticon anticon-left ant-tabs-tab-prev-icon-target"
          >
            <svg
              aria-hidden="true"
              class=""
              data-icon="left"
              fill="currentColor"
              height="1em"
              viewBox="64 64 896 896"
              width="1em"
            >
              <path
                d="M724 218.3V141c0-6.7-7.7-10.4-12.9-6.3L260.3 486.8a31.86 31.86 0 0 0 0 50.3l450.8 352.1c5.3 4.1 12.9.4 12.9-6.3v-77.3c0-4.9-2.3-9.6-6.1-12.6l-360-281 360-281.1c3.8-3 6.1-7.7 6.1-12.6z"
              />
            </svg>
          </i>
        </span>
      </span>
      <span
        class="ant-tabs-tab-next ant-tabs-tab-btn-disabled"
        unselectable="unselectable"
      >
        <span
          class="ant-tabs-tab-next-icon"
        >
          <i
            class="anticon anticon-right ant-tabs-tab-next-icon-target"
          >
            <svg
              aria-hidden="true"
              class=""
              data-icon="right"
              fill="currentColor"
              height="1em"
              viewBox="64 64 896 896"
              width="1em"
            >
              <path
                d="M765.7 486.8L314.9 134.7A7.97 7.97 0 0 0 302 141v77.3c0 4.9 2.3 9.6 6.1 12.6l360 281.1-360 281.1c-3.9 3-6.1 7.7-6.1 12.6V883c0 6.7 7.7 10.4 12.9 6.3l450.8-352.1a31.96 31.96 0 0 0 0-50.4z"
              />
            </svg>
          </i>
        </span>
      </span>
      <div
        class="ant-tabs-nav-wrap"
      >
        <div
          class="ant-tabs-nav-scroll"
        >
          <div
            class="ant-tabs-nav ant-tabs-nav-animated"
          >
            <div>
              <div
                aria-disabled="false"
                aria-selected="true"
                class="ant-tabs-tab-active ant-tabs-tab"
                role="tab"
              >
                Tab 1
              </div>
              <div
                aria-disabled="true"
                aria-selected="false"
                class=" ant-tabs-tab ant-tabs-tab-disabled"
                role="tab"
              >
                Tab 2
              </div>
              <div
                aria-disabled="false"
                aria-selected="false"
                class=" ant-tabs-tab"
                role="tab"
              >
                Tab 3
              </div>
            </div>
            <div
              class="ant-tabs-ink-bar ant-tabs-ink-bar-animated"
            />
          </div>
        </div>
      </div>
    </div>
  </div>
  <div
<<<<<<< HEAD
    class="ant-tabs-content ant-tabs-content-animated ant-tabs-top-content"
=======
    role="presentation"
    style="width:0;height:0;overflow:hidden"
    tabindex="0"
  />
  <div
    class="ant-tabs-content ant-tabs-content-animated"
>>>>>>> d299eeae
    style="margin-left:0%"
  >
    <div
      aria-hidden="false"
      class="ant-tabs-tabpane ant-tabs-tabpane-active"
      role="tabpanel"
    >
      <div
        role="presentation"
        style="width:0;height:0;overflow:hidden"
        tabindex="0"
      />
      Tab 1
      <div
        role="presentation"
        style="width:0;height:0;overflow:hidden"
        tabindex="0"
      />
    </div>
    <div
      aria-hidden="true"
      class="ant-tabs-tabpane ant-tabs-tabpane-inactive"
      role="tabpanel"
    />
    <div
      aria-hidden="true"
      class="ant-tabs-tabpane ant-tabs-tabpane-inactive"
      role="tabpanel"
    />
  </div>
  <div
    role="presentation"
    style="width:0;height:0;overflow:hidden"
    tabindex="0"
  />
</div>
`;

exports[`renders ./components/tabs/demo/editable-card.md correctly 1`] = `
<div
  class="ant-tabs ant-tabs-top ant-tabs-card ant-tabs-editable-card ant-tabs-no-animation"
>
  <div
    class="ant-tabs-bar ant-tabs-top-bar ant-tabs-card-bar"
    role="tablist"
    tabindex="0"
  >
    <div
      class="ant-tabs-extra-content"
      style="float:right"
    >
      <span>
        <i
          class="anticon anticon-plus ant-tabs-new-tab"
        >
          <svg
            aria-hidden="true"
            class=""
            data-icon="plus"
            fill="currentColor"
            height="1em"
            viewBox="64 64 896 896"
            width="1em"
          >
            <path
              d="M848 474H550V152h-76v322H176c-4.4 0-8 3.6-8 8v60c0 4.4 3.6 8 8 8h298v322h76V550h298c4.4 0 8-3.6 8-8v-60c0-4.4-3.6-8-8-8z"
            />
          </svg>
        </i>
      </span>
    </div>
    <div
      class="ant-tabs-nav-container"
    >
      <span
        class="ant-tabs-tab-prev ant-tabs-tab-btn-disabled"
        unselectable="unselectable"
      >
        <span
          class="ant-tabs-tab-prev-icon"
        >
          <i
            class="anticon anticon-left ant-tabs-tab-prev-icon-target"
          >
            <svg
              aria-hidden="true"
              class=""
              data-icon="left"
              fill="currentColor"
              height="1em"
              viewBox="64 64 896 896"
              width="1em"
            >
              <path
                d="M724 218.3V141c0-6.7-7.7-10.4-12.9-6.3L260.3 486.8a31.86 31.86 0 0 0 0 50.3l450.8 352.1c5.3 4.1 12.9.4 12.9-6.3v-77.3c0-4.9-2.3-9.6-6.1-12.6l-360-281 360-281.1c3.8-3 6.1-7.7 6.1-12.6z"
              />
            </svg>
          </i>
        </span>
      </span>
      <span
        class="ant-tabs-tab-next ant-tabs-tab-btn-disabled"
        unselectable="unselectable"
      >
        <span
          class="ant-tabs-tab-next-icon"
        >
          <i
            class="anticon anticon-right ant-tabs-tab-next-icon-target"
          >
            <svg
              aria-hidden="true"
              class=""
              data-icon="right"
              fill="currentColor"
              height="1em"
              viewBox="64 64 896 896"
              width="1em"
            >
              <path
                d="M765.7 486.8L314.9 134.7A7.97 7.97 0 0 0 302 141v77.3c0 4.9 2.3 9.6 6.1 12.6l360 281.1-360 281.1c-3.9 3-6.1 7.7-6.1 12.6V883c0 6.7 7.7 10.4 12.9 6.3l450.8-352.1a31.96 31.96 0 0 0 0-50.4z"
              />
            </svg>
          </i>
        </span>
      </span>
      <div
        class="ant-tabs-nav-wrap"
      >
        <div
          class="ant-tabs-nav-scroll"
        >
          <div
            class="ant-tabs-nav ant-tabs-nav-animated"
          >
            <div>
              <div
                aria-disabled="false"
                aria-selected="true"
                class="ant-tabs-tab-active ant-tabs-tab"
                role="tab"
              >
                <div>
                  Tab 1
                  <i
                    class="anticon anticon-close ant-tabs-close-x"
                  >
                    <svg
                      aria-hidden="true"
                      class=""
                      data-icon="close"
                      fill="currentColor"
                      height="1em"
                      viewBox="64 64 896 896"
                      width="1em"
                    >
                      <path
                        d="M563.8 512l262.5-312.9c4.4-5.2.7-13.1-6.1-13.1h-79.8c-4.7 0-9.2 2.1-12.3 5.7L511.6 449.8 295.1 191.7c-3-3.6-7.5-5.7-12.3-5.7H203c-6.8 0-10.5 7.9-6.1 13.1L459.4 512 196.9 824.9A7.95 7.95 0 0 0 203 838h79.8c4.7 0 9.2-2.1 12.3-5.7l216.5-258.1 216.5 258.1c3 3.6 7.5 5.7 12.3 5.7h79.8c6.8 0 10.5-7.9 6.1-13.1L563.8 512z"
                      />
                    </svg>
                  </i>
                </div>
              </div>
              <div
                aria-disabled="false"
                aria-selected="false"
                class=" ant-tabs-tab"
                role="tab"
              >
                <div>
                  Tab 2
                  <i
                    class="anticon anticon-close ant-tabs-close-x"
                  >
                    <svg
                      aria-hidden="true"
                      class=""
                      data-icon="close"
                      fill="currentColor"
                      height="1em"
                      viewBox="64 64 896 896"
                      width="1em"
                    >
                      <path
                        d="M563.8 512l262.5-312.9c4.4-5.2.7-13.1-6.1-13.1h-79.8c-4.7 0-9.2 2.1-12.3 5.7L511.6 449.8 295.1 191.7c-3-3.6-7.5-5.7-12.3-5.7H203c-6.8 0-10.5 7.9-6.1 13.1L459.4 512 196.9 824.9A7.95 7.95 0 0 0 203 838h79.8c4.7 0 9.2-2.1 12.3-5.7l216.5-258.1 216.5 258.1c3 3.6 7.5 5.7 12.3 5.7h79.8c6.8 0 10.5-7.9 6.1-13.1L563.8 512z"
                      />
                    </svg>
                  </i>
                </div>
              </div>
              <div
                aria-disabled="false"
                aria-selected="false"
                class=" ant-tabs-tab"
                role="tab"
              >
                <div
                  class="ant-tabs-tab-unclosable"
                >
                  Tab 3
                </div>
              </div>
            </div>
            <div
              class="ant-tabs-ink-bar ant-tabs-ink-bar-animated"
            />
          </div>
        </div>
      </div>
    </div>
  </div>
  <div
<<<<<<< HEAD
    class="ant-tabs-content ant-tabs-content-no-animated ant-tabs-top-content ant-tabs-card-content"
=======
    role="presentation"
    style="width:0;height:0;overflow:hidden"
    tabindex="0"
  />
  <div
    class="ant-tabs-content ant-tabs-content-no-animated"
>>>>>>> d299eeae
  >
    <div
      aria-hidden="false"
      class="ant-tabs-tabpane ant-tabs-tabpane-active"
      role="tabpanel"
    >
      <div
        role="presentation"
        style="width:0;height:0;overflow:hidden"
        tabindex="0"
      />
      Content of Tab 1
      <div
        role="presentation"
        style="width:0;height:0;overflow:hidden"
        tabindex="0"
      />
    </div>
    <div
      aria-hidden="true"
      class="ant-tabs-tabpane ant-tabs-tabpane-inactive"
      role="tabpanel"
    />
    <div
      aria-hidden="true"
      class="ant-tabs-tabpane ant-tabs-tabpane-inactive"
      role="tabpanel"
    />
  </div>
  <div
    role="presentation"
    style="width:0;height:0;overflow:hidden"
    tabindex="0"
  />
</div>
`;

exports[`renders ./components/tabs/demo/extra.md correctly 1`] = `
<div
  class="ant-tabs ant-tabs-top ant-tabs-line"
>
  <div
    class="ant-tabs-bar ant-tabs-top-bar"
    role="tablist"
    tabindex="0"
  >
    <div
      class="ant-tabs-extra-content"
      style="float:right"
    >
      <button
        class="ant-btn"
        type="button"
      >
        <span>
          Extra Action
        </span>
      </button>
    </div>
    <div
      class="ant-tabs-nav-container"
    >
      <span
        class="ant-tabs-tab-prev ant-tabs-tab-btn-disabled"
        unselectable="unselectable"
      >
        <span
          class="ant-tabs-tab-prev-icon"
        >
          <i
            class="anticon anticon-left ant-tabs-tab-prev-icon-target"
          >
            <svg
              aria-hidden="true"
              class=""
              data-icon="left"
              fill="currentColor"
              height="1em"
              viewBox="64 64 896 896"
              width="1em"
            >
              <path
                d="M724 218.3V141c0-6.7-7.7-10.4-12.9-6.3L260.3 486.8a31.86 31.86 0 0 0 0 50.3l450.8 352.1c5.3 4.1 12.9.4 12.9-6.3v-77.3c0-4.9-2.3-9.6-6.1-12.6l-360-281 360-281.1c3.8-3 6.1-7.7 6.1-12.6z"
              />
            </svg>
          </i>
        </span>
      </span>
      <span
        class="ant-tabs-tab-next ant-tabs-tab-btn-disabled"
        unselectable="unselectable"
      >
        <span
          class="ant-tabs-tab-next-icon"
        >
          <i
            class="anticon anticon-right ant-tabs-tab-next-icon-target"
          >
            <svg
              aria-hidden="true"
              class=""
              data-icon="right"
              fill="currentColor"
              height="1em"
              viewBox="64 64 896 896"
              width="1em"
            >
              <path
                d="M765.7 486.8L314.9 134.7A7.97 7.97 0 0 0 302 141v77.3c0 4.9 2.3 9.6 6.1 12.6l360 281.1-360 281.1c-3.9 3-6.1 7.7-6.1 12.6V883c0 6.7 7.7 10.4 12.9 6.3l450.8-352.1a31.96 31.96 0 0 0 0-50.4z"
              />
            </svg>
          </i>
        </span>
      </span>
      <div
        class="ant-tabs-nav-wrap"
      >
        <div
          class="ant-tabs-nav-scroll"
        >
          <div
            class="ant-tabs-nav ant-tabs-nav-animated"
          >
            <div>
              <div
                aria-disabled="false"
                aria-selected="true"
                class="ant-tabs-tab-active ant-tabs-tab"
                role="tab"
              >
                Tab 1
              </div>
              <div
                aria-disabled="false"
                aria-selected="false"
                class=" ant-tabs-tab"
                role="tab"
              >
                Tab 2
              </div>
              <div
                aria-disabled="false"
                aria-selected="false"
                class=" ant-tabs-tab"
                role="tab"
              >
                Tab 3
              </div>
            </div>
            <div
              class="ant-tabs-ink-bar ant-tabs-ink-bar-animated"
            />
          </div>
        </div>
      </div>
    </div>
  </div>
  <div
<<<<<<< HEAD
    class="ant-tabs-content ant-tabs-content-animated ant-tabs-top-content"
=======
    role="presentation"
    style="width:0;height:0;overflow:hidden"
    tabindex="0"
  />
  <div
    class="ant-tabs-content ant-tabs-content-animated"
>>>>>>> d299eeae
    style="margin-left:0%"
  >
    <div
      aria-hidden="false"
      class="ant-tabs-tabpane ant-tabs-tabpane-active"
      role="tabpanel"
    >
      <div
        role="presentation"
        style="width:0;height:0;overflow:hidden"
        tabindex="0"
      />
      Content of tab 1
      <div
        role="presentation"
        style="width:0;height:0;overflow:hidden"
        tabindex="0"
      />
    </div>
    <div
      aria-hidden="true"
      class="ant-tabs-tabpane ant-tabs-tabpane-inactive"
      role="tabpanel"
    />
    <div
      aria-hidden="true"
      class="ant-tabs-tabpane ant-tabs-tabpane-inactive"
      role="tabpanel"
    />
  </div>
  <div
    role="presentation"
    style="width:0;height:0;overflow:hidden"
    tabindex="0"
  />
</div>
`;

exports[`renders ./components/tabs/demo/icon.md correctly 1`] = `
<div
  class="ant-tabs ant-tabs-top ant-tabs-line"
>
  <div
    class="ant-tabs-bar ant-tabs-top-bar"
    role="tablist"
    tabindex="0"
  >
    <div
      class="ant-tabs-nav-container"
    >
      <span
        class="ant-tabs-tab-prev ant-tabs-tab-btn-disabled"
        unselectable="unselectable"
      >
        <span
          class="ant-tabs-tab-prev-icon"
        >
          <i
            class="anticon anticon-left ant-tabs-tab-prev-icon-target"
          >
            <svg
              aria-hidden="true"
              class=""
              data-icon="left"
              fill="currentColor"
              height="1em"
              viewBox="64 64 896 896"
              width="1em"
            >
              <path
                d="M724 218.3V141c0-6.7-7.7-10.4-12.9-6.3L260.3 486.8a31.86 31.86 0 0 0 0 50.3l450.8 352.1c5.3 4.1 12.9.4 12.9-6.3v-77.3c0-4.9-2.3-9.6-6.1-12.6l-360-281 360-281.1c3.8-3 6.1-7.7 6.1-12.6z"
              />
            </svg>
          </i>
        </span>
      </span>
      <span
        class="ant-tabs-tab-next ant-tabs-tab-btn-disabled"
        unselectable="unselectable"
      >
        <span
          class="ant-tabs-tab-next-icon"
        >
          <i
            class="anticon anticon-right ant-tabs-tab-next-icon-target"
          >
            <svg
              aria-hidden="true"
              class=""
              data-icon="right"
              fill="currentColor"
              height="1em"
              viewBox="64 64 896 896"
              width="1em"
            >
              <path
                d="M765.7 486.8L314.9 134.7A7.97 7.97 0 0 0 302 141v77.3c0 4.9 2.3 9.6 6.1 12.6l360 281.1-360 281.1c-3.9 3-6.1 7.7-6.1 12.6V883c0 6.7 7.7 10.4 12.9 6.3l450.8-352.1a31.96 31.96 0 0 0 0-50.4z"
              />
            </svg>
          </i>
        </span>
      </span>
      <div
        class="ant-tabs-nav-wrap"
      >
        <div
          class="ant-tabs-nav-scroll"
        >
          <div
            class="ant-tabs-nav ant-tabs-nav-animated"
          >
            <div>
              <div
                aria-disabled="false"
                aria-selected="false"
                class=" ant-tabs-tab"
                role="tab"
              >
                <span>
                  <i
                    class="anticon anticon-apple"
                  >
                    <svg
                      aria-hidden="true"
                      class=""
                      data-icon="apple"
                      fill="currentColor"
                      height="1em"
                      viewBox="64 64 896 896"
                      width="1em"
                    >
                      <path
                        d="M747.4 535.7c-.4-68.2 30.5-119.6 92.9-157.5-34.9-50-87.7-77.5-157.3-82.8-65.9-5.2-138 38.4-164.4 38.4-27.9 0-91.7-36.6-141.9-36.6C273.1 298.8 163 379.8 163 544.6c0 48.7 8.9 99 26.7 150.8 23.8 68.2 109.6 235.3 199.1 232.6 46.8-1.1 79.9-33.2 140.8-33.2 59.1 0 89.7 33.2 141.9 33.2 90.3-1.3 167.9-153.2 190.5-221.6-121.1-57.1-114.6-167.2-114.6-170.7zm-10.6 267c-14.3 19.9-28.7 35.6-41.9 45.7-10.5 8-18.6 11.4-24 11.6-9-.1-17.7-2.3-34.7-8.8-1.2-.5-2.5-1-4.2-1.6l-4.4-1.7c-17.4-6.7-27.8-10.3-41.1-13.8-18.6-4.8-37.1-7.4-56.9-7.4-20.2 0-39.2 2.5-58.1 7.2-13.9 3.5-25.6 7.4-42.7 13.8-.7.3-8.1 3.1-10.2 3.9-3.5 1.3-6.2 2.3-8.7 3.2-10.4 3.6-17 5.1-22.9 5.2-.7 0-1.3-.1-1.8-.2-1.1-.2-2.5-.6-4.1-1.3-4.5-1.8-9.9-5.1-16-9.8-14-10.9-29.4-28-45.1-49.9-27.5-38.6-53.5-89.8-66-125.7-15.4-44.8-23-87.7-23-128.6 0-60.2 17.8-106 48.4-137.1 26.3-26.6 61.7-41.5 97.8-42.3 5.9.1 14.5 1.5 25.4 4.5 8.6 2.3 18 5.4 30.7 9.9 3.8 1.4 16.9 6.1 18.5 6.7 7.7 2.8 13.5 4.8 19.2 6.6 18.2 5.8 32.3 9 47.6 9 15.5 0 28.8-3.3 47.7-9.8 7.1-2.4 32.9-12 37.5-13.6 25.6-9.1 44.5-14 60.8-15.2 4.8-.4 9.1-.4 13.2-.1 22.7 1.8 42.1 6.3 58.6 13.8-37.6 43.4-57 96.5-56.9 158.4-.3 14.7.9 31.7 5.1 51.8 6.4 30.5 18.6 60.7 37.9 89 14.7 21.5 32.9 40.9 54.7 57.8-11.5 23.7-25.6 48.2-40.4 68.8zm-94.5-572c50.7-60.2 46.1-115 44.6-134.7-44.8 2.6-96.6 30.5-126.1 64.8-32.5 36.8-51.6 82.3-47.5 133.6 48.4 3.7 92.6-21.2 129-63.7z"
                      />
                    </svg>
                  </i>
                  Tab 1
                </span>
              </div>
              <div
                aria-disabled="false"
                aria-selected="true"
                class="ant-tabs-tab-active ant-tabs-tab"
                role="tab"
              >
                <span>
                  <i
                    class="anticon anticon-android"
                  >
                    <svg
                      aria-hidden="true"
                      class=""
                      data-icon="android"
                      fill="currentColor"
                      height="1em"
                      viewBox="64 64 896 896"
                      width="1em"
                    >
                      <path
                        d="M448.3 225.2c-18.6 0-32 13.4-32 31.9s13.5 31.9 32 31.9c18.6 0 32-13.4 32-31.9.1-18.4-13.4-31.9-32-31.9zm393.9 96.4c-13.8-13.8-32.7-21.5-53.2-21.5-3.9 0-7.4.4-10.7 1v-1h-3.6c-5.5-30.6-18.6-60.5-38.1-87.4-18.7-25.7-43-47.9-70.8-64.9l25.1-35.8v-3.3c0-.8.4-2.3.7-3.8.6-2.4 1.4-5.5 1.4-8.9 0-18.5-13.5-31.9-32-31.9-9.8 0-19.5 5.7-25.9 15.4l-29.3 42.1c-30-9.8-62.4-15-93.8-15-31.3 0-63.7 5.2-93.8 15L389 79.4c-6.6-9.6-16.1-15.4-26-15.4-18.6 0-32 13.4-32 31.9 0 6.2 2.5 12.8 6.7 17.4l22.6 32.3c-28.7 17-53.5 39.4-72.2 65.1-19.4 26.9-32 56.8-36.7 87.4h-5.5v1c-3.2-.6-6.7-1-10.7-1-20.3 0-39.2 7.5-53.1 21.3-13.8 13.8-21.5 32.6-21.5 53v235c0 20.3 7.5 39.1 21.4 52.9 13.8 13.8 32.8 21.5 53.2 21.5 3.9 0 7.4-.4 10.7-1v93.5c0 29.2 23.9 53.1 53.2 53.1H331v58.3c0 20.3 7.5 39.1 21.4 52.9 13.8 13.8 32.8 21.5 53.2 21.5 20.3 0 39.2-7.5 53.1-21.3 13.8-13.8 21.5-32.6 21.5-53v-58.2H544v58.1c0 20.3 7.5 39.1 21.4 52.9 13.8 13.8 32.8 21.5 53.2 21.5 20.4 0 39.2-7.5 53.1-21.6 13.8-13.8 21.5-32.6 21.5-53v-58.2h31.9c29.3 0 53.2-23.8 53.2-53.1v-91.4c3.2.6 6.7 1 10.7 1 20.3 0 39.2-7.5 53.1-21.3 13.8-13.8 21.5-32.6 21.5-53v-235c-.1-20.3-7.6-39-21.4-52.9zM246 609.6c0 6.8-3.9 10.6-10.7 10.6-6.8 0-10.7-3.8-10.7-10.6V374.5c0-6.8 3.9-10.6 10.7-10.6 6.8 0 10.7 3.8 10.7 10.6v235.1zm131.1-396.8c37.5-27.3 85.3-42.3 135-42.3s97.5 15.1 135 42.5c32.4 23.7 54.2 54.2 62.7 87.5H314.4c8.5-33.4 30.5-64 62.7-87.7zm39.3 674.7c-.6 5.6-4.4 8.7-10.5 8.7-6.8 0-10.7-3.8-10.7-10.6v-58.2h21.2v60.1zm202.3 8.7c-6.8 0-10.7-3.8-10.7-10.6v-58.2h21.2v60.1c-.6 5.6-4.3 8.7-10.5 8.7zm95.8-132.6H309.9V364h404.6v399.6zm85.2-154c0 6.8-3.9 10.6-10.7 10.6-6.8 0-10.7-3.8-10.7-10.6V374.5c0-6.8 3.9-10.6 10.7-10.6 6.8 0 10.7 3.8 10.7 10.6v235.1zM576.1 225.2c-18.6 0-32 13.4-32 31.9s13.5 31.9 32 31.9c18.6 0 32.1-13.4 32.1-32-.1-18.6-13.4-31.8-32.1-31.8z"
                      />
                    </svg>
                  </i>
                  Tab 2
                </span>
              </div>
            </div>
            <div
              class="ant-tabs-ink-bar ant-tabs-ink-bar-animated"
            />
          </div>
        </div>
      </div>
    </div>
  </div>
  <div
<<<<<<< HEAD
    class="ant-tabs-content ant-tabs-content-animated ant-tabs-top-content"
=======
    role="presentation"
    style="width:0;height:0;overflow:hidden"
    tabindex="0"
  />
  <div
    class="ant-tabs-content ant-tabs-content-animated"
>>>>>>> d299eeae
    style="margin-left:-100%"
  >
    <div
      aria-hidden="true"
      class="ant-tabs-tabpane ant-tabs-tabpane-inactive"
      role="tabpanel"
    />
    <div
      aria-hidden="false"
      class="ant-tabs-tabpane ant-tabs-tabpane-active"
      role="tabpanel"
    >
      <div
        role="presentation"
        style="width:0;height:0;overflow:hidden"
        tabindex="0"
      />
      Tab 2
      <div
        role="presentation"
        style="width:0;height:0;overflow:hidden"
        tabindex="0"
      />
    </div>
  </div>
  <div
    role="presentation"
    style="width:0;height:0;overflow:hidden"
    tabindex="0"
  />
</div>
`;

exports[`renders ./components/tabs/demo/nest.md correctly 1`] = `
<div>
  <div
    class="ant-select ant-select-enabled"
    style="width:200px"
  >
    <div
      aria-autocomplete="list"
      aria-expanded="false"
      aria-haspopup="true"
      class="ant-select-selection
            ant-select-selection--single"
      role="combobox"
      tabindex="0"
    >
      <div
        class="ant-select-selection__rendered"
      />
      <span
        class="ant-select-arrow"
        style="user-select:none;-webkit-user-select:none"
        unselectable="on"
      >
        <i
          class="anticon anticon-down ant-select-arrow-icon"
        >
          <svg
            aria-hidden="true"
            class=""
            data-icon="down"
            fill="currentColor"
            height="1em"
            viewBox="64 64 896 896"
            width="1em"
          >
            <path
              d="M884 256h-75c-5.1 0-9.9 2.5-12.9 6.6L512 654.2 227.9 262.6c-3-4.1-7.8-6.6-12.9-6.6h-75c-6.5 0-10.3 7.4-6.5 12.7l352.6 486.1c12.8 17.6 39 17.6 51.7 0l352.6-486.1c3.9-5.3.1-12.7-6.4-12.7z"
            />
          </svg>
        </i>
      </span>
    </div>
  </div>
  <div
    class="ant-select ant-select-enabled"
    style="width:200px"
  >
    <div
      aria-autocomplete="list"
      aria-expanded="false"
      aria-haspopup="true"
      class="ant-select-selection
            ant-select-selection--single"
      role="combobox"
      tabindex="0"
    >
      <div
        class="ant-select-selection__rendered"
      />
      <span
        class="ant-select-arrow"
        style="user-select:none;-webkit-user-select:none"
        unselectable="on"
      >
        <i
          class="anticon anticon-down ant-select-arrow-icon"
        >
          <svg
            aria-hidden="true"
            class=""
            data-icon="down"
            fill="currentColor"
            height="1em"
            viewBox="64 64 896 896"
            width="1em"
          >
            <path
              d="M884 256h-75c-5.1 0-9.9 2.5-12.9 6.6L512 654.2 227.9 262.6c-3-4.1-7.8-6.6-12.9-6.6h-75c-6.5 0-10.3 7.4-6.5 12.7l352.6 486.1c12.8 17.6 39 17.6 51.7 0l352.6-486.1c3.9-5.3.1-12.7-6.4-12.7z"
            />
          </svg>
        </i>
      </span>
    </div>
  </div>
  <div
    class="ant-select ant-select-enabled"
    style="width:200px"
  >
    <div
      aria-autocomplete="list"
      aria-expanded="false"
      aria-haspopup="true"
      class="ant-select-selection
            ant-select-selection--single"
      role="combobox"
      tabindex="0"
    >
      <div
        class="ant-select-selection__rendered"
      />
      <span
        class="ant-select-arrow"
        style="user-select:none;-webkit-user-select:none"
        unselectable="on"
      >
        <i
          class="anticon anticon-down ant-select-arrow-icon"
        >
          <svg
            aria-hidden="true"
            class=""
            data-icon="down"
            fill="currentColor"
            height="1em"
            viewBox="64 64 896 896"
            width="1em"
          >
            <path
              d="M884 256h-75c-5.1 0-9.9 2.5-12.9 6.6L512 654.2 227.9 262.6c-3-4.1-7.8-6.6-12.9-6.6h-75c-6.5 0-10.3 7.4-6.5 12.7l352.6 486.1c12.8 17.6 39 17.6 51.7 0l352.6-486.1c3.9-5.3.1-12.7-6.4-12.7z"
            />
          </svg>
        </i>
      </span>
    </div>
  </div>
  <div
    class="ant-select ant-select-enabled"
    style="width:200px"
  >
    <div
      aria-autocomplete="list"
      aria-expanded="false"
      aria-haspopup="true"
      class="ant-select-selection
            ant-select-selection--single"
      role="combobox"
      tabindex="0"
    >
      <div
        class="ant-select-selection__rendered"
      />
      <span
        class="ant-select-arrow"
        style="user-select:none;-webkit-user-select:none"
        unselectable="on"
      >
        <i
          class="anticon anticon-down ant-select-arrow-icon"
        >
          <svg
            aria-hidden="true"
            class=""
            data-icon="down"
            fill="currentColor"
            height="1em"
            viewBox="64 64 896 896"
            width="1em"
          >
            <path
              d="M884 256h-75c-5.1 0-9.9 2.5-12.9 6.6L512 654.2 227.9 262.6c-3-4.1-7.8-6.6-12.9-6.6h-75c-6.5 0-10.3 7.4-6.5 12.7l352.6 486.1c12.8 17.6 39 17.6 51.7 0l352.6-486.1c3.9-5.3.1-12.7-6.4-12.7z"
            />
          </svg>
        </i>
      </span>
    </div>
  </div>
  <div
    class="ant-tabs ant-tabs-top ant-tabs-line"
  >
    <div
      class="ant-tabs-bar ant-tabs-top-bar"
      role="tablist"
      tabindex="0"
    >
      <div
        class="ant-tabs-nav-container"
      >
        <span
          class="ant-tabs-tab-prev ant-tabs-tab-btn-disabled"
          unselectable="unselectable"
        >
          <span
            class="ant-tabs-tab-prev-icon"
          >
            <i
              class="anticon anticon-left ant-tabs-tab-prev-icon-target"
            >
              <svg
                aria-hidden="true"
                class=""
                data-icon="left"
                fill="currentColor"
                height="1em"
                viewBox="64 64 896 896"
                width="1em"
              >
                <path
                  d="M724 218.3V141c0-6.7-7.7-10.4-12.9-6.3L260.3 486.8a31.86 31.86 0 0 0 0 50.3l450.8 352.1c5.3 4.1 12.9.4 12.9-6.3v-77.3c0-4.9-2.3-9.6-6.1-12.6l-360-281 360-281.1c3.8-3 6.1-7.7 6.1-12.6z"
                />
              </svg>
            </i>
          </span>
        </span>
        <span
          class="ant-tabs-tab-next ant-tabs-tab-btn-disabled"
          unselectable="unselectable"
        >
          <span
            class="ant-tabs-tab-next-icon"
          >
            <i
              class="anticon anticon-right ant-tabs-tab-next-icon-target"
            >
              <svg
                aria-hidden="true"
                class=""
                data-icon="right"
                fill="currentColor"
                height="1em"
                viewBox="64 64 896 896"
                width="1em"
              >
                <path
                  d="M765.7 486.8L314.9 134.7A7.97 7.97 0 0 0 302 141v77.3c0 4.9 2.3 9.6 6.1 12.6l360 281.1-360 281.1c-3.9 3-6.1 7.7-6.1 12.6V883c0 6.7 7.7 10.4 12.9 6.3l450.8-352.1a31.96 31.96 0 0 0 0-50.4z"
                />
              </svg>
            </i>
          </span>
        </span>
        <div
          class="ant-tabs-nav-wrap"
        >
          <div
            class="ant-tabs-nav-scroll"
          >
            <div
              class="ant-tabs-nav ant-tabs-nav-animated"
            >
              <div>
                <div
                  aria-disabled="false"
                  aria-selected="true"
                  class="ant-tabs-tab-active ant-tabs-tab"
                  role="tab"
                >
                  Tab 1
                </div>
                <div
                  aria-disabled="false"
                  aria-selected="false"
                  class=" ant-tabs-tab"
                  role="tab"
                >
                  Tab 2
                </div>
              </div>
              <div
                class="ant-tabs-ink-bar ant-tabs-ink-bar-animated"
              />
            </div>
          </div>
        </div>
      </div>
    </div>
    <div
      class="ant-tabs-content ant-tabs-content-animated ant-tabs-top-content"
      style="margin-left:0%"
    >
      <div
        aria-hidden="false"
        class="ant-tabs-tabpane ant-tabs-tabpane-active"
        role="tabpanel"
      >
        <div
          class="ant-tabs ant-tabs-top ant-tabs-line"
          style="height:300px"
        >
          <div
            class="ant-tabs-bar ant-tabs-top-bar"
            role="tablist"
            tabindex="0"
          >
            <div
              class="ant-tabs-nav-container"
            >
              <span
                class="ant-tabs-tab-prev ant-tabs-tab-btn-disabled"
                unselectable="unselectable"
              >
                <span
                  class="ant-tabs-tab-prev-icon"
                >
                  <i
                    class="anticon anticon-left ant-tabs-tab-prev-icon-target"
                  >
                    <svg
                      aria-hidden="true"
                      class=""
                      data-icon="left"
                      fill="currentColor"
                      height="1em"
                      viewBox="64 64 896 896"
                      width="1em"
                    >
                      <path
                        d="M724 218.3V141c0-6.7-7.7-10.4-12.9-6.3L260.3 486.8a31.86 31.86 0 0 0 0 50.3l450.8 352.1c5.3 4.1 12.9.4 12.9-6.3v-77.3c0-4.9-2.3-9.6-6.1-12.6l-360-281 360-281.1c3.8-3 6.1-7.7 6.1-12.6z"
                      />
                    </svg>
                  </i>
                </span>
              </span>
              <span
                class="ant-tabs-tab-next ant-tabs-tab-btn-disabled"
                unselectable="unselectable"
              >
                <span
                  class="ant-tabs-tab-next-icon"
                >
                  <i
                    class="anticon anticon-right ant-tabs-tab-next-icon-target"
                  >
                    <svg
                      aria-hidden="true"
                      class=""
                      data-icon="right"
                      fill="currentColor"
                      height="1em"
                      viewBox="64 64 896 896"
                      width="1em"
                    >
                      <path
                        d="M765.7 486.8L314.9 134.7A7.97 7.97 0 0 0 302 141v77.3c0 4.9 2.3 9.6 6.1 12.6l360 281.1-360 281.1c-3.9 3-6.1 7.7-6.1 12.6V883c0 6.7 7.7 10.4 12.9 6.3l450.8-352.1a31.96 31.96 0 0 0 0-50.4z"
                      />
                    </svg>
                  </i>
                </span>
              </span>
              <div
                class="ant-tabs-nav-wrap"
              >
                <div
                  class="ant-tabs-nav-scroll"
                >
                  <div
                    class="ant-tabs-nav ant-tabs-nav-animated"
                  >
                    <div>
                      <div
                        aria-disabled="false"
                        aria-selected="false"
                        class=" ant-tabs-tab"
                        role="tab"
                      >
                        Tab 0
                      </div>
                      <div
                        aria-disabled="false"
                        aria-selected="true"
                        class="ant-tabs-tab-active ant-tabs-tab"
                        role="tab"
                      >
                        Tab 1
                      </div>
                      <div
                        aria-disabled="false"
                        aria-selected="false"
                        class=" ant-tabs-tab"
                        role="tab"
                      >
                        Tab 2
                      </div>
                      <div
                        aria-disabled="false"
                        aria-selected="false"
                        class=" ant-tabs-tab"
                        role="tab"
                      >
                        Tab 3
                      </div>
                      <div
                        aria-disabled="false"
                        aria-selected="false"
                        class=" ant-tabs-tab"
                        role="tab"
                      >
                        Tab 4
                      </div>
                      <div
                        aria-disabled="false"
                        aria-selected="false"
                        class=" ant-tabs-tab"
                        role="tab"
                      >
                        Tab 5
                      </div>
                      <div
                        aria-disabled="false"
                        aria-selected="false"
                        class=" ant-tabs-tab"
                        role="tab"
                      >
                        Tab 6
                      </div>
                      <div
                        aria-disabled="false"
                        aria-selected="false"
                        class=" ant-tabs-tab"
                        role="tab"
                      >
                        Tab 7
                      </div>
                      <div
                        aria-disabled="false"
                        aria-selected="false"
                        class=" ant-tabs-tab"
                        role="tab"
                      >
                        Tab 8
                      </div>
                      <div
                        aria-disabled="false"
                        aria-selected="false"
                        class=" ant-tabs-tab"
                        role="tab"
                      >
                        Tab 9
                      </div>
                      <div
                        aria-disabled="false"
                        aria-selected="false"
                        class=" ant-tabs-tab"
                        role="tab"
                      >
                        Tab 10
                      </div>
                      <div
                        aria-disabled="false"
                        aria-selected="false"
                        class=" ant-tabs-tab"
                        role="tab"
                      >
                        Tab 11
                      </div>
                      <div
                        aria-disabled="false"
                        aria-selected="false"
                        class=" ant-tabs-tab"
                        role="tab"
                      >
                        Tab 12
                      </div>
                      <div
                        aria-disabled="false"
                        aria-selected="false"
                        class=" ant-tabs-tab"
                        role="tab"
                      >
                        Tab 13
                      </div>
                      <div
                        aria-disabled="false"
                        aria-selected="false"
                        class=" ant-tabs-tab"
                        role="tab"
                      >
                        Tab 14
                      </div>
                      <div
                        aria-disabled="false"
                        aria-selected="false"
                        class=" ant-tabs-tab"
                        role="tab"
                      >
                        Tab 15
                      </div>
                      <div
                        aria-disabled="false"
                        aria-selected="false"
                        class=" ant-tabs-tab"
                        role="tab"
                      >
                        Tab 16
                      </div>
                      <div
                        aria-disabled="false"
                        aria-selected="false"
                        class=" ant-tabs-tab"
                        role="tab"
                      >
                        Tab 17
                      </div>
                      <div
                        aria-disabled="false"
                        aria-selected="false"
                        class=" ant-tabs-tab"
                        role="tab"
                      >
                        Tab 18
                      </div>
                      <div
                        aria-disabled="false"
                        aria-selected="false"
                        class=" ant-tabs-tab"
                        role="tab"
                      >
                        Tab 19
                      </div>
                    </div>
                    <div
                      class="ant-tabs-ink-bar ant-tabs-ink-bar-animated"
                    />
                  </div>
                </div>
              </div>
            </div>
          </div>
          <div
            class="ant-tabs-content ant-tabs-content-animated ant-tabs-top-content"
            style="margin-left:-100%"
          >
            <div
              aria-hidden="true"
              class="ant-tabs-tabpane ant-tabs-tabpane-inactive"
              role="tabpanel"
            />
            <div
              aria-hidden="false"
              class="ant-tabs-tabpane ant-tabs-tabpane-active"
              role="tabpanel"
            >
              TTTT 1
            </div>
            <div
              aria-hidden="true"
              class="ant-tabs-tabpane ant-tabs-tabpane-inactive"
              role="tabpanel"
            />
            <div
              aria-hidden="true"
              class="ant-tabs-tabpane ant-tabs-tabpane-inactive"
              role="tabpanel"
            />
            <div
              aria-hidden="true"
              class="ant-tabs-tabpane ant-tabs-tabpane-inactive"
              role="tabpanel"
            />
            <div
              aria-hidden="true"
              class="ant-tabs-tabpane ant-tabs-tabpane-inactive"
              role="tabpanel"
            />
            <div
              aria-hidden="true"
              class="ant-tabs-tabpane ant-tabs-tabpane-inactive"
              role="tabpanel"
            />
            <div
              aria-hidden="true"
              class="ant-tabs-tabpane ant-tabs-tabpane-inactive"
              role="tabpanel"
            />
            <div
              aria-hidden="true"
              class="ant-tabs-tabpane ant-tabs-tabpane-inactive"
              role="tabpanel"
            />
            <div
              aria-hidden="true"
              class="ant-tabs-tabpane ant-tabs-tabpane-inactive"
              role="tabpanel"
            />
            <div
              aria-hidden="true"
              class="ant-tabs-tabpane ant-tabs-tabpane-inactive"
              role="tabpanel"
            />
            <div
              aria-hidden="true"
              class="ant-tabs-tabpane ant-tabs-tabpane-inactive"
              role="tabpanel"
            />
            <div
              aria-hidden="true"
              class="ant-tabs-tabpane ant-tabs-tabpane-inactive"
              role="tabpanel"
            />
            <div
              aria-hidden="true"
              class="ant-tabs-tabpane ant-tabs-tabpane-inactive"
              role="tabpanel"
            />
            <div
              aria-hidden="true"
              class="ant-tabs-tabpane ant-tabs-tabpane-inactive"
              role="tabpanel"
            />
            <div
              aria-hidden="true"
              class="ant-tabs-tabpane ant-tabs-tabpane-inactive"
              role="tabpanel"
            />
            <div
              aria-hidden="true"
              class="ant-tabs-tabpane ant-tabs-tabpane-inactive"
              role="tabpanel"
            />
            <div
              aria-hidden="true"
              class="ant-tabs-tabpane ant-tabs-tabpane-inactive"
              role="tabpanel"
            />
            <div
              aria-hidden="true"
              class="ant-tabs-tabpane ant-tabs-tabpane-inactive"
              role="tabpanel"
            />
            <div
              aria-hidden="true"
              class="ant-tabs-tabpane ant-tabs-tabpane-inactive"
              role="tabpanel"
            />
          </div>
        </div>
      </div>
      <div
        aria-hidden="true"
        class="ant-tabs-tabpane ant-tabs-tabpane-inactive"
        role="tabpanel"
      />
    </div>
  </div>
</div>
`;

exports[`renders ./components/tabs/demo/position.md correctly 1`] = `
<div>
  <div
    style="margin-bottom:16px"
  >
    Tab position：
    <div
      class="ant-select ant-select-enabled"
    >
      <div
        aria-autocomplete="list"
        aria-expanded="false"
        aria-haspopup="true"
        class="ant-select-selection
            ant-select-selection--single"
        role="combobox"
        tabindex="0"
      >
        <div
          class="ant-select-selection__rendered"
        >
          <div
            class="ant-select-selection-selected-value"
            style="display:block;opacity:1"
            title="top"
          >
            top
          </div>
        </div>
        <span
          class="ant-select-arrow"
          style="user-select:none;-webkit-user-select:none"
          unselectable="on"
        >
          <i
            class="anticon anticon-down ant-select-arrow-icon"
          >
            <svg
              aria-hidden="true"
              class=""
              data-icon="down"
              fill="currentColor"
              height="1em"
              viewBox="64 64 896 896"
              width="1em"
            >
              <path
                d="M884 256h-75c-5.1 0-9.9 2.5-12.9 6.6L512 654.2 227.9 262.6c-3-4.1-7.8-6.6-12.9-6.6h-75c-6.5 0-10.3 7.4-6.5 12.7l352.6 486.1c12.8 17.6 39 17.6 51.7 0l352.6-486.1c3.9-5.3.1-12.7-6.4-12.7z"
              />
            </svg>
          </i>
        </span>
      </div>
    </div>
  </div>
  <div
    class="ant-tabs ant-tabs-top ant-tabs-line"
  >
    <div
      class="ant-tabs-bar ant-tabs-top-bar"
      role="tablist"
      tabindex="0"
    >
      <div
        class="ant-tabs-nav-container"
      >
        <span
          class="ant-tabs-tab-prev ant-tabs-tab-btn-disabled"
          unselectable="unselectable"
        >
          <span
            class="ant-tabs-tab-prev-icon"
          >
            <i
              class="anticon anticon-left ant-tabs-tab-prev-icon-target"
            >
              <svg
                aria-hidden="true"
                class=""
                data-icon="left"
                fill="currentColor"
                height="1em"
                viewBox="64 64 896 896"
                width="1em"
              >
                <path
                  d="M724 218.3V141c0-6.7-7.7-10.4-12.9-6.3L260.3 486.8a31.86 31.86 0 0 0 0 50.3l450.8 352.1c5.3 4.1 12.9.4 12.9-6.3v-77.3c0-4.9-2.3-9.6-6.1-12.6l-360-281 360-281.1c3.8-3 6.1-7.7 6.1-12.6z"
                />
              </svg>
            </i>
          </span>
        </span>
        <span
          class="ant-tabs-tab-next ant-tabs-tab-btn-disabled"
          unselectable="unselectable"
        >
          <span
            class="ant-tabs-tab-next-icon"
          >
            <i
              class="anticon anticon-right ant-tabs-tab-next-icon-target"
            >
              <svg
                aria-hidden="true"
                class=""
                data-icon="right"
                fill="currentColor"
                height="1em"
                viewBox="64 64 896 896"
                width="1em"
              >
                <path
                  d="M765.7 486.8L314.9 134.7A7.97 7.97 0 0 0 302 141v77.3c0 4.9 2.3 9.6 6.1 12.6l360 281.1-360 281.1c-3.9 3-6.1 7.7-6.1 12.6V883c0 6.7 7.7 10.4 12.9 6.3l450.8-352.1a31.96 31.96 0 0 0 0-50.4z"
                />
              </svg>
            </i>
          </span>
        </span>
        <div
          class="ant-tabs-nav-wrap"
        >
          <div
            class="ant-tabs-nav-scroll"
          >
            <div
              class="ant-tabs-nav ant-tabs-nav-animated"
            >
              <div>
                <div
                  aria-disabled="false"
                  aria-selected="true"
                  class="ant-tabs-tab-active ant-tabs-tab"
                  role="tab"
                >
                  Tab 1
                </div>
                <div
                  aria-disabled="false"
                  aria-selected="false"
                  class=" ant-tabs-tab"
                  role="tab"
                >
                  Tab 2
                </div>
                <div
                  aria-disabled="false"
                  aria-selected="false"
                  class=" ant-tabs-tab"
                  role="tab"
                >
                  Tab 3
                </div>
              </div>
              <div
                class="ant-tabs-ink-bar ant-tabs-ink-bar-animated"
              />
            </div>
          </div>
        </div>
      </div>
    </div>
    <div
<<<<<<< HEAD
      class="ant-tabs-content ant-tabs-content-animated ant-tabs-top-content"
=======
      role="presentation"
      style="width:0;height:0;overflow:hidden"
      tabindex="0"
    />
    <div
      class="ant-tabs-content ant-tabs-content-animated"
>>>>>>> d299eeae
      style="margin-left:0%"
    >
      <div
        aria-hidden="false"
        class="ant-tabs-tabpane ant-tabs-tabpane-active"
        role="tabpanel"
      >
        <div
          role="presentation"
          style="width:0;height:0;overflow:hidden"
          tabindex="0"
        />
        Content of Tab 1
        <div
          role="presentation"
          style="width:0;height:0;overflow:hidden"
          tabindex="0"
        />
      </div>
      <div
        aria-hidden="true"
        class="ant-tabs-tabpane ant-tabs-tabpane-inactive"
        role="tabpanel"
      />
      <div
        aria-hidden="true"
        class="ant-tabs-tabpane ant-tabs-tabpane-inactive"
        role="tabpanel"
      />
    </div>
    <div
      role="presentation"
      style="width:0;height:0;overflow:hidden"
      tabindex="0"
    />
  </div>
</div>
`;

exports[`renders ./components/tabs/demo/size.md correctly 1`] = `
<div>
  <div
    class="ant-radio-group ant-radio-group-outline"
    style="margin-bottom:16px"
  >
    <label
      class="ant-radio-button-wrapper ant-radio-button-wrapper-checked"
    >
      <span
        class="ant-radio-button ant-radio-button-checked"
      >
        <input
          checked=""
          class="ant-radio-button-input"
          type="radio"
          value="small"
        />
        <span
          class="ant-radio-button-inner"
        />
      </span>
      <span>
        Small
      </span>
    </label>
    <label
      class="ant-radio-button-wrapper"
    >
      <span
        class="ant-radio-button"
      >
        <input
          class="ant-radio-button-input"
          type="radio"
          value="default"
        />
        <span
          class="ant-radio-button-inner"
        />
      </span>
      <span>
        Default
      </span>
    </label>
    <label
      class="ant-radio-button-wrapper"
    >
      <span
        class="ant-radio-button"
      >
        <input
          class="ant-radio-button-input"
          type="radio"
          value="large"
        />
        <span
          class="ant-radio-button-inner"
        />
      </span>
      <span>
        Large
      </span>
    </label>
  </div>
  <div
    class="ant-tabs ant-tabs-top ant-tabs-small ant-tabs-line"
  >
    <div
      class="ant-tabs-bar ant-tabs-top-bar ant-tabs-small-bar"
      role="tablist"
      tabindex="0"
    >
      <div
        class="ant-tabs-nav-container"
      >
        <span
          class="ant-tabs-tab-prev ant-tabs-tab-btn-disabled"
          unselectable="unselectable"
        >
          <span
            class="ant-tabs-tab-prev-icon"
          >
            <i
              class="anticon anticon-left ant-tabs-tab-prev-icon-target"
            >
              <svg
                aria-hidden="true"
                class=""
                data-icon="left"
                fill="currentColor"
                height="1em"
                viewBox="64 64 896 896"
                width="1em"
              >
                <path
                  d="M724 218.3V141c0-6.7-7.7-10.4-12.9-6.3L260.3 486.8a31.86 31.86 0 0 0 0 50.3l450.8 352.1c5.3 4.1 12.9.4 12.9-6.3v-77.3c0-4.9-2.3-9.6-6.1-12.6l-360-281 360-281.1c3.8-3 6.1-7.7 6.1-12.6z"
                />
              </svg>
            </i>
          </span>
        </span>
        <span
          class="ant-tabs-tab-next ant-tabs-tab-btn-disabled"
          unselectable="unselectable"
        >
          <span
            class="ant-tabs-tab-next-icon"
          >
            <i
              class="anticon anticon-right ant-tabs-tab-next-icon-target"
            >
              <svg
                aria-hidden="true"
                class=""
                data-icon="right"
                fill="currentColor"
                height="1em"
                viewBox="64 64 896 896"
                width="1em"
              >
                <path
                  d="M765.7 486.8L314.9 134.7A7.97 7.97 0 0 0 302 141v77.3c0 4.9 2.3 9.6 6.1 12.6l360 281.1-360 281.1c-3.9 3-6.1 7.7-6.1 12.6V883c0 6.7 7.7 10.4 12.9 6.3l450.8-352.1a31.96 31.96 0 0 0 0-50.4z"
                />
              </svg>
            </i>
          </span>
        </span>
        <div
          class="ant-tabs-nav-wrap"
        >
          <div
            class="ant-tabs-nav-scroll"
          >
            <div
              class="ant-tabs-nav ant-tabs-nav-animated"
            >
              <div>
                <div
                  aria-disabled="false"
                  aria-selected="true"
                  class="ant-tabs-tab-active ant-tabs-tab"
                  role="tab"
                >
                  Tab 1
                </div>
                <div
                  aria-disabled="false"
                  aria-selected="false"
                  class=" ant-tabs-tab"
                  role="tab"
                >
                  Tab 2
                </div>
                <div
                  aria-disabled="false"
                  aria-selected="false"
                  class=" ant-tabs-tab"
                  role="tab"
                >
                  Tab 3
                </div>
              </div>
              <div
                class="ant-tabs-ink-bar ant-tabs-ink-bar-animated"
              />
            </div>
          </div>
        </div>
      </div>
    </div>
    <div
<<<<<<< HEAD
      class="ant-tabs-content ant-tabs-content-animated ant-tabs-top-content"
=======
      role="presentation"
      style="width:0;height:0;overflow:hidden"
      tabindex="0"
    />
    <div
      class="ant-tabs-content ant-tabs-content-animated"
>>>>>>> d299eeae
      style="margin-left:0%"
    >
      <div
        aria-hidden="false"
        class="ant-tabs-tabpane ant-tabs-tabpane-active"
        role="tabpanel"
      >
        <div
          role="presentation"
          style="width:0;height:0;overflow:hidden"
          tabindex="0"
        />
        Content of tab 1
        <div
          role="presentation"
          style="width:0;height:0;overflow:hidden"
          tabindex="0"
        />
      </div>
      <div
        aria-hidden="true"
        class="ant-tabs-tabpane ant-tabs-tabpane-inactive"
        role="tabpanel"
      />
      <div
        aria-hidden="true"
        class="ant-tabs-tabpane ant-tabs-tabpane-inactive"
        role="tabpanel"
      />
    </div>
    <div
      role="presentation"
      style="width:0;height:0;overflow:hidden"
      tabindex="0"
    />
  </div>
</div>
`;

exports[`renders ./components/tabs/demo/slide.md correctly 1`] = `
<div>
  <div
    class="ant-radio-group ant-radio-group-outline"
    style="margin-bottom:8px"
  >
    <label
      class="ant-radio-button-wrapper ant-radio-button-wrapper-checked"
    >
      <span
        class="ant-radio-button ant-radio-button-checked"
      >
        <input
          checked=""
          class="ant-radio-button-input"
          type="radio"
          value="top"
        />
        <span
          class="ant-radio-button-inner"
        />
      </span>
      <span>
        Horizontal
      </span>
    </label>
    <label
      class="ant-radio-button-wrapper"
    >
      <span
        class="ant-radio-button"
      >
        <input
          class="ant-radio-button-input"
          type="radio"
          value="left"
        />
        <span
          class="ant-radio-button-inner"
        />
      </span>
      <span>
        Vertical
      </span>
    </label>
  </div>
  <div
    class="ant-tabs ant-tabs-top ant-tabs-line"
    style="height:220px"
  >
    <div
      class="ant-tabs-bar ant-tabs-top-bar"
      role="tablist"
      tabindex="0"
    >
      <div
        class="ant-tabs-nav-container"
      >
        <span
          class="ant-tabs-tab-prev ant-tabs-tab-btn-disabled"
          unselectable="unselectable"
        >
          <span
            class="ant-tabs-tab-prev-icon"
          >
            <i
              class="anticon anticon-left ant-tabs-tab-prev-icon-target"
            >
              <svg
                aria-hidden="true"
                class=""
                data-icon="left"
                fill="currentColor"
                height="1em"
                viewBox="64 64 896 896"
                width="1em"
              >
                <path
                  d="M724 218.3V141c0-6.7-7.7-10.4-12.9-6.3L260.3 486.8a31.86 31.86 0 0 0 0 50.3l450.8 352.1c5.3 4.1 12.9.4 12.9-6.3v-77.3c0-4.9-2.3-9.6-6.1-12.6l-360-281 360-281.1c3.8-3 6.1-7.7 6.1-12.6z"
                />
              </svg>
            </i>
          </span>
        </span>
        <span
          class="ant-tabs-tab-next ant-tabs-tab-btn-disabled"
          unselectable="unselectable"
        >
          <span
            class="ant-tabs-tab-next-icon"
          >
            <i
              class="anticon anticon-right ant-tabs-tab-next-icon-target"
            >
              <svg
                aria-hidden="true"
                class=""
                data-icon="right"
                fill="currentColor"
                height="1em"
                viewBox="64 64 896 896"
                width="1em"
              >
                <path
                  d="M765.7 486.8L314.9 134.7A7.97 7.97 0 0 0 302 141v77.3c0 4.9 2.3 9.6 6.1 12.6l360 281.1-360 281.1c-3.9 3-6.1 7.7-6.1 12.6V883c0 6.7 7.7 10.4 12.9 6.3l450.8-352.1a31.96 31.96 0 0 0 0-50.4z"
                />
              </svg>
            </i>
          </span>
        </span>
        <div
          class="ant-tabs-nav-wrap"
        >
          <div
            class="ant-tabs-nav-scroll"
          >
            <div
              class="ant-tabs-nav ant-tabs-nav-animated"
            >
              <div>
                <div
                  aria-disabled="false"
                  aria-selected="true"
                  class="ant-tabs-tab-active ant-tabs-tab"
                  role="tab"
                >
                  Tab 1
                </div>
                <div
                  aria-disabled="false"
                  aria-selected="false"
                  class=" ant-tabs-tab"
                  role="tab"
                >
                  Tab 2
                </div>
                <div
                  aria-disabled="false"
                  aria-selected="false"
                  class=" ant-tabs-tab"
                  role="tab"
                >
                  Tab 3
                </div>
                <div
                  aria-disabled="false"
                  aria-selected="false"
                  class=" ant-tabs-tab"
                  role="tab"
                >
                  Tab 4
                </div>
                <div
                  aria-disabled="false"
                  aria-selected="false"
                  class=" ant-tabs-tab"
                  role="tab"
                >
                  Tab 5
                </div>
                <div
                  aria-disabled="false"
                  aria-selected="false"
                  class=" ant-tabs-tab"
                  role="tab"
                >
                  Tab 6
                </div>
                <div
                  aria-disabled="false"
                  aria-selected="false"
                  class=" ant-tabs-tab"
                  role="tab"
                >
                  Tab 7
                </div>
                <div
                  aria-disabled="false"
                  aria-selected="false"
                  class=" ant-tabs-tab"
                  role="tab"
                >
                  Tab 8
                </div>
                <div
                  aria-disabled="false"
                  aria-selected="false"
                  class=" ant-tabs-tab"
                  role="tab"
                >
                  Tab 9
                </div>
                <div
                  aria-disabled="false"
                  aria-selected="false"
                  class=" ant-tabs-tab"
                  role="tab"
                >
                  Tab 10
                </div>
                <div
                  aria-disabled="false"
                  aria-selected="false"
                  class=" ant-tabs-tab"
                  role="tab"
                >
                  Tab 11
                </div>
              </div>
              <div
                class="ant-tabs-ink-bar ant-tabs-ink-bar-animated"
              />
            </div>
          </div>
        </div>
      </div>
    </div>
    <div
<<<<<<< HEAD
      class="ant-tabs-content ant-tabs-content-animated ant-tabs-top-content"
=======
      role="presentation"
      style="width:0;height:0;overflow:hidden"
      tabindex="0"
    />
    <div
      class="ant-tabs-content ant-tabs-content-animated"
>>>>>>> d299eeae
      style="margin-left:0%"
    >
      <div
        aria-hidden="false"
        class="ant-tabs-tabpane ant-tabs-tabpane-active"
        role="tabpanel"
      >
        <div
          role="presentation"
          style="width:0;height:0;overflow:hidden"
          tabindex="0"
        />
        Content of tab 1
        <div
          role="presentation"
          style="width:0;height:0;overflow:hidden"
          tabindex="0"
        />
      </div>
      <div
        aria-hidden="true"
        class="ant-tabs-tabpane ant-tabs-tabpane-inactive"
        role="tabpanel"
      />
      <div
        aria-hidden="true"
        class="ant-tabs-tabpane ant-tabs-tabpane-inactive"
        role="tabpanel"
      />
      <div
        aria-hidden="true"
        class="ant-tabs-tabpane ant-tabs-tabpane-inactive"
        role="tabpanel"
      />
      <div
        aria-hidden="true"
        class="ant-tabs-tabpane ant-tabs-tabpane-inactive"
        role="tabpanel"
      />
      <div
        aria-hidden="true"
        class="ant-tabs-tabpane ant-tabs-tabpane-inactive"
        role="tabpanel"
      />
      <div
        aria-hidden="true"
        class="ant-tabs-tabpane ant-tabs-tabpane-inactive"
        role="tabpanel"
      />
      <div
        aria-hidden="true"
        class="ant-tabs-tabpane ant-tabs-tabpane-inactive"
        role="tabpanel"
      />
      <div
        aria-hidden="true"
        class="ant-tabs-tabpane ant-tabs-tabpane-inactive"
        role="tabpanel"
      />
      <div
        aria-hidden="true"
        class="ant-tabs-tabpane ant-tabs-tabpane-inactive"
        role="tabpanel"
      />
      <div
        aria-hidden="true"
        class="ant-tabs-tabpane ant-tabs-tabpane-inactive"
        role="tabpanel"
      />
    </div>
    <div
      role="presentation"
      style="width:0;height:0;overflow:hidden"
      tabindex="0"
    />
  </div>
</div>
`;<|MERGE_RESOLUTION|>--- conflicted
+++ resolved
@@ -108,16 +108,12 @@
     </div>
   </div>
   <div
-<<<<<<< HEAD
-    class="ant-tabs-content ant-tabs-content-animated ant-tabs-top-content"
-=======
     role="presentation"
     style="width:0;height:0;overflow:hidden"
     tabindex="0"
   />
   <div
-    class="ant-tabs-content ant-tabs-content-animated"
->>>>>>> d299eeae
+    class="ant-tabs-content ant-tabs-content-animated ant-tabs-top-content"
     style="margin-left:0%"
   >
     <div
@@ -264,16 +260,12 @@
     </div>
   </div>
   <div
-<<<<<<< HEAD
-    class="ant-tabs-content ant-tabs-content-no-animated ant-tabs-top-content ant-tabs-card-content"
-=======
     role="presentation"
     style="width:0;height:0;overflow:hidden"
     tabindex="0"
   />
   <div
-    class="ant-tabs-content ant-tabs-content-no-animated"
->>>>>>> d299eeae
+    class="ant-tabs-content ant-tabs-content-no-animated ant-tabs-top-content ant-tabs-card-content"
   >
     <div
       aria-hidden="false"
@@ -422,16 +414,12 @@
       </div>
     </div>
     <div
-<<<<<<< HEAD
-      class="ant-tabs-content ant-tabs-content-no-animated ant-tabs-top-content ant-tabs-card-content"
-=======
       role="presentation"
       style="width:0;height:0;overflow:hidden"
       tabindex="0"
     />
     <div
-      class="ant-tabs-content ant-tabs-content-no-animated"
->>>>>>> d299eeae
+      class="ant-tabs-content ant-tabs-content-no-animated ant-tabs-top-content ant-tabs-card-content"
     >
       <div
         aria-hidden="false"
@@ -629,16 +617,12 @@
       </div>
     </div>
     <div
-<<<<<<< HEAD
-      class="ant-tabs-content ant-tabs-content-no-animated ant-tabs-top-content ant-tabs-card-content"
-=======
       role="presentation"
       style="width:0;height:0;overflow:hidden"
       tabindex="0"
     />
     <div
-      class="ant-tabs-content ant-tabs-content-no-animated"
->>>>>>> d299eeae
+      class="ant-tabs-content ant-tabs-content-no-animated ant-tabs-top-content ant-tabs-card-content"
     >
       <div
         aria-hidden="false"
@@ -785,16 +769,12 @@
       </div>
     </div>
     <div
-<<<<<<< HEAD
-      class="ant-tabs-content ant-tabs-content-animated ant-tabs-top-content"
-=======
       role="presentation"
       style="width:0;height:0;overflow:hidden"
       tabindex="0"
     />
     <div
-      class="ant-tabs-content ant-tabs-content-animated"
->>>>>>> d299eeae
+      class="ant-tabs-content ant-tabs-content-animated ant-tabs-top-content"
       style="margin-left:0%"
     >
       <div
@@ -943,16 +923,12 @@
     </div>
   </div>
   <div
-<<<<<<< HEAD
-    class="ant-tabs-content ant-tabs-content-animated ant-tabs-top-content"
-=======
     role="presentation"
     style="width:0;height:0;overflow:hidden"
     tabindex="0"
   />
   <div
-    class="ant-tabs-content ant-tabs-content-animated"
->>>>>>> d299eeae
+    class="ant-tabs-content ant-tabs-content-animated ant-tabs-top-content"
     style="margin-left:0%"
   >
     <div
@@ -1165,16 +1141,12 @@
     </div>
   </div>
   <div
-<<<<<<< HEAD
-    class="ant-tabs-content ant-tabs-content-no-animated ant-tabs-top-content ant-tabs-card-content"
-=======
     role="presentation"
     style="width:0;height:0;overflow:hidden"
     tabindex="0"
   />
   <div
-    class="ant-tabs-content ant-tabs-content-no-animated"
->>>>>>> d299eeae
+    class="ant-tabs-content ant-tabs-content-no-animated ant-tabs-top-content ant-tabs-card-content"
   >
     <div
       aria-hidden="false"
@@ -1333,16 +1305,12 @@
     </div>
   </div>
   <div
-<<<<<<< HEAD
-    class="ant-tabs-content ant-tabs-content-animated ant-tabs-top-content"
-=======
     role="presentation"
     style="width:0;height:0;overflow:hidden"
     tabindex="0"
   />
   <div
-    class="ant-tabs-content ant-tabs-content-animated"
->>>>>>> d299eeae
+    class="ant-tabs-content ant-tabs-content-animated ant-tabs-top-content"
     style="margin-left:0%"
   >
     <div
@@ -1519,16 +1487,12 @@
     </div>
   </div>
   <div
-<<<<<<< HEAD
-    class="ant-tabs-content ant-tabs-content-animated ant-tabs-top-content"
-=======
     role="presentation"
     style="width:0;height:0;overflow:hidden"
     tabindex="0"
   />
   <div
-    class="ant-tabs-content ant-tabs-content-animated"
->>>>>>> d299eeae
+    class="ant-tabs-content ant-tabs-content-animated ant-tabs-top-content"
     style="margin-left:-100%"
   >
     <div
@@ -1570,6 +1534,7 @@
   >
     <div
       aria-autocomplete="list"
+      aria-controls="test-uuid"
       aria-expanded="false"
       aria-haspopup="true"
       class="ant-select-selection
@@ -1611,6 +1576,7 @@
   >
     <div
       aria-autocomplete="list"
+      aria-controls="test-uuid"
       aria-expanded="false"
       aria-haspopup="true"
       class="ant-select-selection
@@ -1652,6 +1618,7 @@
   >
     <div
       aria-autocomplete="list"
+      aria-controls="test-uuid"
       aria-expanded="false"
       aria-haspopup="true"
       class="ant-select-selection
@@ -1693,6 +1660,7 @@
   >
     <div
       aria-autocomplete="list"
+      aria-controls="test-uuid"
       aria-expanded="false"
       aria-haspopup="true"
       class="ant-select-selection
@@ -1827,6 +1795,11 @@
       </div>
     </div>
     <div
+      role="presentation"
+      style="width:0;height:0;overflow:hidden"
+      tabindex="0"
+    />
+    <div
       class="ant-tabs-content ant-tabs-content-animated ant-tabs-top-content"
       style="margin-left:0%"
     >
@@ -1835,6 +1808,11 @@
         class="ant-tabs-tabpane ant-tabs-tabpane-active"
         role="tabpanel"
       >
+        <div
+          role="presentation"
+          style="width:0;height:0;overflow:hidden"
+          tabindex="0"
+        />
         <div
           class="ant-tabs ant-tabs-top ant-tabs-line"
           style="height:300px"
@@ -2079,6 +2057,11 @@
             </div>
           </div>
           <div
+            role="presentation"
+            style="width:0;height:0;overflow:hidden"
+            tabindex="0"
+          />
+          <div
             class="ant-tabs-content ant-tabs-content-animated ant-tabs-top-content"
             style="margin-left:-100%"
           >
@@ -2092,7 +2075,17 @@
               class="ant-tabs-tabpane ant-tabs-tabpane-active"
               role="tabpanel"
             >
+              <div
+                role="presentation"
+                style="width:0;height:0;overflow:hidden"
+                tabindex="0"
+              />
               TTTT 1
+              <div
+                role="presentation"
+                style="width:0;height:0;overflow:hidden"
+                tabindex="0"
+              />
             </div>
             <div
               aria-hidden="true"
@@ -2185,7 +2178,17 @@
               role="tabpanel"
             />
           </div>
+          <div
+            role="presentation"
+            style="width:0;height:0;overflow:hidden"
+            tabindex="0"
+          />
         </div>
+        <div
+          role="presentation"
+          style="width:0;height:0;overflow:hidden"
+          tabindex="0"
+        />
       </div>
       <div
         aria-hidden="true"
@@ -2193,6 +2196,11 @@
         role="tabpanel"
       />
     </div>
+    <div
+      role="presentation"
+      style="width:0;height:0;overflow:hidden"
+      tabindex="0"
+    />
   </div>
 </div>
 `;
@@ -2208,6 +2216,7 @@
     >
       <div
         aria-autocomplete="list"
+        aria-controls="test-uuid"
         aria-expanded="false"
         aria-haspopup="true"
         class="ant-select-selection
@@ -2359,16 +2368,12 @@
       </div>
     </div>
     <div
-<<<<<<< HEAD
-      class="ant-tabs-content ant-tabs-content-animated ant-tabs-top-content"
-=======
       role="presentation"
       style="width:0;height:0;overflow:hidden"
       tabindex="0"
     />
     <div
-      class="ant-tabs-content ant-tabs-content-animated"
->>>>>>> d299eeae
+      class="ant-tabs-content ant-tabs-content-animated ant-tabs-top-content"
       style="margin-left:0%"
     >
       <div
@@ -2580,16 +2585,12 @@
       </div>
     </div>
     <div
-<<<<<<< HEAD
-      class="ant-tabs-content ant-tabs-content-animated ant-tabs-top-content"
-=======
       role="presentation"
       style="width:0;height:0;overflow:hidden"
       tabindex="0"
     />
     <div
-      class="ant-tabs-content ant-tabs-content-animated"
->>>>>>> d299eeae
+      class="ant-tabs-content ant-tabs-content-animated ant-tabs-top-content"
       style="margin-left:0%"
     >
       <div
@@ -2847,16 +2848,12 @@
       </div>
     </div>
     <div
-<<<<<<< HEAD
-      class="ant-tabs-content ant-tabs-content-animated ant-tabs-top-content"
-=======
       role="presentation"
       style="width:0;height:0;overflow:hidden"
       tabindex="0"
     />
     <div
-      class="ant-tabs-content ant-tabs-content-animated"
->>>>>>> d299eeae
+      class="ant-tabs-content ant-tabs-content-animated ant-tabs-top-content"
       style="margin-left:0%"
     >
       <div
