import React from 'react';

import Tabs from '..';
import type { TabsRef } from '..';
import { resetWarned } from '../../_util/warning';
import mountTest from '../../../tests/shared/mountTest';
import rtlTest from '../../../tests/shared/rtlTest';
import { fireEvent, render } from '../../../tests/utils';
import ConfigProvider from '../../config-provider';

const { TabPane } = Tabs;

describe('Tabs', () => {
  mountTest(() => (
    <Tabs>
      <TabPane tab="xx" key="xx" />
    </Tabs>
  ));
  rtlTest(() => (
    <Tabs>
      <TabPane tab="xx" key="xx" />
    </Tabs>
  ));

  describe('editable-card', () => {
    let handleEdit: jest.Mock;
    let wrapper: ReturnType<typeof render>['container'];

    beforeEach(() => {
      handleEdit = jest.fn();
      const { container } = render(
        <Tabs type="editable-card" onEdit={handleEdit}>
          <TabPane tab="foo" key="1">
            foo
          </TabPane>
          {undefined}
          {null}
          {false}
        </Tabs>,
      );
      wrapper = container;
    });

    it('add card', () => {
      fireEvent.click(wrapper.querySelector('.ant-tabs-nav-add')!);
      expect(handleEdit.mock.calls[0][1]).toBe('add');
    });

    it('remove card', () => {
      fireEvent.click(wrapper.querySelector('.anticon-close')!);
      expect(handleEdit).toHaveBeenCalledWith('1', 'remove');
    });

    it('validateElement', () => {
      expect(wrapper.querySelectorAll('.ant-tabs-tab').length).toBe(1);
    });
  });

  describe('tabPosition', () => {
    it('remove card', () => {
      const { container } = render(
        <Tabs tabPosition="left" tabBarExtraContent="xxx">
          <TabPane tab="foo" key="1">
            foo
          </TabPane>
        </Tabs>,
      );
      expect(container.firstChild).toMatchSnapshot();
    });
  });

  describe('renderTabBar', () => {
    it('custom-tab-bar', () => {
      const { container } = render(
        <Tabs renderTabBar={() => <div>custom-tab-bar</div>}>
          <TabPane tab="foo" key="1">
            foo
          </TabPane>
        </Tabs>,
      );
      expect(container.firstChild).toMatchSnapshot();
    });
  });

  it('warning for onNextClick', () => {
    const errorSpy = jest.spyOn(console, 'error').mockImplementation(() => {});
    const onNextClick = { onNextClick() {} } as any;
    render(<Tabs {...onNextClick} />);
    expect(errorSpy).toHaveBeenCalledWith(
      'Warning: [antd: Tabs] `onPrevClick` and `onNextClick` has been removed. Please use `onTabScroll` instead.',
    );
    errorSpy.mockRestore();
  });

  it('tabBarGutter should work', () => {
    const { container: wrapper } = render(
      <Tabs tabBarGutter={0}>
        <TabPane />
        <TabPane />
        <TabPane />
      </Tabs>,
    );
    expect(wrapper.firstChild).toMatchSnapshot();
    const { container: wrapper2 } = render(
      <Tabs tabBarGutter={0} tabPosition="left">
        <TabPane />
        <TabPane />
        <TabPane />
      </Tabs>,
    );
    expect(wrapper2.firstChild).toMatchSnapshot();
  });

  it('deprecated warning', () => {
    resetWarned();
    const errorSpy = jest.spyOn(console, 'error').mockImplementation(() => {});

    const { container } = render(
      <Tabs>
        <TabPane />
        invalidate
      </Tabs>,
    );
    expect(container.querySelectorAll('.ant-tabs-tab')).toHaveLength(1);

    expect(errorSpy).toHaveBeenCalledWith(
      'Warning: [antd: Tabs] `Tabs.TabPane` is deprecated. Please use `items` instead.',
    );
    errorSpy.mockRestore();
  });

  it('indicator in ConfigProvider should work', () => {
    const { container } = render(
      <ConfigProvider tabs={{ indicator: { size: 12 } }}>
        <Tabs items={[{ key: '1', label: 'foo' }]} className="Tabs_1" />
        <Tabs items={[{ key: '2', label: 'bar' }]} className="Tabs_2" />
        <Tabs items={[{ key: '3', label: 'too' }]} indicator={{ size: 4 }} className="Tabs_3" />
      </ConfigProvider>,
    );

    expect(container.querySelector('.Tabs_1 .ant-tabs-ink-bar')).toHaveStyle({ width: 12 });
    expect(container.querySelector('.Tabs_2 .ant-tabs-ink-bar')).toHaveStyle({ width: 12 });
    expect(container.querySelector('.Tabs_3 .ant-tabs-ink-bar')).toHaveStyle({ width: 4 });
  });

  it('warning for indicatorSize', () => {
    const errorSpy = jest.spyOn(console, 'error').mockImplementation(() => {});
    render(<Tabs indicatorSize={10} />);
    expect(errorSpy).toHaveBeenCalledWith(
      'Warning: [antd: Tabs] `indicatorSize` has been deprecated. Please use `indicator={{ size: ... }}` instead.',
    );
    errorSpy.mockRestore();
  });
<<<<<<< HEAD
  it('support classnames and styles', () => {
    const customClassnames = {
      root: 'test-class',
      item: 'test-item',
      indicator: 'test-indicator',
      header: 'test-header',
      content: 'test-content',
    };
    const customStyles = {
      root: { color: 'rgb(255, 0, 0)' },
      item: { color: 'rgb(0, 0, 255)' },
      indicator: { color: 'rgb(255, 255, 0)' },
      header: { color: 'rgb(0, 255, 0)' },
      content: { color: 'rgb(128, 0, 128)' },
    };
    const { container } = render(
      <Tabs
        defaultActiveKey="1"
        styles={customStyles}
        classNames={customClassnames}
        items={Array.from({ length: 30 }, (_, i) => {
          const id = String(i);
          return {
            label: `Tab-${id}`,
            key: id,
            disabled: i === 28,
            children: `Content of tab ${id}`,
          };
        })}
      />,
    );
    const root = container.querySelector('.ant-tabs');
    const item = container.querySelector('.ant-tabs-tab');
    const indicator = container.querySelector('.ant-tabs-ink-bar');
    const header = container.querySelector('.ant-tabs-nav');
    const content = container.querySelector('.ant-tabs-tabpane');
    expect(root).toHaveClass('test-class');
    expect(item).toHaveClass('test-item');
    expect(indicator).toHaveClass('test-indicator');
    expect(header).toHaveClass('test-header');
    expect(content).toHaveClass('test-content');
    expect(root).toHaveStyle({ color: 'rgb(255, 0, 0)' });
    expect(item).toHaveStyle({ color: 'rgb(0, 0, 255)' });
    expect(indicator).toHaveStyle({ color: 'rgb(255, 255, 0)' });
    expect(header).toHaveStyle({ color: 'rgb(0, 255, 0)' });
    expect(content).toHaveStyle({ color: 'rgb(128, 0, 128)' });
  });
  describe('Tabs placement transformation', () => {
    let consoleErrorSpy: jest.SpyInstance;

    beforeAll(() => {
      consoleErrorSpy = jest.spyOn(console, 'error').mockImplementation(() => {});
    });

    afterEach(() => {
      consoleErrorSpy.mockClear();
    });

    afterAll(() => {
      consoleErrorSpy.mockRestore();
    });

    const renderTabs = (props: any = {}, direction: 'ltr' | 'rtl' = 'ltr') => {
      return render(
        <ConfigProvider direction={direction}>
          <Tabs {...props} items={[{ label: 'Tab 1', key: '1', children: 'Content 1' }]} />
        </ConfigProvider>,
      );
    };

    it.each([
      // [description, props, direction, expectedClass, shouldWarn]
      ['LTR: start -> left', { tabPlacement: 'start' }, 'ltr', '.ant-tabs-left', false],
      ['LTR: end -> right', { tabPlacement: 'end' }, 'ltr', '.ant-tabs-right', false],
      ['RTL: start -> right', { tabPlacement: 'start' }, 'rtl', '.ant-tabs-right', false],
      ['RTL: end -> left', { tabPlacement: 'end' }, 'rtl', '.ant-tabs-left', false],
      ['legacy left (with warning)', { tabPosition: 'left' }, 'ltr', '.ant-tabs-left', true],
      ['legacy right (with warning)', { tabPosition: 'right' }, 'ltr', '.ant-tabs-right', true],
      [
        'placement priority',
        { tabPlacement: 'end', tabPosition: 'left' },
        'rtl',
        '.ant-tabs-left',
        true,
      ],
      ['no placement', {}, 'ltr', '.ant-tabs-top', false],
    ])('%s', (_, props, direction, expectedClass, shouldWarn) => {
      const { container } = renderTabs(props, direction as 'ltr' | 'rtl');
      expect(container.querySelector(expectedClass)).toBeTruthy();

      if (shouldWarn) {
        expect(consoleErrorSpy).toHaveBeenCalledWith(
          expect.stringContaining('`tabPosition` is deprecated'),
        );
      } else {
        expect(consoleErrorSpy).not.toHaveBeenCalled();
      }
    });
=======

  it('should support ref', () => {
    const tabsRef = React.createRef<TabsRef>();
    const { unmount } = render(<Tabs ref={tabsRef} />);
    expect(tabsRef.current).toBeTruthy();
    expect(tabsRef.current?.nativeElement).toBeInstanceOf(HTMLElement);
    unmount();
    expect(tabsRef.current).toBeNull();
>>>>>>> b1702668
  });
});<|MERGE_RESOLUTION|>--- conflicted
+++ resolved
@@ -151,7 +151,6 @@
     );
     errorSpy.mockRestore();
   });
-<<<<<<< HEAD
   it('support classnames and styles', () => {
     const customClassnames = {
       root: 'test-class',
@@ -250,7 +249,7 @@
         expect(consoleErrorSpy).not.toHaveBeenCalled();
       }
     });
-=======
+  });
 
   it('should support ref', () => {
     const tabsRef = React.createRef<TabsRef>();
@@ -259,6 +258,5 @@
     expect(tabsRef.current?.nativeElement).toBeInstanceOf(HTMLElement);
     unmount();
     expect(tabsRef.current).toBeNull();
->>>>>>> b1702668
   });
 });