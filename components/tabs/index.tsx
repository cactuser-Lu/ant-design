import * as React from 'react';
import CloseOutlined from '@ant-design/icons/CloseOutlined';
import EllipsisOutlined from '@ant-design/icons/EllipsisOutlined';
import PlusOutlined from '@ant-design/icons/PlusOutlined';
import type { TabsProps as RcTabsProps } from '@rc-component/tabs';
import RcTabs from '@rc-component/tabs';
import type { GetIndicatorSize } from '@rc-component/tabs/lib/hooks/useIndicator';
import type { EditableConfig, MoreProps, Tab } from '@rc-component/tabs/lib/interface';
import cls from 'classnames';

import useMergeSemantic from '../_util/hooks/useMergeSemantic';
import { devUseWarning } from '../_util/warning';
import { ConfigContext } from '../config-provider';
import { useComponentConfig } from '../config-provider/context';
import useCSSVarCls from '../config-provider/hooks/useCSSVarCls';
import useSize from '../config-provider/hooks/useSize';
import type { SizeType } from '../config-provider/SizeContext';
import useAnimateConfig from './hooks/useAnimateConfig';
import useLegacyItems from './hooks/useLegacyItems';
import useStyle from './style';
import TabPane from './TabPane';
import type { TabPaneProps } from './TabPane';

export type TabsType = 'line' | 'card' | 'editable-card';
export type TabPosition = 'top' | 'right' | 'bottom' | 'left';
export type TabPlacement = 'top' | 'end' | 'bottom' | 'start';

export type { TabPaneProps };

<<<<<<< HEAD
type SemanticName = 'root' | 'item' | 'indicator' | 'content' | 'header';

type PopupSemantic = 'root';

interface CompatibilityProps {
=======
export interface CompatibilityProps {
>>>>>>> a15aa44c
  /** @deprecated Please use `destroyOnHidden` instead */
  destroyInactiveTabPane?: boolean;
}

export interface TabsProps
  extends CompatibilityProps,
    Omit<RcTabsProps, 'editable' | 'items' | 'classNames' | 'styles' | 'popupClassName'> {
  rootClassName?: string;
  type?: TabsType;
  size?: SizeType;
  hideAdd?: boolean;
  centered?: boolean;
  addIcon?: React.ReactNode;
  moreIcon?: React.ReactNode;
  more?: MoreProps;
  removeIcon?: React.ReactNode;
  /** @deprecated please use `tabPlacement` instead */
  tabPosition?: TabPosition;
  tabPlacement?: TabPlacement;
  onEdit?: (e: React.MouseEvent | React.KeyboardEvent | string, action: 'add' | 'remove') => void;
  children?: React.ReactNode;
  /** @deprecated Please use `indicator={{ size: ... }}` instead */
  indicatorSize?: GetIndicatorSize;
  styles?: Partial<Record<SemanticName, React.CSSProperties>> & {
    popup?: Partial<Record<PopupSemantic, React.CSSProperties>>;
  };
  classNames?: Partial<Record<SemanticName, string>> & {
    popup?: Partial<Record<PopupSemantic, string>>;
  };
  /** @deprecated Please use `classNames.popup` instead */
  popupClassName?: string;
  items?: (Tab & CompatibilityProps)[];
}

const Tabs: React.FC<TabsProps> & { TabPane: typeof TabPane } = (props) => {
  const {
    type,
    className,
    rootClassName,
    size: customSize,
    onEdit,
    hideAdd,
    centered,
    addIcon,
    removeIcon,
    moreIcon,
    more,
    popupClassName,
    children,
    items,
    animated,
    style,
    indicatorSize,
    indicator,
    classNames,
    styles,
    destroyInactiveTabPane,
    destroyOnHidden,
    tabPlacement,
    tabPosition,
    ...restProps
  } = props;

  const { prefixCls: customizePrefixCls } = restProps;

  const {
    getPrefixCls,
    direction,
    getPopupContainer,
    className: contextClassName,
    style: contextStyle,
    classNames: contextClassNames,
    styles: contextStyles,
  } = useComponentConfig('tabs');

  const [mergedClassNames, mergedStyles] = useMergeSemantic(
    [contextClassNames, classNames],
    [contextStyles, styles],
    {
      popup: {
        _default: 'root',
      },
    },
  );
  const { tabs } = React.useContext(ConfigContext);
  const prefixCls = getPrefixCls('tabs', customizePrefixCls);
  const rootCls = useCSSVarCls(prefixCls);
  const [hashId, cssVarCls] = useStyle(prefixCls, rootCls);

  let editable: EditableConfig | undefined;
  if (type === 'editable-card') {
    editable = {
      onEdit: (editType, { key, event }) => {
        onEdit?.(editType === 'add' ? event : key!, editType);
      },
      removeIcon: removeIcon ?? tabs?.removeIcon ?? <CloseOutlined />,
      addIcon: (addIcon ?? tabs?.addIcon) || <PlusOutlined />,
      showAdd: hideAdd !== true,
    };
  }
  const rootPrefixCls = getPrefixCls();

  if (process.env.NODE_ENV !== 'production') {
    const warning = devUseWarning('Tabs');
    [
      ['popupClassName', 'classNames.popup'],
      ['tabPosition', 'tabPlacement'],
    ].forEach(([deprecatedName, newName]) => {
      warning.deprecated(!(deprecatedName in props), deprecatedName, newName);
    });
    warning(
      !('onPrevClick' in props) && !('onNextClick' in props),
      'breaking',
      '`onPrevClick` and `onNextClick` has been removed. Please use `onTabScroll` instead.',
    );

    warning(
      !(indicatorSize || tabs?.indicatorSize),
      'deprecated',
      '`indicatorSize` has been deprecated. Please use `indicator={{ size: ... }}` instead.',
    );

    warning.deprecated(
      !(
        'destroyInactiveTabPane' in props || items?.some((item) => 'destroyInactiveTabPane' in item)
      ),
      'destroyInactiveTabPane',
      'destroyOnHidden',
    );
  }

  const size = useSize(customSize);

  const mergedItems = useLegacyItems(items, children);

  const mergedAnimated = useAnimateConfig(prefixCls, animated);

  const mergedIndicator: TabsProps['indicator'] = {
    align: indicator?.align ?? tabs?.indicator?.align,
    size: indicator?.size ?? indicatorSize ?? tabs?.indicator?.size ?? tabs?.indicatorSize,
  };

  const mergedPlacement: TabPosition | undefined = React.useMemo(() => {
    const placement = tabPlacement ?? tabPosition ?? undefined;
    const isRTL = direction === 'rtl';
    switch (placement) {
      case 'start':
        return isRTL ? 'right' : 'left';
      case 'end':
        return isRTL ? 'left' : 'right';
      default:
        return placement;
    }
  }, [tabPlacement, tabPosition, direction]);

  return (
    <RcTabs
      direction={direction}
      getPopupContainer={getPopupContainer}
      {...restProps}
      items={mergedItems}
      className={cls(
        {
          [`${prefixCls}-${size}`]: size,
          [`${prefixCls}-card`]: ['card', 'editable-card'].includes(type!),
          [`${prefixCls}-editable-card`]: type === 'editable-card',
          [`${prefixCls}-centered`]: centered,
        },
        contextClassName,
        className,
        rootClassName,
        mergedClassNames.root,
        hashId,
        cssVarCls,
        rootCls,
      )}
      classNames={{
        ...mergedClassNames,
        popup: cls(popupClassName, hashId, cssVarCls, rootCls, mergedClassNames.popup?.root),
      }}
      styles={mergedStyles}
      style={{ ...mergedStyles.root, ...contextStyle, ...style }}
      editable={editable}
      more={{
        icon: tabs?.more?.icon ?? tabs?.moreIcon ?? moreIcon ?? <EllipsisOutlined />,
        transitionName: `${rootPrefixCls}-slide-up`,
        ...more,
      }}
      prefixCls={prefixCls}
      animated={mergedAnimated}
      indicator={mergedIndicator}
      destroyOnHidden={destroyOnHidden ?? destroyInactiveTabPane}
      tabPosition={mergedPlacement}
    />
  );
};

Tabs.TabPane = TabPane;

if (process.env.NODE_ENV !== 'production') {
  Tabs.displayName = 'Tabs';
}

export default Tabs;<|MERGE_RESOLUTION|>--- conflicted
+++ resolved
@@ -22,20 +22,18 @@
 import type { TabPaneProps } from './TabPane';
 
 export type TabsType = 'line' | 'card' | 'editable-card';
+
 export type TabPosition = 'top' | 'right' | 'bottom' | 'left';
+
 export type TabPlacement = 'top' | 'end' | 'bottom' | 'start';
 
 export type { TabPaneProps };
 
-<<<<<<< HEAD
 type SemanticName = 'root' | 'item' | 'indicator' | 'content' | 'header';
 
 type PopupSemantic = 'root';
 
-interface CompatibilityProps {
-=======
 export interface CompatibilityProps {
->>>>>>> a15aa44c
   /** @deprecated Please use `destroyOnHidden` instead */
   destroyInactiveTabPane?: boolean;
 }
