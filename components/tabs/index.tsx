import * as React from 'react';
import CloseOutlined from '@ant-design/icons/CloseOutlined';
import EllipsisOutlined from '@ant-design/icons/EllipsisOutlined';
import PlusOutlined from '@ant-design/icons/PlusOutlined';
<<<<<<< HEAD
import type { TabsProps as RcTabsProps } from '@rc-component/tabs';
import RcTabs from '@rc-component/tabs';
import type { GetIndicatorSize } from '@rc-component/tabs/lib/hooks/useIndicator';
import type { EditableConfig, MoreProps } from '@rc-component/tabs/lib/interface';
import cls from 'classnames';
=======
import classNames from 'classnames';
import type { TabsProps as RcTabsProps } from 'rc-tabs';
import RcTabs from 'rc-tabs';
import type { GetIndicatorSize } from 'rc-tabs/lib/hooks/useIndicator';
import type { EditableConfig, MoreProps, Tab } from 'rc-tabs/lib/interface';
>>>>>>> 10e93e5c

import useMergeSemantic from '../_util/hooks/useMergeSemantic';
import { devUseWarning } from '../_util/warning';
import { ConfigContext } from '../config-provider';
import { useComponentConfig } from '../config-provider/context';
import useCSSVarCls from '../config-provider/hooks/useCSSVarCls';
import useSize from '../config-provider/hooks/useSize';
import type { SizeType } from '../config-provider/SizeContext';
import useAnimateConfig from './hooks/useAnimateConfig';
import useLegacyItems from './hooks/useLegacyItems';
import useStyle from './style';
import TabPane from './TabPane';
import type { TabPaneProps } from './TabPane';

export type TabsType = 'line' | 'card' | 'editable-card';
export type TabsPosition = 'top' | 'right' | 'bottom' | 'left';

export type { TabPaneProps };

<<<<<<< HEAD
type SemanticName = 'root' | 'item' | 'indicator' | 'content' | 'header';
type PopupSemantic = 'root';
export interface TabsProps
  extends Omit<RcTabsProps, 'editable' | 'classNames' | 'styles' | 'popupClassName'> {
=======
interface CompatibilityProps {
  /** @deprecated Please use `destroyOnHidden` instead */
  destroyInactiveTabPane?: boolean;
  /**
   * @since 5.25.0
   */
  destroyOnHidden?: boolean;
}

export interface TabsProps
  extends CompatibilityProps,
    Omit<RcTabsProps, 'editable' | 'destroyInactiveTabPane' | 'items'> {
>>>>>>> 10e93e5c
  rootClassName?: string;
  type?: TabsType;
  size?: SizeType;
  hideAdd?: boolean;
  centered?: boolean;
  addIcon?: React.ReactNode;
  moreIcon?: React.ReactNode;
  more?: MoreProps;
  removeIcon?: React.ReactNode;
  onEdit?: (e: React.MouseEvent | React.KeyboardEvent | string, action: 'add' | 'remove') => void;
  children?: React.ReactNode;
  /** @deprecated Please use `indicator={{ size: ... }}` instead */
  indicatorSize?: GetIndicatorSize;
<<<<<<< HEAD
  styles?: Partial<Record<SemanticName, React.CSSProperties>> & {
    popup?: Partial<Record<PopupSemantic, React.CSSProperties>>;
  };
  classNames?: Partial<Record<SemanticName, string>> & {
    popup?: Partial<Record<PopupSemantic, string>>;
  };
  /** @deprecated Please use `classNames.popup` instead */
  popupClassName?: string;
=======
  items?: (Omit<Tab, 'destroyInactiveTabPane'> & CompatibilityProps)[];
>>>>>>> 10e93e5c
}

const Tabs: React.FC<TabsProps> & { TabPane: typeof TabPane } = (props) => {
  const {
    type,
    className,
    rootClassName,
    size: customSize,
    onEdit,
    hideAdd,
    centered,
    addIcon,
    removeIcon,
    moreIcon,
    more,
    popupClassName,
    children,
    items,
    animated,
    style,
    indicatorSize,
    indicator,
<<<<<<< HEAD
    classNames,
    styles,
    ...restProps
=======
    destroyInactiveTabPane,
    destroyOnHidden,
    ...otherProps
>>>>>>> 10e93e5c
  } = props;
  const { prefixCls: customizePrefixCls } = restProps;
  const {
    getPrefixCls,
    direction,
    getPopupContainer,
    className: contextClassName,
    style: contextStyle,
    classNames: contextClassNames,
    styles: contextStyles,
  } = useComponentConfig('tabs');
  const [mergedClassNames, mergedStyles] = useMergeSemantic(
    [contextClassNames, classNames],
    [contextStyles, styles],
    {
      popup: {
        _default: 'root',
      },
    },
  );
  const { tabs } = React.useContext(ConfigContext);
  const prefixCls = getPrefixCls('tabs', customizePrefixCls);
  const rootCls = useCSSVarCls(prefixCls);
  const [hashId, cssVarCls] = useStyle(prefixCls, rootCls);

  let editable: EditableConfig | undefined;
  if (type === 'editable-card') {
    editable = {
      onEdit: (editType, { key, event }) => {
        onEdit?.(editType === 'add' ? event : key!, editType);
      },
      removeIcon: removeIcon ?? tabs?.removeIcon ?? <CloseOutlined />,
      addIcon: (addIcon ?? tabs?.addIcon) || <PlusOutlined />,
      showAdd: hideAdd !== true,
    };
  }
  const rootPrefixCls = getPrefixCls();

  if (process.env.NODE_ENV !== 'production') {
    const warning = devUseWarning('Tabs');
    [['popupClassName', 'classNames.popup']].forEach(([deprecatedName, newName]) => {
      warning.deprecated(!(deprecatedName in props), deprecatedName, newName);
    });
    warning(
      !('onPrevClick' in props) && !('onNextClick' in props),
      'breaking',
      '`onPrevClick` and `onNextClick` has been removed. Please use `onTabScroll` instead.',
    );

    warning(
      !(indicatorSize || tabs?.indicatorSize),
      'deprecated',
      '`indicatorSize` has been deprecated. Please use `indicator={{ size: ... }}` instead.',
    );

    warning.deprecated(
      !(
        'destroyInactiveTabPane' in props || items?.some((item) => 'destroyInactiveTabPane' in item)
      ),
      'destroyInactiveTabPane',
      'destroyOnHidden',
    );
  }

  const size = useSize(customSize);

  const mergedItems = useLegacyItems(items, children);

  const mergedAnimated = useAnimateConfig(prefixCls, animated);

  const mergedIndicator: TabsProps['indicator'] = {
    align: indicator?.align ?? tabs?.indicator?.align,
    size: indicator?.size ?? indicatorSize ?? tabs?.indicator?.size ?? tabs?.indicatorSize,
  };

  return (
    <RcTabs
      direction={direction}
      getPopupContainer={getPopupContainer}
      {...restProps}
      items={mergedItems}
      className={cls(
        {
          [`${prefixCls}-${size}`]: size,
          [`${prefixCls}-card`]: ['card', 'editable-card'].includes(type!),
          [`${prefixCls}-editable-card`]: type === 'editable-card',
          [`${prefixCls}-centered`]: centered,
        },
        contextClassName,
        className,
        rootClassName,
        mergedClassNames.root,
        hashId,
        cssVarCls,
        rootCls,
      )}
      classNames={{
        ...mergedClassNames,
        popup: cls(popupClassName, hashId, cssVarCls, rootCls, mergedClassNames.popup?.root),
      }}
      styles={mergedStyles}
      style={{ ...mergedStyles.root, ...contextStyle, ...style }}
      editable={editable}
      more={{
        icon: tabs?.more?.icon ?? tabs?.moreIcon ?? moreIcon ?? <EllipsisOutlined />,
        transitionName: `${rootPrefixCls}-slide-up`,
        ...more,
      }}
      prefixCls={prefixCls}
      animated={mergedAnimated}
      indicator={mergedIndicator}
<<<<<<< HEAD
    />
=======
      // TODO: In the future, destroyInactiveTabPane in rc-tabs needs to be upgrade to destroyOnHidden
      destroyInactiveTabPane={destroyOnHidden ?? destroyInactiveTabPane}
    />,
>>>>>>> 10e93e5c
  );
};

Tabs.TabPane = TabPane;

if (process.env.NODE_ENV !== 'production') {
  Tabs.displayName = 'Tabs';
}

export default Tabs;<|MERGE_RESOLUTION|>--- conflicted
+++ resolved
@@ -2,19 +2,11 @@
 import CloseOutlined from '@ant-design/icons/CloseOutlined';
 import EllipsisOutlined from '@ant-design/icons/EllipsisOutlined';
 import PlusOutlined from '@ant-design/icons/PlusOutlined';
-<<<<<<< HEAD
 import type { TabsProps as RcTabsProps } from '@rc-component/tabs';
 import RcTabs from '@rc-component/tabs';
 import type { GetIndicatorSize } from '@rc-component/tabs/lib/hooks/useIndicator';
-import type { EditableConfig, MoreProps } from '@rc-component/tabs/lib/interface';
+import type { EditableConfig, MoreProps, Tab } from '@rc-component/tabs/lib/interface';
 import cls from 'classnames';
-=======
-import classNames from 'classnames';
-import type { TabsProps as RcTabsProps } from 'rc-tabs';
-import RcTabs from 'rc-tabs';
-import type { GetIndicatorSize } from 'rc-tabs/lib/hooks/useIndicator';
-import type { EditableConfig, MoreProps, Tab } from 'rc-tabs/lib/interface';
->>>>>>> 10e93e5c
 
 import useMergeSemantic from '../_util/hooks/useMergeSemantic';
 import { devUseWarning } from '../_util/warning';
@@ -34,12 +26,10 @@
 
 export type { TabPaneProps };
 
-<<<<<<< HEAD
 type SemanticName = 'root' | 'item' | 'indicator' | 'content' | 'header';
+
 type PopupSemantic = 'root';
-export interface TabsProps
-  extends Omit<RcTabsProps, 'editable' | 'classNames' | 'styles' | 'popupClassName'> {
-=======
+
 interface CompatibilityProps {
   /** @deprecated Please use `destroyOnHidden` instead */
   destroyInactiveTabPane?: boolean;
@@ -51,8 +41,10 @@
 
 export interface TabsProps
   extends CompatibilityProps,
-    Omit<RcTabsProps, 'editable' | 'destroyInactiveTabPane' | 'items'> {
->>>>>>> 10e93e5c
+    Omit<
+      RcTabsProps,
+      'editable' | 'destroyInactiveTabPane' | 'items' | 'classNames' | 'styles' | 'popupClassName'
+    > {
   rootClassName?: string;
   type?: TabsType;
   size?: SizeType;
@@ -66,7 +58,6 @@
   children?: React.ReactNode;
   /** @deprecated Please use `indicator={{ size: ... }}` instead */
   indicatorSize?: GetIndicatorSize;
-<<<<<<< HEAD
   styles?: Partial<Record<SemanticName, React.CSSProperties>> & {
     popup?: Partial<Record<PopupSemantic, React.CSSProperties>>;
   };
@@ -75,9 +66,7 @@
   };
   /** @deprecated Please use `classNames.popup` instead */
   popupClassName?: string;
-=======
   items?: (Omit<Tab, 'destroyInactiveTabPane'> & CompatibilityProps)[];
->>>>>>> 10e93e5c
 }
 
 const Tabs: React.FC<TabsProps> & { TabPane: typeof TabPane } = (props) => {
@@ -100,17 +89,15 @@
     style,
     indicatorSize,
     indicator,
-<<<<<<< HEAD
     classNames,
     styles,
-    ...restProps
-=======
     destroyInactiveTabPane,
     destroyOnHidden,
-    ...otherProps
->>>>>>> 10e93e5c
+    ...restProps
   } = props;
+
   const { prefixCls: customizePrefixCls } = restProps;
+
   const {
     getPrefixCls,
     direction,
@@ -120,6 +107,7 @@
     classNames: contextClassNames,
     styles: contextStyles,
   } = useComponentConfig('tabs');
+
   const [mergedClassNames, mergedStyles] = useMergeSemantic(
     [contextClassNames, classNames],
     [contextStyles, styles],
@@ -220,13 +208,9 @@
       prefixCls={prefixCls}
       animated={mergedAnimated}
       indicator={mergedIndicator}
-<<<<<<< HEAD
-    />
-=======
       // TODO: In the future, destroyInactiveTabPane in rc-tabs needs to be upgrade to destroyOnHidden
       destroyInactiveTabPane={destroyOnHidden ?? destroyInactiveTabPane}
-    />,
->>>>>>> 10e93e5c
+    />
   );
 };
 
