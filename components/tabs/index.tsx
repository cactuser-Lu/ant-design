import React from 'react';
import { cloneElement } from 'react';
import { findDOMNode } from 'react-dom';
import RcTabs, { TabPane } from 'rc-tabs';
import ScrollableInkTabBar from 'rc-tabs/lib/ScrollableInkTabBar';
import TabContent from 'rc-tabs/lib/TabContent';
import classNames from 'classnames';
import Icon from '../icon';
import warning from '../_util/warning';
import isFlexSupported from '../_util/isFlexSupported';

export type TabsType = 'line' | 'card' | 'editable-card'
export type TabsPosition = 'top' | 'right' | 'bottom' | 'left';

export interface TabsProps {
  activeKey?: string;
  defaultActiveKey?: string;
  hideAdd?: boolean;
  onChange?: (activeKey: string) => void;
  onTabClick?: Function;
  tabBarExtraContent?: React.ReactNode | null;
  type?: TabsType;
  tabPosition?: TabsPosition;
  onEdit?: (targetKey: string, action: any) => void;
  size?: 'default' | 'small';
  style?: React.CSSProperties;
  prefixCls?: string;
  className?: string;
  animated?: boolean;
}

// Tabs
export interface TabPaneProps {
  /** 选项卡头显示文字 */
  tab?: React.ReactNode | string;
  style?: React.CSSProperties;
<<<<<<< HEAD
  closable?: boolean;
=======
  className?: string;
  disabled?: boolean;
>>>>>>> 597e020a
}

export default class Tabs extends React.Component<TabsProps, any> {
  static TabPane = TabPane as React.ClassicComponentClass<TabPaneProps>;

  static defaultProps = {
    prefixCls: 'ant-tabs',
    hideAdd: false,
    animated: true,
  };

  createNewTab = (targetKey) => {
    const onEdit = this.props.onEdit;
    if (onEdit) {
      onEdit(targetKey, 'add');
    }
  }

  removeTab = (targetKey, e) => {
    e.stopPropagation();
    if (!targetKey) {
      return;
    }

    const onEdit = this.props.onEdit;
    if (onEdit) {
      onEdit(targetKey, 'remove');
    }
  }

  handleChange = (activeKey) => {
    const onChange = this.props.onChange;
    if (onChange) {
      onChange(activeKey);
    }
  }

  componentDidMount() {
    const NO_FLEX = ' no-flex';
    const tabNode = findDOMNode(this);
    if (tabNode && !isFlexSupported() && tabNode.className.indexOf(NO_FLEX) === -1) {
      tabNode.className += NO_FLEX;
    }
  }

  render() {
    let {
      prefixCls,
      className = '',
      size,
      type = 'line',
      tabPosition,
      children,
      tabBarExtraContent,
      hideAdd,
      onTabClick,
      animated,
    } = this.props;
    warning(
      !(type.indexOf('card') >= 0 && size === 'small'),
      'Tabs[type=card|editable-card] doesn\'t have small size, it\'s by designed.'
    );
    let cls = classNames(className, {
      [`${prefixCls}-mini`]: size === 'small' || size as string === 'mini',
      [`${prefixCls}-vertical`]: tabPosition === 'left' || tabPosition === 'right',
      [`${prefixCls}-card`]: type.indexOf('card') >= 0,
      [`${prefixCls}-${type}`]: true,
      [`${prefixCls}-no-animation`]: !animated,
    });
    // only card type tabs can be added and closed
    let childrenWithClose;
    if (type === 'editable-card') {
      childrenWithClose = [];
      React.Children.forEach(children as React.ReactNode, (child: React.ReactElement<any>, index) => {
        let closable = child.props.closable;
        closable = typeof closable === 'undefined' ? true : closable;
        const closeIcon = closable ? (
           <Icon
             type="close"
             onClick={e => this.removeTab(child.key, e)}
           />
        ) : null;
        childrenWithClose.push(cloneElement(child, {
          tab: (
            <div className={closable ? undefined : `${prefixCls}-tab-unclosable`}>
              {child.props.tab}
              {closeIcon}
            </div>
          ),
          key: child.key || index,
        }));
      });
      // Add new tab handler
      if (!hideAdd) {
        tabBarExtraContent = (
          <span>
            <Icon type="plus" className={`${prefixCls}-new-tab`} onClick={this.createNewTab} />
            {tabBarExtraContent}
          </span>
        );
      }
    }

    tabBarExtraContent = tabBarExtraContent ? (
      <div className={`${prefixCls}-extra-content`}>
        {tabBarExtraContent}
      </div>
    ) : null;

    const renderTabBar = () => (
      <ScrollableInkTabBar
        extraContent={tabBarExtraContent}
        onTabClick={onTabClick}
      />
    );

    return (
      <RcTabs
        {...this.props}
        className={cls}
        tabBarPosition={tabPosition}
        renderTabBar={renderTabBar}
        renderTabContent={() => <TabContent animated={animated} animatedWithMargin />}
        onChange={this.handleChange}
      >
        {childrenWithClose || children}
      </RcTabs>
    );
  }
}<|MERGE_RESOLUTION|>--- conflicted
+++ resolved
@@ -34,12 +34,9 @@
   /** 选项卡头显示文字 */
   tab?: React.ReactNode | string;
   style?: React.CSSProperties;
-<<<<<<< HEAD
   closable?: boolean;
-=======
   className?: string;
   disabled?: boolean;
->>>>>>> 597e020a
 }
 
 export default class Tabs extends React.Component<TabsProps, any> {
