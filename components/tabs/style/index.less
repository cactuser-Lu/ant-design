--- conflicted
+++ resolved
@@ -1,4 +1,3 @@
-<<<<<<< HEAD
 // @import '../../style/themes/index';
 // @import '../../style/mixins/index';
 // @import './size';
@@ -13,7 +12,6 @@
 //   .reset-component();
 
 //   display: flex;
-//   overflow: hidden;
 
 //   // ========================== Navigation ==========================
 //   > .@{tab-prefix-cls}-nav,
@@ -222,229 +220,4 @@
 //     width: 100%;
 //     outline: none;
 //   }
-// }
-=======
-@import '../../style/themes/index';
-@import '../../style/mixins/index';
-@import './size';
-@import './rtl';
-@import './position';
-@import './dropdown';
-@import './card';
-
-@tab-prefix-cls: ~'@{ant-prefix}-tabs';
-
-.@{tab-prefix-cls} {
-  .reset-component();
-
-  display: flex;
-
-  // ========================== Navigation ==========================
-  > .@{tab-prefix-cls}-nav,
-  > div > .@{tab-prefix-cls}-nav {
-    position: relative;
-    display: flex;
-    flex: none;
-    align-items: center;
-
-    .@{tab-prefix-cls}-nav-wrap {
-      position: relative;
-      display: inline-block;
-      display: flex;
-      flex: auto;
-      align-self: stretch;
-      overflow: hidden;
-      white-space: nowrap;
-      transform: translate(0); // Fix chrome render bug
-
-      // >>>>> Ping shadow
-      &::before,
-      &::after {
-        position: absolute;
-        z-index: 1;
-        opacity: 0;
-        transition: opacity @animation-duration-slow;
-        content: '';
-        pointer-events: none;
-      }
-    }
-
-    .@{tab-prefix-cls}-nav-list {
-      position: relative;
-      display: flex;
-      transition: transform @animation-duration-slow;
-    }
-
-    // >>>>>>>> Operations
-    .@{tab-prefix-cls}-nav-operations {
-      display: flex;
-      align-self: stretch;
-
-      &-hidden {
-        position: absolute;
-        visibility: hidden;
-        pointer-events: none;
-      }
-    }
-
-    .@{tab-prefix-cls}-nav-more {
-      position: relative;
-      padding: @tabs-card-horizontal-padding;
-      background: transparent;
-      border: 0;
-
-      &::after {
-        position: absolute;
-        right: 0;
-        bottom: 0;
-        left: 0;
-        height: 5px;
-        transform: translateY(100%);
-        content: '';
-      }
-    }
-
-    .@{tab-prefix-cls}-nav-add {
-      min-width: @tabs-card-height;
-      margin-left: @tabs-card-gutter;
-      padding: 0 @padding-xs;
-      background: @tabs-card-head-background;
-      border: @border-width-base @border-style-base @border-color-split;
-      border-radius: @border-radius-base @border-radius-base 0 0;
-      outline: none;
-      cursor: pointer;
-      transition: all @animation-duration-slow @ease-in-out;
-
-      &:hover {
-        color: @tabs-hover-color;
-      }
-
-      &:active,
-      &:focus {
-        color: @tabs-active-color;
-      }
-    }
-  }
-
-  &-extra-content {
-    flex: none;
-  }
-
-  &-centered {
-    > .@{tab-prefix-cls}-nav,
-    > div > .@{tab-prefix-cls}-nav {
-      .@{tab-prefix-cls}-nav-wrap {
-        &:not([class*='@{tab-prefix-cls}-nav-wrap-ping']) {
-          justify-content: center;
-        }
-      }
-    }
-  }
-
-  // ============================ InkBar ============================
-  &-ink-bar {
-    position: absolute;
-    background: @tabs-ink-bar-color;
-    pointer-events: none;
-  }
-
-  // ============================= Tabs =============================
-  &-tab {
-    position: relative;
-    display: inline-flex;
-    align-items: center;
-    padding: @tabs-horizontal-padding;
-    font-size: @tabs-title-font-size;
-    background: transparent;
-    border: 0;
-    outline: none;
-    cursor: pointer;
-
-    &-btn,
-    &-remove {
-      &:focus,
-      &:active {
-        color: @tabs-active-color;
-      }
-    }
-
-    &-btn {
-      outline: none;
-      transition: all 0.3s;
-    }
-
-    &-remove {
-      flex: none;
-      margin-right: -@margin-xss;
-      margin-left: @margin-xs;
-      color: @text-color-secondary;
-      font-size: @font-size-sm;
-      background: transparent;
-      border: none;
-      outline: none;
-      cursor: pointer;
-      transition: all @animation-duration-slow;
-
-      &:hover {
-        color: @heading-color;
-      }
-    }
-
-    &:hover {
-      color: @tabs-hover-color;
-    }
-
-    &&-active &-btn {
-      color: @tabs-highlight-color;
-      text-shadow: 0 0 0.25px currentcolor;
-    }
-
-    &&-disabled {
-      color: @disabled-color;
-      cursor: not-allowed;
-    }
-
-    &&-disabled &-btn,
-    &&-disabled &-remove {
-      &:focus,
-      &:active {
-        color: @disabled-color;
-      }
-    }
-
-    & &-remove .@{iconfont-css-prefix} {
-      margin: 0;
-    }
-
-    .@{iconfont-css-prefix} {
-      margin-right: @margin-sm;
-    }
-  }
-
-  &-tab + &-tab {
-    margin: @tabs-horizontal-margin;
-  }
-
-  // =========================== TabPanes ===========================
-  &-content {
-    &-holder {
-      flex: auto;
-      min-width: 0;
-      min-height: 0;
-    }
-
-    display: flex;
-    width: 100%;
-
-    &-animated {
-      transition: margin @animation-duration-slow;
-    }
-  }
-
-  &-tabpane {
-    flex: none;
-    width: 100%;
-    outline: none;
-  }
-}
->>>>>>> 75c741c2
+// }