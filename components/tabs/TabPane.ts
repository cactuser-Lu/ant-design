import type * as React from 'react';
<<<<<<< HEAD
import type { TabPaneProps } from '@rc-component/tabs/lib/TabPanelList/TabPane';
=======
import type { TabPaneProps as RcTabPaneProps } from 'rc-tabs/lib/TabPanelList/TabPane';

import type { CompatibilityProps } from '.';

type TabPaneProps = CompatibilityProps & Omit<RcTabPaneProps, 'destroyInactiveTabPane'>;
>>>>>>> a15aa44c

const TabPane: React.FC<TabPaneProps> = () => null;

if (process.env.NODE_ENV !== 'production') {
  TabPane.displayName = 'DeprecatedTabPane';
}

export type { TabPaneProps };

export default TabPane;<|MERGE_RESOLUTION|>--- conflicted
+++ resolved
@@ -1,13 +1,9 @@
 import type * as React from 'react';
-<<<<<<< HEAD
-import type { TabPaneProps } from '@rc-component/tabs/lib/TabPanelList/TabPane';
-=======
-import type { TabPaneProps as RcTabPaneProps } from 'rc-tabs/lib/TabPanelList/TabPane';
+import type { TabPaneProps as RcTabPaneProps } from '@rc-component/tabs/lib/TabPanelList/TabPane';
 
 import type { CompatibilityProps } from '.';
 
 type TabPaneProps = CompatibilityProps & Omit<RcTabPaneProps, 'destroyInactiveTabPane'>;
->>>>>>> a15aa44c
 
 const TabPane: React.FC<TabPaneProps> = () => null;
 
