--- conflicted
+++ resolved
@@ -31,12 +31,8 @@
 | renderTabBar | 替换 TabBar，用于二次封装标签头 | (props: DefaultTabBarProps, DefaultTabBar: React.ComponentClass) => React.ReactElement | - |  |
 | defaultActiveKey | 初始化选中面板的 key，如果没有设置 activeKey | string | 第一个面板 |  |
 | hideAdd | 是否隐藏加号图标，在 `type="editable-card"` 时有效 | boolean | false |  |
-<<<<<<< HEAD
 | size | 大小，提供 `large` `default` 和 `small` 三种大小 | string | `default` |  |
-=======
-| size | 大小，提供 `large` `default` 和 `small` 三种大小 | string | 'default' |  |
 | centered | 标签居中展示 | boolean | false | 4.4.0 |
->>>>>>> 1086d879
 | tabBarExtraContent | tab bar 上额外的元素 | React.ReactNode | - |  |
 | tabBarGutter | tabs 之间的间隙 | number | - |  |
 | tabBarStyle | tab bar 的样式对象 | object | - |  |
