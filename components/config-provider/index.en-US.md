--- conflicted
+++ resolved
@@ -35,21 +35,11 @@
 
 ## API
 
-<<<<<<< HEAD
-| Property | Description | Type | Default |
-| --- | --- | --- | --- |
-| autoInsertSpaceInButton | Set `false` to remove space between 2 chinese characters on Button | boolean | true |
-| csp | Set [Content Security Policy](https://developer.mozilla.org/en-US/docs/Web/HTTP/CSP) config | { nonce: string } | - |
-| form | Set Form common props | { validateMessages?: [ValidateMessages](/components/form/#validateMessages) } | - |
-| renderEmpty | set empty content of components. Ref [Empty](/components/empty/) | Function(componentName: string): ReactNode | - |
-| getPopupContainer | to set the container of the popup element. The default is to create a `div` element in `body`. | Function(triggerNode) | `() => document.body` |
-| prefixCls | set prefix class | string | ant |
-=======
 | Property | Description | Type | Default | Version |
 | --- | --- | --- | --- | --- |
 | autoInsertSpaceInButton | Set `false` to remove space between 2 chinese characters on Button | boolean | true | 3.13.0 |
 | csp | Set [Content Security Policy](https://developer.mozilla.org/en-US/docs/Web/HTTP/CSP) config | { nonce: string } | - | 3.13.1 |
+| form | Set Form common props | { validateMessages?: [ValidateMessages](/components/form/#validateMessages) } | - | 4.0 |
 | renderEmpty | set empty content of components. Ref [Empty](/components/empty/) | Function(componentName: string): ReactNode | - | 3.12.2 |
 | getPopupContainer | to set the container of the popup element. The default is to create a `div` element in `body`. | Function(triggerNode) | `() => document.body` | 3.11.0 |
-| prefixCls | set prefix class | string | ant | 3.12.0 |
->>>>>>> bed07392
+| prefixCls | set prefix class | string | ant | 3.12.0 |