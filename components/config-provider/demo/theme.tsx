<<<<<<< HEAD
import {
  Button,
  ColorPicker,
  ConfigProvider,
  Divider,
  Form,
  Input,
  InputNumber,
  Space,
  Switch,
} from 'antd';
=======
import React from 'react';
import { Button, ColorPicker, ConfigProvider, Form, InputNumber } from 'antd';
>>>>>>> 2cdf5862
import type { Color } from 'antd/es/color-picker';

type ThemeData = {
  borderRadius: number;
  colorPrimary: string;
  Button?: {
    colorPrimary: string;
    algorithm?: boolean;
  };
};

const defaultData: ThemeData = {
  borderRadius: 6,
  colorPrimary: '#1677ff',
  Button: {
    colorPrimary: '#00B96B',
  },
};

export default () => {
  const [form] = Form.useForm();

  const [data, setData] = React.useState<ThemeData>(defaultData);

  return (
    <div>
      <ConfigProvider
        theme={{
          token: {
            colorPrimary: data.colorPrimary,
            borderRadius: data.borderRadius,
          },
          components: {
            Button: {
              colorPrimary: data.Button?.colorPrimary,
              algorithm: data.Button?.algorithm,
            },
          },
        }}
      >
        <Space>
          <Input />
          <Button type="primary">Button</Button>
        </Space>
      </ConfigProvider>
      <Divider />
      <Form
        form={form}
        onValuesChange={(_, allValues) => {
          setData({
            ...allValues,
          });
        }}
        name="theme"
        initialValues={defaultData}
        labelCol={{ span: 4 }}
        wrapperCol={{ span: 20 }}
      >
        <Form.Item
          name="colorPrimary"
          label="Primary Color"
          trigger="onChangeComplete"
          getValueFromEvent={(color: Color) => color.toHexString()}
        >
          <ColorPicker />
        </Form.Item>
        <Form.Item name="borderRadius" label="Border Radius">
          <InputNumber />
        </Form.Item>
        <Form.Item label="Button">
          <Form.Item name={['Button', 'algorithm']} valuePropName="checked" label="algorithm">
            <Switch />
          </Form.Item>
          <Form.Item
            name={['Button', 'colorPrimary']}
            label="Primary Color"
            trigger="onChangeComplete"
            getValueFromEvent={(color: Color) => color.toHexString()}
          >
            <ColorPicker />
          </Form.Item>
        </Form.Item>
        <Form.Item name="submit" wrapperCol={{ offset: 4, span: 20 }}>
          <Button type="primary">Submit</Button>
        </Form.Item>
      </Form>
    </div>
  );
};<|MERGE_RESOLUTION|>--- conflicted
+++ resolved
@@ -1,4 +1,3 @@
-<<<<<<< HEAD
 import {
   Button,
   ColorPicker,
@@ -10,10 +9,7 @@
   Space,
   Switch,
 } from 'antd';
-=======
 import React from 'react';
-import { Button, ColorPicker, ConfigProvider, Form, InputNumber } from 'antd';
->>>>>>> 2cdf5862
 import type { Color } from 'antd/es/color-picker';
 
 type ThemeData = {
