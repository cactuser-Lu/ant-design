--- conflicted
+++ resolved
@@ -80,57 +80,6 @@
     });
   };
 
-<<<<<<< HEAD
-  render() {
-    const info = () => {
-      Modal.info({
-        title: 'some info',
-        content: 'some info',
-      });
-    };
-    const confirm = () => {
-      Modal.confirm({
-        title: 'some info',
-        content: 'some info',
-      });
-    };
-    return (
-      <div className="locale-components">
-        <div className="example">
-          <Pagination defaultCurrent={1} total={50} showSizeChanger />
-        </div>
-        <div className="example">
-          <Select showSearch style={{ width: 200 }}>
-            <Option value="jack">jack</Option>
-            <Option value="lucy">lucy</Option>
-          </Select>
-          <DatePicker />
-          <TimePicker />
-          <RangePicker style={{ width: 200 }} />
-        </div>
-        <div className="example">
-          <Button type="primary" onClick={this.showModal}>
-            Show Modal
-          </Button>
-          <Button onClick={info}>Show info</Button>
-          <Button onClick={confirm}>Show confirm</Button>
-          <Popconfirm title="Question?">
-            <a href="#">Click to confirm</a>
-          </Popconfirm>
-        </div>
-        <div className="example">
-          <Transfer dataSource={[]} showSearch targetKeys={[]} render={item => item.title} />
-        </div>
-        <div className="site-config-provider-calendar-wrapper">
-          <Calendar fullscreen={false} value={dayjs()} />
-        </div>
-        <div className="example">
-          <Table dataSource={[]} columns={columns} />
-        </div>
-        <Modal title="Locale Modal" visible={this.state.visible} onCancel={this.hideModal}>
-          <p>Locale Modal</p>
-        </Modal>
-=======
   return (
     <div className="locale-components">
       <div className="example">
@@ -154,7 +103,6 @@
         <Popconfirm title="Question?">
           <a href="#">Click to confirm</a>
         </Popconfirm>
->>>>>>> e8d9c425
       </div>
       <div className="example">
         <Transfer dataSource={[]} showSearch targetKeys={[]} render={item => item.title} />
