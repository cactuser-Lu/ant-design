import * as React from 'react';
<<<<<<< HEAD
import type { SeedToken } from '../_util/theme';
import type { OverrideToken } from '../_util/theme/interface';
import type { RenderEmptyHandler } from './renderEmpty';
import defaultRenderEmpty from './renderEmpty';
=======
import type { RenderEmptyHandler } from './defaultRenderEmpty';
>>>>>>> 91181c5b
import type { Locale } from '../locale-provider';
import type { SizeType } from './SizeContext';
import type { RequiredMark } from '../form/Form';

export const defaultIconPrefixCls = 'anticon';

export interface Theme {
  primaryColor?: string;
  infoColor?: string;
  successColor?: string;
  processingColor?: string;
  errorColor?: string;
  warningColor?: string;
}

export interface CSPConfig {
  nonce?: string;
}

export type DirectionType = 'ltr' | 'rtl' | undefined;

export interface ThemeConfig {
  token?: Partial<SeedToken>;
  override?: OverrideToken;
  hashed?: boolean;
}

export interface ConfigConsumerProps {
  getTargetContainer?: () => HTMLElement;
  getPopupContainer?: (triggerNode?: HTMLElement) => HTMLElement;
  rootPrefixCls?: string;
  iconPrefixCls: string;
  getPrefixCls: (suffixCls?: string, customizePrefixCls?: string) => string;
  renderEmpty?: RenderEmptyHandler;
  csp?: CSPConfig;
  autoInsertSpaceInButton?: boolean;
  input?: {
    autoComplete?: string;
  };
  locale?: Locale;
  pageHeader?: {
    ghost: boolean;
  };
  direction?: DirectionType;
  space?: {
    size?: SizeType | number;
  };
  virtual?: boolean;
  dropdownMatchSelectWidth?: boolean;
  form?: {
    requiredMark?: RequiredMark;
    colon?: boolean;
  };
  theme?: ThemeConfig;
}

const defaultGetPrefixCls = (suffixCls?: string, customizePrefixCls?: string) => {
  if (customizePrefixCls) return customizePrefixCls;

  return suffixCls ? `ant-${suffixCls}` : 'ant';
};

// zombieJ: 🚨 Do not pass `defaultRenderEmpty` here since it will case circular dependency.
export const ConfigContext = React.createContext<ConfigConsumerProps>({
  // We provide a default function for Context without provider
  getPrefixCls: defaultGetPrefixCls,
<<<<<<< HEAD

  renderEmpty: defaultRenderEmpty,

  iconPrefixCls: defaultIconPrefixCls,
=======
>>>>>>> 91181c5b
});

export const ConfigConsumer = ConfigContext.Consumer;

// =========================== withConfigConsumer ===========================
// We need define many types here. So let's put in the block region
type IReactComponent<P = any> =
  | React.FC<P>
  | React.ComponentClass<P>
  | React.ClassicComponentClass<P>;

interface BasicExportProps {
  prefixCls?: string;
}

interface ConsumerConfig {
  prefixCls: string;
}

interface ConstructorProps {
  displayName?: string;
}

/** @deprecated Use hooks instead. This is a legacy function */
export function withConfigConsumer<ExportProps extends BasicExportProps>(config: ConsumerConfig) {
  return function withConfigConsumerFunc<ComponentDef>(
    Component: IReactComponent,
  ): React.FC<ExportProps> & ComponentDef {
    // Wrap with ConfigConsumer. Since we need compatible with react 15, be care when using ref methods
    const SFC = ((props: ExportProps) => (
      <ConfigConsumer>
        {(configProps: ConfigConsumerProps) => {
          const { prefixCls: basicPrefixCls } = config;
          const { getPrefixCls } = configProps;
          const { prefixCls: customizePrefixCls } = props;
          const prefixCls = getPrefixCls(basicPrefixCls, customizePrefixCls);
          return <Component {...configProps} {...props} prefixCls={prefixCls} />;
        }}
      </ConfigConsumer>
    )) as React.FC<ExportProps> & ComponentDef;

    const cons: ConstructorProps = Component.constructor as ConstructorProps;
    const name = (cons && cons.displayName) || Component.name || 'Component';

    SFC.displayName = `withConfigConsumer(${name})`;

    return SFC;
  };
}<|MERGE_RESOLUTION|>--- conflicted
+++ resolved
@@ -1,12 +1,7 @@
 import * as React from 'react';
-<<<<<<< HEAD
 import type { SeedToken } from '../_util/theme';
 import type { OverrideToken } from '../_util/theme/interface';
-import type { RenderEmptyHandler } from './renderEmpty';
-import defaultRenderEmpty from './renderEmpty';
-=======
 import type { RenderEmptyHandler } from './defaultRenderEmpty';
->>>>>>> 91181c5b
 import type { Locale } from '../locale-provider';
 import type { SizeType } from './SizeContext';
 import type { RequiredMark } from '../form/Form';
@@ -73,13 +68,7 @@
 export const ConfigContext = React.createContext<ConfigConsumerProps>({
   // We provide a default function for Context without provider
   getPrefixCls: defaultGetPrefixCls,
-<<<<<<< HEAD
-
-  renderEmpty: defaultRenderEmpty,
-
   iconPrefixCls: defaultIconPrefixCls,
-=======
->>>>>>> 91181c5b
 });
 
 export const ConfigConsumer = ConfigContext.Consumer;
