--- conflicted
+++ resolved
@@ -6,11 +6,7 @@
 
 import warning, { WarningContext } from '../_util/warning';
 import type { WarningContextProps } from '../_util/warning';
-<<<<<<< HEAD
-import type { RequiredMark } from '../form/Form';
-=======
 import type { FormProps } from '../form/Form';
->>>>>>> 63e5e13f
 import ValidateMessagesContext from '../form/validateMessagesContext';
 import type { InputProps } from '../input';
 import type { Locale } from '../locale';
