import { createTheme } from '@ant-design/cssinjs';
import IconContext from '@ant-design/icons/lib/components/Context';
import { FormProvider as RcFormProvider } from 'rc-field-form';
import type { ValidateMessages } from 'rc-field-form/lib/interface';
import useMemo from 'rc-util/lib/hooks/useMemo';
import type { ReactElement } from 'react';
import * as React from 'react';
import type { Options } from 'scroll-into-view-if-needed';
import type { RequiredMark } from '../form/Form';
import type { Locale } from '../locale';
import LocaleProvider, { ANT_MARK } from '../locale';
import type { LocaleContextProps } from '../locale/context';
import LocaleContext from '../locale/context';
import defaultLocale from '../locale/en_US';
import { DesignTokenContext } from '../theme/internal';
import defaultSeedToken from '../theme/themes/seed';
import type { ConfigConsumerProps, CSPConfig, DirectionType, Theme, ThemeConfig } from './context';
import { ConfigConsumer, ConfigContext, defaultIconPrefixCls } from './context';
import { registerTheme } from './cssVariables';
import type { RenderEmptyHandler } from './defaultRenderEmpty';
import { DisabledContextProvider } from './DisabledContext';
import useTheme from './hooks/useTheme';
import type { SizeType } from './SizeContext';
import SizeContext, { SizeContextProvider } from './SizeContext';
import useStyle from './style';
import useConfig from './hooks/useConfig';
import warning from '../_util/warning';

export {
  type RenderEmptyHandler,
  ConfigContext,
  ConfigConsumer,
  type CSPConfig,
  type DirectionType,
  type ConfigConsumerProps,
  type ThemeConfig,
};
export { defaultIconPrefixCls };

export const configConsumerProps = [
  'getTargetContainer',
  'getPopupContainer',
  'rootPrefixCls',
  'getPrefixCls',
  'renderEmpty',
  'csp',
  'autoInsertSpaceInButton',
  'locale',
  'pageHeader',
];

// These props is used by `useContext` directly in sub component
const PASSED_PROPS: Exclude<keyof ConfigConsumerProps, 'rootPrefixCls' | 'getPrefixCls'>[] = [
  'getTargetContainer',
  'getPopupContainer',
  'renderEmpty',
  'pageHeader',
  'input',
  'pagination',
  'form',
  'select',
];

export interface ConfigProviderProps {
  getTargetContainer?: () => HTMLElement | Window;
  getPopupContainer?: (triggerNode?: HTMLElement) => HTMLElement;
  prefixCls?: string;
  iconPrefixCls?: string;
  children?: React.ReactNode;
  renderEmpty?: RenderEmptyHandler;
  csp?: CSPConfig;
  autoInsertSpaceInButton?: boolean;
  form?: {
    validateMessages?: ValidateMessages;
    requiredMark?: RequiredMark;
    colon?: boolean;
    scrollToFirstError?: Options | boolean;
  };
  input?: {
    autoComplete?: string;
  };
  select?: {
    showSearch?: boolean;
  };
  pagination?: {
    showSizeChanger?: boolean;
  };
  locale?: Locale;
  pageHeader?: {
    ghost: boolean;
  };
  componentSize?: SizeType;
  componentDisabled?: boolean;
  direction?: DirectionType;
  space?: {
    size?: SizeType | number;
  };
  virtual?: boolean;
  dropdownMatchSelectWidth?: boolean;
  theme?: ThemeConfig;
}

interface ProviderChildrenProps extends ConfigProviderProps {
  parentContext: ConfigConsumerProps;
  legacyLocale: Locale;
}

export const defaultPrefixCls = 'ant';
let globalPrefixCls: string;
let globalIconPrefixCls: string;

function getGlobalPrefixCls() {
  return globalPrefixCls || defaultPrefixCls;
}

function getGlobalIconPrefixCls() {
  return globalIconPrefixCls || defaultIconPrefixCls;
}

const setGlobalConfig = ({
  prefixCls,
  iconPrefixCls,
  theme,
}: Pick<ConfigProviderProps, 'prefixCls' | 'iconPrefixCls'> & { theme?: Theme }) => {
  if (prefixCls !== undefined) {
    globalPrefixCls = prefixCls;
  }
  if (iconPrefixCls !== undefined) {
    globalIconPrefixCls = iconPrefixCls;
  }

  if (theme) {
    registerTheme(getGlobalPrefixCls(), theme);
  }
};

export const globalConfig = () => ({
  getPrefixCls: (suffixCls?: string, customizePrefixCls?: string) => {
    if (customizePrefixCls) return customizePrefixCls;
    return suffixCls ? `${getGlobalPrefixCls()}-${suffixCls}` : getGlobalPrefixCls();
  },
  getIconPrefixCls: getGlobalIconPrefixCls,
  getRootPrefixCls: () => {
    // If Global prefixCls provided, use this
    if (globalPrefixCls) {
      return globalPrefixCls;
    }

    // Fallback to default prefixCls
    return getGlobalPrefixCls();
  },
});

const ProviderChildren: React.FC<ProviderChildrenProps> = (props) => {
  const {
    children,
    csp: customCsp,
    autoInsertSpaceInButton,
    form,
    locale,
    componentSize,
    direction,
    space,
    virtual,
    dropdownMatchSelectWidth,
    legacyLocale,
    parentContext,
    iconPrefixCls: customIconPrefixCls,
    theme,
    componentDisabled,
  } = props;

  const getPrefixCls = React.useCallback(
    (suffixCls: string, customizePrefixCls?: string) => {
      const { prefixCls } = props;

      if (customizePrefixCls) return customizePrefixCls;

      const mergedPrefixCls = prefixCls || parentContext.getPrefixCls('');

      return suffixCls ? `${mergedPrefixCls}-${suffixCls}` : mergedPrefixCls;
    },
    [parentContext.getPrefixCls, props.prefixCls],
  );

  const iconPrefixCls = customIconPrefixCls || parentContext.iconPrefixCls || defaultIconPrefixCls;
  const shouldWrapSSR = iconPrefixCls !== parentContext.iconPrefixCls;
  const csp = customCsp || parentContext.csp;

  const wrapSSR = useStyle(iconPrefixCls);

  const mergedTheme = useTheme(theme, parentContext.theme);

  const baseConfig = {
    csp,
    autoInsertSpaceInButton,
    locale: locale || legacyLocale,
    direction,
    space,
    virtual,
    dropdownMatchSelectWidth,
    getPrefixCls,
    iconPrefixCls,
    theme: mergedTheme,
  };

  const config = {
    ...parentContext,
  };

  Object.keys(baseConfig).forEach((key: keyof typeof baseConfig) => {
    if (baseConfig[key] !== undefined) {
      (config as any)[key] = baseConfig[key];
    }
  });

  // Pass the props used by `useContext` directly with child component.
  // These props should merged into `config`.
  PASSED_PROPS.forEach((propName) => {
    const propValue = props[propName];
    if (propValue) {
      (config as any)[propName] = propValue;
    }
  });

  // https://github.com/ant-design/ant-design/issues/27617
  const memoedConfig = useMemo(
    () => config,
    config,
    (prevConfig, currentConfig) => {
      const prevKeys = Object.keys(prevConfig) as Array<keyof typeof config>;
      const currentKeys = Object.keys(currentConfig) as Array<keyof typeof config>;
      return (
        prevKeys.length !== currentKeys.length ||
        prevKeys.some((key) => prevConfig[key] !== currentConfig[key])
      );
    },
  );

  const memoIconContextValue = React.useMemo(
    () => ({ prefixCls: iconPrefixCls, csp }),
    [iconPrefixCls, csp],
  );

  let childNode = shouldWrapSSR ? wrapSSR(children as ReactElement) : children;
  // Additional Form provider
  let validateMessages: ValidateMessages = {};

  if (locale) {
    validateMessages =
      locale.Form?.defaultValidateMessages || defaultLocale.Form?.defaultValidateMessages || {};
  }
  if (form && form.validateMessages) {
    validateMessages = { ...validateMessages, ...form.validateMessages };
  }

  if (Object.keys(validateMessages).length > 0) {
    childNode = <RcFormProvider validateMessages={validateMessages}>{children}</RcFormProvider>;
  }

  if (locale) {
    childNode = (
      <LocaleProvider locale={locale} _ANT_MARK__={ANT_MARK}>
        {childNode}
      </LocaleProvider>
    );
  }

  if (iconPrefixCls || csp) {
    childNode = (
      <IconContext.Provider value={memoIconContextValue}>{childNode}</IconContext.Provider>
    );
  }

  if (componentSize) {
    childNode = <SizeContextProvider size={componentSize}>{childNode}</SizeContextProvider>;
  }

  // ================================ Dynamic theme ================================
  const memoTheme = React.useMemo(() => {
    const { algorithm, token, ...rest } = mergedTheme || {};
    const themeObj =
      algorithm && (!Array.isArray(algorithm) || algorithm.length > 0)
        ? createTheme(algorithm)
        : undefined;

    return {
      ...rest,
      theme: themeObj,

      token: {
        ...defaultSeedToken,
        ...token,
      },
    };
  }, [mergedTheme]);

  if (theme) {
    childNode = (
      <DesignTokenContext.Provider value={memoTheme}>{childNode}</DesignTokenContext.Provider>
    );
  }

  // =================================== Render ===================================
  if (componentDisabled !== undefined) {
    childNode = (
      <DisabledContextProvider disabled={componentDisabled}>{childNode}</DisabledContextProvider>
    );
  }

  return <ConfigContext.Provider value={memoedConfig}>{childNode}</ConfigContext.Provider>;
};

const ConfigProvider: React.FC<ConfigProviderProps> & {
  /** @private internal Usage. do not use in your production */
  ConfigContext: typeof ConfigContext;
  /** @deprecated Please use `ConfigProvider.useConfig().componentSize` instead */
  SizeContext: typeof SizeContext;
  config: typeof setGlobalConfig;
<<<<<<< HEAD
  useConfig: typeof useConfig;
} = (props) => (
  <LocaleReceiver>
    {(_, __, legacyLocale) => (
      <ConfigConsumer>
        {(context) => (
          <ProviderChildren parentContext={context} legacyLocale={legacyLocale} {...props} />
        )}
      </ConfigConsumer>
    )}
  </LocaleReceiver>
);
=======
} = (props) => {
  const context = React.useContext<ConfigConsumerProps>(ConfigContext);
  const antLocale = React.useContext<LocaleContextProps | undefined>(LocaleContext);
  return <ProviderChildren parentContext={context} legacyLocale={antLocale!} {...props} />;
};
>>>>>>> ea6acbc5

ConfigProvider.ConfigContext = ConfigContext;
ConfigProvider.SizeContext = SizeContext;
ConfigProvider.config = setGlobalConfig;
ConfigProvider.useConfig = useConfig;

Object.defineProperty(ConfigProvider, 'SizeContext', {
  get: () => {
    warning(
      false,
      'ConfigProvider',
      'ConfigProvider.SizeContext is deprecated. Please use `ConfigProvider.useConfig().componentSize` instead.',
    );
    return SizeContext;
  },
});

if (process.env.NODE_ENV !== 'production') {
  ConfigProvider.displayName = 'ConfigProvider';
}

export default ConfigProvider;<|MERGE_RESOLUTION|>--- conflicted
+++ resolved
@@ -14,17 +14,17 @@
 import defaultLocale from '../locale/en_US';
 import { DesignTokenContext } from '../theme/internal';
 import defaultSeedToken from '../theme/themes/seed';
+import warning from '../_util/warning';
 import type { ConfigConsumerProps, CSPConfig, DirectionType, Theme, ThemeConfig } from './context';
 import { ConfigConsumer, ConfigContext, defaultIconPrefixCls } from './context';
 import { registerTheme } from './cssVariables';
 import type { RenderEmptyHandler } from './defaultRenderEmpty';
 import { DisabledContextProvider } from './DisabledContext';
+import useConfig from './hooks/useConfig';
 import useTheme from './hooks/useTheme';
 import type { SizeType } from './SizeContext';
 import SizeContext, { SizeContextProvider } from './SizeContext';
 import useStyle from './style';
-import useConfig from './hooks/useConfig';
-import warning from '../_util/warning';
 
 export {
   type RenderEmptyHandler,
@@ -317,26 +317,12 @@
   /** @deprecated Please use `ConfigProvider.useConfig().componentSize` instead */
   SizeContext: typeof SizeContext;
   config: typeof setGlobalConfig;
-<<<<<<< HEAD
   useConfig: typeof useConfig;
-} = (props) => (
-  <LocaleReceiver>
-    {(_, __, legacyLocale) => (
-      <ConfigConsumer>
-        {(context) => (
-          <ProviderChildren parentContext={context} legacyLocale={legacyLocale} {...props} />
-        )}
-      </ConfigConsumer>
-    )}
-  </LocaleReceiver>
-);
-=======
 } = (props) => {
   const context = React.useContext<ConfigConsumerProps>(ConfigContext);
   const antLocale = React.useContext<LocaleContextProps | undefined>(LocaleContext);
   return <ProviderChildren parentContext={context} legacyLocale={antLocale!} {...props} />;
 };
->>>>>>> ea6acbc5
 
 ConfigProvider.ConfigContext = ConfigContext;
 ConfigProvider.SizeContext = SizeContext;
