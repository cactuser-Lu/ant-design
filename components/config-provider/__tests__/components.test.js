<<<<<<< HEAD
import dayjs from 'dayjs';
import customParseFormat from 'dayjs/plugin/customParseFormat';
import { render } from 'enzyme';
=======
import moment from 'moment';
>>>>>>> 3d8cd0b4
import React from 'react';
import ConfigProvider from '..';
import Alert from '../../alert';
import Anchor from '../../anchor';
import AutoComplete from '../../auto-complete';
import Avatar from '../../avatar';
import BackTop from '../../back-top';
import Badge from '../../badge';
import Breadcrumb from '../../breadcrumb';
import Button from '../../button';
import Calendar from '../../calendar';
import Card from '../../card';
import Carousel from '../../carousel';
import Cascader from '../../cascader';
import Checkbox from '../../checkbox';
import Collapse from '../../collapse';
import DatePicker from '../../date-picker';
import Divider from '../../divider';
import Drawer from '../../drawer';
import Dropdown from '../../dropdown';
import Empty from '../../empty';
import Form from '../../form';
import { Col, Row } from '../../grid';
import Input from '../../input';
import InputNumber from '../../input-number';
import Layout from '../../layout';
import List from '../../list';
import Menu from '../../menu';
import Modal from '../../modal';
import Pagination from '../../pagination';
import Popconfirm from '../../popconfirm';
import Popover from '../../popover';
import Progress from '../../progress';
import Radio from '../../radio';
import Rate from '../../rate';
import Select from '../../select';
import Skeleton from '../../skeleton';
import Slider from '../../slider';
// eslint-disable-next-line import/no-named-as-default
import Spin from '../../spin';
import Statistic from '../../statistic';
import Steps from '../../steps';
import Switch from '../../switch';
import Table from '../../table';
import Tabs from '../../tabs';
import Tag from '../../tag';
import TimePicker from '../../time-picker';
import Timeline from '../../timeline';
import Tooltip from '../../tooltip';
import Transfer from '../../transfer';
import Tree from '../../tree';
import TreeSelect from '../../tree-select';
import Upload from '../../upload';
import { render } from '../../../tests/utils';

dayjs.extend(customParseFormat);
jest.mock('rc-util/lib/Portal');

describe('ConfigProvider', () => {
  describe('components', () => {
    function testPair(name, renderComponent) {
      const isArray = ['Menu', 'TimePicker', 'Tooltip'].includes(name);
      describe(`${name}`, () => {
        // normal
        it('normal', () => {
          const { container } = render(renderComponent({}));
          expect(isArray ? Array.from(container.children) : container.firstChild).toMatchSnapshot();
        });

        // prefixCls
        it('prefixCls', () => {
          const { container } = render(renderComponent({ prefixCls: `prefix-${name}` }));
          expect(isArray ? Array.from(container.children) : container.firstChild).toMatchSnapshot();
        });

        // configProvider
        it('configProvider', () => {
          const { container } = render(
            <ConfigProvider pageHeader={{ ghost: false }} prefixCls="config">
              {renderComponent({})}
            </ConfigProvider>,
          );
          expect(isArray ? Array.from(container.children) : container.firstChild).toMatchSnapshot();
        });

        it('configProvider componentSize large', () => {
          const { container } = render(
            <ConfigProvider componentSize="large" prefixCls="config">
              {renderComponent({})}
            </ConfigProvider>,
          );
          expect(isArray ? Array.from(container.children) : container.firstChild).toMatchSnapshot();
        });

        it('configProvider componentSize middle', () => {
          const { container } = render(
            <ConfigProvider componentSize="middle" prefixCls="config">
              {renderComponent({})}
            </ConfigProvider>,
          );
          expect(isArray ? Array.from(container.children) : container.firstChild).toMatchSnapshot();
        });

        it('configProvider componentDisabled', () => {
          const { container } = render(
            <ConfigProvider componentDisabled prefixCls="config">
              {renderComponent({})}
            </ConfigProvider>,
          );
          expect(isArray ? Array.from(container.children) : container.firstChild).toMatchSnapshot();
        });

        it('configProvider virtual and dropdownMatchSelectWidth', () => {
          const { container } = render(
            <ConfigProvider virtual={false} dropdownMatchSelectWidth={false}>
              {renderComponent({})}
            </ConfigProvider>,
          );
          expect(isArray ? Array.from(container.children) : container.firstChild).toMatchSnapshot();
        });
      });
    }

    // Alert
    testPair('Alert', props => (
      <Alert {...props} message="Bamboo is Little Light" type="success" />
    ));

    // Anchor
    testPair('Anchor', props => (
      <Anchor {...props}>
        <Anchor.Link {...props} href="#bamboo" title="Little Light" />
      </Anchor>
    ));

    // AutoComplete
    testPair('AutoComplete', props => <AutoComplete {...props} />);

    // Avatar
    testPair('Avatar', props => <Avatar {...props} />);

    // BackTop
    testPair('BackTop', props => <BackTop visible {...props} />);

    // Badge
    testPair('Badge', props => {
      const newProps = { ...props };

      // Hook for additional `scrollNumberPrefixCls` prop
      if (props.prefixCls) {
        newProps.scrollNumberPrefixCls = 'prefix-scroll-number';
      }

      return (
        <div>
          <Badge {...newProps} count={5}>
            <span />
          </Badge>
          <Badge {...newProps} dot>
            <span />
          </Badge>
        </div>
      );
    });

    // Breadcrumb
    testPair('Breadcrumb', props => (
      <Breadcrumb {...props}>
        <Breadcrumb.Item {...props}>Bamboo</Breadcrumb.Item>
        <Breadcrumb.Item {...props}>Light</Breadcrumb.Item>
      </Breadcrumb>
    ));

    // Button
    testPair('Button', props => (
      <div>
        <Button {...props}>Bamboo</Button>
        <Button.Group {...props}>
          <Button {...props}>Little</Button>
          <Button {...props}>Light</Button>
        </Button.Group>
      </div>
    ));

    // Calendar
    testPair('Calendar', props => (
      <div>
        <Calendar {...props} value={dayjs('2000-09-03')} mode="month" />
        <Calendar {...props} value={dayjs('2000-09-03')} mode="year" />
      </div>
    ));

    // Card
    testPair('Card', props => (
      <Card {...props}>
        <Card.Grid {...props}>
          <Card.Meta {...props} />
        </Card.Grid>
      </Card>
    ));

    // Carousel
    testPair('Carousel', props => (
      <Carousel {...props}>
        <div>
          <h3>Bamboo</h3>
        </div>
        <div>
          <h3>Light</h3>
        </div>
      </Carousel>
    ));

    // Cascader
    testPair('Cascader', props => <Cascader {...props} options={[]} showSearch />);

    // Checkbox
    testPair('Checkbox', props => (
      <Checkbox.Group {...props}>
        <Checkbox {...props}>Bamboo</Checkbox>
      </Checkbox.Group>
    ));

    // Collapse
    testPair('Collapse', props => (
      <Collapse {...props}>
        <Collapse.Panel key="Collapse" header="Bamboo">
          <p>Light</p>
        </Collapse.Panel>
      </Collapse>
    ));

    // DatePicker
    describe('DatePicker', () => {
      testPair('DatePicker', props => (
        <div>
          <DatePicker {...props} />
        </div>
      ));

      // RangePicker
      testPair('RangePicker', props => (
        <div>
          <DatePicker.RangePicker {...props} />
        </div>
      ));

      // MonthPicker
      testPair('MonthPicker', props => (
        <div>
          <DatePicker.MonthPicker {...props} />
        </div>
      ));

      // WeekPicker
      testPair('WeekPicker', props => (
        <div>
          <DatePicker.WeekPicker {...props} />
        </div>
      ));
    });

    // Empty
    testPair('Empty', props => <Empty {...props} />);

    // Divider
    testPair('Divider', props => <Divider {...props} />);

    // Drawer
    testPair('Drawer', props => <Drawer {...props} open getContainer={false} />);

    // Dropdown
    testPair('Dropdown', props => {
      const menu = (
        <Menu {...props}>
          <Menu.Item {...props}>Bamboo</Menu.Item>
        </Menu>
      );

      return (
        <Dropdown.Button {...props} overlay={menu}>
          Light
        </Dropdown.Button>
      );
    });

    // Form
    testPair('Form', props => (
      <Form {...props}>
        <Form.Item {...props} validateStatus="error" help="Bamboo is Light">
          <Input {...props} />
        </Form.Item>
      </Form>
    ));

    // Grid
    testPair('Grid', props => {
      const rowProps = {};
      const colProps = {};
      if (props.prefixCls) {
        rowProps.prefixCls = 'prefix-row';
        colProps.prefixCls = 'prefix-col';
      }

      return (
        <Row {...rowProps}>
          <Col {...colProps} span={1} />
        </Row>
      );
    });

    // Input
    testPair('Input', props => (
      <div>
        <Input.Group {...props}>
          <Input {...props} />
          <Input.Search {...props} />
        </Input.Group>
        <Input.Password {...props} />
        <Input.TextArea {...props} />
      </div>
    ));

    // InputNumber
    testPair('InputNumber', props => <InputNumber {...props} />);

    // Layout
    testPair('Layout', props => {
      const siderProps = {};
      const headerProps = {};
      const contentProps = {};
      const footerProps = {};
      if (props.prefixCls) {
        siderProps.prefixCls = 'prefix-sider';
        headerProps.prefixCls = 'prefix-header';
        contentProps.prefixCls = 'prefix-content';
        footerProps.prefixCls = 'prefix-footer';
      }

      return (
        <Layout {...props}>
          <Layout.Sider {...siderProps} />
          <Layout {...props}>
            <Layout.Header {...headerProps} />
            <Layout.Content {...contentProps} />
            <Layout.Footer {...footerProps} />
          </Layout>
        </Layout>
      );
    });

    // List
    testPair('List', props => (
      <List
        {...props}
        itemLayout="horizontal"
        dataSource={['']}
        renderItem={() => (
          <List.Item {...props}>
            <List.Item.Meta
              {...props}
              avatar={<Avatar src="https://joeschmoe.io/api/v1/random" />}
              title="Ant Design"
              description="Ant Design, a design language for background applications, is refined by Ant UED Team"
            />
          </List.Item>
        )}
      />
    ));

    // Menu
    testPair('Menu', props => (
      <Menu {...props} defaultOpenKeys={['bamboo']} mode="inline">
        <Menu.SubMenu {...props} key="bamboo" title="bamboo">
          <Menu.ItemGroup {...props} key="g1" title="Item 1">
            <Menu.Item {...props} key="1">
              Light
            </Menu.Item>
          </Menu.ItemGroup>
        </Menu.SubMenu>
      </Menu>
    ));

    // Modal
    testPair('Modal', props => (
      <div>
        <Modal {...props} open getContainer={false}>
          Bamboo is Little Light
        </Modal>
      </div>
    ));

    // Pagination
    testPair('Pagination', props => (
      <div>
        <Pagination showSizeChanger showQuickJumper {...props} />
        <Pagination size="small" showSizeChanger showQuickJumper {...props} />
      </div>
    ));

    // Popconfirm
    testPair('Popconfirm', props => (
      <div>
        <Popconfirm {...props} visible>
          <span>Bamboo</span>
        </Popconfirm>
      </div>
    ));

    // Popover
    testPair('Popover', props => (
      <div>
        <Popover {...props} visible>
          <span>Light</span>
        </Popover>
      </div>
    ));

    // Progress
    testPair('Progress', props => <Progress {...props} />);

    // Radio
    testPair('Radio', props => (
      <div>
        <Radio.Group {...props}>
          <Radio {...props}>Bamboo</Radio>
        </Radio.Group>
        <Radio.Group {...props}>
          <Radio.Button {...props}>Light</Radio.Button>
        </Radio.Group>
      </div>
    ));

    // Rate
    testPair('Rate', props => <Rate {...props} />);

    // Select
    testPair('Select', props => (
      <Select {...props} open>
        <Select.OptGroup key="grp">
          <Select.Option key="Bamboo">Light</Select.Option>
        </Select.OptGroup>
      </Select>
    ));

    // Skeleton
    testPair('Skeleton', props => <Skeleton title avatar paragraph {...props} />);

    // Slider
    testPair('Slider', props => {
      const myProps = { ...props };
      const tooltip = {
        open: true,
      };

      if (myProps.prefixCls) {
        tooltip.prefixCls = `${myProps.prefixCls}-tooltip`;
      }
      return <Slider tooltip={tooltip} {...myProps} />;
    });

    // Spin
    testPair('Spin', props => <Spin {...props} />);

    // Statistic
    testPair('Statistic', props => <Statistic {...props} value={0} />);

    // Steps
    testPair('Steps', props => {
      const myProps = { ...props };
      if (props.prefixCls) {
        myProps.iconPrefix = 'prefixIcon';
      }
      return (
        <Steps {...props}>
          <Steps.Step title="Bamboo" description="Little Light" />
        </Steps>
      );
    });

    // Switch
    testPair('Switch', props => <Switch {...props} />);

    // Table
    testPair('Table', props => {
      const columns = [
        {
          title: 'Name',
          dataIndex: 'name',
          filters: [
            { text: 'Joe', value: 'Joe' },
            {
              text: 'Submenu',
              value: 'Submenu',
              children: [{ text: 'Green', value: 'Green' }],
            },
          ],
          filterDropdownOpen: true,
          onFilter: (value, record) => record.name.indexOf(value) === 0,
          sorter: (a, b) => a.name.length - b.name.length,
        },
      ];

      const myProps = { ...props };
      if (props.prefixCls) {
        myProps.dropdownPrefixCls = 'prefix-dropdown';
      }

      return <Table columns={columns} {...props} />;
    });

    // Tabs
    testPair('Tabs', props => (
      <Tabs {...props}>
        <Tabs.TabPane tab="Bamboo" key="Light" />
      </Tabs>
    ));

    // Tags
    testPair('Tags', props => (
      <div>
        <Tag {...props}>Bamboo</Tag>
        <Tag.CheckableTag {...props}>Light</Tag.CheckableTag>
      </div>
    ));

    // TimePicker
    testPair('TimePicker', props => (
      <TimePicker {...props} open defaultOpenValue={dayjs('00:00:00', 'HH:mm:ss')} />
    ));

    // Timeline
    testPair('Timeline', props => (
      <Timeline {...props}>
        <Timeline.Item {...props}>Bamboo</Timeline.Item>
      </Timeline>
    ));

    // Tooltip
    testPair('Tooltip', props => (
      <Tooltip {...props} title="Bamboo" visible>
        <span>Light</span>
      </Tooltip>
    ));

    // Transfer
    testPair('Transfer', props => <Transfer {...props} dataSource={[]} />);

    // Tree
    testPair('Tree', props => (
      <div>
        <Tree {...props}>
          <Tree.TreeNode title="bamboo" />
        </Tree>
        <Tree.DirectoryTree {...props}>
          <Tree.TreeNode title="bamboo" />
        </Tree.DirectoryTree>
      </div>
    ));

    // TreeSelect
    testPair('TreeSelect', props => (
      <TreeSelect {...props} open>
        <TreeSelect.TreeNode title="bamboo" value="light" />
      </TreeSelect>
    ));

    // Upload
    testPair('Upload', props => (
      <Upload {...props} defaultFileList={[{ uid: '1', name: 'xxx.png', status: 'done' }]}>
        <span />
      </Upload>
    ));
  });
});<|MERGE_RESOLUTION|>--- conflicted
+++ resolved
@@ -1,10 +1,5 @@
-<<<<<<< HEAD
 import dayjs from 'dayjs';
 import customParseFormat from 'dayjs/plugin/customParseFormat';
-import { render } from 'enzyme';
-=======
-import moment from 'moment';
->>>>>>> 3d8cd0b4
 import React from 'react';
 import ConfigProvider from '..';
 import Alert from '../../alert';
