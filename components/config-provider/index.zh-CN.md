--- conflicted
+++ resolved
@@ -110,34 +110,19 @@
 
 | 参数 | 说明 | 类型 | 默认值 | 版本 |
 | --- | --- | --- | --- | --- |
-<<<<<<< HEAD
-| affix | 设置 Affix 组件的通用属性 | { className?: string, style?: React.CSSProperties } | - | 6.0.0 |
-| alert | 设置 Alert 组件的通用属性 | { className?: string, style?: React.CSSProperties, closeIcon?: React.ReactNode } | - | 5.7.0, closeIcon: 5.14.0 |
-| anchor | 设置 Anchor 组件的通用属性 | { className?: string, style?: React.CSSProperties, classNames?: [AnchorStyleConfig\["classNames"\]](/components/anchor-cn#semantic-dom), styles?: [AnchorStyleConfig\["styles"\]](/components/anchor-cn#semantic-dom) } | - | 5.7.0, `classNames` 和 `styles`: 6.0.0 |
-| avatar | 设置 Avatar 组件的通用属性 | { className?: string, style?: React.CSSProperties } | - | 5.7.0 |
-| badge | 设置 Badge 组件的通用属性 | { className?: string, style?: React.CSSProperties, classNames?: [BadgeProps\["classNames"\]](/components/badge-cn#api), styles?: [BadgeProps\["styles"\]](/components/badge-cn#api) } | - | 5.7.0 |
-| breadcrumb | 设置 Breadcrumb 组件的通用属性 | { className?: string, style?: React.CSSProperties, classNames?: [BreadcrumbConfig\["classNames"\]](/components/breadcrumb-cn#semantic-dom), styles?: [BreadcrumbConfig\["styles"\]](/components/breadcrumb-cn#semantic-dom) } | - | 5.7.0, `classNames` 和 `styles`: 6.0.0 |
-| button | 设置 Button 组件的通用属性 | { className?: string, style?: React.CSSProperties, classNames?: [ButtonProps\["classNames"\]](/components/button-cn#api), styles?: [ButtonProps\["styles"\]](/components/button-cn#api), autoInsertSpace?: boolean } | - | 5.6.0, autoInsertSpace: 5.17.0 |
-=======
 | alert | 设置 Alert 组件的通用属性 | { className?: string, style?: React.CSSProperties, closeIcon?: React.ReactNode } | - | 5.7.0, `closeIcon`: 5.14.0 |
 | anchor | 设置 Anchor 组件的通用属性 | { className?: string, style?: React.CSSProperties } | - | 5.7.0 |
 | avatar | 设置 Avatar 组件的通用属性 | { className?: string, style?: React.CSSProperties } | - | 5.7.0 |
 | badge | 设置 Badge 组件的通用属性 | { className?: string, style?: React.CSSProperties, classNames?: [BadgeProps\["classNames"\]](/components/badge-cn#api), styles?: [BadgeProps\["styles"\]](/components/badge-cn#api) } | - | 5.7.0 |
 | breadcrumb | 设置 Breadcrumb 组件的通用属性 | { className?: string, style?: React.CSSProperties } | - | 5.7.0 |
 | button | 设置 Button 组件的通用属性 | { className?: string, style?: React.CSSProperties, classNames?: [ButtonProps\["classNames"\]](/components/button-cn#api), styles?: [ButtonProps\["styles"\]](/components/button-cn#api), autoInsertSpace?: boolean } | - | 5.6.0, `autoInsertSpace`: 5.17.0 |
->>>>>>> 246df3bc
 | calendar | 设置 Calendar 组件的通用属性 | { className?: string, style?: React.CSSProperties } | - | 5.7.0 |
 | card | 设置 Card 组件的通用属性 | { className?: string, style?: React.CSSProperties, classNames?: [CardProps\["classNames"\]](/components/card-cn#api), styles?: [CardProps\["styles"\]](/components/card-cn#api) } | - | 5.7.0, `classNames` 和 `styles`: 5.14.0 |
 | cardMeta | 设置 Card.Meta 组件的通用属性 | { className?: string, style?: React.CSSProperties, classNames?: [CardMetaProps\["classNames"\]](/components/card-cn#api), styles?: [CardMetaProps\["styles"\]](/components/card-cn#api) } | - | 6.0.0 |
 | carousel | 设置 Carousel 组件的通用属性 | { className?: string, style?: React.CSSProperties } | - | 5.7.0 |
 | cascader | 设置 Cascader 组件的通用属性 | { className?: string, style?: React.CSSProperties } | - | 5.7.0 |
-<<<<<<< HEAD
-| checkbox | 设置 Checkbox 组件的通用属性 | { className?: string, style?: React.CSSProperties, classNames?: [CheckboxConfig\["classNames"\]](/components/checkbox-cn#api), styles?: [CheckboxConfig\["styles"\]](/components/checkbox-cn#api) } | - | 5.7.0, `classNames` 和 `styles`: 6.0.0 |
-| collapse | 设置 Collapse 组件的通用属性 | { className?: string, style?: React.CSSProperties, expandIcon?: (props) => ReactNode, classNames?: [CollapseProps\["classNames"\]](/components/collapse-cn#api), styles?: [CollapseProps\["styles"\]](/components/collapse-cn#api) } | - | 5.7.0, expandIcon: 5.15.0, `classNames` 和 `styles`: 6.0.0 |
-=======
 | checkbox | 设置 Checkbox 组件的通用属性 | { className?: string, style?: React.CSSProperties } | - | 5.7.0 |
 | collapse | 设置 Collapse 组件的通用属性 | { className?: string, style?: React.CSSProperties, expandIcon?: (props) => ReactNode } | - | 5.7.0, `expandIcon`: 5.15.0 |
->>>>>>> 246df3bc
 | colorPicker | 设置 ColorPicker 组件的通用属性 | { className?: string, style?: React.CSSProperties } | - | 5.7.0 |
 | datePicker | 设置 DatePicker 组件的通用属性 | { className?: string, style?: React.CSSProperties } | - | 5.7.0 |
 | rangePicker | 设置 RangePicker 组件的通用属性 | { className?: string, style?: React.CSSProperties } | - | 5.11.0 |
@@ -148,18 +133,6 @@
 | empty | 设置 Empty 组件的通用属性 | { className?: string, style?: React.CSSProperties, classNames?:[EmptyProps\["classNames"\]](/components/empty-cn#api), styles?: [EmptyProps\["styles"\]](/components/empty-cn#api) } | - | 5.7.0, `classNames` 和 `styles`: 5.23.0 |
 | flex | 设置 Flex 组件的通用属性 | { className?: string, style?: React.CSSProperties, vertical?: boolean } | - | 5.10.0 |
 | floatButtonGroup | 设置 FloatButton.Group 组件的通用属性 | { closeIcon?: React.ReactNode } | - | 5.16.0 |
-<<<<<<< HEAD
-| form | 设置 Form 组件的通用属性 | { className?: string, style?: React.CSSProperties, validateMessages?: [ValidateMessages](/components/form-cn#validatemessages), requiredMark?: boolean \| `optional`, colon?: boolean, scrollToFirstError?: boolean \| [Options](https://github.com/stipsan/scroll-into-view-if-needed/tree/ece40bd9143f48caf4b99503425ecb16b0ad8249#options)} | - | requiredMark: 4.8.0; colon: 4.18.0; scrollToFirstError: 5.2.0; className: 5.7.0; style: 5.7.0 |
-| image | 设置 Image 组件的通用属性 | { className?: string, style?: React.CSSProperties, preview?: { closeIcon?: React.ReactNode, classNames?:[ImageConfig\["classNames"\]](/components/image-cn#semantic-dom), styles?: [ImageConfig\["styles"\]](/components/image-cn#semantic-dom) } } | - | 5.7.0, closeIcon: 5.14.0, `classNames` 和 `styles`: 6.0.0 |
-| input | 设置 Input 组件的通用属性 | { autoComplete?: string, className?: string, style?: React.CSSProperties, allowClear?: boolean \| { clearIcon?: ReactNode } } | - | 5.7.0, allowClear: 5.15.0 |
-| textArea | 设置 TextArea 组件的通用属性 | { autoComplete?: string, className?: string, style?: React.CSSProperties, allowClear?: boolean \| { clearIcon?: ReactNode } } | - | 5.15.0 |
-| layout | 设置 Layout 组件的通用属性 | { className?: string, style?: React.CSSProperties } | - | 5.7.0 |
-| list | 设置 List 组件的通用属性 | { className?: string, style?: React.CSSProperties, item?:{ classNames: [ListItemProps\["classNames"\]](/components/list-cn#listitem), styles: [ListItemProps\["styles"\]](/components/list-cn#listitem) } } | - | 5.7.0 |
-| masonry | 设置 Masonry 组件的通用属性 | { className?: string, style?: React.CSSProperties, classNames?: [MasonryProps\["classNames"\]](/components/masonry#api), styles?: [MasonryProps\["styles"\]](/components/masonry#api) } | - |  |
-| menu | 设置 Menu 组件的通用属性 | { className?: string, style?: React.CSSProperties, expandIcon?: ReactNode \| props => ReactNode } | - | 5.7.0, expandIcon: 5.15.0 |
-| mentions | 设置 Mentions 组件的通用属性 | { className?: string, style?: React.CSSProperties, classNames?:[MentionsConfig\["classNames"\]](/components/mentions-cn#semantic-dom), styles?: [MentionsConfig\["styles"\]](/components/mentions-cn#semantic-dom) } | - | 5.7.0, `classNames` 和 `styles`: 6.0.0 |
-| message | 设置 Message 组件的通用属性 | { className?: string, style?: React.CSSProperties, classNames?: [MessageConfig\["classNames"\]](/components/message-cn#api), styles?: [MessageConfig\["styles"\]](/components/message-cn#api) } | - | 5.7.0, `classNames` 和 `styles`: 6.0.0 |
-=======
 | form | 设置 Form 组件的通用属性 | { className?: string, style?: React.CSSProperties, validateMessages?: [ValidateMessages](/components/form-cn#validatemessages), `requiredMark`?: boolean \| `optional`, colon?: boolean, scrollToFirstError?: boolean \| [Options](https://github.com/stipsan/scroll-into-view-if-needed/tree/ece40bd9143f48caf4b99503425ecb16b0ad8249#options)} | - | `requiredMark`: 4.8.0; `colon`: 4.18.0; `scrollToFirstError`: 5.2.0; `className` 和 `style`: 5.7.0 |
 | image | 设置 Image 组件的通用属性 | { className?: string, style?: React.CSSProperties, preview?: { closeIcon?: React.ReactNode } } | - | 5.7.0, `closeIcon`: 5.14.0 |
 | input | 设置 Input 组件的通用属性 | { autoComplete?: string, className?: string, style?: React.CSSProperties, allowClear?: boolean \| { clearIcon?: ReactNode } } | - | 5.7.0, `allowClear`: 5.15.0 |
@@ -169,7 +142,6 @@
 | menu | 设置 Menu 组件的通用属性 | { className?: string, style?: React.CSSProperties, expandIcon?: ReactNode \| props => ReactNode } | - | 5.7.0, `expandIcon`: 5.15.0 |
 | mentions | 设置 Mentions 组件的通用属性 | { className?: string, style?: React.CSSProperties } | - | 5.7.0 |
 | message | 设置 Message 组件的通用属性 | { className?: string, style?: React.CSSProperties } | - | 5.7.0 |
->>>>>>> 246df3bc
 | modal | 设置 Modal 组件的通用属性 | { className?: string, style?: React.CSSProperties, classNames?: [ModalProps\["classNames"\]](/components/modal-cn#api), styles?: [ModalProps\["styles"\]](/components/modal-cn#api), closeIcon?: React.ReactNode } | - | 5.7.0, `classNames` 和 `styles`: 5.10.0, `closeIcon`: 5.14.0 |
 | notification | 设置 Notification 组件的通用属性 | { className?: string, style?: React.CSSProperties, closeIcon?: React.ReactNode, classNames?: [NotificationConfig\["classNames"\]](/components/notification-cn#api), styles?: [NotificationConfig\["styles"\]](/components/notification-cn#api) } | - | 5.7.0, `closeIcon`: 5.14.0, `classNames` 和 `styles`: 6.0.0 |
 | pagination | 设置 Pagination 组件的通用属性 | { showSizeChanger?: boolean, className?: string, style?: React.CSSProperties,classNames?:[PaginationConfig\["classNames"\]](/components/pagination-cn#semantic-dom), styles?: [PaginationConfig\["styles"\]](/components/pagination-cn#semantic-dom) } | - | 5.7.0, `classNames` 和 `styles`: 6.0.0 |
@@ -185,21 +157,6 @@
 | switch | 设置 Switch 组件的通用属性 | { className?: string, style?: React.CSSProperties, classNames?: [SwitchStyleConfig\["classNames"\]](/components/switch-cn#semantic-dom), styles?: [SwitchStyleConfig\["styles"\]](/components/switch-cn#semantic-dom) } | - | 5.7.0, `classNames` 和 `styles`: 6.0.0 |
 | space | 设置 Space 的通用属性，参考 [Space](/components/space-cn) | { size: `small` \| `middle` \| `large` \| `number`, className?: string, style?: React.CSSProperties, classNames?: [SpaceProps\["classNames"\]](/components/space-cn#api), styles?: [SpaceProps\["styles"\]](/components/space-cn#api) } | - | 5.6.0 |
 | splitter | 设置 Splitter 组件的通用属性 | { className?: string, style?: React.CSSProperties } | - | 5.21.0 |
-<<<<<<< HEAD
-| spin | 设置 Spin 组件的通用属性 | { className?: string, style?: React.CSSProperties, indicator?: React.ReactElement, classNames?:[SpinConfig\["classNames"\]](/components/spin-cn#semantic-dom), styles?: [SpinConfig\["styles"\]](/components/spin-cn#semantic-dom) } | - | 5.7.0, indicator: 5.20.0, `classNames` 和 `styles`: 6.0.0 |
-| statistic | 设置 Statistic 组件的通用属性 | { className?: string, style?: React.CSSProperties, classNames?: [StatisticProps\["classNames"\]](/components/statistic-cn#semantic-dom), styles?: [StatisticProps\["styles"\]](/components/statistic-cn#semantic-dom) } | - | 5.7.0, `classNames` 和 `styles`: 6.0.0 |
-| steps | 设置 Steps 组件的通用属性 | { className?: string, style?: React.CSSProperties } | - | 5.7.0 |
-| table | 设置 Table 组件的通用属性 | { className?: string, style?: React.CSSProperties, expandable?: { expandIcon?: props => React.ReactNode } } | - | 5.7.0, expandable: 5.14.0 |
-| tabs | 设置 Tabs 组件的通用属性 | { className?: string, style?: React.CSSProperties, indicator?: { size?: GetIndicatorSize, align?: `start` \| `center` \| `end` }, moreIcon?: ReactNode, addIcon?: ReactNode, removeIcon?: ReactNode, classNames?: [TabsConfig\["classNames"\]](/components/tabs-cn#semantic-dom), styles?: [TabsConfig\["styles"\]](/components/tabs-cn#semantic-dom) } | - | 5.7.0, `moreIcon` and `addIcon`: 5.14.0, `removeIcon`: 5.15.0, `classNames` 和 `styles`: 6.0.0 |
-| tag | 设置 Tag 组件的通用属性 | { className?: string, style?: React.CSSProperties, closeIcon?: React.ReactNode, classNames?: [TagProps\["classNames"\]](/components/tag-cn#semantic-dom), styles?: [TagProps\["styles"\]](/components/tag-cn#semantic-dom) } | - | 5.7.0, closeIcon: 5.14.0, `classNames` 和 `styles`: 6.0.0 |
-| timeline | 设置 Timeline 组件的通用属性 | { className?: string, style?: React.CSSProperties, classNames?: [TimelineConfig\["classNames"\]](/components/timeline-cn#semantic-dom), styles?: [TimelineConfig\["styles"\]](/components/timeline-cn#semantic-dom) } | - | 5.7.0, `classNames` 和 `styles`: 6.0.0 |
-| timePicker | 设置 TimePicker 组件的通用属性 | { className?: string, style?: React.CSSProperties } | - | 5.7.0 |
-| tour | 设置 Tour 组件的通用属性 | { closeIcon?: React.ReactNode, className?: string, style?: React.CSSProperties, classNames?: [TourProps\["classNames"\]](/components/tour-cn#api), styles?: [TourProps\["styles"\]](/components/tour-cn#api) } | - | 5.14.0, `classNames`、`styles`、`className`、`style`: 6.0.0 |
-| tooltip | 设置 Tooltip 组件的通用属性 | { className?: string, style?: React.CSSProperties, classNames?:[Tooltip\["classNames"\]](/components/tooltip-cn#api), styles?: [Tooltip\["styles"\]](/components/tooltip-cn#api), arrow: boolean \| { pointAtCenter: boolean } } | - | 5.23.0, arrow: 6.0.0 |
-| popover | 设置 Popover 组件的通用属性 | { className?: string, style?: React.CSSProperties, classNames?:[Popover\["classNames"\]](/components/popover-cn#api), styles?: [Popover\["styles"\]](/components/popover-cn#api), arrow: boolean \| { pointAtCenter: boolean } } | - | 5.23.0, arrow: 6.0.0 |
-| popconfirm | 设置 Popconfirm 组件的通用属性 | { className?: string, style?: React.CSSProperties, classNames?:[Popconfirm\["classNames"\]](/components/popconfirm-cn#api), styles?: [Popconfirm\["styles"\]](/components/popconfirm-cn#api), arrow: boolean \| { pointAtCenter: boolean } } | - | 5.23.0, arrow: 6.0.0 |
-| transfer | 设置 Transfer 组件的通用属性 | { className?: string, style?: React.CSSProperties, selectionsIcon?: React.ReactNode } | - | 5.7.0, selectionsIcon: 5.14.0 |
-=======
 | spin | 设置 Spin 组件的通用属性 | { className?: string, style?: React.CSSProperties, indicator?: React.ReactElement } | - | 5.7.0, `indicator`: 5.20.0 |
 | statistic | 设置 Statistic 组件的通用属性 | { className?: string, style?: React.CSSProperties } | - | 5.7.0 |
 | steps | 设置 Steps 组件的通用属性 | { className?: string, style?: React.CSSProperties } | - | 5.7.0 |
@@ -213,7 +170,6 @@
 | popover | 设置 Popover 组件的通用属性 | { className?: string, style?: React.CSSProperties, classNames?:[Popover\["classNames"\]](/components/popover-cn#api), styles?: [Popover\["styles"\]](/components/popover-cn#api) } | - | 5.23.0 |
 | popconfirm | 设置 Popconfirm 组件的通用属性 | { className?: string, style?: React.CSSProperties, classNames?:[Popconfirm\["classNames"\]](/components/popconfirm-cn#api), styles?: [Popconfirm\["styles"\]](/components/popconfirm-cn#api) } | - | 5.23.0 |
 | transfer | 设置 Transfer 组件的通用属性 | { className?: string, style?: React.CSSProperties, selectionsIcon?: React.ReactNode } | - | 5.7.0, `selectionsIcon`: 5.14.0 |
->>>>>>> 246df3bc
 | tree | 设置 Tree 组件的通用属性 | { className?: string, style?: React.CSSProperties } | - | 5.7.0 |
 | typography | 设置 Typography 组件的通用属性 | { className?: string, style?: React.CSSProperties } | - | 5.7.0 |
 | upload | 设置 Upload 组件的通用属性 | { className?: string, style?: React.CSSProperties, classNames?:[UploadConfig\["classNames"\]](/components/upload-cn#semantic-dom), styles?: [UploadConfig\["styles"\]](/components/upload-cn#semantic-dom) } | - | 5.7.0, `classNames` 和 `styles`: 6.0.0 |
