---
category: Components
subtitle: 全局化配置
cols: 1
type: 其他
title: ConfigProvider
cover: https://gw.alipayobjects.com/zos/alicdn/kegYxl1wj/ConfigProvider.svg
---

为组件提供统一的全局化配置。

## 使用

ConfigProvider 使用 React 的 [context](https://facebook.github.io/react/docs/context.html) 特性，只需在应用外围包裹一次即可全局生效。

```jsx
import { ConfigProvider } from 'antd';

// ...

export default () => (
  <ConfigProvider direction="rtl">
    <App />
  </ConfigProvider>
);
```

### Content Security Policy

部分组件为了支持波纹效果，使用了动态样式。如果开启了 Content Security Policy (CSP)，你可以通过 `csp` 属性来进行配置：

```jsx
<ConfigProvider csp={{ nonce: 'YourNonceCode' }}>
  <Button>My Button</Button>
</ConfigProvider>
```

## API

| 参数 | 说明 | 类型 | 默认值 | 版本 |
| --- | --- | --- | --- | --- |
| autoInsertSpaceInButton | 设置为 `false` 时，移除按钮中 2 个汉字之间的空格 | boolean | true |  |
| componentDisabled | 设置 antd 组件禁用状态 | boolean | - | 4.21.0 |
| componentSize | 设置 antd 组件大小 | `small` \| `middle` \| `large` | - |  |
| csp | 设置 [Content Security Policy](https://developer.mozilla.org/en-US/docs/Web/HTTP/CSP) 配置 | { nonce: string } | - |  |
| direction | 设置文本展示方向。 [示例](#components-config-provider-demo-direction) | `ltr` \| `rtl` | `ltr` |  |
| dropdownMatchSelectWidth | 下拉菜单和选择器同宽。默认将设置 `min-width`，当值小于选择框宽度时会被忽略。`false` 时会关闭虚拟滚动 | boolean \| number | - | 4.3.0 |
| form | 设置 Form 组件的通用属性 | { validateMessages?: [ValidateMessages](/components/form/#validateMessages), requiredMark?: boolean \| `optional`, colon?: boolean} | - | requiredMark: 4.8.0; colon: 4.18.0 |
| getPopupContainer | 弹出框（Select, Tooltip, Menu 等等）渲染父节点，默认渲染到 body 上。 | function(triggerNode) | () => document.body |  |
| getTargetContainer | 配置 Affix、Anchor 滚动监听容器。 | () => HTMLElement | () => window | 4.2.0 |
| iconPrefixCls | 设置图标统一样式前缀。注意：需要配合 `less` 变量 [@iconfont-css-prefix](https://github.com/ant-design/ant-design/blob/d943b85a523bdf181dabc12c928226f3b4b893de/components/style/themes/default.less#L106) 使用 | string | `anticon` | 4.11.0 |
| input | 设置 Input 组件的通用属性 | { autoComplete?: string } | - | 4.2.0 |
| locale | 语言包配置，语言包可到 [antd/es/locale](http://unpkg.com/antd/es/locale/) 目录下寻找 | object | - |  |
| pageHeader | 统一设置 PageHeader 的 ghost，参考 [PageHeader](/components/page-header) | { ghost: boolean } | true |  |
| prefixCls | 设置统一样式前缀。注意：需要配合 `less` 变量 [@ant-prefix](https://github.com/ant-design/ant-design/blob/2c6c789e3a9356f96c47aea0083f5a15538315cf/components/style/themes/default.less#L7) 使用 | string | `ant` |  |
| renderEmpty | 自定义组件空状态。参考 [空状态](/components/empty/) | function(componentName: string): ReactNode | - |  |
| space | 设置 Space 的 `size`，参考 [Space](/components/space) | { size: `small` \| `middle` \| `large` \| `number` } | - | 4.1.0 |
| virtual | 设置 `false` 时关闭虚拟滚动 | boolean | - | 4.3.0 |

### ConfigProvider.config() `4.13.0+`

设置 `Modal`、`Message`、`Notification` rootPrefixCls。

```jsx
ConfigProvider.config({
  prefixCls: 'ant', // 4.13.0+
  iconPrefixCls: 'anticon', // 4.17.0+
});
```

## FAQ

#### 如何增加一个新的语言包？

参考[《增加语言包》](/docs/react/i18n#%E5%A2%9E%E5%8A%A0%E8%AF%AD%E8%A8%80%E5%8C%85)。

#### 为什么时间类组件的国际化 locale 设置不生效？

<<<<<<< HEAD
请检查是否正确设置了 dayjs 语言包，或者是否有两个版本的 dayjs 共存。

```js
import 'dayjs/locale/zh-cn';

dayjs.locale('zh-cn');
```
=======
参考 FAQ [为什么时间类组件的国际化 locale 设置不生效？](/docs/react/faq#为什么时间类组件的国际化-locale-设置不生效？)。
>>>>>>> 41464e70

#### 配置 `getPopupContainer` 导致 Modal 报错？

相关 issue：<https://github.com/ant-design/ant-design/issues/19974>

当如下全局设置 `getPopupContainer` 为触发节点的 parentNode 时，由于 Modal 的用法不存在 `triggerNode`，这样会导致 `triggerNode is undefined` 的报错，需要增加一个[判断条件](https://github.com/afc163/feedback-antd/commit/3e4d1ad1bc1a38460dc3bf3c56517f737fe7d44a)。

```diff
 <ConfigProvider
-  getPopupContainer={triggerNode => triggerNode.parentNode}
+  getPopupContainer={node => {
+    if (node) {
+      return node.parentNode;
+    }
+    return document.body;
+  }}
 >
   <App />
 </ConfigProvider>
```<|MERGE_RESOLUTION|>--- conflicted
+++ resolved
@@ -76,17 +76,7 @@
 
 #### 为什么时间类组件的国际化 locale 设置不生效？
 
-<<<<<<< HEAD
-请检查是否正确设置了 dayjs 语言包，或者是否有两个版本的 dayjs 共存。
-
-```js
-import 'dayjs/locale/zh-cn';
-
-dayjs.locale('zh-cn');
-```
-=======
 参考 FAQ [为什么时间类组件的国际化 locale 设置不生效？](/docs/react/faq#为什么时间类组件的国际化-locale-设置不生效？)。
->>>>>>> 41464e70
 
 #### 配置 `getPopupContainer` 导致 Modal 报错？
 
