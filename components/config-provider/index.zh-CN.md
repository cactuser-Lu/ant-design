--- conflicted
+++ resolved
@@ -36,21 +36,11 @@
 
 ## API
 
-<<<<<<< HEAD
-| 参数 | 说明 | 类型 | 默认值 |
-| --- | --- | --- | --- |
-| autoInsertSpaceInButton | 设置为 `false` 时，移除按钮中 2 个汉字之间的空格 | boolean | true |
-| csp | 设置 [Content Security Policy](https://developer.mozilla.org/en-US/docs/Web/HTTP/CSP) 配置 | { nonce: string } | - |
-| form | 设置 Form 组件的通用属性 | { validateMessages?: [ValidateMessages](/components/form/#validateMessages) } | - |
-| renderEmpty | 自定义组件空状态。参考 [空状态](/components/empty/) | Function(componentName: string): ReactNode | - |
-| getPopupContainer | 弹出框（Select, Tooltip, Menu 等等）渲染父节点，默认渲染到 body 上。 | Function(triggerNode) | () => document.body |
-| prefixCls | 设置统一样式前缀 | string | ant |
-=======
 | 参数 | 说明 | 类型 | 默认值 | 版本 |
 | --- | --- | --- | --- | --- |
 | autoInsertSpaceInButton | 设置为 `false` 时，移除按钮中 2 个汉字之间的空格 | boolean | true | 3.13.0 |
 | csp | 设置 [Content Security Policy](https://developer.mozilla.org/en-US/docs/Web/HTTP/CSP) 配置 | { nonce: string } | - | 3.13.1 |
+| form | 设置 Form 组件的通用属性 | { validateMessages?: [ValidateMessages](/components/form/#validateMessages) } | - | 4.0 |
 | renderEmpty | 自定义组件空状态。参考 [空状态](/components/empty/) | Function(componentName: string): ReactNode | - | 3.12.2 |
 | getPopupContainer | 弹出框（Select, Tooltip, Menu 等等）渲染父节点，默认渲染到 body 上。 | Function(triggerNode) | () => document.body | 3.11.0 |
-| prefixCls | 设置统一样式前缀 | string | ant | 3.12.0 |
->>>>>>> bed07392
+| prefixCls | 设置统一样式前缀 | string | ant | 3.12.0 |