--- conflicted
+++ resolved
@@ -168,12 +168,8 @@
 export type ImageConfig = ComponentStyleConfig &
   Pick<ImageProps, 'classNames' | 'styles'> & {
     preview?: Partial<Record<'closeIcon', React.ReactNode>> &
-<<<<<<< HEAD
-      Pick<ImageProps, 'classNames' | 'styles'>;
+      Pick<ImageProps, 'classNames' | 'styles'> & { mask?: MaskType };
     fallback?: string;
-=======
-      Pick<ImageProps, 'classNames' | 'styles'> & { mask?: MaskType };
->>>>>>> 62aafe91
   };
 
 export type CollapseConfig = ComponentStyleConfig &
