--- conflicted
+++ resolved
@@ -9,7 +9,9 @@
 import type { CascaderProps } from '../cascader';
 import type { CollapseProps } from '../collapse';
 import type { DatePickerProps, RangePickerProps } from '../date-picker';
+import type { DescriptionsProps } from '../descriptions';
 import type { DrawerProps } from '../drawer';
+import type { EmptyProps } from '../empty';
 import type { FlexProps } from '../flex/interface';
 import type { FloatButtonGroupProps } from '../float-button/interface';
 import type { FormProps } from '../form/Form';
@@ -22,8 +24,11 @@
 import type { ModalProps } from '../modal';
 import type { ArgsProps } from '../notification/interface';
 import type { PaginationProps } from '../pagination';
+import type { PopconfirmProps } from '../popconfirm';
+import type { PopoverProps } from '../popover';
 import type { ResultProps } from '../result';
 import type { SelectProps } from '../select';
+import type { SliderProps } from '../slider';
 import type { SpaceProps } from '../space';
 import type { SpinProps } from '../spin';
 import type { TableProps } from '../table';
@@ -31,16 +36,11 @@
 import type { TagProps } from '../tag';
 import type { AliasToken, MappingAlgorithm, OverrideToken } from '../theme/interface';
 import type { TimePickerProps } from '../time-picker';
+import type { TooltipProps } from '../tooltip';
 import type { TourProps } from '../tour/interface';
 import type { TransferProps } from '../transfer';
 import type { TreeSelectProps } from '../tree-select';
 import type { RenderEmptyHandler } from './defaultRenderEmpty';
-import type { TooltipProps } from '../tooltip';
-import type { PopoverProps } from '../popover';
-import type { PopconfirmProps } from '../popconfirm';
-import type { DescriptionsProps } from '../descriptions';
-import type { SliderProps } from '../slider';
-import type { EmptyProps } from '../empty';
 
 export const defaultPrefixCls = 'ant';
 export const defaultIconPrefixCls = 'anticon';
@@ -293,13 +293,8 @@
   mentions?: MentionsConfig;
   modal?: ModalConfig;
   progress?: ComponentStyleConfig;
-<<<<<<< HEAD
   result?: ResultConfig;
-  slider?: ComponentStyleConfig;
-=======
-  result?: ComponentStyleConfig;
   slider?: SliderConfig;
->>>>>>> e9fb0bdb
   breadcrumb?: ComponentStyleConfig;
   menu?: MenuConfig;
   checkbox?: ComponentStyleConfig;
