import * as React from 'react';

import type { WarningContextProps } from '../_util/warning';
import type { ShowWaveEffect } from '../_util/wave/interface';
import type { AlertProps } from '../alert';
import type { BadgeProps } from '../badge';
import type { ButtonProps } from '../button';
import type { CardProps } from '../card';
import type { CardMetaProps } from '../card/Meta';
import type { CascaderProps } from '../cascader';
import type { CollapseProps } from '../collapse';
import type { DatePickerProps, RangePickerProps } from '../date-picker';
import type { DescriptionsProps } from '../descriptions';
import type { DrawerProps } from '../drawer';
import type { EmptyProps } from '../empty';
import type { FlexProps } from '../flex/interface';
import type { FloatButtonGroupProps } from '../float-button/interface';
import type { FormProps } from '../form/Form';
import type { InputProps, TextAreaProps } from '../input';
import type { InputNumberProps } from '../input-number';
import type { ListItemProps } from '../list';
import type { Locale } from '../locale';
import type { MentionsProps } from '../mentions';
import type { MenuProps } from '../menu';
import type { ModalProps } from '../modal';
import type { ArgsProps } from '../notification/interface';
import type { PaginationProps } from '../pagination';
import type { PopconfirmProps } from '../popconfirm';
import type { PopoverProps } from '../popover';
<<<<<<< HEAD
import type { ResultProps } from '../result';
=======
>>>>>>> c4f401de
import type { SelectProps } from '../select';
import type { SliderProps } from '../slider';
import type { SpaceProps } from '../space';
import type { SpinProps } from '../spin';
import type { TableProps } from '../table';
import type { TabsProps } from '../tabs';
import type { TagProps } from '../tag';
import type { AliasToken, MappingAlgorithm, OverrideToken } from '../theme/interface';
import type { TimePickerProps } from '../time-picker';
import type { TooltipProps } from '../tooltip';
import type { TourProps } from '../tour/interface';
import type { TransferProps } from '../transfer';
import type { TreeSelectProps } from '../tree-select';
import type { RenderEmptyHandler } from './defaultRenderEmpty';
<<<<<<< HEAD
import type { StatisticProps } from '../statistic';
import type { RibbonProps } from '../badge/Ribbon';
import type { SegmentedProps } from '../segmented';
=======

>>>>>>> c4f401de
export const defaultPrefixCls = 'ant';
export const defaultIconPrefixCls = 'anticon';

export interface Theme {
  primaryColor?: string;
  infoColor?: string;
  successColor?: string;
  processingColor?: string;
  errorColor?: string;
  warningColor?: string;
}

export interface CSPConfig {
  nonce?: string;
}

export type DirectionType = 'ltr' | 'rtl' | undefined;

type ComponentsConfig = {
  [key in keyof OverrideToken]?: OverrideToken[key] & {
    algorithm?: boolean | MappingAlgorithm | MappingAlgorithm[];
  };
};

export interface ThemeConfig {
  /**
   * @descCN 用于修改 Design Token。
   * @descEN Modify Design Token.
   */
  token?: Partial<AliasToken>;
  /**
   * @descCN 用于修改各个组件的 Component Token 以及覆盖该组件消费的 Alias Token。
   * @descEN Modify Component Token and Alias Token applied to components.
   */
  components?: ComponentsConfig;
  /**
   * @descCN 用于修改 Seed Token 到 Map Token 的算法。
   * @descEN Modify the algorithms of theme.
   * @default defaultAlgorithm
   */
  algorithm?: MappingAlgorithm | MappingAlgorithm[];
  /**
   * @descCN 是否继承外层 `ConfigProvider` 中配置的主题。
   * @descEN Whether to inherit the theme configured in the outer layer `ConfigProvider`.
   * @default true
   */
  inherit?: boolean;
  /**
   * @descCN 是否开启 `hashed` 属性。如果你的应用中只存在一个版本的 antd，你可以设置为 `false` 来进一步减小样式体积。
   * @descEN Whether to enable the `hashed` attribute. If there is only one version of antd in your application, you can set `false` to reduce the bundle size.
   * @default true
   * @since 5.0.0
   */
  hashed?: boolean;
  /**
   * @descCN 通过 `cssVar` 配置来开启 CSS 变量模式，这个配置会被继承。
   * @descEN Enable CSS variable mode through `cssVar` configuration, This configuration will be inherited.
   * @default false
   * @since 5.12.0
   */
  cssVar?:
    | {
        /**
         * @descCN css 变量的前缀
         * @descEN Prefix for css variable.
         * @default ant
         */
        prefix?: string;
        /**
         * @descCN 主题的唯一 key，版本低于 react@18 时需要手动设置。
         * @descEN Unique key for theme, should be set manually < react@18.
         */
        key?: string;
      }
    | boolean;
}

export interface ComponentStyleConfig {
  className?: string;
  style?: React.CSSProperties;
}

export interface TableConfig extends ComponentStyleConfig {
  expandable?: {
    expandIcon?: NonNullable<TableProps['expandable']>['expandIcon'];
  };
}

export interface ImageConfig extends ComponentStyleConfig {
  preview?: Partial<Record<'closeIcon', React.ReactNode>>;
}

export type CollapseConfig = ComponentStyleConfig &
  Pick<CollapseProps, 'expandIcon' | 'classNames' | 'styles'>;

export type MenuConfig = ComponentStyleConfig & Pick<MenuProps, 'expandIcon'>;

export type TourConfig = Pick<TourProps, 'closeIcon'>;

export type DescriptionsConfig = ComponentStyleConfig &
  Pick<DescriptionsProps, 'classNames' | 'styles'>;

export type EmptyConfig = ComponentStyleConfig & Pick<EmptyProps, 'classNames' | 'styles'>;

export type ModalConfig = ComponentStyleConfig &
  Pick<ModalProps, 'classNames' | 'styles' | 'closeIcon' | 'closable' | 'centered'>;

export type TabsConfig = ComponentStyleConfig &
  Pick<TabsProps, 'indicator' | 'indicatorSize' | 'more' | 'moreIcon' | 'addIcon' | 'removeIcon'>;

export type AlertConfig = ComponentStyleConfig & Pick<AlertProps, 'closable' | 'closeIcon'>;

export type BadgeConfig = ComponentStyleConfig & Pick<BadgeProps, 'classNames' | 'styles'>;

export type InputConfig = ComponentStyleConfig &
  Pick<InputProps, 'autoComplete' | 'classNames' | 'styles' | 'allowClear' | 'variant'>;

export type TextAreaConfig = ComponentStyleConfig &
  Pick<TextAreaProps, 'autoComplete' | 'classNames' | 'styles' | 'allowClear' | 'variant'>;

export type ButtonConfig = ComponentStyleConfig &
  Pick<ButtonProps, 'classNames' | 'styles' | 'autoInsertSpace'>;

export type NotificationConfig = ComponentStyleConfig & Pick<ArgsProps, 'closeIcon'>;

export type TagConfig = ComponentStyleConfig & Pick<TagProps, 'closeIcon' | 'closable'>;

export type CardConfig = ComponentStyleConfig & Pick<CardProps, 'classNames' | 'styles'>;

export type CardMetaConfig = ComponentStyleConfig & Pick<CardMetaProps, 'classNames' | 'styles'>;

export type DrawerConfig = ComponentStyleConfig &
  Pick<DrawerProps, 'classNames' | 'styles' | 'closeIcon' | 'closable'>;

export type FlexConfig = ComponentStyleConfig & Pick<FlexProps, 'vertical'>;

export type TransferConfig = ComponentStyleConfig & Pick<TransferProps, 'selectionsIcon'>;

export type FormConfig = ComponentStyleConfig &
  Pick<FormProps, 'requiredMark' | 'colon' | 'scrollToFirstError' | 'validateMessages' | 'variant'>;

export type FloatButtonGroupConfig = Pick<FloatButtonGroupProps, 'closeIcon'>;

export type PaginationConfig = ComponentStyleConfig & Pick<PaginationProps, 'showSizeChanger'>;

export type SelectConfig = ComponentStyleConfig & Pick<SelectProps, 'showSearch' | 'variant'>;

export type SpaceConfig = ComponentStyleConfig & Pick<SpaceProps, 'size' | 'classNames' | 'styles'>;

export type TooltipConfig = Pick<
  TooltipProps,
  'className' | 'style' | 'styles' | 'classNames' | 'arrow'
>;

export type PopoverConfig = Pick<
  PopoverProps,
  'className' | 'style' | 'styles' | 'classNames' | 'arrow'
>;

export type PopconfirmConfig = Pick<
  PopconfirmProps,
  'className' | 'style' | 'styles' | 'classNames' | 'arrow'
>;

export type SliderConfig = ComponentStyleConfig & Pick<SliderProps, 'styles' | 'classNames'>;

export type SegmentedConfig = ComponentStyleConfig & Pick<SegmentedProps, 'classNames' | 'styles'>;

export type SpinConfig = ComponentStyleConfig & Pick<SpinProps, 'indicator'>;

export type StatisticConfig = ComponentStyleConfig & Pick<StatisticProps, 'classNames' | 'styles'>;

export type ResultConfig = ComponentStyleConfig & Pick<ResultProps, 'classNames' | 'styles'>;

export type InputNumberConfig = ComponentStyleConfig & Pick<InputNumberProps, 'variant'>;

export type CascaderConfig = ComponentStyleConfig & Pick<CascaderProps, 'variant'>;

export type TreeSelectConfig = ComponentStyleConfig & Pick<TreeSelectProps, 'variant'>;

export type DatePickerConfig = ComponentStyleConfig & Pick<DatePickerProps, 'variant'>;

export type RangePickerConfig = ComponentStyleConfig & Pick<RangePickerProps, 'variant'>;

export type TimePickerConfig = ComponentStyleConfig & Pick<TimePickerProps, 'variant'>;

export type MentionsConfig = ComponentStyleConfig & Pick<MentionsProps, 'variant'>;

export type RibbonConfig = ComponentStyleConfig & Pick<RibbonProps, 'classNames' | 'styles'>;

export type PopupOverflow = 'viewport' | 'scroll';

export interface ListConfig extends ComponentStyleConfig {
  item?: Pick<ListItemProps, 'classNames' | 'styles'>;
}

export const Variants = ['outlined', 'borderless', 'filled', 'underlined'] as const;

export type Variant = (typeof Variants)[number];

export interface WaveConfig {
  /**
   * @descCN 是否开启水波纹效果。如果需要关闭，可以设置为 `false`。
   * @descEN Whether to use wave effect. If it needs to close, set to `false`.
   * @default true
   */
  disabled?: boolean;
  /**
   * @descCN 自定义水波纹效果。
   * @descEN Customized wave effect.
   */
  showEffect?: ShowWaveEffect;
}

export interface ConfigComponentProps {
  input?: InputConfig;
  textArea?: TextAreaConfig;
  inputNumber?: InputNumberConfig;
  pagination?: PaginationConfig;
  space?: SpaceConfig;
  splitter?: ComponentStyleConfig;
  form?: FormConfig;
  select?: SelectConfig;
  alert?: AlertConfig;
  anchor?: ComponentStyleConfig;
  button?: ButtonConfig;
  divider?: ComponentStyleConfig;
  drawer?: DrawerConfig;
  calendar?: ComponentStyleConfig;
  carousel?: ComponentStyleConfig;
  cascader?: CascaderConfig;
  treeSelect?: TreeSelectConfig;
  collapse?: CollapseConfig;
  floatButtonGroup?: FloatButtonGroupConfig;
  typography?: ComponentStyleConfig;
  skeleton?: ComponentStyleConfig;
  spin?: SpinConfig;
  segmented?: SegmentedConfig;
  steps?: ComponentStyleConfig;
  statistic?: StatisticConfig;
  image?: ImageConfig;
  layout?: ComponentStyleConfig;
  list?: ListConfig;
  mentions?: MentionsConfig;
  modal?: ModalConfig;
  progress?: ComponentStyleConfig;
  result?: ResultConfig;
  slider?: SliderConfig;
  breadcrumb?: ComponentStyleConfig;
  menu?: MenuConfig;
  checkbox?: ComponentStyleConfig;
  descriptions?: DescriptionsConfig;
  empty?: EmptyConfig;
  badge?: BadgeConfig;
  radio?: ComponentStyleConfig;
  rate?: ComponentStyleConfig;
  switch?: ComponentStyleConfig;
  transfer?: TransferConfig;
  avatar?: ComponentStyleConfig;
  message?: ComponentStyleConfig;
  tag?: TagConfig;
  table?: TableConfig;
  card?: CardConfig;
  cardMeta?: CardMetaConfig;
  tabs?: TabsConfig;
  timeline?: ComponentStyleConfig;
  timePicker?: TimePickerConfig;
  tour?: TourConfig;
  tooltip?: TooltipConfig;
  popover?: PopoverConfig;
  popconfirm?: PopconfirmConfig;
  upload?: ComponentStyleConfig;
  notification?: NotificationConfig;
  tree?: ComponentStyleConfig;
  colorPicker?: ComponentStyleConfig;
  datePicker?: DatePickerConfig;
  rangePicker?: RangePickerConfig;
  ribbon?: RibbonConfig;
  dropdown?: ComponentStyleConfig;
  flex?: FlexConfig;
  wave?: WaveConfig;
}

export interface ConfigConsumerProps extends ConfigComponentProps {
  getTargetContainer?: () => HTMLElement;
  getPopupContainer?: (triggerNode?: HTMLElement) => HTMLElement;
  rootPrefixCls?: string;
  iconPrefixCls: string;
  getPrefixCls: (suffixCls?: string, customizePrefixCls?: string) => string;
  renderEmpty?: RenderEmptyHandler;
  /**
   * @descCN 设置 [Content Security Policy](https://developer.mozilla.org/zh-CN/docs/Web/HTTP/CSP) 配置。
   * @descEN Set the [Content Security Policy](https://developer.mozilla.org/en-US/docs/Web/HTTP/CSP) config.
   */
  csp?: CSPConfig;
  /** @deprecated Please use `{ button: { autoInsertSpace: boolean }}` instead */
  autoInsertSpaceInButton?: boolean;
  variant?: Variant;
  virtual?: boolean;
  locale?: Locale;
  direction?: DirectionType;
  popupMatchSelectWidth?: boolean;
  popupOverflow?: PopupOverflow;
  theme?: ThemeConfig;
  warning?: WarningContextProps;
}

const defaultGetPrefixCls = (suffixCls?: string, customizePrefixCls?: string) => {
  if (customizePrefixCls) {
    return customizePrefixCls;
  }
  return suffixCls ? `${defaultPrefixCls}-${suffixCls}` : defaultPrefixCls;
};

// zombieJ: 🚨 Do not pass `defaultRenderEmpty` here since it will cause circular dependency.
export const ConfigContext = React.createContext<ConfigConsumerProps>({
  // We provide a default function for Context without provider
  getPrefixCls: defaultGetPrefixCls,
  iconPrefixCls: defaultIconPrefixCls,
});

export const { Consumer: ConfigConsumer } = ConfigContext;

const EMPTY_OBJECT = {};

type GetClassNamesOrEmptyObject<Config extends { classNames?: any }> = Config extends {
  classNames?: infer ClassNames;
}
  ? ClassNames
  : object;

type GetStylesOrEmptyObject<Config extends { styles?: any }> = Config extends {
  styles?: infer Styles;
}
  ? Styles
  : object;

type ComponentReturnType<T extends keyof ConfigComponentProps> = Omit<
  NonNullable<ConfigComponentProps[T]>,
  'classNames' | 'styles'
> & {
  classNames: GetClassNamesOrEmptyObject<NonNullable<ConfigComponentProps[T]>>;
  styles: GetStylesOrEmptyObject<NonNullable<ConfigComponentProps[T]>>;
};

/**
 * Get ConfigProvider configured component props.
 * This help to reduce bundle size for saving `?.` operator.
 * Do not use as `useMemo` deps since we do not cache the object here.
 *
 * NOTE: not refactor this with `useMemo` since memo will cost another memory space,
 * which will waste both compare calculation & memory.
 */
export function useComponentConfig<T extends keyof ConfigComponentProps>(propName: T) {
  const context = React.useContext(ConfigContext);
  const propValue = context[propName];
  return {
    classNames: EMPTY_OBJECT,
    styles: EMPTY_OBJECT,
    ...propValue,
  } as ComponentReturnType<T>;
}<|MERGE_RESOLUTION|>--- conflicted
+++ resolved
@@ -4,6 +4,7 @@
 import type { ShowWaveEffect } from '../_util/wave/interface';
 import type { AlertProps } from '../alert';
 import type { BadgeProps } from '../badge';
+import type { RibbonProps } from '../badge/Ribbon';
 import type { ButtonProps } from '../button';
 import type { CardProps } from '../card';
 import type { CardMetaProps } from '../card/Meta';
@@ -27,14 +28,13 @@
 import type { PaginationProps } from '../pagination';
 import type { PopconfirmProps } from '../popconfirm';
 import type { PopoverProps } from '../popover';
-<<<<<<< HEAD
 import type { ResultProps } from '../result';
-=======
->>>>>>> c4f401de
+import type { SegmentedProps } from '../segmented';
 import type { SelectProps } from '../select';
 import type { SliderProps } from '../slider';
 import type { SpaceProps } from '../space';
 import type { SpinProps } from '../spin';
+import type { StatisticProps } from '../statistic';
 import type { TableProps } from '../table';
 import type { TabsProps } from '../tabs';
 import type { TagProps } from '../tag';
@@ -45,13 +45,7 @@
 import type { TransferProps } from '../transfer';
 import type { TreeSelectProps } from '../tree-select';
 import type { RenderEmptyHandler } from './defaultRenderEmpty';
-<<<<<<< HEAD
-import type { StatisticProps } from '../statistic';
-import type { RibbonProps } from '../badge/Ribbon';
-import type { SegmentedProps } from '../segmented';
-=======
-
->>>>>>> c4f401de
+
 export const defaultPrefixCls = 'ant';
 export const defaultIconPrefixCls = 'anticon';
 
