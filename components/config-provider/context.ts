import * as React from 'react';

import { AnyObject } from '../_util/type';
import type { WarningContextProps } from '../_util/warning';
import type { ShowWaveEffect } from '../_util/wave/interface';
import type { AlertProps } from '../alert';
import type { AnchorProps } from '../anchor';
import type { BadgeProps } from '../badge';
import type { RibbonProps } from '../badge/Ribbon';
import type { BreadcrumbProps } from '../breadcrumb';
import type { ButtonProps } from '../button';
import type { CalendarProps } from '../calendar';
import type { CardProps } from '../card';
import type { CardMetaProps } from '../card/Meta';
import type { CascaderProps } from '../cascader';
import type { CheckboxProps } from '../checkbox';
import type { CollapseProps } from '../collapse';
import type { ColorPickerProps } from '../color-picker';
import type { DatePickerProps, RangePickerProps } from '../date-picker';
import type { DescriptionsProps } from '../descriptions';
import type { DividerProps } from '../divider';
import type { DrawerProps } from '../drawer';
import type { DropdownProps } from '../dropdown';
import type { EmptyProps } from '../empty';
import type { FlexProps } from '../flex/interface';
import { FloatButtonProps } from '../float-button';
import type { FloatButtonGroupProps } from '../float-button/FloatButtonGroup';
import type { FormProps } from '../form/Form';
import type { ImageProps } from '../image';
import type { InputProps, SearchProps, TextAreaProps } from '../input';
import type { InputNumberProps } from '../input-number';
import type { OTPProps } from '../input/OTP';
import type { ListItemProps } from '../list';
import type { Locale } from '../locale';
import type { MasonryProps } from '../masonry';
import type { MentionsProps } from '../mentions';
import type { MenuProps } from '../menu';
import type { ArgsProps as MessageProps } from '../message';
import type { ModalProps } from '../modal';
import type { ArgsProps as NotificationProps } from '../notification';
import type { PaginationProps } from '../pagination';
import type { PopconfirmProps } from '../popconfirm';
import type { PopoverProps } from '../popover';
import type { ProgressProps } from '../progress';
import type { QRCodeProps } from '../qr-code';
import type { RadioProps } from '../radio';
import type { ResultProps } from '../result';
import type { SegmentedProps } from '../segmented';
import type { SelectProps } from '../select';
import type { SkeletonProps } from '../skeleton';
import type { SliderProps } from '../slider';
import type { SpaceProps } from '../space';
import type { SpinProps } from '../spin';
import type { SplitterProps } from '../splitter';
import type { StatisticProps } from '../statistic';
import type { StepsProps } from '../steps';
import type { SwitchProps } from '../switch';
import type { TableProps } from '../table';
import type { TabsProps } from '../tabs';
import type { TagProps } from '../tag';
import type { AliasToken, MappingAlgorithm, OverrideToken } from '../theme/interface';
import type { TimePickerProps } from '../time-picker';
import type { TimelineProps } from '../timeline';
import type { TooltipProps } from '../tooltip';
import type { TourProps } from '../tour/interface';
import type { TransferProps } from '../transfer';
import type { TreeProps } from '../tree';
import type { TreeSelectProps } from '../tree-select';
import type { UploadProps } from '../upload';
import type { RenderEmptyHandler } from './defaultRenderEmpty';

export const defaultPrefixCls = 'ant';

export const defaultIconPrefixCls = 'anticon';

export interface Theme {
  primaryColor?: string;
  infoColor?: string;
  successColor?: string;
  processingColor?: string;
  errorColor?: string;
  warningColor?: string;
}

export interface CSPConfig {
  nonce?: string;
}

export type DirectionType = 'ltr' | 'rtl' | undefined;

type ComponentsConfig = {
  [key in keyof OverrideToken]?: OverrideToken[key] & {
    algorithm?: boolean | MappingAlgorithm | MappingAlgorithm[];
  };
};

export interface ThemeConfig {
  /**
   * @descCN 用于修改 Design Token。
   * @descEN Modify Design Token.
   */
  token?: Partial<AliasToken>;
  /**
   * @descCN 用于修改各个组件的 Component Token 以及覆盖该组件消费的 Alias Token。
   * @descEN Modify Component Token and Alias Token applied to components.
   */
  components?: ComponentsConfig;
  /**
   * @descCN 用于修改 Seed Token 到 Map Token 的算法。
   * @descEN Modify the algorithms of theme.
   * @default defaultAlgorithm
   */
  algorithm?: MappingAlgorithm | MappingAlgorithm[];
  /**
   * @descCN 是否继承外层 `ConfigProvider` 中配置的主题。
   * @descEN Whether to inherit the theme configured in the outer layer `ConfigProvider`.
   * @default true
   */
  inherit?: boolean;
  /**
   * @descCN 是否开启 `hashed` 属性。如果你的应用中只存在一个版本的 antd，你可以设置为 `false` 来进一步减小样式体积。
   * @descEN Whether to enable the `hashed` attribute. If there is only one version of antd in your application, you can set `false` to reduce the bundle size.
   * @default true
   * @since 5.0.0
   */
  hashed?: boolean;
  /**
   * @descCN 通过 `cssVar` 配置来开启 CSS 变量模式，这个配置会被继承。
   * @descEN Enable CSS variable mode through `cssVar` configuration, This configuration will be inherited.
   * @default false
   * @since 5.12.0
   */
  cssVar?: {
    /**
     * @descCN css 变量的前缀
     * @descEN Prefix for css variable.
     * @default ant
     */
    prefix?: string;
    /**
     * @descCN 主题的唯一 key，版本低于 react@18 时需要手动设置。
     * @descEN Unique key for theme, should be set manually < react@18.
     */
    key?: string;
  };
  /**
   * @descCN 是否关闭运行时样式生成
   * @descEN Disable runtime style generation.
   * @default false
   * @since 6.0.0
   */
  zeroRuntime?: boolean;
}

export interface ComponentStyleConfig {
  className?: string;
  style?: React.CSSProperties;
}

export interface TableConfig extends ComponentStyleConfig {
  expandable?: {
    expandIcon?: NonNullable<TableProps['expandable']>['expandIcon'];
  };
  rowKey?: string;
}

<<<<<<< HEAD
export type ImageConfig = ComponentStyleConfig &
  Pick<ImageProps, 'classNames' | 'styles'> & {
    preview?: Partial<Record<'closeIcon', React.ReactNode>> &
      Pick<ImageProps, 'classNames' | 'styles'>;
  };

export type CollapseConfig = ComponentStyleConfig &
  Pick<CollapseProps, 'expandIcon' | 'classNames' | 'styles'>;
=======
export interface ImageConfig extends ComponentStyleConfig {
  preview?: Partial<Record<'closeIcon', React.ReactNode>>;
  fallback?: string;
}
>>>>>>> c579e2fd

export type CheckboxConfig = ComponentStyleConfig & Pick<CheckboxProps, 'classNames' | 'styles'>;

export type MasonryConfig = ComponentStyleConfig & Pick<MasonryProps, 'classNames' | 'styles'>;

export type MenuConfig = ComponentStyleConfig &
  Pick<MenuProps, 'expandIcon' | 'classNames' | 'styles'>;

export type TourConfig = ComponentStyleConfig &
  Pick<TourProps, 'closeIcon' | 'classNames' | 'styles'>;

export type DescriptionsConfig = ComponentStyleConfig &
  Pick<DescriptionsProps, 'classNames' | 'styles'>;

export type EmptyConfig = ComponentStyleConfig &
  Pick<EmptyProps, 'classNames' | 'styles' | 'image'>;

export type ModalConfig = ComponentStyleConfig &
  Pick<
    ModalProps,
    | 'classNames'
    | 'styles'
    | 'closeIcon'
    | 'closable'
    | 'centered'
    | 'okButtonProps'
    | 'cancelButtonProps'
    | 'mask'
  >;

export type TabsConfig = ComponentStyleConfig &
  Pick<
    TabsProps,
    | 'indicator'
    | 'indicatorSize'
    | 'more'
    | 'moreIcon'
    | 'addIcon'
    | 'removeIcon'
    | 'classNames'
    | 'styles'
  >;

export type AnchorStyleConfig = ComponentStyleConfig & Pick<AnchorProps, 'classNames' | 'styles'>;

export type AlertConfig = ComponentStyleConfig &
  Pick<AlertProps, 'closable' | 'closeIcon' | 'classNames' | 'styles'>;

export type BadgeConfig = ComponentStyleConfig & Pick<BadgeProps, 'classNames' | 'styles'>;

export type BreadcrumbConfig = ComponentStyleConfig &
  Pick<BreadcrumbProps, 'classNames' | 'styles' | 'separator'>;

export type InputConfig = ComponentStyleConfig &
  Pick<InputProps, 'autoComplete' | 'classNames' | 'styles' | 'allowClear' | 'variant'>;

export type InputSearchConfig = ComponentStyleConfig & Pick<SearchProps, 'classNames' | 'styles'>;

export type TextAreaConfig = ComponentStyleConfig &
  Pick<TextAreaProps, 'autoComplete' | 'classNames' | 'styles' | 'allowClear' | 'variant'>;

export type OTPConfig = ComponentStyleConfig & Pick<OTPProps, 'classNames' | 'styles'>;

export type ButtonConfig = ComponentStyleConfig &
  Pick<ButtonProps, 'classNames' | 'styles' | 'autoInsertSpace' | 'variant' | 'color' | 'shape'>;

export type MessageConfig = ComponentStyleConfig & Pick<MessageProps, 'classNames' | 'styles'>;

export type NotificationConfig = ComponentStyleConfig &
  Pick<NotificationProps, 'closeIcon' | 'classNames' | 'styles'>;

export type TagConfig = ComponentStyleConfig &
  Pick<TagProps, 'variant' | 'closeIcon' | 'closable' | 'classNames' | 'styles'>;

export type CardConfig = ComponentStyleConfig &
  Pick<CardProps, 'classNames' | 'styles' | 'variant'>;

export type ColorPickerConfig = ComponentStyleConfig &
  Pick<ColorPickerProps, 'classNames' | 'styles'>;

export type CalendarConfig = ComponentStyleConfig &
  Pick<CalendarProps<AnyObject>, 'classNames' | 'styles'>;

export type CardMetaConfig = ComponentStyleConfig & Pick<CardMetaProps, 'classNames' | 'styles'>;

export type DrawerConfig = ComponentStyleConfig &
  Pick<DrawerProps, 'classNames' | 'styles' | 'closeIcon' | 'closable' | 'mask'>;

export type DividerConfig = ComponentStyleConfig & Pick<DividerProps, 'classNames' | 'styles'>;

export type DropdownConfig = ComponentStyleConfig & Pick<DropdownProps, 'classNames' | 'styles'>;

export type FlexConfig = ComponentStyleConfig & Pick<FlexProps, 'vertical'>;

export type TransferConfig = ComponentStyleConfig &
  Pick<TransferProps, 'selectionsIcon' | 'classNames' | 'styles'>;

export type FormConfig = ComponentStyleConfig &
  Pick<
    FormProps,
    | 'requiredMark'
    | 'colon'
    | 'scrollToFirstError'
    | 'validateMessages'
    | 'variant'
    | 'classNames'
    | 'styles'
  >;

export type FloatButtonConfig = ComponentStyleConfig &
  Pick<FloatButtonProps, 'classNames' | 'styles'> & {
    backTopIcon?: React.ReactNode;
  };

export type FloatButtonGroupConfig = ComponentStyleConfig &
  Pick<FloatButtonGroupProps, 'closeIcon' | 'classNames' | 'styles'>;

export type PaginationConfig = ComponentStyleConfig &
  Pick<PaginationProps, 'showSizeChanger' | 'classNames' | 'styles'>;

export type ProgressConfig = ComponentStyleConfig & Pick<ProgressProps, 'classNames' | 'styles'>;

export type SelectConfig = ComponentStyleConfig &
  Pick<SelectProps, 'showSearch' | 'variant' | 'classNames' | 'styles'>;

export type SpaceConfig = ComponentStyleConfig & Pick<SpaceProps, 'size' | 'classNames' | 'styles'>;

export type TooltipConfig = Pick<
  TooltipProps,
  'className' | 'style' | 'styles' | 'classNames' | 'arrow'
>;

export type PopoverConfig = Pick<
  PopoverProps,
  'className' | 'style' | 'styles' | 'classNames' | 'arrow'
>;

export type PopconfirmConfig = Pick<
  PopconfirmProps,
  'className' | 'style' | 'styles' | 'classNames' | 'arrow'
>;

export type QRcodeConfig = ComponentStyleConfig & Pick<QRCodeProps, 'classNames' | 'styles'>;

export type SliderConfig = ComponentStyleConfig & Pick<SliderProps, 'styles' | 'classNames'>;

export type SkeletonConfig = ComponentStyleConfig & Pick<SkeletonProps, 'styles' | 'classNames'>;

export type SegmentedConfig = ComponentStyleConfig & Pick<SegmentedProps, 'classNames' | 'styles'>;

export type StepsConfig = ComponentStyleConfig & Pick<StepsProps, 'classNames' | 'styles'>;

export type SpinConfig = ComponentStyleConfig &
  Pick<SpinProps, 'indicator' | 'classNames' | 'styles'>;

export type StatisticConfig = ComponentStyleConfig & Pick<StatisticProps, 'classNames' | 'styles'>;

export type SwitchStyleConfig = ComponentStyleConfig & Pick<SwitchProps, 'classNames' | 'styles'>;

export type ResultConfig = ComponentStyleConfig & Pick<ResultProps, 'classNames' | 'styles'>;

export type RadioConfig = ComponentStyleConfig & Pick<RadioProps, 'classNames' | 'styles'>;

export type InputNumberConfig = ComponentStyleConfig &
  Pick<InputNumberProps, 'variant' | 'classNames' | 'styles'>;

export type CascaderConfig = ComponentStyleConfig &
  Pick<CascaderProps, 'variant' | 'styles' | 'classNames'>;

export type TreeSelectConfig = ComponentStyleConfig &
  Pick<TreeSelectProps, 'variant' | 'classNames' | 'styles'>;

export type TreeConfig = ComponentStyleConfig & Pick<TreeProps, 'classNames' | 'styles'>;

export type DatePickerConfig = ComponentStyleConfig &
  Pick<DatePickerProps, 'variant' | 'classNames' | 'styles'>;

export type RangePickerConfig = ComponentStyleConfig & Pick<RangePickerProps, 'variant'>;

export type TimePickerConfig = ComponentStyleConfig &
  Pick<TimePickerProps, 'variant' | 'classNames' | 'styles'>;

export type TimelineConfig = ComponentStyleConfig & Pick<TimelineProps, 'classNames' | 'styles'>;

export type MentionsConfig = ComponentStyleConfig &
  Pick<MentionsProps, 'variant' | 'classNames' | 'styles'>;

export type UploadConfig = ComponentStyleConfig &
  Pick<UploadProps, 'classNames' | 'styles' | 'customRequest'>;

export type RibbonConfig = ComponentStyleConfig & Pick<RibbonProps, 'classNames' | 'styles'>;

export type PopupOverflow = 'viewport' | 'scroll';

export interface ListConfig extends ComponentStyleConfig {
  item?: Pick<ListItemProps, 'classNames' | 'styles'>;
}

export const Variants = ['outlined', 'borderless', 'filled', 'underlined'] as const;

export type Variant = (typeof Variants)[number];

export interface WaveConfig {
  /**
   * @descCN 是否禁用水波纹效果。
   * @descEN Whether to disable wave effect.
   * @default false
   */
  disabled?: boolean;
  /**
   * @descCN 自定义水波纹效果。
   * @descEN Customized wave effect.
   */
  showEffect?: ShowWaveEffect;
}

export interface ConfigComponentProps {
  input?: InputConfig;
  inputSearch?: InputSearchConfig;
  textArea?: TextAreaConfig;
  otp?: OTPConfig;
  inputNumber?: InputNumberConfig;
  pagination?: PaginationConfig;
  space?: SpaceConfig;
  splitter?: ComponentStyleConfig & Pick<SplitterProps, 'classNames' | 'styles'>;
  form?: FormConfig;
  select?: SelectConfig;
  alert?: AlertConfig;
  affix?: ComponentStyleConfig;
  anchor?: AnchorStyleConfig;
  button?: ButtonConfig;
  divider?: DividerConfig;
  drawer?: DrawerConfig;
  calendar?: CalendarConfig;
  carousel?: ComponentStyleConfig;
  cascader?: CascaderConfig;
  treeSelect?: TreeSelectConfig;
  collapse?: CollapseConfig;
  floatButton?: FloatButtonConfig;
  floatButtonGroup?: FloatButtonGroupConfig;
  typography?: ComponentStyleConfig;
  skeleton?: SkeletonConfig;
  spin?: SpinConfig;
  segmented?: SegmentedConfig;
  steps?: StepsConfig;
  statistic?: StatisticConfig;
  image?: ImageConfig;
  layout?: ComponentStyleConfig;
  list?: ListConfig;
  mentions?: MentionsConfig;
  modal?: ModalConfig;
  progress?: ProgressConfig;
  result?: ResultConfig;
  slider?: SliderConfig;
  breadcrumb?: BreadcrumbConfig;
  masonry?: MasonryConfig;
  menu?: MenuConfig;
  checkbox?: CheckboxConfig;
  descriptions?: DescriptionsConfig;
  empty?: EmptyConfig;
  badge?: BadgeConfig;
  radio?: RadioConfig;
  rate?: ComponentStyleConfig;
  switch?: SwitchStyleConfig;
  transfer?: TransferConfig;
  avatar?: ComponentStyleConfig;
  message?: MessageConfig;
  tag?: TagConfig;
  table?: TableConfig;
  card?: CardConfig;
  cardMeta?: CardMetaConfig;
  tabs?: TabsConfig;
  timeline?: TimelineConfig;
  timePicker?: TimePickerConfig;
  tour?: TourConfig;
  tooltip?: TooltipConfig;
  popover?: PopoverConfig;
  popconfirm?: PopconfirmConfig;
  upload?: UploadConfig;
  notification?: NotificationConfig;
  tree?: TreeConfig;
  colorPicker?: ColorPickerConfig;
  datePicker?: DatePickerConfig;
  rangePicker?: RangePickerConfig;
  ribbon?: RibbonConfig;
  dropdown?: DropdownConfig;
  flex?: FlexConfig;
  wave?: WaveConfig;
  qrcode?: QRcodeConfig;
  watermark?: ComponentStyleConfig;
}

export interface ConfigConsumerProps extends ConfigComponentProps {
  getTargetContainer?: () => HTMLElement;
  getPopupContainer?: (triggerNode?: HTMLElement) => HTMLElement;
  rootPrefixCls?: string;
  iconPrefixCls: string;
  getPrefixCls: (suffixCls?: string, customizePrefixCls?: string) => string;
  renderEmpty?: RenderEmptyHandler;
  /**
   * @descCN 设置 [Content Security Policy](https://developer.mozilla.org/zh-CN/docs/Web/HTTP/CSP) 配置。
   * @descEN Set the [Content Security Policy](https://developer.mozilla.org/en-US/docs/Web/HTTP/CSP) config.
   */
  csp?: CSPConfig;
  /** @deprecated Please use `{ button: { autoInsertSpace: boolean }}` instead */
  autoInsertSpaceInButton?: boolean;
  variant?: Variant;
  virtual?: boolean;
  locale?: Locale;
  direction?: DirectionType;
  popupMatchSelectWidth?: boolean;
  popupOverflow?: PopupOverflow;
  theme?: ThemeConfig;
  warning?: WarningContextProps;
}

const defaultGetPrefixCls = (suffixCls?: string, customizePrefixCls?: string) => {
  if (customizePrefixCls) {
    return customizePrefixCls;
  }
  return suffixCls ? `${defaultPrefixCls}-${suffixCls}` : defaultPrefixCls;
};

// zombieJ: 🚨 Do not pass `defaultRenderEmpty` here since it will cause circular dependency.
export const ConfigContext = React.createContext<ConfigConsumerProps>({
  // We provide a default function for Context without provider
  getPrefixCls: defaultGetPrefixCls,
  iconPrefixCls: defaultIconPrefixCls,
});

export const { Consumer: ConfigConsumer } = ConfigContext;

const EMPTY_OBJECT = {};

type GetClassNamesOrEmptyObject<Config extends { classNames?: any }> = Config extends {
  classNames?: infer ClassNames;
}
  ? ClassNames
  : object;

type GetStylesOrEmptyObject<Config extends { styles?: any }> = Config extends {
  styles?: infer Styles;
}
  ? Styles
  : object;

type ComponentReturnType<T extends keyof ConfigComponentProps> = Omit<
  NonNullable<ConfigComponentProps[T]>,
  'classNames' | 'styles'
> & {
  classNames: GetClassNamesOrEmptyObject<NonNullable<ConfigComponentProps[T]>>;
  styles: GetStylesOrEmptyObject<NonNullable<ConfigComponentProps[T]>>;
  getPrefixCls: ConfigConsumerProps['getPrefixCls'];
  direction: ConfigConsumerProps['direction'];
  getPopupContainer: ConfigConsumerProps['getPopupContainer'];
  renderEmpty: ConfigConsumerProps['renderEmpty'];
};

/**
 * Get ConfigProvider configured component props.
 * This help to reduce bundle size for saving `?.` operator.
 * Do not use as `useMemo` deps since we do not cache the object here.
 *
 * NOTE: not refactor this with `useMemo` since memo will cost another memory space,
 * which will waste both compare calculation & memory.
 */
export function useComponentConfig<T extends keyof ConfigComponentProps>(propName: T) {
  const context = React.useContext(ConfigContext);
  const { getPrefixCls, direction, getPopupContainer, renderEmpty } = context;

  const propValue = context[propName];
  return {
    classNames: EMPTY_OBJECT,
    styles: EMPTY_OBJECT,
    ...propValue,
    getPrefixCls,
    direction,
    getPopupContainer,
    renderEmpty,
  } as ComponentReturnType<T>;
}<|MERGE_RESOLUTION|>--- conflicted
+++ resolved
@@ -164,21 +164,15 @@
   rowKey?: string;
 }
 
-<<<<<<< HEAD
 export type ImageConfig = ComponentStyleConfig &
   Pick<ImageProps, 'classNames' | 'styles'> & {
     preview?: Partial<Record<'closeIcon', React.ReactNode>> &
       Pick<ImageProps, 'classNames' | 'styles'>;
+    fallback?: string;
   };
 
 export type CollapseConfig = ComponentStyleConfig &
   Pick<CollapseProps, 'expandIcon' | 'classNames' | 'styles'>;
-=======
-export interface ImageConfig extends ComponentStyleConfig {
-  preview?: Partial<Record<'closeIcon', React.ReactNode>>;
-  fallback?: string;
-}
->>>>>>> c579e2fd
 
 export type CheckboxConfig = ComponentStyleConfig & Pick<CheckboxProps, 'classNames' | 'styles'>;
 
