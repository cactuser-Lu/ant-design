import * as React from 'react';

import type { WarningContextProps } from '../_util/warning';
import type { ShowWaveEffect } from '../_util/wave/interface';
import type { AlertProps } from '../alert';
import type { BadgeProps } from '../badge';
import type { ButtonProps } from '../button';
import type { CardProps } from '../card';
import type { CollapseProps } from '../collapse';
import type { DrawerProps } from '../drawer';
import type { FlexProps } from '../flex/interface';
import type { FormProps } from '../form/Form';
import type { InputProps, TextAreaProps } from '../input';
import type { Locale } from '../locale';
import type { MenuProps } from '../menu';
import type { ModalProps } from '../modal';
import type { ArgsProps } from '../notification/interface';
import type { PaginationProps } from '../pagination';
import type { SelectProps } from '../select';
import type { SpaceProps } from '../space';
import type { TableProps } from '../table';
import type { TabsProps } from '../tabs';
import type { TagProps } from '../tag';
import type { AliasToken, MappingAlgorithm, OverrideToken } from '../theme/interface';
import type { TourProps } from '../tour/interface';
import type { TransferProps } from '../transfer';
import type { RenderEmptyHandler } from './defaultRenderEmpty';

export const defaultIconPrefixCls = 'anticon';

export interface Theme {
  primaryColor?: string;
  infoColor?: string;
  successColor?: string;
  processingColor?: string;
  errorColor?: string;
  warningColor?: string;
}

export interface CSPConfig {
  nonce?: string;
}

export type DirectionType = 'ltr' | 'rtl' | undefined;

type ComponentsConfig = {
  [key in keyof OverrideToken]?: OverrideToken[key] & {
    algorithm?: boolean | MappingAlgorithm | MappingAlgorithm[];
  };
};

export interface ThemeConfig {
  token?: Partial<AliasToken>;
  components?: ComponentsConfig;
  algorithm?: MappingAlgorithm | MappingAlgorithm[];
  hashed?: boolean;
  inherit?: boolean;
  cssVar?:
    | {
        /**
         * Prefix for css variable, default to `ant`.
         */
        prefix?: string;
        /**
         * Unique key for theme, should be set manually < react@18.
         */
        key?: string;
      }
    | boolean;
}

export interface ComponentStyleConfig {
  className?: string;
  style?: React.CSSProperties;
}

export interface TableConfig extends ComponentStyleConfig {
  expandable?: {
    expandIcon?: NonNullable<TableProps['expandable']>['expandIcon'];
  };
}

export interface ImageConfig extends ComponentStyleConfig {
  preview?: Partial<Record<'closeIcon', React.ReactNode>>;
}

export type CollapseConfig = ComponentStyleConfig & Pick<CollapseProps, 'expandIcon'>;

export type MenuConfig = ComponentStyleConfig & Pick<MenuProps, 'expandIcon'>;

export type TourConfig = Pick<TourProps, 'closeIcon'>;

export type ModalConfig = ComponentStyleConfig &
  Pick<ModalProps, 'classNames' | 'styles' | 'closeIcon'>;

export type TabsConfig = ComponentStyleConfig &
  Pick<TabsProps, 'indicator' | 'indicatorSize' | 'moreIcon' | 'addIcon' | 'removeIcon'>;

export type AlertConfig = ComponentStyleConfig & Pick<AlertProps, 'closable' | 'closeIcon'>;

export type BadgeConfig = ComponentStyleConfig & Pick<BadgeProps, 'classNames' | 'styles'>;

export type InputConfig = ComponentStyleConfig &
  Pick<InputProps, 'autoComplete' | 'classNames' | 'styles' | 'allowClear'>;

export type TextAreaConfig = ComponentStyleConfig &
  Pick<TextAreaProps, 'autoComplete' | 'classNames' | 'styles' | 'allowClear'>;

export type ButtonConfig = ComponentStyleConfig & Pick<ButtonProps, 'classNames' | 'styles'>;

export type NotificationConfig = ComponentStyleConfig & Pick<ArgsProps, 'closeIcon'>;

export type TagConfig = ComponentStyleConfig & Pick<TagProps, 'closeIcon'>;

<<<<<<< HEAD
export type CardConfig = ComponentStyleConfig & Pick<CardProps, 'classNames' | 'styles'>;
=======
export interface CardConfig extends ComponentStyleConfig {
  classNames?: CardProps['classNames'];
  styles?: CardProps['styles'];
}
>>>>>>> 823acd28

export type DrawerConfig = ComponentStyleConfig &
  Pick<DrawerProps, 'classNames' | 'styles' | 'closeIcon'>;

export type FlexConfig = ComponentStyleConfig & Pick<FlexProps, 'vertical'>;

export type TransferConfig = ComponentStyleConfig & Pick<TransferProps, 'selectionsIcon'>;

export type FormConfig = ComponentStyleConfig &
  Pick<FormProps, 'requiredMark' | 'colon' | 'scrollToFirstError' | 'validateMessages'>;

export type PaginationConfig = ComponentStyleConfig & Pick<PaginationProps, 'showSizeChanger'>;

export type SelectConfig = ComponentStyleConfig & Pick<SelectProps, 'showSearch'>;

export type SpaceConfig = Pick<
  SpaceProps,
  'size' | 'className' | 'classNames' | 'style' | 'styles'
>;

export type PopupOverflow = 'viewport' | 'scroll';

export interface WaveConfig {
  disabled?: boolean;
  showEffect?: ShowWaveEffect;
}

export interface ConfigConsumerProps {
  getTargetContainer?: () => HTMLElement;
  getPopupContainer?: (triggerNode?: HTMLElement) => HTMLElement;
  rootPrefixCls?: string;
  iconPrefixCls: string;
  getPrefixCls: (suffixCls?: string, customizePrefixCls?: string) => string;
  renderEmpty?: RenderEmptyHandler;
  csp?: CSPConfig;
  autoInsertSpaceInButton?: boolean;
  input?: InputConfig;
  textArea?: TextAreaConfig;
  pagination?: PaginationConfig;
  locale?: Locale;
  direction?: DirectionType;
  space?: SpaceConfig;
  virtual?: boolean;
  popupMatchSelectWidth?: boolean;
  popupOverflow?: PopupOverflow;
  form?: FormConfig;
  theme?: ThemeConfig;
  select?: SelectConfig;
  alert?: AlertConfig;
  anchor?: ComponentStyleConfig;
  button?: ButtonConfig;
  divider?: ComponentStyleConfig;
  drawer?: DrawerConfig;
  calendar?: ComponentStyleConfig;
  carousel?: ComponentStyleConfig;
  cascader?: ComponentStyleConfig;
  collapse?: CollapseConfig;
  typography?: ComponentStyleConfig;
  skeleton?: ComponentStyleConfig;
  spin?: ComponentStyleConfig;
  segmented?: ComponentStyleConfig;
  steps?: ComponentStyleConfig;
  statistic?: ComponentStyleConfig;
  image?: ImageConfig;
  layout?: ComponentStyleConfig;
  list?: ComponentStyleConfig;
  mentions?: ComponentStyleConfig;
  modal?: ModalConfig;
  progress?: ComponentStyleConfig;
  result?: ComponentStyleConfig;
  slider?: ComponentStyleConfig;
  breadcrumb?: ComponentStyleConfig;
  menu?: MenuConfig;
  checkbox?: ComponentStyleConfig;
  descriptions?: ComponentStyleConfig;
  empty?: ComponentStyleConfig;
  badge?: BadgeConfig;
  radio?: ComponentStyleConfig;
  rate?: ComponentStyleConfig;
  switch?: ComponentStyleConfig;
  transfer?: TransferConfig;
  avatar?: ComponentStyleConfig;
  message?: ComponentStyleConfig;
  tag?: TagConfig;
  table?: TableConfig;
  card?: CardConfig;
  tabs?: TabsConfig;
  timeline?: ComponentStyleConfig;
  timePicker?: ComponentStyleConfig;
  tour?: TourConfig;
  upload?: ComponentStyleConfig;
  notification?: NotificationConfig;
  tree?: ComponentStyleConfig;
  colorPicker?: ComponentStyleConfig;
  datePicker?: ComponentStyleConfig;
  rangePicker?: ComponentStyleConfig;
  dropdown?: ComponentStyleConfig;
  flex?: FlexConfig;
  wave?: WaveConfig;
  warning?: WarningContextProps;
}

const defaultGetPrefixCls = (suffixCls?: string, customizePrefixCls?: string) => {
  if (customizePrefixCls) {
    return customizePrefixCls;
  }
  return suffixCls ? `ant-${suffixCls}` : 'ant';
};

// zombieJ: 🚨 Do not pass `defaultRenderEmpty` here since it will cause circular dependency.
export const ConfigContext = React.createContext<ConfigConsumerProps>({
  // We provide a default function for Context without provider
  getPrefixCls: defaultGetPrefixCls,
  iconPrefixCls: defaultIconPrefixCls,
});

export const { Consumer: ConfigConsumer } = ConfigContext;<|MERGE_RESOLUTION|>--- conflicted
+++ resolved
@@ -112,14 +112,7 @@
 
 export type TagConfig = ComponentStyleConfig & Pick<TagProps, 'closeIcon'>;
 
-<<<<<<< HEAD
 export type CardConfig = ComponentStyleConfig & Pick<CardProps, 'classNames' | 'styles'>;
-=======
-export interface CardConfig extends ComponentStyleConfig {
-  classNames?: CardProps['classNames'];
-  styles?: CardProps['styles'];
-}
->>>>>>> 823acd28
 
 export type DrawerConfig = ComponentStyleConfig &
   Pick<DrawerProps, 'classNames' | 'styles' | 'closeIcon'>;
@@ -135,10 +128,7 @@
 
 export type SelectConfig = ComponentStyleConfig & Pick<SelectProps, 'showSearch'>;
 
-export type SpaceConfig = Pick<
-  SpaceProps,
-  'size' | 'className' | 'classNames' | 'style' | 'styles'
->;
+export type SpaceConfig = ComponentStyleConfig & Pick<SpaceProps, 'size' | 'classNames' | 'styles'>;
 
 export type PopupOverflow = 'viewport' | 'scroll';
 
