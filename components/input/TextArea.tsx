--- conflicted
+++ resolved
@@ -119,8 +119,7 @@
 
   const mergedAllowClear = getAllowClear(allowClear ?? contextAllowClear);
 
-<<<<<<< HEAD
-  const { handleResizeWrapper } = useHandleResizeWrapper();
+  const handleResizeWrapper = useHandleResizeWrapper();
 
   return (
     <RcTextArea
@@ -176,68 +175,6 @@
         showCount && handleResizeWrapper(innerRef.current);
       }}
     />
-=======
-  const handleResizeWrapper = useHandleResizeWrapper();
-
-  return wrapSharedCSSVar(
-    wrapCSSVar(
-      <RcTextArea
-        autoComplete={contextAutoComplete}
-        {...rest}
-        style={{ ...contextStyle, ...style }}
-        styles={{ ...contextStyles, ...styles }}
-        disabled={mergedDisabled}
-        allowClear={mergedAllowClear}
-        className={classNames(
-          cssVarCls,
-          rootCls,
-          className,
-          rootClassName,
-          compactItemClassnames,
-          contextClassName,
-        )}
-        classNames={{
-          ...classes,
-          ...contextClassNames,
-          textarea: classNames(
-            {
-              [`${prefixCls}-sm`]: mergedSize === 'small',
-              [`${prefixCls}-lg`]: mergedSize === 'large',
-            },
-            hashId,
-            classes?.textarea,
-            contextClassNames.textarea,
-          ),
-          variant: classNames(
-            {
-              [`${prefixCls}-${variant}`]: enableVariantCls,
-            },
-            getStatusClassNames(prefixCls, mergedStatus),
-          ),
-          affixWrapper: classNames(
-            `${prefixCls}-textarea-affix-wrapper`,
-            {
-              [`${prefixCls}-affix-wrapper-rtl`]: direction === 'rtl',
-              [`${prefixCls}-affix-wrapper-sm`]: mergedSize === 'small',
-              [`${prefixCls}-affix-wrapper-lg`]: mergedSize === 'large',
-              [`${prefixCls}-textarea-show-count`]: props.showCount || props.count?.show,
-            },
-            hashId,
-          ),
-        }}
-        prefixCls={prefixCls}
-        suffix={
-          hasFeedback && <span className={`${prefixCls}-textarea-suffix`}>{feedbackIcon}</span>
-        }
-        showCount={showCount}
-        ref={innerRef}
-        onResize={(size) => {
-          rest.onResize?.(size);
-          showCount && handleResizeWrapper(innerRef.current);
-        }}
-      />,
-    ),
->>>>>>> 246df3bc
   );
 });
 
