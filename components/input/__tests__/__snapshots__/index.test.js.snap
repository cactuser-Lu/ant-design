--- conflicted
+++ resolved
@@ -299,13 +299,8 @@
     prefixCls="ant-input"
     suffix={
       Array [
-<<<<<<< HEAD
-        "suffix",
+        null,
         <Search
-=======
-        null,
-        <Icon
->>>>>>> d99d90b1
           className="ant-input-search-icon"
           onClick={[Function]}
         />,
@@ -327,12 +322,7 @@
       <span
         className="ant-input-suffix"
       >
-<<<<<<< HEAD
-        suffix
         <Search
-=======
-        <Icon
->>>>>>> d99d90b1
           className="ant-input-search-icon"
           key="searchIcon"
           onClick={[Function]}
