// Jest Snapshot v1, https://goo.gl/fbAQLP

exports[`Input allowClear should change type when click 1`] = `
<Input
  allowClear={true}
  type="text"
>
  <span
    className="ant-input-affix-wrapper"
  >
    <input
      className="ant-input"
      onChange={[Function]}
      onKeyDown={[Function]}
      style={null}
      type="text"
      value="111"
    />
    <span
      className="ant-input-suffix"
    >
      <CloseCircleFilled
        className="ant-input-clear-icon"
        onClick={[Function]}
        role="button"
      >
        <AntdIcon
          className="ant-input-clear-icon"
          icon={
            Object {
              "icon": Object {
                "attrs": Object {
                  "focusable": "false",
                  "viewBox": "64 64 896 896",
                },
                "children": Array [
                  Object {
                    "attrs": Object {
                      "d": "M512 64C264.6 64 64 264.6 64 512s200.6 448 448 448 448-200.6 448-448S759.4 64 512 64zm165.4 618.2l-66-.3L512 563.4l-99.3 118.4-66.1.3c-4.4 0-8-3.5-8-8 0-1.9.7-3.7 1.9-5.2l130.1-155L340.5 359a8.32 8.32 0 01-1.9-5.2c0-4.4 3.6-8 8-8l66.1.3L512 464.6l99.3-118.4 66-.3c4.4 0 8 3.5 8 8 0 1.9-.7 3.7-1.9 5.2L553.5 514l130 155c1.2 1.5 1.9 3.3 1.9 5.2 0 4.4-3.6 8-8 8z",
                    },
                    "tag": "path",
                  },
                ],
                "tag": "svg",
              },
              "name": "close-circle",
              "theme": "fill",
            }
          }
          onClick={[Function]}
          role="button"
        >
          <span
            aria-label="close-circle"
            className="anticon anticon-close-circle ant-input-clear-icon"
            onClick={[Function]}
            role="button"
            tabIndex={-1}
          >
            <IconReact
              className=""
              icon={
                Object {
                  "icon": Object {
                    "attrs": Object {
                      "focusable": "false",
                      "viewBox": "64 64 896 896",
                    },
                    "children": Array [
                      Object {
                        "attrs": Object {
                          "d": "M512 64C264.6 64 64 264.6 64 512s200.6 448 448 448 448-200.6 448-448S759.4 64 512 64zm165.4 618.2l-66-.3L512 563.4l-99.3 118.4-66.1.3c-4.4 0-8-3.5-8-8 0-1.9.7-3.7 1.9-5.2l130.1-155L340.5 359a8.32 8.32 0 01-1.9-5.2c0-4.4 3.6-8 8-8l66.1.3L512 464.6l99.3-118.4 66-.3c4.4 0 8 3.5 8 8 0 1.9-.7 3.7-1.9 5.2L553.5 514l130 155c1.2 1.5 1.9 3.3 1.9 5.2 0 4.4-3.6 8-8 8z",
                        },
                        "tag": "path",
                      },
                    ],
                    "tag": "svg",
                  },
                  "name": "close-circle",
                  "theme": "fill",
                }
              }
            >
              <svg
                aria-hidden="true"
                className=""
                data-icon="close-circle"
                fill="currentColor"
                focusable="false"
                height="1em"
                key="svg-close-circle"
                viewBox="64 64 896 896"
                width="1em"
              >
                <path
                  d="M512 64C264.6 64 64 264.6 64 512s200.6 448 448 448 448-200.6 448-448S759.4 64 512 64zm165.4 618.2l-66-.3L512 563.4l-99.3 118.4-66.1.3c-4.4 0-8-3.5-8-8 0-1.9.7-3.7 1.9-5.2l130.1-155L340.5 359a8.32 8.32 0 01-1.9-5.2c0-4.4 3.6-8 8-8l66.1.3L512 464.6l99.3-118.4 66-.3c4.4 0 8 3.5 8 8 0 1.9-.7 3.7-1.9 5.2L553.5 514l130 155c1.2 1.5 1.9 3.3 1.9 5.2 0 4.4-3.6 8-8 8z"
                  key="svg-close-circle-svg-0"
                />
              </svg>
            </IconReact>
          </span>
        </AntdIcon>
      </CloseCircleFilled>
    </span>
  </span>
</Input>
`;

exports[`Input allowClear should change type when click 2`] = `
<Input
  allowClear={true}
  type="text"
>
  <span
    className="ant-input-affix-wrapper"
  >
    <input
      className="ant-input"
      onChange={[Function]}
      onKeyDown={[Function]}
      style={null}
      type="text"
      value=""
    />
    <span
      className="ant-input-suffix"
    />
  </span>
</Input>
`;

exports[`Input allowClear should not show icon if defaultValue is undefined, null or empty string 1`] = `
<Input
  allowClear={true}
  defaultValue={null}
  type="text"
>
  <span
    className="ant-input-affix-wrapper"
  >
    <input
      className="ant-input"
      onChange={[Function]}
      onKeyDown={[Function]}
      style={null}
      type="text"
      value=""
    />
    <span
      className="ant-input-suffix"
    />
  </span>
</Input>
`;

exports[`Input allowClear should not show icon if defaultValue is undefined, null or empty string 2`] = `
<Input
  allowClear={true}
  type="text"
>
  <span
    className="ant-input-affix-wrapper"
  >
    <input
      className="ant-input"
      onChange={[Function]}
      onKeyDown={[Function]}
      style={null}
      type="text"
      value=""
    />
    <span
      className="ant-input-suffix"
    />
  </span>
</Input>
`;

exports[`Input allowClear should not show icon if defaultValue is undefined, null or empty string 3`] = `
<Input
  allowClear={true}
  defaultValue=""
  type="text"
>
  <span
    className="ant-input-affix-wrapper"
  >
    <input
      className="ant-input"
      onChange={[Function]}
      onKeyDown={[Function]}
      style={null}
      type="text"
      value=""
    />
    <span
      className="ant-input-suffix"
    />
  </span>
</Input>
`;

exports[`Input allowClear should not show icon if value is undefined, null or empty string 1`] = `
<Input
  allowClear={true}
  type="text"
  value={null}
>
  <span
    className="ant-input-affix-wrapper"
  >
    <input
      className="ant-input"
      onChange={[Function]}
      onKeyDown={[Function]}
      style={null}
      type="text"
      value=""
    />
    <span
      className="ant-input-suffix"
    />
  </span>
</Input>
`;

exports[`Input allowClear should not show icon if value is undefined, null or empty string 2`] = `
<Input
  allowClear={true}
  type="text"
>
  <span
    className="ant-input-affix-wrapper"
  >
    <input
      className="ant-input"
      onChange={[Function]}
      onKeyDown={[Function]}
      style={null}
      type="text"
      value=""
    />
    <span
      className="ant-input-suffix"
    />
  </span>
</Input>
`;

exports[`Input allowClear should not show icon if value is undefined, null or empty string 3`] = `
<Input
  allowClear={true}
  type="text"
  value=""
>
  <span
    className="ant-input-affix-wrapper"
  >
    <input
      className="ant-input"
      onChange={[Function]}
      onKeyDown={[Function]}
      style={null}
      type="text"
      value=""
    />
    <span
      className="ant-input-suffix"
    />
  </span>
</Input>
`;

exports[`Input should support maxLength 1`] = `
<Input
  maxLength={3}
  type="text"
>
  <input
    className="ant-input"
    maxLength={3}
    onChange={[Function]}
    onKeyDown={[Function]}
    type="text"
    value=""
  />
</Input>
`;

<<<<<<< HEAD
exports[`Input.Password should change type when click 1`] = `
<Password
  action="click"
  inputPrefixCls="ant-input"
  prefixCls="ant-input-password"
  visibilityToggle={true}
>
  <Input
    action="click"
    className="ant-input-password"
    prefixCls="ant-input"
    suffix={
      <EyeInvisible
        className="ant-input-password-icon"
        onClick={[Function]}
        onMouseDown={[Function]}
      />
    }
    type="password"
  >
    <span
      className="ant-input-password ant-input-affix-wrapper"
    >
      <input
        action="click"
        className="ant-input"
        onChange={[Function]}
        onKeyDown={[Function]}
        style={null}
        type="password"
        value="111"
      />
      <span
        className="ant-input-suffix"
      >
        <EyeInvisible
          className="ant-input-password-icon"
          key="passwordIcon"
          onClick={[Function]}
          onMouseDown={[Function]}
        >
          <AntdIcon
            className="ant-input-password-icon"
            icon={
              Object {
                "icon": Object {
                  "attrs": Object {
                    "focusable": "false",
                    "viewBox": "64 64 896 896",
                  },
                  "children": Array [
                    Object {
                      "attrs": Object {
                        "d": "M942.2 486.2Q889.47 375.11 816.7 305l-50.88 50.88C807.31 395.53 843.45 447.4 874.7 512 791.5 684.2 673.4 766 512 766q-72.67 0-133.87-22.38L323 798.75Q408 838 512 838q288.3 0 430.2-300.3a60.29 60.29 0 000-51.5zm-63.57-320.64L836 122.88a8 8 0 00-11.32 0L715.31 232.2Q624.86 186 512 186q-288.3 0-430.2 300.3a60.3 60.3 0 000 51.5q56.69 119.4 136.5 191.41L112.48 835a8 8 0 000 11.31L155.17 889a8 8 0 0011.31 0l712.15-712.12a8 8 0 000-11.32zM149.3 512C232.6 339.8 350.7 258 512 258c54.54 0 104.13 9.36 149.12 28.39l-70.3 70.3a176 176 0 00-238.13 238.13l-83.42 83.42C223.1 637.49 183.3 582.28 149.3 512zm246.7 0a112.11 112.11 0 01146.2-106.69L401.31 546.2A112 112 0 01396 512z",
                      },
                      "tag": "path",
                    },
                    Object {
                      "attrs": Object {
                        "d": "M508 624c-3.46 0-6.87-.16-10.25-.47l-52.82 52.82a176.09 176.09 0 00227.42-227.42l-52.82 52.82c.31 3.38.47 6.79.47 10.25a111.94 111.94 0 01-112 112z",
                      },
                      "tag": "path",
                    },
                  ],
                  "tag": "svg",
                },
                "name": "eye-invisible",
                "theme": "outline",
              }
            }
            onClick={[Function]}
            onMouseDown={[Function]}
          >
            <span
              aria-label="eye-invisible"
              className="anticon anticon-eye-invisible ant-input-password-icon"
              onClick={[Function]}
              onMouseDown={[Function]}
              role="img"
              tabIndex={-1}
            >
              <IconReact
                className=""
                icon={
                  Object {
                    "icon": Object {
                      "attrs": Object {
                        "focusable": "false",
                        "viewBox": "64 64 896 896",
                      },
                      "children": Array [
                        Object {
                          "attrs": Object {
                            "d": "M942.2 486.2Q889.47 375.11 816.7 305l-50.88 50.88C807.31 395.53 843.45 447.4 874.7 512 791.5 684.2 673.4 766 512 766q-72.67 0-133.87-22.38L323 798.75Q408 838 512 838q288.3 0 430.2-300.3a60.29 60.29 0 000-51.5zm-63.57-320.64L836 122.88a8 8 0 00-11.32 0L715.31 232.2Q624.86 186 512 186q-288.3 0-430.2 300.3a60.3 60.3 0 000 51.5q56.69 119.4 136.5 191.41L112.48 835a8 8 0 000 11.31L155.17 889a8 8 0 0011.31 0l712.15-712.12a8 8 0 000-11.32zM149.3 512C232.6 339.8 350.7 258 512 258c54.54 0 104.13 9.36 149.12 28.39l-70.3 70.3a176 176 0 00-238.13 238.13l-83.42 83.42C223.1 637.49 183.3 582.28 149.3 512zm246.7 0a112.11 112.11 0 01146.2-106.69L401.31 546.2A112 112 0 01396 512z",
                          },
                          "tag": "path",
                        },
                        Object {
                          "attrs": Object {
                            "d": "M508 624c-3.46 0-6.87-.16-10.25-.47l-52.82 52.82a176.09 176.09 0 00227.42-227.42l-52.82 52.82c.31 3.38.47 6.79.47 10.25a111.94 111.94 0 01-112 112z",
                          },
                          "tag": "path",
                        },
                      ],
                      "tag": "svg",
                    },
                    "name": "eye-invisible",
                    "theme": "outline",
                  }
                }
              >
                <svg
                  aria-hidden="true"
                  className=""
                  data-icon="eye-invisible"
                  fill="currentColor"
                  focusable="false"
                  height="1em"
                  key="svg-eye-invisible"
                  viewBox="64 64 896 896"
                  width="1em"
                >
                  <path
                    d="M942.2 486.2Q889.47 375.11 816.7 305l-50.88 50.88C807.31 395.53 843.45 447.4 874.7 512 791.5 684.2 673.4 766 512 766q-72.67 0-133.87-22.38L323 798.75Q408 838 512 838q288.3 0 430.2-300.3a60.29 60.29 0 000-51.5zm-63.57-320.64L836 122.88a8 8 0 00-11.32 0L715.31 232.2Q624.86 186 512 186q-288.3 0-430.2 300.3a60.3 60.3 0 000 51.5q56.69 119.4 136.5 191.41L112.48 835a8 8 0 000 11.31L155.17 889a8 8 0 0011.31 0l712.15-712.12a8 8 0 000-11.32zM149.3 512C232.6 339.8 350.7 258 512 258c54.54 0 104.13 9.36 149.12 28.39l-70.3 70.3a176 176 0 00-238.13 238.13l-83.42 83.42C223.1 637.49 183.3 582.28 149.3 512zm246.7 0a112.11 112.11 0 01146.2-106.69L401.31 546.2A112 112 0 01396 512z"
                    key="svg-eye-invisible-svg-0"
                  />
                  <path
                    d="M508 624c-3.46 0-6.87-.16-10.25-.47l-52.82 52.82a176.09 176.09 0 00227.42-227.42l-52.82 52.82c.31 3.38.47 6.79.47 10.25a111.94 111.94 0 01-112 112z"
                    key="svg-eye-invisible-svg-1"
                  />
                </svg>
              </IconReact>
            </span>
          </AntdIcon>
        </EyeInvisible>
      </span>
    </span>
  </Input>
</Password>
`;

exports[`Input.Password should change type when click 2`] = `
<Password
  action="click"
  inputPrefixCls="ant-input"
  prefixCls="ant-input-password"
  visibilityToggle={true}
>
  <Input
    action="click"
    className="ant-input-password"
    prefixCls="ant-input"
    suffix={
      <Eye
        className="ant-input-password-icon"
        onClick={[Function]}
        onMouseDown={[Function]}
      />
    }
    type="text"
  >
    <span
      className="ant-input-password ant-input-affix-wrapper"
    >
      <input
        action="click"
        className="ant-input"
        onChange={[Function]}
        onKeyDown={[Function]}
        style={null}
        type="text"
        value="111"
      />
      <span
        className="ant-input-suffix"
      >
        <Eye
          className="ant-input-password-icon"
          key="passwordIcon"
          onClick={[Function]}
          onMouseDown={[Function]}
        >
          <AntdIcon
            className="ant-input-password-icon"
            icon={
              Object {
                "icon": Object {
                  "attrs": Object {
                    "focusable": "false",
                    "viewBox": "64 64 896 896",
                  },
                  "children": Array [
                    Object {
                      "attrs": Object {
                        "d": "M942.2 486.2C847.4 286.5 704.1 186 512 186c-192.2 0-335.4 100.5-430.2 300.3a60.3 60.3 0 000 51.5C176.6 737.5 319.9 838 512 838c192.2 0 335.4-100.5 430.2-300.3 7.7-16.2 7.7-35 0-51.5zM512 766c-161.3 0-279.4-81.8-362.7-254C232.6 339.8 350.7 258 512 258c161.3 0 279.4 81.8 362.7 254C791.5 684.2 673.4 766 512 766zm-4-430c-97.2 0-176 78.8-176 176s78.8 176 176 176 176-78.8 176-176-78.8-176-176-176zm0 288c-61.9 0-112-50.1-112-112s50.1-112 112-112 112 50.1 112 112-50.1 112-112 112z",
                      },
                      "tag": "path",
                    },
                  ],
                  "tag": "svg",
                },
                "name": "eye",
                "theme": "outline",
              }
            }
            onClick={[Function]}
            onMouseDown={[Function]}
          >
            <span
              aria-label="eye"
              className="anticon anticon-eye ant-input-password-icon"
              onClick={[Function]}
              onMouseDown={[Function]}
              role="img"
              tabIndex={-1}
            >
              <IconReact
                className=""
                icon={
                  Object {
                    "icon": Object {
                      "attrs": Object {
                        "focusable": "false",
                        "viewBox": "64 64 896 896",
                      },
                      "children": Array [
                        Object {
                          "attrs": Object {
                            "d": "M942.2 486.2C847.4 286.5 704.1 186 512 186c-192.2 0-335.4 100.5-430.2 300.3a60.3 60.3 0 000 51.5C176.6 737.5 319.9 838 512 838c192.2 0 335.4-100.5 430.2-300.3 7.7-16.2 7.7-35 0-51.5zM512 766c-161.3 0-279.4-81.8-362.7-254C232.6 339.8 350.7 258 512 258c161.3 0 279.4 81.8 362.7 254C791.5 684.2 673.4 766 512 766zm-4-430c-97.2 0-176 78.8-176 176s78.8 176 176 176 176-78.8 176-176-78.8-176-176-176zm0 288c-61.9 0-112-50.1-112-112s50.1-112 112-112 112 50.1 112 112-50.1 112-112 112z",
                          },
                          "tag": "path",
                        },
                      ],
                      "tag": "svg",
                    },
                    "name": "eye",
                    "theme": "outline",
                  }
                }
              >
                <svg
                  aria-hidden="true"
                  className=""
                  data-icon="eye"
                  fill="currentColor"
                  focusable="false"
                  height="1em"
                  key="svg-eye"
                  viewBox="64 64 896 896"
                  width="1em"
                >
                  <path
                    d="M942.2 486.2C847.4 286.5 704.1 186 512 186c-192.2 0-335.4 100.5-430.2 300.3a60.3 60.3 0 000 51.5C176.6 737.5 319.9 838 512 838c192.2 0 335.4-100.5 430.2-300.3 7.7-16.2 7.7-35 0-51.5zM512 766c-161.3 0-279.4-81.8-362.7-254C232.6 339.8 350.7 258 512 258c161.3 0 279.4 81.8 362.7 254C791.5 684.2 673.4 766 512 766zm-4-430c-97.2 0-176 78.8-176 176s78.8 176 176 176 176-78.8 176-176-78.8-176-176-176zm0 288c-61.9 0-112-50.1-112-112s50.1-112 112-112 112 50.1 112 112-50.1 112-112 112z"
                    key="svg-eye-svg-0"
                  />
                </svg>
              </IconReact>
            </span>
          </AntdIcon>
        </Eye>
      </span>
    </span>
  </Input>
</Password>
`;

exports[`Input.Password should change type when click 3`] = `
<Password
  action="click"
  inputPrefixCls="ant-input"
  prefixCls="ant-input-password"
  visibilityToggle={true}
>
  <Input
    action="click"
    className="ant-input-password"
    prefixCls="ant-input"
    suffix={
      <EyeInvisible
        className="ant-input-password-icon"
        onClick={[Function]}
        onMouseDown={[Function]}
      />
    }
    type="password"
  >
    <span
      className="ant-input-password ant-input-affix-wrapper"
    >
      <input
        action="click"
        className="ant-input"
        onChange={[Function]}
        onKeyDown={[Function]}
        style={null}
        type="password"
        value="111"
      />
      <span
        className="ant-input-suffix"
      >
        <EyeInvisible
          className="ant-input-password-icon"
          key="passwordIcon"
          onClick={[Function]}
          onMouseDown={[Function]}
        >
          <AntdIcon
            className="ant-input-password-icon"
            icon={
              Object {
                "icon": Object {
                  "attrs": Object {
                    "focusable": "false",
                    "viewBox": "64 64 896 896",
                  },
                  "children": Array [
                    Object {
                      "attrs": Object {
                        "d": "M942.2 486.2Q889.47 375.11 816.7 305l-50.88 50.88C807.31 395.53 843.45 447.4 874.7 512 791.5 684.2 673.4 766 512 766q-72.67 0-133.87-22.38L323 798.75Q408 838 512 838q288.3 0 430.2-300.3a60.29 60.29 0 000-51.5zm-63.57-320.64L836 122.88a8 8 0 00-11.32 0L715.31 232.2Q624.86 186 512 186q-288.3 0-430.2 300.3a60.3 60.3 0 000 51.5q56.69 119.4 136.5 191.41L112.48 835a8 8 0 000 11.31L155.17 889a8 8 0 0011.31 0l712.15-712.12a8 8 0 000-11.32zM149.3 512C232.6 339.8 350.7 258 512 258c54.54 0 104.13 9.36 149.12 28.39l-70.3 70.3a176 176 0 00-238.13 238.13l-83.42 83.42C223.1 637.49 183.3 582.28 149.3 512zm246.7 0a112.11 112.11 0 01146.2-106.69L401.31 546.2A112 112 0 01396 512z",
                      },
                      "tag": "path",
                    },
                    Object {
                      "attrs": Object {
                        "d": "M508 624c-3.46 0-6.87-.16-10.25-.47l-52.82 52.82a176.09 176.09 0 00227.42-227.42l-52.82 52.82c.31 3.38.47 6.79.47 10.25a111.94 111.94 0 01-112 112z",
                      },
                      "tag": "path",
                    },
                  ],
                  "tag": "svg",
                },
                "name": "eye-invisible",
                "theme": "outline",
              }
            }
            onClick={[Function]}
            onMouseDown={[Function]}
          >
            <span
              aria-label="eye-invisible"
              className="anticon anticon-eye-invisible ant-input-password-icon"
              onClick={[Function]}
              onMouseDown={[Function]}
              role="img"
              tabIndex={-1}
            >
              <IconReact
                className=""
                icon={
                  Object {
                    "icon": Object {
                      "attrs": Object {
                        "focusable": "false",
                        "viewBox": "64 64 896 896",
                      },
                      "children": Array [
                        Object {
                          "attrs": Object {
                            "d": "M942.2 486.2Q889.47 375.11 816.7 305l-50.88 50.88C807.31 395.53 843.45 447.4 874.7 512 791.5 684.2 673.4 766 512 766q-72.67 0-133.87-22.38L323 798.75Q408 838 512 838q288.3 0 430.2-300.3a60.29 60.29 0 000-51.5zm-63.57-320.64L836 122.88a8 8 0 00-11.32 0L715.31 232.2Q624.86 186 512 186q-288.3 0-430.2 300.3a60.3 60.3 0 000 51.5q56.69 119.4 136.5 191.41L112.48 835a8 8 0 000 11.31L155.17 889a8 8 0 0011.31 0l712.15-712.12a8 8 0 000-11.32zM149.3 512C232.6 339.8 350.7 258 512 258c54.54 0 104.13 9.36 149.12 28.39l-70.3 70.3a176 176 0 00-238.13 238.13l-83.42 83.42C223.1 637.49 183.3 582.28 149.3 512zm246.7 0a112.11 112.11 0 01146.2-106.69L401.31 546.2A112 112 0 01396 512z",
                          },
                          "tag": "path",
                        },
                        Object {
                          "attrs": Object {
                            "d": "M508 624c-3.46 0-6.87-.16-10.25-.47l-52.82 52.82a176.09 176.09 0 00227.42-227.42l-52.82 52.82c.31 3.38.47 6.79.47 10.25a111.94 111.94 0 01-112 112z",
                          },
                          "tag": "path",
                        },
                      ],
                      "tag": "svg",
                    },
                    "name": "eye-invisible",
                    "theme": "outline",
                  }
                }
              >
                <svg
                  aria-hidden="true"
                  className=""
                  data-icon="eye-invisible"
                  fill="currentColor"
                  focusable="false"
                  height="1em"
                  key="svg-eye-invisible"
                  viewBox="64 64 896 896"
                  width="1em"
                >
                  <path
                    d="M942.2 486.2Q889.47 375.11 816.7 305l-50.88 50.88C807.31 395.53 843.45 447.4 874.7 512 791.5 684.2 673.4 766 512 766q-72.67 0-133.87-22.38L323 798.75Q408 838 512 838q288.3 0 430.2-300.3a60.29 60.29 0 000-51.5zm-63.57-320.64L836 122.88a8 8 0 00-11.32 0L715.31 232.2Q624.86 186 512 186q-288.3 0-430.2 300.3a60.3 60.3 0 000 51.5q56.69 119.4 136.5 191.41L112.48 835a8 8 0 000 11.31L155.17 889a8 8 0 0011.31 0l712.15-712.12a8 8 0 000-11.32zM149.3 512C232.6 339.8 350.7 258 512 258c54.54 0 104.13 9.36 149.12 28.39l-70.3 70.3a176 176 0 00-238.13 238.13l-83.42 83.42C223.1 637.49 183.3 582.28 149.3 512zm246.7 0a112.11 112.11 0 01146.2-106.69L401.31 546.2A112 112 0 01396 512z"
                    key="svg-eye-invisible-svg-0"
                  />
                  <path
                    d="M508 624c-3.46 0-6.87-.16-10.25-.47l-52.82 52.82a176.09 176.09 0 00227.42-227.42l-52.82 52.82c.31 3.38.47 6.79.47 10.25a111.94 111.94 0 01-112 112z"
                    key="svg-eye-invisible-svg-1"
                  />
                </svg>
              </IconReact>
            </span>
          </AntdIcon>
        </EyeInvisible>
      </span>
    </span>
  </Input>
</Password>
`;

=======
>>>>>>> c54bffb3
exports[`Input.Search should support suffix 1`] = `
<Search
  enterButton={false}
  suffix="suffix"
>
  <Input
    className="ant-input-search"
    onPressEnter={[Function]}
    prefixCls="ant-input"
    suffix={
      Array [
        "suffix",
        <Search
          className="ant-input-search-icon"
          onClick={[Function]}
        />,
      ]
    }
    type="text"
  >
    <span
      className="ant-input-search ant-input-affix-wrapper"
    >
      <input
        className="ant-input"
        onChange={[Function]}
        onKeyDown={[Function]}
        style={null}
        type="text"
        value=""
      />
      <span
        className="ant-input-suffix"
      >
        suffix
        <Search
          className="ant-input-search-icon"
          key="searchIcon"
          onClick={[Function]}
        >
          <AntdIcon
            className="ant-input-search-icon"
            icon={
              Object {
                "icon": Object {
                  "attrs": Object {
                    "focusable": "false",
                    "viewBox": "64 64 896 896",
                  },
                  "children": Array [
                    Object {
                      "attrs": Object {
                        "d": "M909.6 854.5L649.9 594.8C690.2 542.7 712 479 712 412c0-80.2-31.3-155.4-87.9-212.1-56.6-56.7-132-87.9-212.1-87.9s-155.5 31.3-212.1 87.9C143.2 256.5 112 331.8 112 412c0 80.1 31.3 155.5 87.9 212.1C256.5 680.8 331.8 712 412 712c67 0 130.6-21.8 182.7-62l259.7 259.6a8.2 8.2 0 0011.6 0l43.6-43.5a8.2 8.2 0 000-11.6zM570.4 570.4C528 612.7 471.8 636 412 636s-116-23.3-158.4-65.6C211.3 528 188 471.8 188 412s23.3-116.1 65.6-158.4C296 211.3 352.2 188 412 188s116.1 23.2 158.4 65.6S636 352.2 636 412s-23.3 116.1-65.6 158.4z",
                      },
                      "tag": "path",
                    },
                  ],
                  "tag": "svg",
                },
                "name": "search",
                "theme": "outline",
              }
            }
            onClick={[Function]}
          >
            <span
              aria-label="search"
              className="anticon anticon-search ant-input-search-icon"
              onClick={[Function]}
              role="img"
              tabIndex={-1}
            >
              <IconReact
                className=""
                icon={
                  Object {
                    "icon": Object {
                      "attrs": Object {
                        "focusable": "false",
                        "viewBox": "64 64 896 896",
                      },
                      "children": Array [
                        Object {
                          "attrs": Object {
                            "d": "M909.6 854.5L649.9 594.8C690.2 542.7 712 479 712 412c0-80.2-31.3-155.4-87.9-212.1-56.6-56.7-132-87.9-212.1-87.9s-155.5 31.3-212.1 87.9C143.2 256.5 112 331.8 112 412c0 80.1 31.3 155.5 87.9 212.1C256.5 680.8 331.8 712 412 712c67 0 130.6-21.8 182.7-62l259.7 259.6a8.2 8.2 0 0011.6 0l43.6-43.5a8.2 8.2 0 000-11.6zM570.4 570.4C528 612.7 471.8 636 412 636s-116-23.3-158.4-65.6C211.3 528 188 471.8 188 412s23.3-116.1 65.6-158.4C296 211.3 352.2 188 412 188s116.1 23.2 158.4 65.6S636 352.2 636 412s-23.3 116.1-65.6 158.4z",
                          },
                          "tag": "path",
                        },
                      ],
                      "tag": "svg",
                    },
                    "name": "search",
                    "theme": "outline",
                  }
                }
              >
                <svg
                  aria-hidden="true"
                  className=""
                  data-icon="search"
                  fill="currentColor"
                  focusable="false"
                  height="1em"
                  key="svg-search"
                  viewBox="64 64 896 896"
                  width="1em"
                >
                  <path
                    d="M909.6 854.5L649.9 594.8C690.2 542.7 712 479 712 412c0-80.2-31.3-155.4-87.9-212.1-56.6-56.7-132-87.9-212.1-87.9s-155.5 31.3-212.1 87.9C143.2 256.5 112 331.8 112 412c0 80.1 31.3 155.5 87.9 212.1C256.5 680.8 331.8 712 412 712c67 0 130.6-21.8 182.7-62l259.7 259.6a8.2 8.2 0 0011.6 0l43.6-43.5a8.2 8.2 0 000-11.6zM570.4 570.4C528 612.7 471.8 636 412 636s-116-23.3-158.4-65.6C211.3 528 188 471.8 188 412s23.3-116.1 65.6-158.4C296 211.3 352.2 188 412 188s116.1 23.2 158.4 65.6S636 352.2 636 412s-23.3 116.1-65.6 158.4z"
                    key="svg-search-svg-0"
                  />
                </svg>
              </IconReact>
            </span>
          </AntdIcon>
        </Search>
      </span>
    </span>
  </Input>
</Search>
`;

exports[`TextArea should support disabled 1`] = `
<TextArea
  disabled={true}
>
  <ReactResizeObserver
    disabled={true}
    onResize={[Function]}
  >
    <textarea
      className="ant-input ant-input-disabled"
      disabled={true}
      onChange={[Function]}
      onKeyDown={[Function]}
      style={Object {}}
    />
  </ReactResizeObserver>
</TextArea>
`;

exports[`TextArea should support maxLength 1`] = `
<TextArea
  maxLength={10}
>
  <ReactResizeObserver
    disabled={true}
    onResize={[Function]}
  >
    <textarea
      className="ant-input"
      maxLength={10}
      onChange={[Function]}
      onKeyDown={[Function]}
      style={Object {}}
    />
  </ReactResizeObserver>
</TextArea>
`;<|MERGE_RESOLUTION|>--- conflicted
+++ resolved
@@ -287,416 +287,6 @@
 </Input>
 `;
 
-<<<<<<< HEAD
-exports[`Input.Password should change type when click 1`] = `
-<Password
-  action="click"
-  inputPrefixCls="ant-input"
-  prefixCls="ant-input-password"
-  visibilityToggle={true}
->
-  <Input
-    action="click"
-    className="ant-input-password"
-    prefixCls="ant-input"
-    suffix={
-      <EyeInvisible
-        className="ant-input-password-icon"
-        onClick={[Function]}
-        onMouseDown={[Function]}
-      />
-    }
-    type="password"
-  >
-    <span
-      className="ant-input-password ant-input-affix-wrapper"
-    >
-      <input
-        action="click"
-        className="ant-input"
-        onChange={[Function]}
-        onKeyDown={[Function]}
-        style={null}
-        type="password"
-        value="111"
-      />
-      <span
-        className="ant-input-suffix"
-      >
-        <EyeInvisible
-          className="ant-input-password-icon"
-          key="passwordIcon"
-          onClick={[Function]}
-          onMouseDown={[Function]}
-        >
-          <AntdIcon
-            className="ant-input-password-icon"
-            icon={
-              Object {
-                "icon": Object {
-                  "attrs": Object {
-                    "focusable": "false",
-                    "viewBox": "64 64 896 896",
-                  },
-                  "children": Array [
-                    Object {
-                      "attrs": Object {
-                        "d": "M942.2 486.2Q889.47 375.11 816.7 305l-50.88 50.88C807.31 395.53 843.45 447.4 874.7 512 791.5 684.2 673.4 766 512 766q-72.67 0-133.87-22.38L323 798.75Q408 838 512 838q288.3 0 430.2-300.3a60.29 60.29 0 000-51.5zm-63.57-320.64L836 122.88a8 8 0 00-11.32 0L715.31 232.2Q624.86 186 512 186q-288.3 0-430.2 300.3a60.3 60.3 0 000 51.5q56.69 119.4 136.5 191.41L112.48 835a8 8 0 000 11.31L155.17 889a8 8 0 0011.31 0l712.15-712.12a8 8 0 000-11.32zM149.3 512C232.6 339.8 350.7 258 512 258c54.54 0 104.13 9.36 149.12 28.39l-70.3 70.3a176 176 0 00-238.13 238.13l-83.42 83.42C223.1 637.49 183.3 582.28 149.3 512zm246.7 0a112.11 112.11 0 01146.2-106.69L401.31 546.2A112 112 0 01396 512z",
-                      },
-                      "tag": "path",
-                    },
-                    Object {
-                      "attrs": Object {
-                        "d": "M508 624c-3.46 0-6.87-.16-10.25-.47l-52.82 52.82a176.09 176.09 0 00227.42-227.42l-52.82 52.82c.31 3.38.47 6.79.47 10.25a111.94 111.94 0 01-112 112z",
-                      },
-                      "tag": "path",
-                    },
-                  ],
-                  "tag": "svg",
-                },
-                "name": "eye-invisible",
-                "theme": "outline",
-              }
-            }
-            onClick={[Function]}
-            onMouseDown={[Function]}
-          >
-            <span
-              aria-label="eye-invisible"
-              className="anticon anticon-eye-invisible ant-input-password-icon"
-              onClick={[Function]}
-              onMouseDown={[Function]}
-              role="img"
-              tabIndex={-1}
-            >
-              <IconReact
-                className=""
-                icon={
-                  Object {
-                    "icon": Object {
-                      "attrs": Object {
-                        "focusable": "false",
-                        "viewBox": "64 64 896 896",
-                      },
-                      "children": Array [
-                        Object {
-                          "attrs": Object {
-                            "d": "M942.2 486.2Q889.47 375.11 816.7 305l-50.88 50.88C807.31 395.53 843.45 447.4 874.7 512 791.5 684.2 673.4 766 512 766q-72.67 0-133.87-22.38L323 798.75Q408 838 512 838q288.3 0 430.2-300.3a60.29 60.29 0 000-51.5zm-63.57-320.64L836 122.88a8 8 0 00-11.32 0L715.31 232.2Q624.86 186 512 186q-288.3 0-430.2 300.3a60.3 60.3 0 000 51.5q56.69 119.4 136.5 191.41L112.48 835a8 8 0 000 11.31L155.17 889a8 8 0 0011.31 0l712.15-712.12a8 8 0 000-11.32zM149.3 512C232.6 339.8 350.7 258 512 258c54.54 0 104.13 9.36 149.12 28.39l-70.3 70.3a176 176 0 00-238.13 238.13l-83.42 83.42C223.1 637.49 183.3 582.28 149.3 512zm246.7 0a112.11 112.11 0 01146.2-106.69L401.31 546.2A112 112 0 01396 512z",
-                          },
-                          "tag": "path",
-                        },
-                        Object {
-                          "attrs": Object {
-                            "d": "M508 624c-3.46 0-6.87-.16-10.25-.47l-52.82 52.82a176.09 176.09 0 00227.42-227.42l-52.82 52.82c.31 3.38.47 6.79.47 10.25a111.94 111.94 0 01-112 112z",
-                          },
-                          "tag": "path",
-                        },
-                      ],
-                      "tag": "svg",
-                    },
-                    "name": "eye-invisible",
-                    "theme": "outline",
-                  }
-                }
-              >
-                <svg
-                  aria-hidden="true"
-                  className=""
-                  data-icon="eye-invisible"
-                  fill="currentColor"
-                  focusable="false"
-                  height="1em"
-                  key="svg-eye-invisible"
-                  viewBox="64 64 896 896"
-                  width="1em"
-                >
-                  <path
-                    d="M942.2 486.2Q889.47 375.11 816.7 305l-50.88 50.88C807.31 395.53 843.45 447.4 874.7 512 791.5 684.2 673.4 766 512 766q-72.67 0-133.87-22.38L323 798.75Q408 838 512 838q288.3 0 430.2-300.3a60.29 60.29 0 000-51.5zm-63.57-320.64L836 122.88a8 8 0 00-11.32 0L715.31 232.2Q624.86 186 512 186q-288.3 0-430.2 300.3a60.3 60.3 0 000 51.5q56.69 119.4 136.5 191.41L112.48 835a8 8 0 000 11.31L155.17 889a8 8 0 0011.31 0l712.15-712.12a8 8 0 000-11.32zM149.3 512C232.6 339.8 350.7 258 512 258c54.54 0 104.13 9.36 149.12 28.39l-70.3 70.3a176 176 0 00-238.13 238.13l-83.42 83.42C223.1 637.49 183.3 582.28 149.3 512zm246.7 0a112.11 112.11 0 01146.2-106.69L401.31 546.2A112 112 0 01396 512z"
-                    key="svg-eye-invisible-svg-0"
-                  />
-                  <path
-                    d="M508 624c-3.46 0-6.87-.16-10.25-.47l-52.82 52.82a176.09 176.09 0 00227.42-227.42l-52.82 52.82c.31 3.38.47 6.79.47 10.25a111.94 111.94 0 01-112 112z"
-                    key="svg-eye-invisible-svg-1"
-                  />
-                </svg>
-              </IconReact>
-            </span>
-          </AntdIcon>
-        </EyeInvisible>
-      </span>
-    </span>
-  </Input>
-</Password>
-`;
-
-exports[`Input.Password should change type when click 2`] = `
-<Password
-  action="click"
-  inputPrefixCls="ant-input"
-  prefixCls="ant-input-password"
-  visibilityToggle={true}
->
-  <Input
-    action="click"
-    className="ant-input-password"
-    prefixCls="ant-input"
-    suffix={
-      <Eye
-        className="ant-input-password-icon"
-        onClick={[Function]}
-        onMouseDown={[Function]}
-      />
-    }
-    type="text"
-  >
-    <span
-      className="ant-input-password ant-input-affix-wrapper"
-    >
-      <input
-        action="click"
-        className="ant-input"
-        onChange={[Function]}
-        onKeyDown={[Function]}
-        style={null}
-        type="text"
-        value="111"
-      />
-      <span
-        className="ant-input-suffix"
-      >
-        <Eye
-          className="ant-input-password-icon"
-          key="passwordIcon"
-          onClick={[Function]}
-          onMouseDown={[Function]}
-        >
-          <AntdIcon
-            className="ant-input-password-icon"
-            icon={
-              Object {
-                "icon": Object {
-                  "attrs": Object {
-                    "focusable": "false",
-                    "viewBox": "64 64 896 896",
-                  },
-                  "children": Array [
-                    Object {
-                      "attrs": Object {
-                        "d": "M942.2 486.2C847.4 286.5 704.1 186 512 186c-192.2 0-335.4 100.5-430.2 300.3a60.3 60.3 0 000 51.5C176.6 737.5 319.9 838 512 838c192.2 0 335.4-100.5 430.2-300.3 7.7-16.2 7.7-35 0-51.5zM512 766c-161.3 0-279.4-81.8-362.7-254C232.6 339.8 350.7 258 512 258c161.3 0 279.4 81.8 362.7 254C791.5 684.2 673.4 766 512 766zm-4-430c-97.2 0-176 78.8-176 176s78.8 176 176 176 176-78.8 176-176-78.8-176-176-176zm0 288c-61.9 0-112-50.1-112-112s50.1-112 112-112 112 50.1 112 112-50.1 112-112 112z",
-                      },
-                      "tag": "path",
-                    },
-                  ],
-                  "tag": "svg",
-                },
-                "name": "eye",
-                "theme": "outline",
-              }
-            }
-            onClick={[Function]}
-            onMouseDown={[Function]}
-          >
-            <span
-              aria-label="eye"
-              className="anticon anticon-eye ant-input-password-icon"
-              onClick={[Function]}
-              onMouseDown={[Function]}
-              role="img"
-              tabIndex={-1}
-            >
-              <IconReact
-                className=""
-                icon={
-                  Object {
-                    "icon": Object {
-                      "attrs": Object {
-                        "focusable": "false",
-                        "viewBox": "64 64 896 896",
-                      },
-                      "children": Array [
-                        Object {
-                          "attrs": Object {
-                            "d": "M942.2 486.2C847.4 286.5 704.1 186 512 186c-192.2 0-335.4 100.5-430.2 300.3a60.3 60.3 0 000 51.5C176.6 737.5 319.9 838 512 838c192.2 0 335.4-100.5 430.2-300.3 7.7-16.2 7.7-35 0-51.5zM512 766c-161.3 0-279.4-81.8-362.7-254C232.6 339.8 350.7 258 512 258c161.3 0 279.4 81.8 362.7 254C791.5 684.2 673.4 766 512 766zm-4-430c-97.2 0-176 78.8-176 176s78.8 176 176 176 176-78.8 176-176-78.8-176-176-176zm0 288c-61.9 0-112-50.1-112-112s50.1-112 112-112 112 50.1 112 112-50.1 112-112 112z",
-                          },
-                          "tag": "path",
-                        },
-                      ],
-                      "tag": "svg",
-                    },
-                    "name": "eye",
-                    "theme": "outline",
-                  }
-                }
-              >
-                <svg
-                  aria-hidden="true"
-                  className=""
-                  data-icon="eye"
-                  fill="currentColor"
-                  focusable="false"
-                  height="1em"
-                  key="svg-eye"
-                  viewBox="64 64 896 896"
-                  width="1em"
-                >
-                  <path
-                    d="M942.2 486.2C847.4 286.5 704.1 186 512 186c-192.2 0-335.4 100.5-430.2 300.3a60.3 60.3 0 000 51.5C176.6 737.5 319.9 838 512 838c192.2 0 335.4-100.5 430.2-300.3 7.7-16.2 7.7-35 0-51.5zM512 766c-161.3 0-279.4-81.8-362.7-254C232.6 339.8 350.7 258 512 258c161.3 0 279.4 81.8 362.7 254C791.5 684.2 673.4 766 512 766zm-4-430c-97.2 0-176 78.8-176 176s78.8 176 176 176 176-78.8 176-176-78.8-176-176-176zm0 288c-61.9 0-112-50.1-112-112s50.1-112 112-112 112 50.1 112 112-50.1 112-112 112z"
-                    key="svg-eye-svg-0"
-                  />
-                </svg>
-              </IconReact>
-            </span>
-          </AntdIcon>
-        </Eye>
-      </span>
-    </span>
-  </Input>
-</Password>
-`;
-
-exports[`Input.Password should change type when click 3`] = `
-<Password
-  action="click"
-  inputPrefixCls="ant-input"
-  prefixCls="ant-input-password"
-  visibilityToggle={true}
->
-  <Input
-    action="click"
-    className="ant-input-password"
-    prefixCls="ant-input"
-    suffix={
-      <EyeInvisible
-        className="ant-input-password-icon"
-        onClick={[Function]}
-        onMouseDown={[Function]}
-      />
-    }
-    type="password"
-  >
-    <span
-      className="ant-input-password ant-input-affix-wrapper"
-    >
-      <input
-        action="click"
-        className="ant-input"
-        onChange={[Function]}
-        onKeyDown={[Function]}
-        style={null}
-        type="password"
-        value="111"
-      />
-      <span
-        className="ant-input-suffix"
-      >
-        <EyeInvisible
-          className="ant-input-password-icon"
-          key="passwordIcon"
-          onClick={[Function]}
-          onMouseDown={[Function]}
-        >
-          <AntdIcon
-            className="ant-input-password-icon"
-            icon={
-              Object {
-                "icon": Object {
-                  "attrs": Object {
-                    "focusable": "false",
-                    "viewBox": "64 64 896 896",
-                  },
-                  "children": Array [
-                    Object {
-                      "attrs": Object {
-                        "d": "M942.2 486.2Q889.47 375.11 816.7 305l-50.88 50.88C807.31 395.53 843.45 447.4 874.7 512 791.5 684.2 673.4 766 512 766q-72.67 0-133.87-22.38L323 798.75Q408 838 512 838q288.3 0 430.2-300.3a60.29 60.29 0 000-51.5zm-63.57-320.64L836 122.88a8 8 0 00-11.32 0L715.31 232.2Q624.86 186 512 186q-288.3 0-430.2 300.3a60.3 60.3 0 000 51.5q56.69 119.4 136.5 191.41L112.48 835a8 8 0 000 11.31L155.17 889a8 8 0 0011.31 0l712.15-712.12a8 8 0 000-11.32zM149.3 512C232.6 339.8 350.7 258 512 258c54.54 0 104.13 9.36 149.12 28.39l-70.3 70.3a176 176 0 00-238.13 238.13l-83.42 83.42C223.1 637.49 183.3 582.28 149.3 512zm246.7 0a112.11 112.11 0 01146.2-106.69L401.31 546.2A112 112 0 01396 512z",
-                      },
-                      "tag": "path",
-                    },
-                    Object {
-                      "attrs": Object {
-                        "d": "M508 624c-3.46 0-6.87-.16-10.25-.47l-52.82 52.82a176.09 176.09 0 00227.42-227.42l-52.82 52.82c.31 3.38.47 6.79.47 10.25a111.94 111.94 0 01-112 112z",
-                      },
-                      "tag": "path",
-                    },
-                  ],
-                  "tag": "svg",
-                },
-                "name": "eye-invisible",
-                "theme": "outline",
-              }
-            }
-            onClick={[Function]}
-            onMouseDown={[Function]}
-          >
-            <span
-              aria-label="eye-invisible"
-              className="anticon anticon-eye-invisible ant-input-password-icon"
-              onClick={[Function]}
-              onMouseDown={[Function]}
-              role="img"
-              tabIndex={-1}
-            >
-              <IconReact
-                className=""
-                icon={
-                  Object {
-                    "icon": Object {
-                      "attrs": Object {
-                        "focusable": "false",
-                        "viewBox": "64 64 896 896",
-                      },
-                      "children": Array [
-                        Object {
-                          "attrs": Object {
-                            "d": "M942.2 486.2Q889.47 375.11 816.7 305l-50.88 50.88C807.31 395.53 843.45 447.4 874.7 512 791.5 684.2 673.4 766 512 766q-72.67 0-133.87-22.38L323 798.75Q408 838 512 838q288.3 0 430.2-300.3a60.29 60.29 0 000-51.5zm-63.57-320.64L836 122.88a8 8 0 00-11.32 0L715.31 232.2Q624.86 186 512 186q-288.3 0-430.2 300.3a60.3 60.3 0 000 51.5q56.69 119.4 136.5 191.41L112.48 835a8 8 0 000 11.31L155.17 889a8 8 0 0011.31 0l712.15-712.12a8 8 0 000-11.32zM149.3 512C232.6 339.8 350.7 258 512 258c54.54 0 104.13 9.36 149.12 28.39l-70.3 70.3a176 176 0 00-238.13 238.13l-83.42 83.42C223.1 637.49 183.3 582.28 149.3 512zm246.7 0a112.11 112.11 0 01146.2-106.69L401.31 546.2A112 112 0 01396 512z",
-                          },
-                          "tag": "path",
-                        },
-                        Object {
-                          "attrs": Object {
-                            "d": "M508 624c-3.46 0-6.87-.16-10.25-.47l-52.82 52.82a176.09 176.09 0 00227.42-227.42l-52.82 52.82c.31 3.38.47 6.79.47 10.25a111.94 111.94 0 01-112 112z",
-                          },
-                          "tag": "path",
-                        },
-                      ],
-                      "tag": "svg",
-                    },
-                    "name": "eye-invisible",
-                    "theme": "outline",
-                  }
-                }
-              >
-                <svg
-                  aria-hidden="true"
-                  className=""
-                  data-icon="eye-invisible"
-                  fill="currentColor"
-                  focusable="false"
-                  height="1em"
-                  key="svg-eye-invisible"
-                  viewBox="64 64 896 896"
-                  width="1em"
-                >
-                  <path
-                    d="M942.2 486.2Q889.47 375.11 816.7 305l-50.88 50.88C807.31 395.53 843.45 447.4 874.7 512 791.5 684.2 673.4 766 512 766q-72.67 0-133.87-22.38L323 798.75Q408 838 512 838q288.3 0 430.2-300.3a60.29 60.29 0 000-51.5zm-63.57-320.64L836 122.88a8 8 0 00-11.32 0L715.31 232.2Q624.86 186 512 186q-288.3 0-430.2 300.3a60.3 60.3 0 000 51.5q56.69 119.4 136.5 191.41L112.48 835a8 8 0 000 11.31L155.17 889a8 8 0 0011.31 0l712.15-712.12a8 8 0 000-11.32zM149.3 512C232.6 339.8 350.7 258 512 258c54.54 0 104.13 9.36 149.12 28.39l-70.3 70.3a176 176 0 00-238.13 238.13l-83.42 83.42C223.1 637.49 183.3 582.28 149.3 512zm246.7 0a112.11 112.11 0 01146.2-106.69L401.31 546.2A112 112 0 01396 512z"
-                    key="svg-eye-invisible-svg-0"
-                  />
-                  <path
-                    d="M508 624c-3.46 0-6.87-.16-10.25-.47l-52.82 52.82a176.09 176.09 0 00227.42-227.42l-52.82 52.82c.31 3.38.47 6.79.47 10.25a111.94 111.94 0 01-112 112z"
-                    key="svg-eye-invisible-svg-1"
-                  />
-                </svg>
-              </IconReact>
-            </span>
-          </AntdIcon>
-        </EyeInvisible>
-      </span>
-    </span>
-  </Input>
-</Password>
-`;
-
-=======
->>>>>>> c54bffb3
 exports[`Input.Search should support suffix 1`] = `
 <Search
   enterButton={false}
