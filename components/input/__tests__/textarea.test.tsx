--- conflicted
+++ resolved
@@ -1,11 +1,6 @@
 import type { ChangeEventHandler, TextareaHTMLAttributes } from 'react';
 import React, { useState } from 'react';
-<<<<<<< HEAD
-import type { TextAreaRef as RcTextAreaRef } from '@rc-component/textarea';
-import { spyElementPrototypes } from '@rc-component/util/lib/test/domHook';
-=======
 import { spyElementPrototypes } from 'rc-util/lib/test/domHook';
->>>>>>> b340b3ad
 
 import Input from '..';
 import focusTest from '../../../tests/shared/focusTest';
