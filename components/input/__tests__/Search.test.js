--- conflicted
+++ resolved
@@ -138,7 +138,6 @@
     expect(wrapperWithEnterButton.render()).toMatchSnapshot();
   });
 
-<<<<<<< HEAD
   // https://github.com/ant-design/ant-design/issues/18729
   it('should trigger onSearch when click clear icon', () => {
     const onSearch = jest.fn();
@@ -152,12 +151,12 @@
       .simulate('click');
     expect(onSearch).toHaveBeenLastCalledWith('', expect.anything());
     expect(onChange).toHaveBeenCalled();
-=======
+  });
+
   it('should support loading', () => {
     const wrapper = mount(<Search loading />);
     const wrapperWithEnterButton = mount(<Search loading enterButton />);
     expect(wrapper.render()).toMatchSnapshot();
     expect(wrapperWithEnterButton.render()).toMatchSnapshot();
->>>>>>> 632ba449
   });
 });