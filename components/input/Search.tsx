import * as React from 'react';
import classNames from 'classnames';
<<<<<<< HEAD
import { SearchOutlined, LoadingOutlined } from '@ant-design/icons';

=======
import { isMobile } from 'is-mobile';
>>>>>>> 847f5fcd
import Input, { InputProps } from './Input';
import Button from '../button';
import { ConfigConsumer, ConfigConsumerProps } from '../config-provider';

export interface SearchProps extends InputProps {
  inputPrefixCls?: string;
  onSearch?: (
    value: string,
    event?:
      | React.ChangeEvent<HTMLInputElement>
      | React.MouseEvent<HTMLElement>
      | React.KeyboardEvent<HTMLInputElement>,
  ) => void;
  enterButton?: React.ReactNode;
  loading?: boolean;
}

export default class Search extends React.Component<SearchProps, any> {
  static defaultProps = {
    enterButton: false,
  };

  private input: Input;

  saveInput = (node: Input) => {
    this.input = node;
  };

  onChange = (e: React.ChangeEvent<HTMLInputElement>) => {
    const { onChange, onSearch } = this.props;
    if (e && e.target && e.type === 'click' && onSearch) {
      onSearch((e as React.ChangeEvent<HTMLInputElement>).target.value, e);
    }
    if (onChange) {
      onChange(e);
    }
  };

  onSearch = (e: React.MouseEvent<HTMLElement> | React.KeyboardEvent<HTMLInputElement>) => {
    const { onSearch, loading, disabled } = this.props;
    if (loading || disabled) {
      return;
    }
    if (onSearch) {
      onSearch(this.input.input.value, e);
    }

    if (!isMobile({ tablet: true })) {
      this.input.focus();
    }
  };

  focus() {
    this.input.focus();
  }

  blur() {
    this.input.blur();
  }

  renderLoading = (prefixCls: string) => {
    const { enterButton, size } = this.props;

    if (enterButton) {
      return (
        <Button className={`${prefixCls}-button`} type="primary" size={size} key="enterButton">
          <LoadingOutlined />
        </Button>
      );
    }
    return <LoadingOutlined className={`${prefixCls}-icon`} key="loadingIcon" />;
  };

  renderSuffix = (prefixCls: string) => {
    const { suffix, enterButton, loading } = this.props;

    if (loading && !enterButton) {
      return [suffix, this.renderLoading(prefixCls)];
    }

    if (enterButton) return suffix;

    const icon = (
      <SearchOutlined className={`${prefixCls}-icon`} key="searchIcon" onClick={this.onSearch} />
    );

    if (suffix) {
      return [
        React.isValidElement(suffix)
          ? React.cloneElement(suffix, {
              key: 'suffix',
            })
          : null,
        icon,
      ];
    }

    return icon;
  };

  renderAddonAfter = (prefixCls: string) => {
    const { enterButton, size, disabled, addonAfter, loading } = this.props;
    const btnClassName = `${prefixCls}-button`;

    if (loading && enterButton) {
      return [this.renderLoading(prefixCls), addonAfter];
    }

    if (!enterButton) return addonAfter;

    let button: React.ReactNode;
    const enterButtonAsElement = enterButton as React.ReactElement<any>;
    const isAntdButton =
      enterButtonAsElement.type &&
      (enterButtonAsElement.type as typeof Button).__ANT_BUTTON === true;
    if (isAntdButton || enterButtonAsElement.type === 'button') {
      button = React.cloneElement(enterButtonAsElement, {
        onClick: this.onSearch,
        key: 'enterButton',
        ...(isAntdButton
          ? {
              className: btnClassName,
              size,
            }
          : {}),
      });
    } else {
      button = (
        <Button
          className={btnClassName}
          type="primary"
          size={size}
          disabled={disabled}
          key="enterButton"
          onClick={this.onSearch}
        >
          {enterButton === true ? <SearchOutlined /> : enterButton}
        </Button>
      );
    }

    if (addonAfter) {
      return [
        button,
        React.isValidElement(addonAfter)
          ? React.cloneElement(addonAfter, {
              key: 'addonAfter',
            })
          : null,
      ];
    }

    return button;
  };

  renderSearch = ({ getPrefixCls }: ConfigConsumerProps) => {
    const {
      prefixCls: customizePrefixCls,
      inputPrefixCls: customizeInputPrefixCls,
      size,
      enterButton,
      className,
      ...restProps
    } = this.props;

    delete (restProps as any).onSearch;
    delete (restProps as any).loading;

    const prefixCls = getPrefixCls('input-search', customizePrefixCls);
    const inputPrefixCls = getPrefixCls('input', customizeInputPrefixCls);

    let inputClassName;

    if (enterButton) {
      inputClassName = classNames(prefixCls, className, {
        [`${prefixCls}-enter-button`]: !!enterButton,
        [`${prefixCls}-${size}`]: !!size,
      });
    } else {
      inputClassName = classNames(prefixCls, className);
    }

    return (
      <Input
        onPressEnter={this.onSearch}
        {...restProps}
        size={size}
        prefixCls={inputPrefixCls}
        addonAfter={this.renderAddonAfter(prefixCls)}
        suffix={this.renderSuffix(prefixCls)}
        onChange={this.onChange}
        ref={this.saveInput}
        className={inputClassName}
      />
    );
  };

  render() {
    return <ConfigConsumer>{this.renderSearch}</ConfigConsumer>;
  }
}<|MERGE_RESOLUTION|>--- conflicted
+++ resolved
@@ -1,11 +1,6 @@
 import * as React from 'react';
 import classNames from 'classnames';
-<<<<<<< HEAD
 import { SearchOutlined, LoadingOutlined } from '@ant-design/icons';
-
-=======
-import { isMobile } from 'is-mobile';
->>>>>>> 847f5fcd
 import Input, { InputProps } from './Input';
 import Button from '../button';
 import { ConfigConsumer, ConfigConsumerProps } from '../config-provider';
@@ -44,6 +39,12 @@
     }
   };
 
+  onMouseDown: React.MouseEventHandler<HTMLElement> = e => {
+    if (document.activeElement === this.input.input) {
+      e.preventDefault();
+    }
+  };
+
   onSearch = (e: React.MouseEvent<HTMLElement> | React.KeyboardEvent<HTMLInputElement>) => {
     const { onSearch, loading, disabled } = this.props;
     if (loading || disabled) {
@@ -51,10 +52,6 @@
     }
     if (onSearch) {
       onSearch(this.input.input.value, e);
-    }
-
-    if (!isMobile({ tablet: true })) {
-      this.input.focus();
     }
   };
 
@@ -123,6 +120,7 @@
       (enterButtonAsElement.type as typeof Button).__ANT_BUTTON === true;
     if (isAntdButton || enterButtonAsElement.type === 'button') {
       button = React.cloneElement(enterButtonAsElement, {
+        onMouseDown: this.onMouseDown,
         onClick: this.onSearch,
         key: 'enterButton',
         ...(isAntdButton
@@ -140,6 +138,7 @@
           size={size}
           disabled={disabled}
           key="enterButton"
+          onMouseDown={this.onMouseDown}
           onClick={this.onSearch}
         >
           {enterButton === true ? <SearchOutlined /> : enterButton}
