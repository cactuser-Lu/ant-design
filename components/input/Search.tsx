import * as React from 'react';
import classNames from 'classnames';
import { Search as IconSearch, Loading as IconLoading } from '@ant-design/icons';

import Input, { InputProps } from './Input';
import Button from '../button';
import { ConfigConsumer, ConfigConsumerProps } from '../config-provider';

export interface SearchProps extends InputProps {
  inputPrefixCls?: string;
  onSearch?: (
    value: string,
    event?:
      | React.ChangeEvent<HTMLInputElement>
      | React.MouseEvent<HTMLElement>
      | React.KeyboardEvent<HTMLInputElement>,
  ) => void;
  enterButton?: React.ReactNode;
  loading?: boolean;
}

export default class Search extends React.Component<SearchProps, any> {
  static defaultProps = {
    enterButton: false,
  };

  private input: Input;

  saveInput = (node: Input) => {
    this.input = node;
  };

  onChange = (e: React.ChangeEvent<HTMLInputElement>) => {
    const { onChange, onSearch } = this.props;
    if (e && e.target && e.type === 'click' && onSearch) {
      onSearch((e as React.ChangeEvent<HTMLInputElement>).target.value, e);
    }
    if (onChange) {
      onChange(e);
    }
  };

  onSearch = (e: React.MouseEvent<HTMLElement> | React.KeyboardEvent<HTMLInputElement>) => {
    const { onSearch, loading, disabled } = this.props;
    if (loading || disabled) {
      return;
    }
    if (onSearch) {
      onSearch(this.input.input.value, e);
    }
    this.input.focus();
  };

  focus() {
    this.input.focus();
  }

  blur() {
    this.input.blur();
  }

  renderLoading = (prefixCls: string) => {
    const { enterButton, size } = this.props;

    if (enterButton) {
      return (
        <Button className={`${prefixCls}-button`} type="primary" size={size} key="enterButton">
          <IconLoading />
        </Button>
      );
    }
<<<<<<< HEAD
    return <IconLoading className={`${prefixCls}-icon`} />;
=======
    return <Icon className={`${prefixCls}-icon`} type="loading" key="loadingIcon" />;
>>>>>>> d99d90b1
  };

  renderSuffix = (prefixCls: string) => {
    const { suffix, enterButton, loading } = this.props;

    if (loading && !enterButton) {
      return [suffix, this.renderLoading(prefixCls)];
    }

    if (enterButton) return suffix;

<<<<<<< HEAD
    const node = (
      <IconSearch className={`${prefixCls}-icon`} key="searchIcon" onClick={this.onSearch} />
=======
    const icon = (
      <Icon
        className={`${prefixCls}-icon`}
        type="search"
        key="searchIcon"
        onClick={this.onSearch}
      />
>>>>>>> d99d90b1
    );

    if (suffix) {
      return [
        React.isValidElement(suffix)
          ? React.cloneElement(suffix, {
              key: 'suffix',
            })
          : null,
        icon,
      ];
    }

    return icon;
  };

  renderAddonAfter = (prefixCls: string) => {
    const { enterButton, size, disabled, addonAfter, loading } = this.props;
    const btnClassName = `${prefixCls}-button`;

    if (loading && enterButton) {
      return [this.renderLoading(prefixCls), addonAfter];
    }

    if (!enterButton) return addonAfter;

    let button: React.ReactNode;
    const enterButtonAsElement = enterButton as React.ReactElement<any>;
    const isAntdButton =
      enterButtonAsElement.type &&
      (enterButtonAsElement.type as typeof Button).__ANT_BUTTON === true;
    if (isAntdButton || enterButtonAsElement.type === 'button') {
      button = React.cloneElement(enterButtonAsElement, {
        onClick: this.onSearch,
        key: 'enterButton',
        ...(isAntdButton
          ? {
              className: btnClassName,
              size,
            }
          : {}),
      });
    } else {
      button = (
        <Button
          className={btnClassName}
          type="primary"
          size={size}
          disabled={disabled}
          key="enterButton"
          onClick={this.onSearch}
        >
          {enterButton === true ? <IconSearch /> : enterButton}
        </Button>
      );
    }

    if (addonAfter) {
      return [
        button,
        React.isValidElement(addonAfter)
          ? React.cloneElement(addonAfter, {
              key: 'addonAfter',
            })
          : null,
      ];
    }

    return button;
  };

  renderSearch = ({ getPrefixCls }: ConfigConsumerProps) => {
    const {
      prefixCls: customizePrefixCls,
      inputPrefixCls: customizeInputPrefixCls,
      size,
      enterButton,
      className,
      ...restProps
    } = this.props;

    delete (restProps as any).onSearch;
    delete (restProps as any).loading;

    const prefixCls = getPrefixCls('input-search', customizePrefixCls);
    const inputPrefixCls = getPrefixCls('input', customizeInputPrefixCls);

    let inputClassName;

    if (enterButton) {
      inputClassName = classNames(prefixCls, className, {
        [`${prefixCls}-enter-button`]: !!enterButton,
        [`${prefixCls}-${size}`]: !!size,
      });
    } else {
      inputClassName = classNames(prefixCls, className);
    }

    return (
      <Input
        onPressEnter={this.onSearch}
        {...restProps}
        size={size}
        prefixCls={inputPrefixCls}
        addonAfter={this.renderAddonAfter(prefixCls)}
        suffix={this.renderSuffix(prefixCls)}
        onChange={this.onChange}
        ref={this.saveInput}
        className={inputClassName}
      />
    );
  };

  render() {
    return <ConfigConsumer>{this.renderSearch}</ConfigConsumer>;
  }
}<|MERGE_RESOLUTION|>--- conflicted
+++ resolved
@@ -69,11 +69,7 @@
         </Button>
       );
     }
-<<<<<<< HEAD
-    return <IconLoading className={`${prefixCls}-icon`} />;
-=======
-    return <Icon className={`${prefixCls}-icon`} type="loading" key="loadingIcon" />;
->>>>>>> d99d90b1
+    return <IconLoading className={`${prefixCls}-icon`} key="loadingIcon" />;
   };
 
   renderSuffix = (prefixCls: string) => {
@@ -85,18 +81,8 @@
 
     if (enterButton) return suffix;
 
-<<<<<<< HEAD
-    const node = (
+    const icon = (
       <IconSearch className={`${prefixCls}-icon`} key="searchIcon" onClick={this.onSearch} />
-=======
-    const icon = (
-      <Icon
-        className={`${prefixCls}-icon`}
-        type="search"
-        key="searchIcon"
-        onClick={this.onSearch}
-      />
->>>>>>> d99d90b1
     );
 
     if (suffix) {
