<<<<<<< HEAD
import React, { Component, cloneElement } from 'react';
import PropTypes from 'prop-types';
import classNames from 'classnames';
=======
/* tslint:disable jsx-no-multiline-js */
import React from 'react';
import { Component, cloneElement } from 'react';
import PropTypes from 'prop-types';
import classNames from 'classnames';
import calculateNodeHeight from './calculateNodeHeight';
>>>>>>> 631ca1ce
import omit from 'omit.js';
import Group from './Group';
import Search from './Search';
import TextArea from './TextArea';

function fixControlledValue(value) {
  if (typeof value === 'undefined' || value === null) {
    return '';
  }
  return value;
}

export interface AbstractInputProps {
  prefixCls?: string;
  className?: string;
  defaultValue?: any;
  value?: any;
  style?: React.CSSProperties;
}

export interface InputProps extends AbstractInputProps {
  placeholder?: string;
  type?: string;
  id?: number | string;
  name?: string;
  size?: 'large' | 'default' | 'small';
  disabled?: boolean;
  readOnly?: boolean;
  addonBefore?: React.ReactNode;
  addonAfter?: React.ReactNode;
  onPressEnter?: React.FormEventHandler<any>;
  onKeyDown?: React.FormEventHandler<any>;
  onChange?: React.FormEventHandler<any>;
  onClick?: React.FormEventHandler<any>;
  onFocus?: React.FormEventHandler<any>;
  onBlur?: React.FormEventHandler<any>;
  autoComplete?: 'on' | 'off';
  prefix?: React.ReactNode;
  suffix?: React.ReactNode;
  spellCheck?: boolean;
  autoFocus?: boolean;
}

export default class Input extends Component<InputProps, any> {
  static Group: typeof Group;
  static Search: typeof Search;
  static TextArea: typeof TextArea;

  static defaultProps = {
    prefixCls: 'ant-input',
    type: 'text',
    disabled: false,
  };

  static propTypes = {
    type: PropTypes.string,
    id: PropTypes.oneOfType([
      PropTypes.string,
      PropTypes.number,
    ]),
    size: PropTypes.oneOf(['small', 'default', 'large']),
    disabled: PropTypes.bool,
    value: PropTypes.any,
    defaultValue: PropTypes.any,
    className: PropTypes.string,
    addonBefore: PropTypes.node,
    addonAfter: PropTypes.node,
    prefixCls: PropTypes.string,
    autosize: PropTypes.oneOfType([PropTypes.bool, PropTypes.object]),
    onPressEnter: PropTypes.func,
    onKeyDown: PropTypes.func,
    onFocus: PropTypes.func,
    onBlur: PropTypes.func,
    prefix: PropTypes.node,
    suffix: PropTypes.node,
  };

<<<<<<< HEAD
=======
  nextFrameActionId?: number;
>>>>>>> 631ca1ce
  refs: {
    input: HTMLInputElement;
  };

  handleKeyDown = (e) => {
    const { onPressEnter, onKeyDown } = this.props;
    if (e.keyCode === 13 && onPressEnter) {
      onPressEnter(e);
    }
    if (onKeyDown) {
      onKeyDown(e);
    }
  }

<<<<<<< HEAD
=======
  handleTextareaChange = (e) => {
    if (!('value' in this.props)) {
      this.resizeTextarea();
    }
    const onChange = this.props.onChange;
    if (onChange) {
      onChange(e);
    }
  }

  resizeTextarea = () => {
    const { type, autosize } = this.props;
    if (type !== 'textarea' || !autosize || !this.refs.input) {
      return;
    }
    const minRows = autosize ? (autosize as AutoSizeType).minRows : null;
    const maxRows = autosize ? (autosize as AutoSizeType).maxRows : null;
    const textareaStyles = calculateNodeHeight(this.refs.input, false, minRows, maxRows);
    this.setState({ textareaStyles });
    this.nextFrameActionId = undefined;
  }

>>>>>>> 631ca1ce
  focus() {
    this.refs.input.focus();
  }

  blur() {
    this.refs.input.blur();
  }

  renderLabeledInput(children) {
    const props = this.props;
    // Not wrap when there is not addons
    if ((!props.addonBefore && !props.addonAfter)) {
      return children;
    }

    const wrapperClassName = `${props.prefixCls}-group`;
    const addonClassName = `${wrapperClassName}-addon`;
    const addonBefore = props.addonBefore ? (
      <span className={addonClassName}>
        {props.addonBefore}
      </span>
    ) : null;

    const addonAfter = props.addonAfter ? (
      <span className={addonClassName}>
        {props.addonAfter}
      </span>
    ) : null;

    const className = classNames(`${props.prefixCls}-wrapper`, {
      [wrapperClassName]: (addonBefore || addonAfter),
    });

    // Need another wrapper for changing display:table to display:inline-block
    // and put style prop in wrapper
    if (addonBefore || addonAfter) {
      return (
        <span
          className={`${props.prefixCls}-group-wrapper`}
          style={props.style}
        >
          <span className={className}>
            {addonBefore}
            {cloneElement(children, { style: null })}
            {addonAfter}
          </span>
        </span>
      );
    }
    return (
      <span className={className}>
        {addonBefore}
        {children}
        {addonAfter}
      </span>
    );
  }

  renderLabeledIcon(children) {
    const { props } = this;
    if (!('prefix' in props || 'suffix' in props)) {
      return children;
    }

    const prefix = props.prefix ? (
      <span className={`${props.prefixCls}-prefix`}>
        {props.prefix}
      </span>
    ) : null;

    const suffix = props.suffix ? (
      <span className={`${props.prefixCls}-suffix`}>
        {props.suffix}
      </span>
    ) : null;

    return (
      <span className={`${props.prefixCls}-affix-wrapper`} style={props.style}>
        {prefix}
        {cloneElement(children, { style: null })}
        {suffix}
      </span>
    );
  }

  renderInput() {
<<<<<<< HEAD
    const props = this.props;
=======
    const props = {
      ...this.props,
    };
>>>>>>> 631ca1ce
    // Fix https://fb.me/react-unknown-prop
    const otherProps = omit(props, [
      'prefixCls',
      'onPressEnter',
      'addonBefore',
      'addonAfter',
      'prefix',
      'suffix',
    ]);

    const prefixCls = props.prefixCls;
    const inputClassName = classNames(prefixCls, {
      [`${prefixCls}-sm`]: props.size === 'small',
      [`${prefixCls}-lg`]: props.size === 'large',
    }, props.className);

    if ('value' in props) {
      otherProps.value = fixControlledValue(props.value);
      // Input elements must be either controlled or uncontrolled,
      // specify either the value prop, or the defaultValue prop, but not both.
      delete otherProps.defaultValue;
    }
<<<<<<< HEAD
    return this.renderLabeledIcon(
      <input
        {...otherProps}
        className={inputClassName}
        onKeyDown={this.handleKeyDown}
        ref="input"
      />,
    );
=======

    switch (props.type) {
      case 'textarea':
        return (
          <textarea
            {...otherProps}
            style={{
              ...props.style,
              ...this.state.textareaStyles,
              }}
            className={inputClassName}
            onKeyDown={this.handleKeyDown}
            onChange={this.handleTextareaChange}
            ref="input"
          />
        );
      default:
        return this.renderLabeledIcon(
          <input
            {...otherProps}
            className={inputClassName}
            onKeyDown={this.handleKeyDown}
            ref="input"
          />,
        );
    }
>>>>>>> 631ca1ce
  }

  render() {
    if (this.props.type === 'textarea') {
      return <TextArea {...this.props as any} ref="input" />;
    }
    return this.renderLabeledInput(this.renderInput());
  }
}<|MERGE_RESOLUTION|>--- conflicted
+++ resolved
@@ -1,15 +1,6 @@
-<<<<<<< HEAD
 import React, { Component, cloneElement } from 'react';
 import PropTypes from 'prop-types';
 import classNames from 'classnames';
-=======
-/* tslint:disable jsx-no-multiline-js */
-import React from 'react';
-import { Component, cloneElement } from 'react';
-import PropTypes from 'prop-types';
-import classNames from 'classnames';
-import calculateNodeHeight from './calculateNodeHeight';
->>>>>>> 631ca1ce
 import omit from 'omit.js';
 import Group from './Group';
 import Search from './Search';
@@ -87,10 +78,6 @@
     suffix: PropTypes.node,
   };
 
-<<<<<<< HEAD
-=======
-  nextFrameActionId?: number;
->>>>>>> 631ca1ce
   refs: {
     input: HTMLInputElement;
   };
@@ -105,31 +92,6 @@
     }
   }
 
-<<<<<<< HEAD
-=======
-  handleTextareaChange = (e) => {
-    if (!('value' in this.props)) {
-      this.resizeTextarea();
-    }
-    const onChange = this.props.onChange;
-    if (onChange) {
-      onChange(e);
-    }
-  }
-
-  resizeTextarea = () => {
-    const { type, autosize } = this.props;
-    if (type !== 'textarea' || !autosize || !this.refs.input) {
-      return;
-    }
-    const minRows = autosize ? (autosize as AutoSizeType).minRows : null;
-    const maxRows = autosize ? (autosize as AutoSizeType).maxRows : null;
-    const textareaStyles = calculateNodeHeight(this.refs.input, false, minRows, maxRows);
-    this.setState({ textareaStyles });
-    this.nextFrameActionId = undefined;
-  }
-
->>>>>>> 631ca1ce
   focus() {
     this.refs.input.focus();
   }
@@ -216,13 +178,9 @@
   }
 
   renderInput() {
-<<<<<<< HEAD
-    const props = this.props;
-=======
     const props = {
       ...this.props,
     };
->>>>>>> 631ca1ce
     // Fix https://fb.me/react-unknown-prop
     const otherProps = omit(props, [
       'prefixCls',
@@ -245,7 +203,6 @@
       // specify either the value prop, or the defaultValue prop, but not both.
       delete otherProps.defaultValue;
     }
-<<<<<<< HEAD
     return this.renderLabeledIcon(
       <input
         {...otherProps}
@@ -254,34 +211,6 @@
         ref="input"
       />,
     );
-=======
-
-    switch (props.type) {
-      case 'textarea':
-        return (
-          <textarea
-            {...otherProps}
-            style={{
-              ...props.style,
-              ...this.state.textareaStyles,
-              }}
-            className={inputClassName}
-            onKeyDown={this.handleKeyDown}
-            onChange={this.handleTextareaChange}
-            ref="input"
-          />
-        );
-      default:
-        return this.renderLabeledIcon(
-          <input
-            {...otherProps}
-            className={inputClassName}
-            onKeyDown={this.handleKeyDown}
-            ref="input"
-          />,
-        );
-    }
->>>>>>> 631ca1ce
   }
 
   render() {
