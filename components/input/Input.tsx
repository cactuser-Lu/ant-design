import React, { forwardRef, useContext, useEffect, useRef } from 'react';
import RcInput, { InputProps as RcInputProps, InputRef } from 'rc-input';
import CloseCircleFilled from '@ant-design/icons/CloseCircleFilled';
import classNames from 'classnames';
import { composeRef } from 'rc-util/lib/ref';
import SizeContext, { SizeType } from '../config-provider/SizeContext';
import {
  getFeedbackIcon,
  getMergedStatus,
  getStatusClassNames,
  InputStatus,
} from '../_util/statusUtils';
import { ConfigContext } from '../config-provider';
import { FormItemStatusContext, NoFormStatus } from '../form/context';
import { hasPrefixSuffix } from './utils';
import devWarning from '../_util/devWarning';

// CSSINJS
import useStyle from './style';

export interface InputFocusOptions extends FocusOptions {
  cursor?: 'start' | 'end' | 'all';
}

export type { InputRef };

export function fixControlledValue<T>(value: T) {
  if (typeof value === 'undefined' || value === null) {
    return '';
  }
  return String(value);
}

export function resolveOnChange<E extends HTMLInputElement | HTMLTextAreaElement>(
  target: E,
  e:
    | React.ChangeEvent<E>
    | React.MouseEvent<HTMLElement, MouseEvent>
    | React.CompositionEvent<HTMLElement>,
  onChange: undefined | ((event: React.ChangeEvent<E>) => void),
  targetValue?: string,
) {
  if (!onChange) {
    return;
  }
  let event = e;

  if (e.type === 'click') {
    // Clone a new target for event.
    // Avoid the following usage, the setQuery method gets the original value.
    //
    // const [query, setQuery] = React.useState('');
    // <Input
    //   allowClear
    //   value={query}
    //   onChange={(e)=> {
    //     setQuery((prevStatus) => e.target.value);
    //   }}
    // />

    const currentTarget = target.cloneNode(true) as E;

    // click clear icon
    event = Object.create(e, {
      target: { value: currentTarget },
      currentTarget: { value: currentTarget },
    });

    currentTarget.value = '';
    onChange(event as React.ChangeEvent<E>);
    return;
  }

  // Trigger by composition event, this means we need force change the input value
  if (targetValue !== undefined) {
    event = Object.create(e, {
      target: { value: target },
      currentTarget: { value: target },
    });

    target.value = targetValue;
    onChange(event as React.ChangeEvent<E>);
    return;
  }
  onChange(event as React.ChangeEvent<E>);
}

export function triggerFocus(
  element?: HTMLInputElement | HTMLTextAreaElement,
  option?: InputFocusOptions,
) {
  if (!element) return;

  element.focus(option);

  // Selection content
  const { cursor } = option || {};
  if (cursor) {
    const len = element.value.length;

    switch (cursor) {
      case 'start':
        element.setSelectionRange(0, 0);
        break;

      case 'end':
        element.setSelectionRange(len, len);
        break;

      default:
        element.setSelectionRange(0, len);
    }
  }
}

export interface InputProps
  extends Omit<
    RcInputProps,
    'wrapperClassName' | 'groupClassName' | 'inputClassName' | 'affixWrapperClassName'
  > {
  size?: SizeType;
  status?: InputStatus;
  bordered?: boolean;
  [key: `data-${string}`]: string;
}

const Input = forwardRef<InputRef, InputProps>((props, ref) => {
  const {
    prefixCls: customizePrefixCls,
    bordered = true,
    status: customStatus,
    size: customSize,
    onBlur,
    onFocus,
    suffix,
    allowClear,
    addonAfter,
    addonBefore,
    ...rest
  } = props;
  const { getPrefixCls, direction, input, iconPrefixCls } = React.useContext(ConfigContext);

  const prefixCls = getPrefixCls('input', customizePrefixCls);
  const inputRef = useRef<InputRef>(null);

  // Style
  const [wrapSSR, hashId] = useStyle(prefixCls, iconPrefixCls);

  // ===================== Status =====================
  const size = React.useContext(SizeContext);
  const mergedSize = customSize || size;

  // ===================== Status =====================
  const { status: contextStatus, hasFeedback } = useContext(FormItemStatusContext);
  const mergedStatus = getMergedStatus(contextStatus, customStatus);

  // ===================== Focus warning =====================
  const inputHasPrefixSuffix = hasPrefixSuffix(props) || !!hasFeedback;
  const prevHasPrefixSuffix = useRef<boolean>(inputHasPrefixSuffix);
  useEffect(() => {
    if (inputHasPrefixSuffix && !prevHasPrefixSuffix.current) {
      devWarning(
        document.activeElement === inputRef.current?.input,
        'Input',
        `When Input is focused, dynamic add or remove prefix / suffix will make it lose focus caused by dom structure change. Read more: https://ant.design/components/input/#FAQ`,
      );
    }
    prevHasPrefixSuffix.current = inputHasPrefixSuffix;
  }, [inputHasPrefixSuffix]);

  // ===================== Remove Password value =====================
  const removePasswordTimeoutRef = useRef<number[]>([]);
  const removePasswordTimeout = () => {
    removePasswordTimeoutRef.current.push(
      window.setTimeout(() => {
        if (
          inputRef.current?.input &&
          inputRef.current?.input.getAttribute('type') === 'password' &&
          inputRef.current?.input.hasAttribute('value')
        ) {
          inputRef.current?.input.removeAttribute('value');
        }
      }),
    );
  };

  useEffect(() => {
    removePasswordTimeout();
    return () => removePasswordTimeoutRef.current.forEach(item => window.clearTimeout(item));
  }, []);

  const handleBlur = (e: React.FocusEvent<HTMLInputElement>) => {
    removePasswordTimeout();
    onBlur?.(e);
  };

  const handleFocus = (e: React.FocusEvent<HTMLInputElement>) => {
    removePasswordTimeout();
    onFocus?.(e);
  };

  const suffixNode = (hasFeedback || suffix) && (
    <>
      {suffix}
      {hasFeedback && getFeedbackIcon(prefixCls, mergedStatus)}
    </>
  );

  // Allow clear
  let mergedAllowClear;
  if (typeof allowClear === 'object' && allowClear?.clearIcon) {
    mergedAllowClear = allowClear;
  } else if (allowClear) {
    mergedAllowClear = { clearIcon: <CloseCircleFilled /> };
  }

  return wrapSSR(
    <RcInput
      ref={composeRef(ref, inputRef)}
      prefixCls={prefixCls}
      autoComplete={input?.autoComplete}
      {...rest}
      onBlur={handleBlur}
      onFocus={handleFocus}
      suffix={suffixNode}
      allowClear={mergedAllowClear}
      addonAfter={addonAfter && <NoFormStatus>{addonAfter}</NoFormStatus>}
      addonBefore={addonBefore && <NoFormStatus>{addonBefore}</NoFormStatus>}
      inputClassName={classNames(
        {
          [`${prefixCls}-sm`]: mergedSize === 'small',
          [`${prefixCls}-lg`]: mergedSize === 'large',
          [`${prefixCls}-rtl`]: direction === 'rtl',
          [`${prefixCls}-borderless`]: !bordered,
        },
<<<<<<< HEAD
        !withPrefixSuffix && getStatusClassNames(prefixCls, mergedStatus),
        hashId,
=======
        !inputHasPrefixSuffix && getStatusClassNames(prefixCls, mergedStatus),
>>>>>>> bef910b9
      )}
      affixWrapperClassName={classNames(
        {
          [`${prefixCls}-affix-wrapper-sm`]: mergedSize === 'small',
          [`${prefixCls}-affix-wrapper-lg`]: mergedSize === 'large',
          [`${prefixCls}-affix-wrapper-rtl`]: direction === 'rtl',
          [`${prefixCls}-affix-wrapper-borderless`]: !bordered,
        },
        getStatusClassNames(`${prefixCls}-affix-wrapper`, mergedStatus, hasFeedback),
        hashId,
      )}
      wrapperClassName={classNames(
        {
          [`${prefixCls}-group-rtl`]: direction === 'rtl',
        },
        hashId,
      )}
      groupClassName={classNames(
        {
          [`${prefixCls}-group-wrapper-sm`]: mergedSize === 'small',
          [`${prefixCls}-group-wrapper-lg`]: mergedSize === 'large',
          [`${prefixCls}-group-wrapper-rtl`]: direction === 'rtl',
        },
        getStatusClassNames(`${prefixCls}-group-wrapper`, mergedStatus, hasFeedback),
        hashId,
      )}
    />,
  );
});

export default Input;<|MERGE_RESOLUTION|>--- conflicted
+++ resolved
@@ -233,12 +233,8 @@
           [`${prefixCls}-rtl`]: direction === 'rtl',
           [`${prefixCls}-borderless`]: !bordered,
         },
-<<<<<<< HEAD
-        !withPrefixSuffix && getStatusClassNames(prefixCls, mergedStatus),
-        hashId,
-=======
         !inputHasPrefixSuffix && getStatusClassNames(prefixCls, mergedStatus),
->>>>>>> bef910b9
+        hashId,
       )}
       affixWrapperClassName={classNames(
         {
