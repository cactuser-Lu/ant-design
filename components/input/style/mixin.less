--- conflicted
+++ resolved
@@ -307,13 +307,8 @@
       float: none;
     }
 
-<<<<<<< HEAD
-    // reset border for Select, DatePicker, AutoComplete, Cascader, Mention, TimePicker
+    // reset border for Select, DatePicker, AutoComplete, Cascader, Mention, TimePicker, Input
     & > .@{ant-prefix}-select > .@{ant-prefix}-select-selector,
-=======
-    // reset border for Select, DatePicker, AutoComplete, Cascader, Mention, TimePicker, Input
-    & > .@{ant-prefix}-select > .@{ant-prefix}-select-selection,
->>>>>>> 73db4547
     & > .@{ant-prefix}-calendar-picker .@{ant-prefix}-input,
     & > .@{ant-prefix}-select-auto-complete .@{ant-prefix}-input,
     & > .@{ant-prefix}-cascader-picker .@{ant-prefix}-input,
