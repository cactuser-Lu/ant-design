--- conflicted
+++ resolved
@@ -182,7 +182,6 @@
 const confirmed = await modal.confirm({ ... });
 ```
 
-<<<<<<< HEAD
 ## footerRenderParams
 
 <!-- prettier-ignore -->
@@ -191,10 +190,7 @@
 | originNode | 默认节点 | React.ReactNode                   | -      |
 | extra      | 扩展选项 | { OkBtn: FC; CancelBtn: FC } | -      |
 
-## Design Token
-=======
 ## 主题变量（Design Token）
->>>>>>> b0f0975a
 
 <ComponentTokenTable component="Modal"></ComponentTokenTable>
 
