--- conflicted
+++ resolved
@@ -14,11 +14,7 @@
 const IS_REACT_16 = !!ReactDOM.createPortal;
 
 const ConfirmDialog = (props: ConfirmDialogProps) => {
-<<<<<<< HEAD
-  const { onCancel, onOk, close, zIndex, afterClose, visible, keyboard, getContainer } = props;
-=======
-  const { onCancel, onOk, close, zIndex, afterClose, visible, keyboard, centered } = props;
->>>>>>> 53304d3b
+  const { onCancel, onOk, close, zIndex, afterClose, visible, keyboard, centered, getContainer } = props;
   const iconType = props.iconType || 'question-circle';
   const okType = props.okType || 'primary';
   const prefixCls = props.prefixCls || 'ant-confirm';
@@ -61,11 +57,8 @@
       zIndex={zIndex}
       afterClose={afterClose}
       keyboard={keyboard}
-<<<<<<< HEAD
+      centered={centered}
       getContainer={getContainer}
-=======
-      centered={centered}
->>>>>>> 53304d3b
     >
       <div className={`${prefixCls}-body-wrapper`}>
         <div className={`${prefixCls}-body`}>
