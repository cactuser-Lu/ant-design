import * as React from 'react';
import * as ReactDOM from 'react-dom';
import classNames from 'classnames';
import Icon from '../icon';
import Dialog, { ModalFuncProps, destroyFns } from './Modal';
import ActionButton from './ActionButton';
import { getConfirmLocale } from './locale';
import warning from '../_util/warning';

interface ConfirmDialogProps extends ModalFuncProps {
  afterClose?: () => void;
  close: (...args: any[]) => void;
  autoFocusButton?: null | 'ok' | 'cancel';
}

const IS_REACT_16 = !!ReactDOM.createPortal;

const ConfirmDialog = (props: ConfirmDialogProps) => {
  const {
    onCancel,
    onOk,
    close,
    zIndex,
    afterClose,
    visible,
    keyboard,
    centered,
    getContainer,
    maskStyle,
    okButtonProps,
    cancelButtonProps,
    iconType = 'question-circle',
  } = props;
  warning(
    !('iconType' in props),
    'Modal',
    `The property 'iconType' is deprecated. Use the property 'icon' instead.`,
  );

  // 支持传入{ icon: null }来隐藏`Modal.confirm`默认的Icon
  const icon = props.icon === undefined ? iconType : props.icon;
  const okType = props.okType || 'primary';
  const prefixCls = props.prefixCls || 'ant-modal';
  const contentPrefixCls = `${prefixCls}-confirm`;
  // 默认为 true，保持向下兼容
  const okCancel = 'okCancel' in props ? props.okCancel! : true;
  const width = props.width || 416;
  const style = props.style || {};
  const mask = props.mask === undefined ? true : props.mask;
  // 默认为 false，保持旧版默认行为
  const maskClosable = props.maskClosable === undefined ? false : props.maskClosable;
  const runtimeLocale = getConfirmLocale();
  const okText = props.okText || (okCancel ? runtimeLocale.okText : runtimeLocale.justOkText);
  const cancelText = props.cancelText || runtimeLocale.cancelText;
  const autoFocusButton = props.autoFocusButton === null ? false : props.autoFocusButton || 'ok';
  const transitionName = props.transitionName || 'zoom';
  const maskTransitionName = props.maskTransitionName || 'fade';

  const classString = classNames(
    contentPrefixCls,
    `${contentPrefixCls}-${props.type}`,
    props.className,
  );

  const cancelButton = okCancel && (
    <ActionButton
      actionFn={onCancel}
      closeModal={close}
      autoFocus={autoFocusButton === 'cancel'}
      buttonProps={cancelButtonProps}
    >
      {cancelText}
    </ActionButton>
  );

  const iconNode = typeof icon === 'string' ? <Icon type={icon} /> : icon;

  return (
    <Dialog
      prefixCls={prefixCls}
      className={classString}
      wrapClassName={classNames({ [`${contentPrefixCls}-centered`]: !!props.centered })}
      onCancel={() => close({ triggerCancel: true })}
      visible={visible}
      title=""
      transitionName={transitionName}
      footer=""
      maskTransitionName={maskTransitionName}
      mask={mask}
      maskClosable={maskClosable}
      maskStyle={maskStyle}
      style={style}
      width={width}
      zIndex={zIndex}
      afterClose={afterClose}
      keyboard={keyboard}
      centered={centered}
      getContainer={getContainer}
    >
      <div className={`${contentPrefixCls}-body-wrapper`}>
        <div className={`${contentPrefixCls}-body`}>
          {iconNode}
          <span className={`${contentPrefixCls}-title`}>{props.title}</span>
          <div className={`${contentPrefixCls}-content`}>{props.content}</div>
        </div>
        <div className={`${contentPrefixCls}-btns`}>
          {cancelButton}
          <ActionButton
            type={okType}
            actionFn={onOk}
            closeModal={close}
            autoFocus={autoFocusButton === 'ok'}
            buttonProps={okButtonProps}
          >
            {okText}
          </ActionButton>
        </div>
      </div>
    </Dialog>
  );
};

export default function confirm(config: ModalFuncProps) {
  const div = document.createElement('div');
  document.body.appendChild(div);
  // eslint-disable-next-line no-use-before-define
  let currentConfig = { ...config, close, visible: true } as any;

  function destroy(...args: any[]) {
    const unmountResult = ReactDOM.unmountComponentAtNode(div);
    if (unmountResult && div.parentNode) {
      div.parentNode.removeChild(div);
    }
    const triggerCancel = args.some(param => param && param.triggerCancel);
    if (config.onCancel && triggerCancel) {
      config.onCancel(...args);
    }
    for (let i = 0; i < destroyFns.length; i++) {
      const fn = destroyFns[i];
      // eslint-disable-next-line no-use-before-define
      if (fn === close) {
        destroyFns.splice(i, 1);
        break;
      }
    }
  }

  function render(props: any) {
    ReactDOM.render(<ConfirmDialog {...props} getContainer={false} />, div);
<<<<<<< HEAD
=======
  }

  function close(...args: any[]) {
    currentConfig = {
      ...currentConfig,
      visible: false,
      afterClose: destroy.bind(this, ...args),
    };
    if (IS_REACT_16) {
      render(currentConfig);
    } else {
      destroy(...args);
    }
  }

  function update(newConfig: ModalFuncProps) {
    currentConfig = {
      ...currentConfig,
      ...newConfig,
    };
    render(currentConfig);
>>>>>>> 109bd4ec
  }

  render(currentConfig);

  destroyFns.push(close);

  return {
    destroy: close,
    update,
  };
}<|MERGE_RESOLUTION|>--- conflicted
+++ resolved
@@ -5,7 +5,6 @@
 import Dialog, { ModalFuncProps, destroyFns } from './Modal';
 import ActionButton from './ActionButton';
 import { getConfirmLocale } from './locale';
-import warning from '../_util/warning';
 
 interface ConfirmDialogProps extends ModalFuncProps {
   afterClose?: () => void;
@@ -17,6 +16,7 @@
 
 const ConfirmDialog = (props: ConfirmDialogProps) => {
   const {
+    icon,
     onCancel,
     onOk,
     close,
@@ -29,16 +29,9 @@
     maskStyle,
     okButtonProps,
     cancelButtonProps,
-    iconType = 'question-circle',
   } = props;
-  warning(
-    !('iconType' in props),
-    'Modal',
-    `The property 'iconType' is deprecated. Use the property 'icon' instead.`,
-  );
 
   // 支持传入{ icon: null }来隐藏`Modal.confirm`默认的Icon
-  const icon = props.icon === undefined ? iconType : props.icon;
   const okType = props.okType || 'primary';
   const prefixCls = props.prefixCls || 'ant-modal';
   const contentPrefixCls = `${prefixCls}-confirm`;
@@ -147,8 +140,6 @@
 
   function render(props: any) {
     ReactDOM.render(<ConfirmDialog {...props} getContainer={false} />, div);
-<<<<<<< HEAD
-=======
   }
 
   function close(...args: any[]) {
@@ -170,7 +161,6 @@
       ...newConfig,
     };
     render(currentConfig);
->>>>>>> 109bd4ec
   }
 
   render(currentConfig);
