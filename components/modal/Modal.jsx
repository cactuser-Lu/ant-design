--- conflicted
+++ resolved
@@ -22,10 +22,10 @@
     };
   },
 
-<<<<<<< HEAD
   contextTypes: {
     antLocale: React.PropTypes.object,
-=======
+  },
+
   propTypes: {
     prefixCls: PropTypes.string,
     onOk: PropTypes.func,
@@ -39,7 +39,6 @@
     footer: PropTypes.node,
     title: PropTypes.node,
     closable: PropTypes.bool,
->>>>>>> 26a6c021
   },
 
   handleCancel(e) {
