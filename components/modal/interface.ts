--- conflicted
+++ resolved
@@ -5,7 +5,6 @@
 import type { ButtonProps, LegacyButtonType } from '../button/button';
 import type { DirectionType } from '../config-provider';
 
-<<<<<<< HEAD
 export type SemanticName =
   | 'root'
   | 'header'
@@ -15,8 +14,6 @@
   | 'title'
   | 'wrapper'
   | 'mask';
-interface ModalCommonProps extends Omit<DialogProps, 'footer' | 'width'> {
-=======
 interface ModalCommonProps
   extends Omit<
     DialogProps,
@@ -28,7 +25,6 @@
     | 'transitionName'
     | 'maskTransitionName'
   > {
->>>>>>> c39a502f
   footer?:
     | React.ReactNode
     | ((
