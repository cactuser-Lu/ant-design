import type React from 'react';
import type { DialogProps } from 'rc-dialog';

import type { ClosableType } from '../_util/hooks/useClosable';
import type { ButtonProps, LegacyButtonType } from '../button/button';
import type { DirectionType } from '../config-provider';

<<<<<<< HEAD
export type ModalFooterRender = (
  originNode: React.ReactNode,
  extra: { OkBtn: React.FC; CancelBtn: React.FC },
) => React.ReactNode;
interface ModalCommonProps {
  styles?: Omit<NonNullable<DialogProps['styles']>, 'wrapper'>;
=======
interface ModalCommonProps extends Omit<DialogProps, 'footer'> {
  footer?:
    | React.ReactNode
    | ((originNode: React.ReactNode, extra: { OkBtn: FC; CancelBtn: FC }) => React.ReactNode);
>>>>>>> 2e011a37
}

export interface ModalProps extends ModalCommonProps {
  /** Whether the modal dialog is visible or not */
  open?: boolean;
  /** Whether to apply loading visual effect for OK button or not */
  confirmLoading?: boolean;
  /** The modal dialog's title */
  title?: React.ReactNode;
  /** Whether a close (x) button is visible on top right of the modal dialog or not. Recommend to use closeIcon instead. */
  closable?: ClosableType;
  /** Specify a function that will be called when a user clicks the OK button */
  onOk?: (e: React.MouseEvent<HTMLButtonElement>) => void;
  /** Specify a function that will be called when a user clicks mask, close button on top right or Cancel button */
  onCancel?: (e: React.MouseEvent<HTMLButtonElement>) => void;
  afterClose?: () => void;
  /** Callback when the animation ends when Modal is turned on and off */
  afterOpenChange?: (open: boolean) => void;
  /** Centered Modal */
  centered?: boolean;
  /** Width of the modal dialog */
  width?: string | number;
  /** Text of the OK button */
  okText?: React.ReactNode;
  /** Button `type` of the OK button */
  okType?: LegacyButtonType;
  /** Text of the Cancel button */
  cancelText?: React.ReactNode;
  /** Whether to close the modal dialog when the mask (area outside the modal) is clicked */
  maskClosable?: boolean;
  /** Force render Modal */
  forceRender?: boolean;
  okButtonProps?: ButtonProps;
  cancelButtonProps?: ButtonProps;
  destroyOnClose?: boolean;
  style?: React.CSSProperties;
  wrapClassName?: string;
  maskTransitionName?: string;
  transitionName?: string;
  className?: string;
  rootClassName?: string;
  classNames?: NonNullable<DialogProps['classNames']>;
  getContainer?: string | HTMLElement | getContainerFunc | false;
  zIndex?: number;
  /** @deprecated Please use `styles.body` instead */
  bodyStyle?: React.CSSProperties;
  /** @deprecated Please use `styles.mask` instead */
  maskStyle?: React.CSSProperties;
  mask?: boolean;
  keyboard?: boolean;
  wrapProps?: any;
  prefixCls?: string;
  closeIcon?: React.ReactNode;
  modalRender?: (node: React.ReactNode) => React.ReactNode;
  focusTriggerAfterClose?: boolean;
  children?: React.ReactNode;
  mousePosition?: MousePosition;

  // Legacy
  /** @deprecated Please use `open` instead. */
  visible?: boolean;
  /**
   * @since 5.18.0
   */
  loading?: boolean;
}

type getContainerFunc = () => HTMLElement;

export interface ModalFuncProps extends ModalCommonProps {
  prefixCls?: string;
  className?: string;
  rootClassName?: string;
  open?: boolean;
  /** @deprecated Please use `open` instead. */
  visible?: boolean;
  title?: React.ReactNode;
  closable?: ClosableType;
  content?: React.ReactNode;
  // TODO: find out exact types
  onOk?: (...args: any[]) => any;
  onCancel?: (...args: any[]) => any;
  afterClose?: () => void;
  okButtonProps?: ButtonProps;
  cancelButtonProps?: ButtonProps;
  centered?: boolean;
  width?: string | number;
  okText?: React.ReactNode;
  okType?: LegacyButtonType;
  cancelText?: React.ReactNode;
  icon?: React.ReactNode;
  mask?: boolean;
  maskClosable?: boolean;
  zIndex?: number;
  okCancel?: boolean;
  style?: React.CSSProperties;
  wrapClassName?: string;
  /** @deprecated Please use `styles.mask` instead */
  maskStyle?: React.CSSProperties;
  type?: 'info' | 'success' | 'error' | 'warn' | 'warning' | 'confirm';
  keyboard?: boolean;
  getContainer?: string | HTMLElement | getContainerFunc | false;
  autoFocusButton?: null | 'ok' | 'cancel';
  transitionName?: string;
  maskTransitionName?: string;
  direction?: DirectionType;
  /** @deprecated Please use `styles.body` instead */
  bodyStyle?: React.CSSProperties;
  closeIcon?: React.ReactNode;
  footer?: ModalProps['footer'];
  modalRender?: (node: React.ReactNode) => React.ReactNode;
  focusTriggerAfterClose?: boolean;
}

export interface ModalLocale {
  okText: string;
  cancelText: string;
  justOkText: string;
}

export type MousePosition = { x: number; y: number } | null;<|MERGE_RESOLUTION|>--- conflicted
+++ resolved
@@ -5,19 +5,13 @@
 import type { ButtonProps, LegacyButtonType } from '../button/button';
 import type { DirectionType } from '../config-provider';
 
-<<<<<<< HEAD
-export type ModalFooterRender = (
-  originNode: React.ReactNode,
-  extra: { OkBtn: React.FC; CancelBtn: React.FC },
-) => React.ReactNode;
-interface ModalCommonProps {
-  styles?: Omit<NonNullable<DialogProps['styles']>, 'wrapper'>;
-=======
 interface ModalCommonProps extends Omit<DialogProps, 'footer'> {
   footer?:
     | React.ReactNode
-    | ((originNode: React.ReactNode, extra: { OkBtn: FC; CancelBtn: FC }) => React.ReactNode);
->>>>>>> 2e011a37
+    | ((
+        originNode: React.ReactNode,
+        extra: { OkBtn: React.FC; CancelBtn: React.FC },
+      ) => React.ReactNode);
 }
 
 export interface ModalProps extends ModalCommonProps {
