import React, { useEffect } from 'react';

import type { ModalProps } from '..';
import Modal from '..';
import mountTest from '../../../tests/shared/mountTest';
import rtlTest from '../../../tests/shared/rtlTest';
import { act, createEvent, fireEvent, render, waitFakeTimer } from '../../../tests/utils';
import ConfigProvider from '../../config-provider';

jest.mock('@rc-component/util/lib/Portal');

const ModalTester: React.FC<ModalProps> = (props) => {
  const [open, setOpen] = React.useState(false);
  const container = React.useRef<HTMLDivElement>(null);
  useEffect(() => {
    setOpen(true);
  }, []);
  return (
    <div>
      <div ref={container} />
      <Modal {...props} open={open} getContainer={container.current!}>
        Here is content of Modal
      </Modal>
    </div>
  );
};

describe('Modal', () => {
  mountTest(Modal);
  rtlTest(Modal);

  it('support closeIcon', () => {
    render(<Modal closeIcon={<a>closeIcon</a>} open />);
    expect(document.body.querySelectorAll('.ant-modal-root')[0]).toMatchSnapshot();
  });

  it('support hide close button when setting closeIcon to null or false', () => {
    const { baseElement, rerender } = render(<Modal closeIcon={null} open />);
    expect(baseElement.querySelector('.ant-modal-close')).toBeFalsy();
    rerender(<Modal closeIcon={false} open />);
    expect(baseElement.querySelector('.ant-modal-close')).toBeFalsy();
  });

  it('support disable close button when setting disable to true', () => {
    const { baseElement } = render(<Modal open closable={{ disabled: true }} />);
    expect(baseElement.querySelector('.ant-modal-close')).toHaveAttribute('disabled');
  });

  it('render correctly', () => {
    const { asFragment } = render(<ModalTester />);
    expect(asFragment().firstChild).toMatchSnapshot();
  });

  it('render without footer', () => {
    const { asFragment } = render(<ModalTester footer={null} />);
    expect(asFragment().firstChild).toMatchSnapshot();
  });

  it('onCancel should be called', () => {
    const onCancel = jest.fn();
    render(<Modal open onCancel={onCancel} />);
    fireEvent.click(document.body.querySelectorAll('.ant-btn')[0]);
    expect(onCancel).toHaveBeenCalled();
  });

  it('onOk should be called', () => {
    const onOk = jest.fn();
    render(<Modal open onOk={onOk} />);
    const btns = document.body.querySelectorAll('.ant-btn');
    fireEvent.click(btns[btns.length - 1]);
    expect(onOk).toHaveBeenCalled();
  });

  it('danger type', () => {
    render(<Modal okType="danger" okText="123" open />);
    const btns = document.body.querySelectorAll('.ant-btn');
    expect(btns[btns.length - 1].classList.contains('ant-btn-dangerous')).toBeTruthy();
  });

  it('mouse position', () => {
    const Demo = () => {
      const [open, setOpen] = React.useState(false);
      const containerRef = React.useRef<HTMLDivElement>(null);
      return (
        <div ref={containerRef}>
          <div id="trigger" onClick={() => setOpen(true)}>
            click me
          </div>
          <Modal open={open} getContainer={() => containerRef.current!} />
        </div>
      );
    };
    const { container } = render(<Demo />);
    const triggerEle = container.querySelectorAll('#trigger')[0];
    const clickEvent = createEvent.click(triggerEle) as any;
    clickEvent.pageX = 100;
    clickEvent.pageY = 100;
    fireEvent(triggerEle, clickEvent);

    expect(
      (container.querySelectorAll('.ant-modal')[0] as HTMLDivElement).style.transformOrigin,
    ).toBeTruthy();
  });

  it('custom mouse position', () => {
    const Demo = () => {
      const containerRef = React.useRef<HTMLDivElement>(null);
      return (
        <div ref={containerRef}>
          <Modal
            open
            getContainer={() => containerRef.current!}
            mousePosition={{ x: 100, y: 100 }}
          />
        </div>
      );
    };
    const { container } = render(<Demo />);
    expect(
      (container.querySelectorAll('.ant-modal')[0] as HTMLDivElement).style.transformOrigin,
    ).toBe('100px 100px');
  });

  it('should not render footer if null', () => {
    render(<Modal open footer={null} />);
    expect(document.querySelector('.ant-modal-footer')).toBeFalsy();
  });

  it('should render custom footer', () => {
    render(<Modal open footer={<div className="custom-footer">footer</div>} />);
    expect(document.querySelector('.custom-footer')).toBeTruthy();
  });

  it('Should custom footer function second param work', () => {
    const footerFn = jest.fn();
    render(<Modal open footer={footerFn} />);

    expect(footerFn).toHaveBeenCalled();
    expect(footerFn.mock.calls[0][0]).toBeTruthy();
    expect(footerFn.mock.calls[0][1]).toEqual({
      OkBtn: expect.any(Function),
      CancelBtn: expect.any(Function),
    });
  });

  it('Should custom footer function work', () => {
    render(
      <Modal
        open
        footer={(_, { OkBtn, CancelBtn }) => (
          <>
            <OkBtn />
            <CancelBtn />
            <div className="custom-footer-ele">footer-ele</div>
          </>
        )}
      />,
    );
    expect(document.querySelector('.custom-footer-ele')).toBeTruthy();
  });

  // https://github.com/ant-design/ant-design/issues/
  it('Both ways should be rendered normally on the page', () => {
    render(
      <Modal
        open
        footer={(origin, { OkBtn, CancelBtn }) => (
          <>
            <div className="first-origin">{origin}</div>
            <div className="second-props-origin">
              <OkBtn />
              <CancelBtn />
            </div>
          </>
        )}
      />,
    );
    expect(document.querySelector('.first-origin')).toMatchSnapshot();
    expect(document.querySelector('.second-props-origin')).toMatchSnapshot();
  });

  it('responsive width', () => {
    render(
      <Modal open width={{ xs: '90%', sm: '80%', md: '70%', lg: '60%', xl: '50%', xxl: '40%' }} />,
    );

    const modalEle = document.querySelector<HTMLDivElement>('.ant-modal')!;
    expect(modalEle).toHaveStyle({
      '--ant-modal-xs-width': '90%',
      '--ant-modal-sm-width': '80%',
      '--ant-modal-md-width': '70%',
      '--ant-modal-lg-width': '60%',
      '--ant-modal-xl-width': '50%',
      '--ant-modal-xxl-width': '40%',
    });
  });

  it('Should support centered prop', () => {
    render(<Modal open centered />);
    expect(document.querySelector('.ant-modal-centered')).toBeTruthy();
  });

  it('Should support centered global config', () => {
    render(
      <ConfigProvider modal={{ centered: true }}>
        <Modal open />
      </ConfigProvider>,
    );
    expect(document.querySelector('.ant-modal-centered')).toBeTruthy();
  });

  it('Should prefer centered prop over centered global config', () => {
    render(
      <ConfigProvider modal={{ centered: true }}>
        <Modal open centered={false} />
      </ConfigProvider>,
    );
    expect(document.querySelector('.ant-modal-centered')).toBeFalsy();
  });

<<<<<<< HEAD
  it('should apply custom styles to Modal', () => {
    const customClassNames = {
      root: 'custom-root',
      mask: 'custom-mask',
      wrapper: 'custom-wrapper',
      header: 'custom-header',
      title: 'custom-title',
      body: 'custom-body',
      footer: 'custom-footer',
    };
    const customStyles = {
      root: { color: 'red' },
      mask: { backgroundColor: 'rgba(0, 0, 0, 0.5)' },
      wrapper: { padding: '20px' },
      header: { backgroundColor: 'blue' },
      title: { fontSize: '20px' },
      body: { color: 'green' },
      footer: { color: 'yellow' },
    };

    render(<Modal classNames={customClassNames} styles={customStyles} open title="title" />);

    const rootElement = document.querySelector('.ant-modal-root') as HTMLElement;
    const maskElement = document.querySelector('.ant-modal-mask') as HTMLElement;
    const wrapperElement = document.querySelector('.ant-modal-wrap') as HTMLElement;
    const headerElement = document.querySelector('.ant-modal-header') as HTMLElement;
    const titleElement = document.querySelector('.ant-modal-title') as HTMLElement;
    const bodyElement = document.querySelector('.ant-modal-body') as HTMLElement;
    const footerElement = document.querySelector('.ant-modal-footer') as HTMLElement;

    // check classNames
    expect(rootElement.classList).toContain('custom-root');
    expect(maskElement.classList).toContain('custom-mask');
    expect(wrapperElement.classList).toContain('custom-wrapper');
    expect(headerElement.classList).toContain('custom-header');
    expect(titleElement.classList).toContain('custom-title');
    expect(bodyElement.classList).toContain('custom-body');
    expect(footerElement.classList).toContain('custom-footer');

    // check styles
    expect(rootElement.style.color).toBe('red');
    expect(maskElement.style.backgroundColor).toBe('rgba(0, 0, 0, 0.5)');
    expect(wrapperElement.style.padding).toBe('20px');
    expect(headerElement.style.backgroundColor).toBe('blue');
    expect(titleElement.style.fontSize).toBe('20px');
    expect(bodyElement.style.color).toBe('green');
    expect(footerElement.style.color).toBe('yellow');
=======
  it('Should not close modal when confirmLoading is loading', async () => {
    jest.useFakeTimers();

    const Demo: React.FC<ModalProps> = ({ onCancel = () => {}, onOk = () => {} }) => {
      const [loading, setLoading] = React.useState<boolean>(false);
      const handleOk = (event: React.MouseEvent<HTMLButtonElement>) => {
        setLoading(true);
        return new Promise<void>((resolve) => {
          setTimeout(() => {
            setLoading(false);
            onOk(event);
            resolve();
          }, 1000);
        });
      };

      return <Modal open confirmLoading={loading} onCancel={onCancel} onOk={handleOk} />;
    };

    const onCancel = jest.fn();
    const onOk = jest.fn();

    render(<Demo onCancel={onCancel} onOk={onOk} />);

    const okButton = document.body.querySelectorAll('.ant-btn')[1];
    fireEvent.click(okButton);
    expect(okButton).toHaveClass('ant-btn-loading');

    const closeButton = document.body.querySelectorAll('.ant-modal-close')[0];
    const modalWrap = document.body.querySelectorAll('.ant-modal-wrap')[0];

    fireEvent.click(closeButton);
    fireEvent.click(modalWrap);

    await act(async () => {
      await waitFakeTimer(500);
    });

    expect(onCancel).not.toHaveBeenCalled();

    await act(async () => {
      await waitFakeTimer(1000);
    });

    fireEvent.click(closeButton);
    fireEvent.click(modalWrap);

    expect(onCancel).toHaveBeenCalled();
    expect(onOk).toHaveBeenCalled();

    jest.useRealTimers();
>>>>>>> 78fd4a44
  });
});<|MERGE_RESOLUTION|>--- conflicted
+++ resolved
@@ -218,7 +218,6 @@
     expect(document.querySelector('.ant-modal-centered')).toBeFalsy();
   });
 
-<<<<<<< HEAD
   it('should apply custom styles to Modal', () => {
     const customClassNames = {
       root: 'custom-root',
@@ -266,7 +265,8 @@
     expect(titleElement.style.fontSize).toBe('20px');
     expect(bodyElement.style.color).toBe('green');
     expect(footerElement.style.color).toBe('yellow');
-=======
+  });
+
   it('Should not close modal when confirmLoading is loading', async () => {
     jest.useFakeTimers();
 
@@ -318,6 +318,5 @@
     expect(onOk).toHaveBeenCalled();
 
     jest.useRealTimers();
->>>>>>> 78fd4a44
   });
 });