--- conflicted
+++ resolved
@@ -1,8 +1,5 @@
 import * as React from 'react';
 import { SmileOutlined } from '@ant-design/icons';
-<<<<<<< HEAD
-import RcCSSMotion from '@rc-component/motion';
-import { genCSSMotion as genRcCSSMotion } from '@rc-component/motion/lib/CSSMotion';
 import KeyCode from '@rc-component/util/lib/KeyCode';
 import { resetWarned } from '@rc-component/util/lib/warning';
 
@@ -10,16 +7,7 @@
 import Modal from '..';
 import { act, fireEvent, render, waitFakeTimer } from '../../../tests/utils';
 import App from '../../app';
-import ConfigProvider, { defaultPrefixCls } from '../../config-provider';
-=======
-import KeyCode from 'rc-util/lib/KeyCode';
-import { resetWarned } from 'rc-util/lib/warning';
-
-import type { ModalFuncProps } from '..';
-import Modal from '..';
-import { act, fireEvent, waitFakeTimer } from '../../../tests/utils';
 import ConfigProvider, { defaultPrefixCls, GlobalConfigProps } from '../../config-provider';
->>>>>>> d8e4293f
 import type { ModalFunc } from '../confirm';
 import destroyFns from '../destroyFns';
 
@@ -27,11 +15,6 @@
 
 const { confirm } = Modal;
 
-<<<<<<< HEAD
-jest.mock('@rc-component/motion');
-
-=======
->>>>>>> d8e4293f
 // TODO: Remove this. Mock for React 19
 jest.mock('react-dom', () => {
   const realReactDOM = jest.requireActual('react-dom');
@@ -84,19 +67,10 @@
 });
 
 describe('Modal.confirm triggers callbacks correctly', () => {
-<<<<<<< HEAD
-  // Inject `@rc-component/motion` to replace with No transition support
-  const MockRcCSSMotion = genRcCSSMotion(false);
-  Object.keys(MockRcCSSMotion).forEach((key) => {
-    // @ts-ignore
-    RcCSSMotion[key] = MockRcCSSMotion[key];
-  });
-=======
   const configWarp = (conf?: GlobalConfigProps) => {
     ConfigProvider.config({ ...conf, theme: { token: { motion: false } } });
   };
   configWarp();
->>>>>>> d8e4293f
 
   // // Mock for @rc-component/util raf
   // window.requestAnimationFrame = callback => {
