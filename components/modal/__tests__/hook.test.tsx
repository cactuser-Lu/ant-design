--- conflicted
+++ resolved
@@ -1,11 +1,5 @@
 import React from 'react';
-<<<<<<< HEAD
-import RcCSSMotion from '@rc-component/motion';
-import { genCSSMotion as genRcCSSMotion } from '@rc-component/motion/lib/CSSMotion';
 import KeyCode from '@rc-component/util/lib/KeyCode';
-=======
-import KeyCode from 'rc-util/lib/KeyCode';
->>>>>>> d8e4293f
 
 import Modal from '..';
 import { act, fireEvent, render, waitFakeTimer } from '../../../tests/utils';
@@ -15,12 +9,7 @@
 import zhCN from '../../locale/zh_CN';
 import type { ModalFunc } from '../confirm';
 
-<<<<<<< HEAD
 jest.mock('@rc-component/util/lib/Portal');
-jest.mock('@rc-component/motion');
-=======
-jest.mock('rc-util/lib/Portal');
->>>>>>> d8e4293f
 
 // TODO: Remove this. Mock for React 19
 jest.mock('react-dom', () => {
@@ -35,18 +24,9 @@
 });
 
 describe('Modal.hook', () => {
-<<<<<<< HEAD
-  // Inject `@rc-component/motion` to replace with No transition support
-  const MockRcCSSMotion = genRcCSSMotion(false);
-  Object.keys(MockRcCSSMotion).forEach((key) => {
-    // @ts-ignore
-    RcCSSMotion[key] = MockRcCSSMotion[key];
-  });
-=======
   const ConfigWarp = (conf?: ConfigProviderProps) => {
     return <ConfigProvider {...conf} theme={{ token: { motion: false } }} />;
   };
->>>>>>> d8e4293f
 
   it('hooks support context', () => {
     jest.useFakeTimers();
