--- conflicted
+++ resolved
@@ -102,30 +102,6 @@
     });
   }
 
-<<<<<<< HEAD
-  const {
-    prefixCls: customizePrefixCls,
-    className,
-    rootClassName,
-    rootStyle,
-    open,
-    wrapClassName,
-    centered,
-    getContainer,
-    focusTriggerAfterClose = true,
-    style,
-
-    width = 520,
-    footer,
-    classNames: modalClassNames,
-    styles: modalStyles,
-    children,
-    loading,
-    ...restProps
-  } = props;
-
-=======
->>>>>>> 5f55f171
   const prefixCls = getPrefixCls('modal', customizePrefixCls);
   const rootPrefixCls = getPrefixCls();
   // Style
@@ -206,13 +182,8 @@
             ...modalStyles?.root,
           }}
           footer={dialogFooter}
-<<<<<<< HEAD
           visible={open}
-          mousePosition={restProps.mousePosition ?? mousePosition}
-=======
-          visible={open ?? visible}
           mousePosition={customizeMousePosition ?? mousePosition}
->>>>>>> 5f55f171
           onClose={handleCancel as any}
           closable={
             mergedClosable
