import * as React from 'react';
import CloseOutlined from '@ant-design/icons/CloseOutlined';
import Dialog from '@rc-component/dialog';
import classNames from 'classnames';

import ContextIsolator from '../_util/ContextIsolator';
import useClosable, { pickClosable } from '../_util/hooks/useClosable';
import { useZIndex } from '../_util/hooks/useZIndex';
import { getTransitionName } from '../_util/motion';
import { Breakpoint } from '../_util/responsiveObserver';
import { canUseDocElement } from '../_util/styleChecker';
import { devUseWarning } from '../_util/warning';
import zIndexContext from '../_util/zindexContext';
import { ConfigContext } from '../config-provider';
import { useComponentConfig } from '../config-provider/context';
import useCSSVarCls from '../config-provider/hooks/useCSSVarCls';
import Skeleton from '../skeleton';
import { usePanelRef } from '../watermark/context';
import type { ModalProps, MousePosition } from './interface';
import { Footer, renderCloseIcon } from './shared';
import useStyle from './style';

let mousePosition: MousePosition;

// ref: https://github.com/ant-design/ant-design/issues/15795
const getClickPosition = (e: MouseEvent) => {
  mousePosition = {
    x: e.pageX,
    y: e.pageY,
  };
  // 100ms 内发生过点击事件，则从点击位置动画展示
  // 否则直接 zoom 展示
  // 这样可以兼容非点击方式展开
  setTimeout(() => {
    mousePosition = null;
  }, 100);
};

// 只有点击事件支持从鼠标位置动画展开
if (canUseDocElement()) {
  document.documentElement.addEventListener('click', getClickPosition, true);
}

const Modal: React.FC<ModalProps> = (props) => {
  const {
    prefixCls: customizePrefixCls,
    className,
    rootClassName,
    open,
    wrapClassName,
    centered,
    getContainer,
    focusTriggerAfterClose = true,
    style,
    width = 520,
    footer,
    classNames: modalClassNames,
    styles: modalStyles,
    children,
    loading,
    confirmLoading,
    zIndex: customizeZIndex,
    mousePosition: customizeMousePosition,
    onOk,
    onCancel,
    ...restProps
  } = props;

  const {
    getPopupContainer: getContextPopupContainer,
    getPrefixCls,
    direction,
    className: contextClassName,
    style: contextStyle,
    classNames: contextClassNames,
    styles: contextStyles,
    centered: contextCentered,
  } = useComponentConfig('modal');
  const { modal: modalContext } = React.useContext(ConfigContext);

  const handleCancel = (e: React.MouseEvent<HTMLButtonElement>) => {
    if (confirmLoading) {
      return;
    }
    onCancel?.(e);
  };

  const handleOk = (e: React.MouseEvent<HTMLButtonElement>) => {
    onOk?.(e);
  };

  if (process.env.NODE_ENV !== 'production') {
    const warning = devUseWarning('Modal');

    [
      ['bodyStyle', 'styles.body'],
      ['maskStyle', 'styles.mask'],
    ].forEach(([deprecatedName, newName]) => {
      warning.deprecated(!(deprecatedName in props), deprecatedName, newName);
    });
  }

  const prefixCls = getPrefixCls('modal', customizePrefixCls);
  const rootPrefixCls = getPrefixCls();
  // Style
  const rootCls = useCSSVarCls(prefixCls);
  const [hashId, cssVarCls] = useStyle(prefixCls, rootCls);

  const wrapClassNameExtended = classNames(wrapClassName, {
    [`${prefixCls}-centered`]: centered ?? contextCentered,
    [`${prefixCls}-wrap-rtl`]: direction === 'rtl',
  });

  const dialogFooter =
    footer !== null && !loading ? (
      <Footer {...props} onOk={handleOk} onCancel={handleCancel} />
    ) : null;

<<<<<<< HEAD
  const [mergedClosable, mergedCloseIcon, closeBtnIsDisabled, ariaOrDataProps] = useClosable(
=======
  const [mergedClosable, mergedCloseIcon, closeBtnIsDisabled, ariaProps] = useClosable(
>>>>>>> 5236fa8d
    pickClosable(props),
    pickClosable(modalContext),
    {
      closable: true,
      closeIcon: <CloseOutlined className={`${prefixCls}-close-icon`} />,
      closeIconRender: (icon) => renderCloseIcon(prefixCls, icon),
    },
  );

  // ============================ Refs ============================
  // Select `ant-modal-section` by `panelRef`
  const panelRef = usePanelRef(`.${prefixCls}-section`);

  // ============================ zIndex ============================
  const [zIndex, contextZIndex] = useZIndex('Modal', customizeZIndex);

  // =========================== Width ============================
  const [numWidth, responsiveWidth] = React.useMemo<
    [string | number | undefined, Partial<Record<Breakpoint, string | number>> | undefined]
  >(() => {
    if (width && typeof width === 'object') {
      return [undefined, width];
    }
    return [width, undefined];
  }, [width]);

  const responsiveWidthVars = React.useMemo(() => {
    const vars: Record<string, string> = {};
    if (responsiveWidth) {
      Object.keys(responsiveWidth).forEach((breakpoint) => {
        const breakpointWidth = responsiveWidth[breakpoint as Breakpoint];
        if (breakpointWidth !== undefined) {
          vars[`--${prefixCls}-${breakpoint}-width`] =
            typeof breakpointWidth === 'number' ? `${breakpointWidth}px` : breakpointWidth;
        }
      });
    }
    return vars;
  }, [responsiveWidth]);

  // =========================== Render ===========================
  return (
    <ContextIsolator form space>
      <zIndexContext.Provider value={contextZIndex}>
        <Dialog
          width={numWidth}
          {...restProps}
          zIndex={zIndex}
          getContainer={getContainer === undefined ? getContextPopupContainer : getContainer}
          prefixCls={prefixCls}
          rootClassName={classNames(
            hashId,
            rootClassName,
            cssVarCls,
            rootCls,
            contextClassNames.root,
            modalClassNames?.root,
          )}
          rootStyle={{
            ...contextStyles.root,
            ...modalStyles?.root,
          }}
          footer={dialogFooter}
          visible={open}
          mousePosition={customizeMousePosition ?? mousePosition}
          onClose={handleCancel as any}
          closable={
            mergedClosable
<<<<<<< HEAD
              ? { disabled: closeBtnIsDisabled, closeIcon: mergedCloseIcon, ...ariaOrDataProps }
=======
              ? { disabled: closeBtnIsDisabled, closeIcon: mergedCloseIcon, ...ariaProps }
>>>>>>> 5236fa8d
              : mergedClosable
          }
          closeIcon={mergedCloseIcon}
          focusTriggerAfterClose={focusTriggerAfterClose}
          transitionName={getTransitionName(rootPrefixCls, 'zoom', props.transitionName)}
          maskTransitionName={getTransitionName(rootPrefixCls, 'fade', props.maskTransitionName)}
          className={classNames(hashId, className, contextClassName)}
          style={{
            ...contextStyle,
            ...style,
            ...responsiveWidthVars,
          }}
          classNames={{
            mask: classNames(contextClassNames.mask, modalClassNames?.mask),
            section: classNames(contextClassNames.section, modalClassNames?.section),
            wrapper: classNames(
              wrapClassNameExtended,
              contextClassNames.wrapper,
              modalClassNames?.wrapper,
            ),
            header: classNames(contextClassNames.header, modalClassNames?.header),
            title: classNames(contextClassNames.title, modalClassNames?.title),
            body: classNames(contextClassNames.body, modalClassNames?.body),
            footer: classNames(contextClassNames.footer, modalClassNames?.footer),
          }}
          styles={{
            mask: { ...contextStyles.mask, ...modalStyles?.mask },
            section: { ...contextStyles.section, ...modalStyles?.section },
            wrapper: { ...contextStyles.wrapper, ...modalStyles?.wrapper },
            header: { ...contextStyles.header, ...modalStyles?.header },
            title: { ...contextStyles.title, ...modalStyles?.title },
            body: { ...contextStyles.body, ...modalStyles?.body },
            footer: { ...contextStyles.footer, ...modalStyles?.footer },
          }}
          panelRef={panelRef}
        >
          {loading ? (
            <Skeleton
              active
              title={false}
              paragraph={{ rows: 4 }}
              className={`${prefixCls}-body-skeleton`}
            />
          ) : (
            children
          )}
        </Dialog>
      </zIndexContext.Provider>
    </ContextIsolator>
  );
};

export default Modal;<|MERGE_RESOLUTION|>--- conflicted
+++ resolved
@@ -116,11 +116,7 @@
       <Footer {...props} onOk={handleOk} onCancel={handleCancel} />
     ) : null;
 
-<<<<<<< HEAD
-  const [mergedClosable, mergedCloseIcon, closeBtnIsDisabled, ariaOrDataProps] = useClosable(
-=======
   const [mergedClosable, mergedCloseIcon, closeBtnIsDisabled, ariaProps] = useClosable(
->>>>>>> 5236fa8d
     pickClosable(props),
     pickClosable(modalContext),
     {
@@ -189,11 +185,7 @@
           onClose={handleCancel as any}
           closable={
             mergedClosable
-<<<<<<< HEAD
-              ? { disabled: closeBtnIsDisabled, closeIcon: mergedCloseIcon, ...ariaOrDataProps }
-=======
               ? { disabled: closeBtnIsDisabled, closeIcon: mergedCloseIcon, ...ariaProps }
->>>>>>> 5236fa8d
               : mergedClosable
           }
           closeIcon={mergedCloseIcon}
