--- conflicted
+++ resolved
@@ -7,7 +7,6 @@
 import { ButtonType, NativeButtonProps } from '../button/button';
 import LocaleReceiver from '../locale-provider/LocaleReceiver';
 import { getConfirmLocale } from './locale';
-import Icon from '../icon';
 
 let mousePosition: { x: number, y: number } | null;
 let mousePositionEventBinded: boolean;
@@ -56,7 +55,6 @@
   mask?: boolean;
   keyboard?: boolean;
   wrapProps?: any;
-  prefixCls?: string;
 }
 
 export interface ModalFuncProps {
@@ -183,11 +181,7 @@
   }
 
   render() {
-<<<<<<< HEAD
-    const { footer, visible, prefixCls } = this.props;
-=======
     const { footer, visible, wrapClassName, centered, prefixCls, ...restProps } = this.props;
->>>>>>> f01d436d
 
     const defaultFooter = (
       <LocaleReceiver
@@ -196,12 +190,6 @@
       >
         {this.renderFooter}
       </LocaleReceiver>
-    );
-
-    const closeIcon = (
-      <span className={`${prefixCls}-close-x`}>
-        <Icon className={`${prefixCls}-close-icon`} type={'close'}/>
-      </span>
     );
 
     return (
@@ -213,7 +201,6 @@
         visible={visible}
         mousePosition={mousePosition}
         onClose={this.handleCancel}
-        closeIcon={closeIcon}
       />
     );
   }
