--- conflicted
+++ resolved
@@ -136,15 +136,11 @@
   margin-bottom: 1em;
   font-style: normal;
   line-height: inherit;
-<<<<<<< HEAD
-=======
-  color: inherit;
 }
 
 input[type="text"],
 textarea {
   -webkit-appearance: none;
->>>>>>> cc305209
 }
 
 ol,
