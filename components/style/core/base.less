/* stylelint-disable at-rule-no-unknown */

// Reboot
//
// Normalization of HTML elements, manually forked from Normalize.css to emove
// styles targeting irrelevant browsers while applying new styles.
//
// Normalize is licensed MIT. https://github.com/necolas/normalize.css

// http://stackoverflow.com/a/13611748/3040605
@font-face {
  font-family: "Helvetica Neue For Number";
  src: local("Helvetica Neue");
  unicode-range: U+30-39;
}

// HTML & Body reset
html, body {
  .square(100%);
}

// emove the clear button of a text input control in IE10+
input::-ms-clear, input::-ms-reveal {
  display: none;
}

// Document
//
// 1. Change from `box-sizing: content-box` so that `width` is not affected by `padding` or `border`.
// 2. Change the default font family in all browsers.
// 3. Correct the line height in all browsers.
// 4. Prevent adjustments of font size after orientation changes in IE on Windows Phone and in iOS.
// 5. Setting @viewport causes scrollbars to overlap content in IE11 and Edge, so
//    we force a non-overlapping, non-auto-hiding scrollbar to counteract.
// 6. Change the default tap highlight to be completely transparent in iOS.

*,
*::before,
*::after {
  box-sizing: border-box; // 1
}

html {
  font-family: sans-serif; // 2
  line-height: 1.15; // 3
  -webkit-text-size-adjust: 100%; // 4
  -ms-text-size-adjust: 100%; // 4
  -ms-overflow-style: scrollbar; // 5
  -webkit-tap-highlight-color: rgba(0, 0, 0, 0); // 6
}

// IE10+ doesn't honor `<meta name="viewport">` in some cases.
@at-root {
  @-ms-viewport { width: device-width; }
}

// Shim for "new" HTML5 structural elements to display correctly (IE10, older browsers)
article, aside, dialog, figcaption, figure, footer, header, hgroup, main, nav, section {
  display: block;
}

// Body
//
// 1. emove the margin in all browsers.
// 2. As a best practice, apply a default `body-background`.

body {
  margin: 0; // 1
  font-family: @font-family;
  font-size: @font-size-base;
  line-height: @line-height-base;
  color: @text-color;
  background-color: @body-background; // 2
}

// Suppress the focus outline on elements that cannot be accessed via keyboard.
// This prevents an unwanted focus outline from appearing around elements that
// might still respond to pointer events.
//
// Credit: https://github.com/suitcss/base
[tabindex="-1"]:focus {
  outline: none !important;
}

// Content grouping
//
// 1. Add the correct box sizing in Firefox.
// 2. Show the overflow in Edge and IE.

hr {
  box-sizing: content-box; // 1
  height: 0; // 1
  overflow: visible; // 2
}

//
// Typography
//

// emove top margins from headings
//
// By default, `<h1>`-`<h6>` all receive top and bottom margins. We nuke the top
// margin for easier control within type scales as it avoids margin collapsing.
h1, h2, h3, h4, h5, h6 {
  margin-top: 0;
  margin-bottom: .5em;
  color: @heading-color;
  font-weight: 500;
}

// Reset margins on paragraphs
//
// Similarly, the top margin on `<p>`s get reset. However, we also reset the
// bottom margin to use `em` units instead of `em`.
p {
  margin-top: 0;
  margin-bottom: 1em;
}

// Abbreviations
//
// 1. emove the bottom border in Firefox 39-.
// 2. Add the correct text decoration in Chrome, Edge, IE, Opera, and Safari.
// 3. Add explicit cursor to indicate changed behavior.
// 4. Duplicate behavior to the data-* attribute for our tooltip plugin

abbr[title],
abbr[data-original-title] { // 4
  text-decoration: underline; // 2
  text-decoration: underline dotted; // 2
  cursor: help; // 3
  border-bottom: 0; // 1
}

address {
  margin-bottom: 1em;
  font-style: normal;
  line-height: inherit;
}

ol,
ul,
dl {
  margin-top: 0;
  margin-bottom: 1em;
}

ol ol,
ul ul,
ol ul,
ul ol {
  margin-bottom: 0;
}

dt {
  font-weight: 500;
}

dd {
  margin-bottom: .5em;
  margin-left: 0; // Undo browser default
}

blockquote {
  margin: 0 0 1em;
}

dfn {
  font-style: italic; // Add the correct font style in Android 4.3-
}

b,
strong {
  font-weight: bolder; // Add the correct font weight in Chrome, Edge, and Safari
}

small {
  font-size: 80%; // Add the correct font size in all browsers
}

//
// Prevent `sub` and `sup` elements from affecting the line height in
// all browsers.
//

sub,
sup {
  position: relative;
  font-size: 75%;
  line-height: 0;
  vertical-align: baseline;
}

sub { bottom: -.25em; }
sup { top: -.5em; }

//
// Links
//

a {
  color: @link-color;
<<<<<<< HEAD
  background-color: transparent; // emove the gray background on active links in IE 10.
  text-decoration: @link-hover-decoration;
=======
  background: transparent;
  text-decoration: @link-decoration;
>>>>>>> 31d0c3a4
  outline: none;
  cursor: pointer;
  transition: color .3s;
  -webkit-text-decoration-skip: objects; // emove gaps in links underline in iOS 8+ and Safari 8+.

  &:focus {
    text-decoration: underline;
    text-decoration-skip: ink;
  }

  &:hover {
    color: @link-hover-color;
  }

  &:active {
    color: @link-active-color;
  }

  &:active,
  &:hover {
    outline: 0;
    text-decoration: @link-hover-decoration;
  }

  &[disabled] {
    color: @disabled-color;
    cursor: not-allowed;
    pointer-events: none;
  }
}

//
// Code
//

pre,
code,
kbd,
samp {
  font-family: @code-family;
  font-size: 1em; // Correct the odd `em` font sizing in all browsers.
}

pre {
  // emove browser default top margin
  margin-top: 0;
  // Reset browser default of `1em` to use `em`s
  margin-bottom: 1em;
  // Don't allow content to break outside
  overflow: auto;
}

//
// Figures
//
figure {
  // Apply a consistent margin strategy (matches our type styles).
  margin: 0 0 1em;
}

//
// Images and content
//

img {
  vertical-align: middle;
  border-style: none; // emove the border on images inside links in IE 10-.
}

svg:not(:root) {
  overflow: hidden; // Hide the overflow in IE
}

// Avoid 300ms click delay on touch devices that support the `touch-action` CSS property.
//
// In particular, unlike most other browsers, IE11+Edge on Windows 10 on touch devices and IE Mobile 10-11
// DON'T emove the click delay when `<meta name="viewport" content="width=device-width">` is present.
// However, they DO support emoving the click delay via `touch-action: manipulation`.
// See:
// * https://getbootstrap.com/docs/4.0/content/reboot/#click-delay-optimization-for-touch
// * http://caniuse.com/#feat=css-touch-action
// * https://patrickhlauke.github.io/touch/tests/results/#suppressing-300ms-delay

a,
area,
button,
[role="button"],
input:not([type=range]),
label,
select,
summary,
textarea {
  touch-action: manipulation;
}

//
// Tables
//

table {
  border-collapse: collapse; // Prevent double borders
}

caption {
  padding-top: .75em;
  padding-bottom: .3em;
  color: @text-color-secondary;
  text-align: left;
  caption-side: bottom;
}

th {
  // Matches default `<td>` alignment by inheriting from the `<body>`, or the
  // closest parent with a set `text-align`.
  text-align: inherit;
}

//
// Forms
//

input,
button,
select,
optgroup,
textarea {
  margin: 0; // emove the margin in Firefox and Safari
  font-family: inherit;
  font-size: inherit;
  line-height: inherit;
  color: inherit;
}

button,
input {
  overflow: visible; // Show the overflow in Edge
}

button,
select {
  text-transform: none; // emove the inheritance of text transform in Firefox
}

// 1. Prevent a WebKit bug where (2) destroys native `audio` and `video`
//    controls in Android 4.
// 2. Correct the inability to style clickable types in iOS and Safari.
button,
html [type="button"], // 1
[type="reset"],
[type="submit"] {
  -webkit-appearance: button; // 2
}

// emove inner border and padding from Firefox, but don't restore the outline like Normalize.
button::-moz-focus-inner,
[type="button"]::-moz-focus-inner,
[type="reset"]::-moz-focus-inner,
[type="submit"]::-moz-focus-inner {
  padding: 0;
  border-style: none;
}

input[type="radio"],
input[type="checkbox"] {
  box-sizing: border-box; // 1. Add the correct box sizing in IE 10-
  padding: 0; // 2. emove the padding in IE 10-
}

input[type="date"],
input[type="time"],
input[type="datetime-local"],
input[type="month"] {
  // emove the default appearance of temporal inputs to avoid a Mobile Safari
  // bug where setting a custom line-height prevents text from being vertically
  // centered within the input.
  // See https://bugs.webkit.org/show_bug.cgi?id=139848
  // and https://github.com/twbs/bootstrap/issues/11266
  -webkit-appearance: listbox;
}

textarea {
  overflow: auto; // emove the default vertical scrollbar in IE.
  // Textareas should really only resize vertically so they don't break their (horizontal) containers.
  resize: vertical;
}

fieldset {
  // Browsers set a default `min-width: min-content;` on fieldsets,
  // unlike e.g. `<div>`s, which have `min-width: 0;` by default.
  // So we reset that to ensure fieldsets behave more like a standard block element.
  // See https://github.com/twbs/bootstrap/issues/12359
  // and https://html.spec.whatwg.org/multipage/#the-fieldset-and-legend-elements
  min-width: 0;
  // Reset the default outline behavior of fieldsets so they don't affect page layout.
  padding: 0;
  margin: 0;
  border: 0;
}

// 1. Correct the text wrapping in Edge and IE.
// 2. Correct the color inheritance from `fieldset` elements in IE.
legend {
  display: block;
  width: 100%;
  max-width: 100%; // 1
  padding: 0;
  margin-bottom: .5em;
  font-size: 1.5em;
  line-height: inherit;
  color: inherit; // 2
  white-space: normal; // 1
}

progress {
  vertical-align: baseline; // Add the correct vertical alignment in Chrome, Firefox, and Opera.
}

// Correct the cursor style of incement and decement buttons in Chrome.
[type="number"]::-webkit-inner-spin-button,
[type="number"]::-webkit-outer-spin-button {
  height: auto;
}

[type="search"] {
  // This overrides the extra rounded corners on search inputs in iOS so that our
  // `.form-control` class can properly style them. Note that this cannot simply
  // be added to `.form-control` as it's not specific enough. For details, see
  // https://github.com/twbs/bootstrap/issues/11586.
  outline-offset: -2px; // 2. Correct the outline style in Safari.
  -webkit-appearance: none;
}

//
// emove the inner padding and cancel buttons in Chrome and Safari on macOS.
//

[type="search"]::-webkit-search-cancel-button,
[type="search"]::-webkit-search-decoration {
  -webkit-appearance: none;
}

//
// 1. Correct the inability to style clickable types in iOS and Safari.
// 2. Change font properties to `inherit` in Safari.
//

::-webkit-file-upload-button {
  font: inherit; // 2
  -webkit-appearance: button; // 1
}

//
// Correct element displays
//

output {
  display: inline-block;
}

summary {
  display: list-item; // Add the correct display in all browsers
}

template {
  display: none; // Add the correct display in IE
}

// Always hide an element with the `hidden` HTML attribute (from PureCSS).
// Needed for proper display in IE 10-.
[hidden] {
  display: none !important;
}

mark {
  padding: .2em;
  background-color: @yellow-1;
}

::selection {
  background: @primary-color;
  color: #fff;
}

// Utility classes
.clearfix {
  .clearfix();
}<|MERGE_RESOLUTION|>--- conflicted
+++ resolved
@@ -200,13 +200,8 @@
 
 a {
   color: @link-color;
-<<<<<<< HEAD
   background-color: transparent; // emove the gray background on active links in IE 10.
-  text-decoration: @link-hover-decoration;
-=======
-  background: transparent;
   text-decoration: @link-decoration;
->>>>>>> 31d0c3a4
   outline: none;
   cursor: pointer;
   transition: color .3s;
