--- conflicted
+++ resolved
@@ -241,12 +241,13 @@
 
 // Input
 // ---
-<<<<<<< HEAD
 @input-height-base           : 32px;
 @input-height-lg             : 40px;
 @input-height-sm             : 24px;
 @input-padding-horizontal    : @control-padding-horizontal - 1px;
+@input-padding-horizontal-base: @input-padding-horizontal;
 @input-padding-horizontal-sm : @control-padding-horizontal-sm - 1px;
+@input-padding-horizontal-lg : @input-padding-horizontal;
 @input-padding-vertical-base : 4px;
 @input-padding-vertical-sm   : 1px;
 @input-padding-vertical-lg   : 6px;
@@ -257,25 +258,6 @@
 @input-addon-bg              : @background-color-light;
 @input-hover-border-color    : @primary-color;
 @input-disabled-bg           : @disabled-bg;
-=======
-@input-height-base               : 28px;
-@input-height-lg                 : 32px;
-@input-height-sm                 : 22px;
-@input-padding-horizontal        : 7px;
-@input-padding-horizontal-base   : @input-padding-horizontal;
-@input-padding-horizontal-sm     : @input-padding-horizontal;
-@input-padding-horizontal-lg     : @input-padding-horizontal;
-@input-padding-vertical-base     : 4px;
-@input-padding-vertical-sm       : 1px;
-@input-padding-vertical-lg       : 6px;
-@input-placeholder-color         : hsv(0, 0, 75%);
-@input-color                     : @text-color;
-@input-border-color              : @border-color-base;
-@input-bg                        : #fff;
-@input-addon-bg                  : #eee;
-@input-hover-border-color        : @primary-color;
-@input-disabled-bg               : @disabled-bg;
->>>>>>> f8b7aad5
 
 // Tooltip
 // ---
