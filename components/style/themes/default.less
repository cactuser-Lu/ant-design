--- conflicted
+++ resolved
@@ -13,11 +13,8 @@
 @highlight-color : @red-6;
 @warning-color : @gold-6;
 @normal-color : #d9d9d9;
-<<<<<<< HEAD
 @white : #fff;
 @black : #000;
-=======
->>>>>>> 58ac2807
 
 // Color used by default to control hover and active backgrounds and for
 // alert info backgrounds.
@@ -44,8 +41,6 @@
 @font-family : "Chinese Quote", -apple-system, BlinkMacSystemFont, "Segoe UI", "PingFang SC", "Hiragino Sans GB", "Microsoft YaHei", "Helvetica Neue", Helvetica, Arial, sans-serif,
 "Apple Color Emoji", "Segoe UI Emoji", "Segoe UI Symbol";
 @code-family : "SFMono-Regular", Consolas, "Liberation Mono", Menlo, Courier, monospace;
-<<<<<<< HEAD
-@heading-color : fade(@black, 85%);
 @text-color : fade(@black, 65%);
 @text-color-secondary : fade(@black, 45%);
 @text-color-inverse : @white;
@@ -54,15 +49,6 @@
 @text-color-dark : fade(@white, 85%);
 @text-color-secondary-dark: fade(@white, 65%);
 
-=======
-@heading-color : fade(#000, 85%);
-@text-color : fade(#000, 65%);
-@text-color-secondary : fade(#000, 45%);
-@heading-color-dark : fade(#fff, 100%);
-@text-color-dark : fade(#fff, 85%);
-@text-color-secondary-dark: fade(#fff, 65%);
->>>>>>> 58ac2807
-@font-variant-base : tabular-nums;
 @font-size-base : 14px;
 @font-size-lg : @font-size-base + 2px;
 @font-size-sm : 12px;
@@ -114,10 +100,7 @@
 // Border color
 @border-color-base : hsv(0, 0, 85%); // base border outline a component
 @border-color-split : hsv(0, 0, 91%); // split border inside a component
-<<<<<<< HEAD
-@border-color-inverse : @white;
-=======
->>>>>>> 58ac2807
+@border-color-inverse: @white;
 @border-width-base : 1px; // width of the border for a component
 @border-style-base : solid; // style of a components border
 
@@ -135,13 +118,6 @@
 @disabled-color-dark : fade(#fff, 35%);
 
 // Shadow
-<<<<<<< HEAD
-@shadow-color-inverse : @component-background;
-=======
-@shadow-color : rgba(0, 0, 0, .15);
-@box-shadow-base : @shadow-1-down;
->>>>>>> 58ac2807
-@shadow-1-up : 0 -2px 8px @shadow-color;
 @shadow-1-down : 0 2px 8px @shadow-color;
 @shadow-1-left : -2px 0 8px @shadow-color;
 @shadow-1-right : 2px 0 8px @shadow-color;
@@ -295,11 +271,8 @@
 @input-color : @text-color;
 @input-border-color : @border-color-base;
 @input-bg : #fff;
-<<<<<<< HEAD
-@input-number-handler-active-bg : #f4f4f4;
-=======
->>>>>>> 58ac2807
-@input-addon-bg : @background-color-light;
+@input-number-handler-active-bg: #f4f4f4;
+@input-addon-bg: @background-color-light;
 @input-hover-border-color : @primary-color;
 @input-disabled-bg : @disabled-bg;
 @input-outline-offset : 0 0;
@@ -311,11 +284,8 @@
 //** Tooltip text color
 @tooltip-color: #fff;
 //** Tooltip background color
-<<<<<<< HEAD
-=======
 @tooltip-bg: rgba(0, 0, 0, 0.75);
 //** Tooltip arrow width
->>>>>>> 58ac2807
 @tooltip-arrow-width: 5px;
 //** Tooltip distance with trigger
 @tooltip-distance: @tooltip-arrow-width - 1px + 4px;
@@ -430,14 +400,11 @@
 @card-padding-base: 24px;
 @card-padding-wider: 32px;
 @card-actions-background: @background-color-light;
-<<<<<<< HEAD
 @card-background: #cfd8dc;
-=======
 @card-shadow: 0 2px 8px rgba(0, 0, 0, 0.09);
 
 // Comment
 // ---
->>>>>>> 58ac2807
 @comment-padding-base: 16px 0;
 @comment-nest-indent: 44px;
 @comment-author-name-color: @text-color-secondary;
@@ -514,7 +481,6 @@
 @slider-margin: 14px 6px 10px;
 @slider-rail-background-color: @background-color-base;
 @slider-rail-background-color-hover: #e1e1e1;
-<<<<<<< HEAD
 @slider-track-background-color: @primary-3;
 @slider-track-background-color-hover: @primary-4;
 @slider-handle-color: @primary-3;
@@ -525,18 +491,6 @@
 @slider-dot-border-color: @border-color-split;
 @slider-dot-border-color-active: tint(@primary-color, 50%);
 
-=======
-@slider-track-background-color: @primary-5;
-@slider-track-background-color-hover: @primary-6;
-@slider-handle-color: @primary-5;
-@slider-handle-color-hover: @primary-6;
-@slider-handle-color-focus: tint(@primary-color, 20%);
-@slider-handle-color-focus-shadow: fade(@primary-color, 20%);
-@slider-handle-color-tooltip-open: @primary-color;
-@slider-dot-border-color: @border-color-split;
-@slider-dot-border-color-active: @primary-5;
-@slider-disabled-color: @disabled-color;
->>>>>>> 58ac2807
 @slider-disabled-background-color: @component-background;
 
 // Tree
