---
category: Components
subtitle: 图标
type: General
title: Icon
toc: false
---

语义化的矢量图形。

## 设计师专属 🌟

安装 [Kitchen Sketch](https://kitchen.alipay.com) 插件，就可以一键拖拽使用 Ant Design 和 Iconfont 官方的海量图标，还可以关联自己的项目哦！

## 图标的命名规范

我们为每个图标赋予了语义化的命名，命名规则如下:

- 实心和描线图标保持同名，用 `-o` 来区分，比如 `question-circle`（实心） 和 `question-circle-o`（描线）；
- 命名顺序：`[图标名]-[形状?]-[描线?]-[方向?]`。

> `?` 为可选。

完整的图标设计规范请访问 [图标规范](/docs/spec/icon)。

<<<<<<< HEAD
=======
## 设计师专属

安装 [Kitchen Sketch 插件 💎](https://kitchen.alipay.com)，就可以一键拖拽使用 Ant Design 和 Iconfont 的海量图标，还可以关联自有项目。

## 如何使用

使用 `<Icon />` 标签声明组件，指定图标对应的 type 属性，示例代码如下:

```html
<Icon type="link" />
```

## 本地部署

图标默认托管在 [iconfont.cn](http://iconfont.cn)，默认公网可访问。如需本地部署，可参考 [示例](https://github.com/ant-design/antd-init/tree/master/examples/local-iconfont)。

>>>>>>> 53304d3b
## 图标列表

> 点击图标即可复制代码。

### 方向性图标

```__react
import IconSet from 'site/theme/template/IconSet';
ReactDOM.render(<IconSet className="icons" catigory="direction" />, mountNode);
```

### 提示建议性图标

```__react
import IconSet from 'site/theme/template/IconSet';
ReactDOM.render(<IconSet className="icons" catigory="suggestion" />, mountNode);
```

### 网站通用图标

```__react
import IconSet from 'site/theme/template/IconSet';
ReactDOM.render(<IconSet className="icons" catigory="other" />, mountNode);
```

### 品牌与标识

```__react
import IconSet from 'site/theme/template/IconSet';
ReactDOM.render(<IconSet className="icons" catigory="logo" />, mountNode);
```

## API

### Icon

| 参数 | 说明 | 类型 | 默认值 |
| --- | --- | --- | --- |
| type | 图标类型，遵循图标的命名规范 | string | - |
| style | 设置图标的样式，例如 `fontSize` 和 `color` | CSSProperties | - |
| svgStyle | 设置图标本身`<svg>`标签的样式 | CSSProperties | - |
| svgClassName | 为图标本身`<svg>`标签设置额外的类名 | string | - |
| spin | 是否有旋转动画 | boolean | false |
| component | 控制如何渲染图标，通常是一个渲染根标签为 `<svg>` 的 `React` 组件，**会使 `type` 属性失效** | ComponentType<CustomIconComponentProps\> | - |

所有的图标都会以 `<svg>` 标签渲染，可以使用 `style` 和 `className` 设置图标的大小和单色图标的颜色。例如：

```jsx
<Icon type="message" style={{ fontSize: '16px', color: '#08c' }} />
```

如果使用 `webpack`，可以通过配置 [@svgr/webpack](https://www.npmjs.com/package/@svgr/webpack) 来将 `svg` 图标作为 `React` 组件导入。`@svgr/webpack` 的 `options` 选项请参阅 [svgr文档](https://github.com/smooth-code/svgr#options)。

```js
// webpack.config.js
{
  test: /\.svg(\?v=\d+\.\d+\.\d+)?$/,
  use: [
    {
      loader: 'babel-loader',
    },
    {
      loader: '@svgr/webpack',
      options: {
        babel: false,
        icon: true,
      },
    },
  ],
}
```

```jsx
import { Icon } from 'antd';
import MessageSvg from 'path/to/message.svg'; // path to your '*.svg' file.

ReactDOM.render(
  <Icon component={MessageSvg} />,
  mountNode
);
```

#### CustomIconComponentProps

`Icon` 中的 `component` 组件的属性如下：

| 字段 | 说明 | 类型 | 只读值 |
| --- | --- | --- | --- |
| width | `svg` 元素宽度 | string \| number | '1em' |
| height | `svg` 元素高度 | string \| number | '1em' |
| fill | `svg` 元素填充的颜色 | string | 'currentColor' |
| className | 计算后的 `svg` 类名 | string | - |
| style | 计算后的 `svg` 元素样式 | CSSProperties | - |


### Icon.createFromIconfontCN(options)

这个方法适用于 `iconfont.cn` 的用户

```js
const MyIcon = Icon.createFromIconfontCN({
  namespace: 'foo', // identifier
  scriptUrl: '//at.alicdn.com/t/font_8d5l8fzk5b87iudi.js', // generated by iconfont.cn
  prefix: 'icon-',
});

ReactDOM.render(<MyIcon type="example" />, mountedNode);
```

其本质上是创建了一个使用 `<use>` 标签来渲染图标的组件。

`options` 的配置项如下：

| 参数 | 说明 | 类型 | 默认值 |
| --- | --- | --- | --- |
| scriptUrl | [iconfont.cn](http://iconfont.cn/) 项目在线生成的 `js` 地址，在 `namespace` 也设置的情况下有效 | string | - |
| extraCommonProps | 给所有的 `svg` 图标 `<Icon />` 组件设置额外的属性 | `{ [key: string]: any }` | {} |

在 `namespace` 和 `scriptUrl` 都设置有效的情况下，组件在渲染前会自动引入 [iconfont.cn](http://iconfont.cn/) 项目中的图标符号集，无需手动引入。

见 [iconfont.cn 使用帮助](http://iconfont.cn/help/detail?spm=a313x.7781069.1998910419.15&helptype=code) 查看如何生成 `js` 地址。<|MERGE_RESOLUTION|>--- conflicted
+++ resolved
@@ -8,9 +8,9 @@
 
 语义化的矢量图形。
 
-## 设计师专属 🌟
+## 设计师专属
 
-安装 [Kitchen Sketch](https://kitchen.alipay.com) 插件，就可以一键拖拽使用 Ant Design 和 Iconfont 官方的海量图标，还可以关联自己的项目哦！
+安装 [Kitchen Sketch 插件 💎](https://kitchen.alipay.com)，就可以一键拖拽使用 Ant Design 和 Iconfont 的海量图标，还可以关联自有项目。
 
 ## 图标的命名规范
 
@@ -23,25 +23,6 @@
 
 完整的图标设计规范请访问 [图标规范](/docs/spec/icon)。
 
-<<<<<<< HEAD
-=======
-## 设计师专属
-
-安装 [Kitchen Sketch 插件 💎](https://kitchen.alipay.com)，就可以一键拖拽使用 Ant Design 和 Iconfont 的海量图标，还可以关联自有项目。
-
-## 如何使用
-
-使用 `<Icon />` 标签声明组件，指定图标对应的 type 属性，示例代码如下:
-
-```html
-<Icon type="link" />
-```
-
-## 本地部署
-
-图标默认托管在 [iconfont.cn](http://iconfont.cn)，默认公网可访问。如需本地部署，可参考 [示例](https://github.com/ant-design/antd-init/tree/master/examples/local-iconfont)。
-
->>>>>>> 53304d3b
 ## 图标列表
 
 > 点击图标即可复制代码。
