import React from 'react';
import type { TriggerProps } from '@rc-component/trigger';

import type { DropDownProps } from '..';
import Dropdown from '..';
import mountTest from '../../../tests/shared/mountTest';
import rtlTest from '../../../tests/shared/rtlTest';
import { act, fireEvent, render, waitFakeTimer } from '../../../tests/utils';
import ConfigProvider from '../../config-provider';

let triggerProps: TriggerProps;

jest.mock('@rc-component/trigger', () => {
  let Trigger = jest.requireActual('@rc-component/trigger/lib/mock');
  Trigger = Trigger.default || Trigger;
  const h: typeof React = jest.requireActual('react');

  return {
    default: h.forwardRef<HTMLElement, TriggerProps>((props, ref) => {
      triggerProps = props;
      return h.createElement(Trigger, { ref, ...props });
    }),
    __esModule: true,
  };
});

describe('Dropdown', () => {
  const items = [
    {
      label: 'foo',
      key: '1',
    },
  ];

  mountTest(() => (
    <Dropdown menu={{ items }}>
      <span />
    </Dropdown>
  ));

  rtlTest(() => (
    <Dropdown menu={{ items }}>
      <span />
    </Dropdown>
  ));

  it('support custom transitionName', () => {
    const { asFragment } = render(
      <Dropdown menu={{ items }} transitionName="move-up" open>
        <button type="button">button</button>
      </Dropdown>,
    );
    expect(Array.from(asFragment().childNodes)).toMatchSnapshot();
  });

  it('should render custom dropdown correctly', () => {
    const { asFragment } = render(
      <Dropdown
        open
        menu={{ items }}
        dropdownRender={(menu) => (
          <div>
            {menu}
            <div className="dropdown-custom-node">CUSTOM NODE</div>
          </div>
        )}
      >
        <button type="button">button</button>
      </Dropdown>,
    );
    expect(Array.from(asFragment().childNodes)).toMatchSnapshot();
  });

  it('support Menu expandIcon', async () => {
    jest.useFakeTimers();
    const props: DropDownProps = {
      menu: {
        items: [
          {
            label: 'foo',
            key: '1',
          },
          {
            label: 'SubMenu',
            key: 'submenu',
            children: [
              {
                label: 'foo',
                key: '1',
              },
            ],
          },
        ],
        expandIcon: <span id="customExpandIcon" />,
      },
      open: true,
      getPopupContainer: (node) => node,
    };

    const { container } = render(
      <Dropdown {...props}>
        <button type="button">button</button>
      </Dropdown>,
    );
    await waitFakeTimer();
    expect(container.querySelectorAll('#customExpandIcon').length).toBe(1);
    jest.useRealTimers();
  });

  it('should warn if use topCenter or bottomCenter', () => {
    const error = jest.spyOn(console, 'error').mockImplementation(() => {});
    render(
      <div>
        <Dropdown menu={{ items }} placement="bottomCenter">
          <button type="button">bottomCenter</button>
        </Dropdown>
        <Dropdown menu={{ items }} placement="topCenter">
          <button type="button">topCenter</button>
        </Dropdown>
      </div>,
    );
    expect(error).toHaveBeenCalledWith(
      expect.stringContaining(
        '[antd: Dropdown] `placement: bottomCenter` is deprecated. Please use `placement: bottom` instead.',
      ),
    );
    expect(error).toHaveBeenCalledWith(
      expect.stringContaining(
        '[antd: Dropdown] `placement: topCenter` is deprecated. Please use `placement: top` instead.',
      ),
    );
    error.mockRestore();
  });

  // zombieJ: when replaced with react test lib, it may be mock fully content
  it('dropdown should support auto adjust placement', () => {
    render(
      <Dropdown menu={{ items }} open>
        <button type="button">button</button>
      </Dropdown>,
    );

    expect(triggerProps.builtinPlacements).toEqual(
      expect.objectContaining({
        bottomLeft: expect.objectContaining({
          overflow: {
            adjustX: true,
            adjustY: true,
          },
        }),
      }),
    );
  });

  it('menu item with group', () => {
    jest.useFakeTimers();
    const { container } = render(
      <Dropdown
        trigger={['click']}
        menu={{
          items: [
            {
              label: 'grp',
              type: 'group',
              children: [
                {
                  label: '1',
                  key: 1,
                },
              ],
            },
          ],
        }}
      >
        <a />
      </Dropdown>,
    );

    // Open
    fireEvent.click(container.querySelector('a')!);
    act(() => {
      jest.runAllTimers();
    });

    // Close
    fireEvent.click(container.querySelector('.ant-dropdown-menu-item')!);

    // Force Motion move on
    for (let i = 0; i < 10; i += 1) {
      act(() => {
        jest.runAllTimers();
      });
    }

    // Motion End
    fireEvent.animationEnd(container.querySelector('.ant-slide-up-leave-active')!);

    expect(container.querySelector('.ant-dropdown-hidden')).toBeTruthy();

    jest.useRealTimers();
  });

<<<<<<< HEAD
=======
  it('legacy visible', () => {
    resetWarned();
    const errorSpy = jest.spyOn(console, 'error').mockImplementation(() => {});
    const onOpenChange = jest.fn();
    const onVisibleChange = jest.fn();

    const { container, rerender } = render(
      <Dropdown
        visible
        onOpenChange={onOpenChange}
        onVisibleChange={onVisibleChange}
        trigger={['click']}
        menu={{
          items: [
            {
              label: <div className="bamboo" />,
              key: 'bamboo',
            },
          ],
        }}
      >
        <a className="little" />
      </Dropdown>,
    );

    expect(document.querySelector('.bamboo')).toBeTruthy();
    expect(errorSpy).toHaveBeenCalledWith(
      'Warning: [antd: Dropdown] `visible` is deprecated. Please use `open` instead.',
    );
    expect(errorSpy).toHaveBeenCalledWith(
      'Warning: [antd: Dropdown] `onVisibleChange` is deprecated. Please use `onOpenChange` instead.',
    );

    fireEvent.click(container.querySelector('.little')!);
    expect(onOpenChange).toHaveBeenCalled();
    expect(onVisibleChange).toHaveBeenCalled();

    rerender(
      <Dropdown overlay={<div>menu</div>}>
        <a className="little" />
      </Dropdown>,
    );
    expect(errorSpy).toHaveBeenCalledWith(
      'Warning: [antd: Dropdown] `overlay` is deprecated. Please use `menu` instead.',
    );

    errorSpy.mockRestore();
  });

  it('legacy dropdownRender', () => {
    resetWarned();
    const errorSpy = jest.spyOn(console, 'error').mockImplementation(() => {});
    const dropdownRender = jest.fn((menu) => (
      <div className="custom-dropdown">
        {menu}
        <div className="extra-content">Extra Content</div>
      </div>
    ));

    const { container } = render(
      <Dropdown
        open
        dropdownRender={dropdownRender}
        menu={{
          items: [
            {
              label: <div className="menu-item">Menu Item</div>,
              key: 'item',
            },
          ],
        }}
      >
        <a className="trigger" />
      </Dropdown>,
    );

    expect(errorSpy).toHaveBeenCalledWith(
      'Warning: [antd: Dropdown] `dropdownRender` is deprecated. Please use `popupRender` instead.',
    );

    expect(dropdownRender).toHaveBeenCalled();
    expect(container.querySelector('.custom-dropdown')).toBeTruthy();
    expect(container.querySelector('.menu-item')).toBeTruthy();
    expect(container.querySelector('.extra-content')).toBeTruthy();
    expect(container.querySelector('.extra-content')?.textContent).toBe('Extra Content');

    errorSpy.mockRestore();
  });

>>>>>>> c073d2cb
  it('not block ref', () => {
    const divRef = React.createRef<HTMLDivElement>();
    render(
      <Dropdown open dropdownRender={() => <div ref={divRef} />}>
        <a />
      </Dropdown>,
    );

    expect(divRef.current).toBeTruthy();
  });

  it('should trigger open event when click on item', () => {
    const onOpenChange = jest.fn();
    render(
      <Dropdown
        onOpenChange={onOpenChange}
        open
        menu={{
          items: [
            {
              label: <div className="bamboo" />,
              key: 1,
            },
          ],
        }}
      >
        <a />
      </Dropdown>,
    );

    fireEvent.click(document.body.querySelector('.bamboo')!);
    expect(onOpenChange).toHaveBeenCalledWith(false, { source: 'menu' });
  });

  it('is still open after selection in multiple mode', () => {
    jest.useFakeTimers();
    const { container } = render(
      <Dropdown
        trigger={['click']}
        menu={{
          selectable: true,
          multiple: true,
          items: [
            { label: '1', key: 1 },
            { label: '2', key: 2 },
          ],
        }}
      >
        <a />
      </Dropdown>,
    );

    // Open
    fireEvent.click(container.querySelector('a')!);
    act(() => {
      jest.runAllTimers();
    });

    // Selecting item
    fireEvent.click(container.querySelector('.ant-dropdown-menu-item')!);

    // Force Motion move on
    for (let i = 0; i < 10; i += 1) {
      act(() => {
        jest.runAllTimers();
      });
    }
    expect(container.querySelector('.ant-dropdown-hidden')).toBeFalsy();
    jest.useRealTimers();
  });

  it('should respect trigger disabled prop', () => {
    const { container: container1 } = render(
      <Dropdown menu={{ items }} disabled>
        <button type="button">button</button>
      </Dropdown>,
    );
    expect(container1.querySelector('button')).toHaveAttribute('disabled');

    const { container: container2 } = render(
      <Dropdown menu={{ items }}>
        <button type="button" disabled>
          button
        </button>
      </Dropdown>,
    );
    expect(container2.querySelector('button')).toHaveAttribute('disabled');

    const { container: container3 } = render(
      <Dropdown menu={{ items }} disabled>
        <button type="button" disabled={false}>
          button
        </button>
      </Dropdown>,
    );
    expect(container3.querySelector('button')).not.toHaveAttribute('disabled');
  });

  it('should support Primitive', () => {
    expect(() => {
      render(<Dropdown>antd</Dropdown>);
      render(<Dropdown>{123}</Dropdown>);
      render(<Dropdown>{undefined}</Dropdown>);
      render(<Dropdown>{true}</Dropdown>);
      render(<Dropdown>{false}</Dropdown>);
      render(<Dropdown>{null}</Dropdown>);
    }).not.toThrow();
  });

  it('menu item with extra prop', () => {
    const text = '⌘P';
    const { container } = render(
      <Dropdown menu={{ items: [{ label: 'profile', key: 1, extra: text }] }} open>
        <a />
      </Dropdown>,
    );

    expect(
      container.querySelector('.ant-dropdown-menu-title-content-with-extra'),
    ).toBeInTheDocument();
    expect(container.querySelector('.ant-dropdown-menu-item-extra')?.textContent).toBe(text);
  });

  it('should show correct arrow direction in rtl mode', () => {
    const items = [
      {
        key: '1',
        label: 'sub menu',
        children: [
          {
            key: '1-1',
            label: '1rd menu item',
          },
          {
            key: '1-2',
            label: '2th menu item',
          },
        ],
      },
    ];

    const { container } = render(
      <ConfigProvider direction="rtl">
        <Dropdown menu={{ items, openKeys: ['2'] }} open autoAdjustOverflow={false}>
          <a onClick={(e) => e.preventDefault()}>Cascading menu</a>
        </Dropdown>
      </ConfigProvider>,
    );
    expect(
      container.querySelector(
        '.ant-dropdown-menu-submenu-arrow .ant-dropdown-menu-submenu-arrow-icon',
      ),
    ).toHaveClass('anticon-left');
  });
});<|MERGE_RESOLUTION|>--- conflicted
+++ resolved
@@ -6,6 +6,7 @@
 import mountTest from '../../../tests/shared/mountTest';
 import rtlTest from '../../../tests/shared/rtlTest';
 import { act, fireEvent, render, waitFakeTimer } from '../../../tests/utils';
+import { resetWarned } from '../../_util/warning';
 import ConfigProvider from '../../config-provider';
 
 let triggerProps: TriggerProps;
@@ -200,8 +201,6 @@
     jest.useRealTimers();
   });
 
-<<<<<<< HEAD
-=======
   it('legacy visible', () => {
     resetWarned();
     const errorSpy = jest.spyOn(console, 'error').mockImplementation(() => {});
@@ -291,7 +290,6 @@
     errorSpy.mockRestore();
   });
 
->>>>>>> c073d2cb
   it('not block ref', () => {
     const divRef = React.createRef<HTMLDivElement>();
     render(
