--- conflicted
+++ resolved
@@ -265,10 +265,8 @@
     expect(divRef.current).toBeTruthy();
   });
 
-<<<<<<< HEAD
   it('should trigger open event when click on item', () => {
     const onOpenChange = jest.fn();
-
     render(
       <Dropdown
         onOpenChange={onOpenChange}
@@ -280,36 +278,34 @@
               key: 1,
             },
           ],
-=======
+        }}
+      >
+        <a />
+      </Dropdown>,
+    );
+
+    fireEvent.click(document.body.querySelector('.bamboo')!);
+    expect(onOpenChange).toHaveBeenCalledWith(false, { source: 'menu' });
+  });
+
   it('is still open after selection in multiple mode', () => {
     jest.useFakeTimers();
     const { container } = render(
       <Dropdown
         trigger={['click']}
         menu={{
-          items: [
-            {
-              label: '1',
-              key: 1,
-            },
-            {
-              label: '2',
-              key: 2,
-            },
-          ],
           selectable: true,
           multiple: true,
->>>>>>> b61cb016
+          items: [
+            { label: '1', key: 1 },
+            { label: '2', key: 2 },
+          ],
         }}
       >
         <a />
       </Dropdown>,
     );
 
-<<<<<<< HEAD
-    fireEvent.click(document.body.querySelector('.bamboo')!);
-    expect(onOpenChange).toHaveBeenCalledWith(false, { source: 'menu' });
-=======
     // Open
     fireEvent.click(container.querySelector('a')!);
     act(() => {
@@ -325,10 +321,7 @@
         jest.runAllTimers();
       });
     }
-
     expect(container.querySelector('.ant-dropdown-hidden')).toBeFalsy();
-
     jest.useRealTimers();
->>>>>>> b61cb016
   });
 });