--- conflicted
+++ resolved
@@ -44,12 +44,8 @@
   class="ant-space-compact ant-space-compact-block ant-dropdown-button"
 >
   <a
-<<<<<<< HEAD
+    aria-disabled="false"
     class="ant-btn css-var-root ant-btn-default ant-btn-color-default ant-btn-variant-outlined ant-btn-compact-item ant-btn-compact-first-item"
-=======
-    aria-disabled="false"
-    class="ant-btn ant-btn-default ant-btn-color-default ant-btn-variant-outlined ant-btn-compact-item ant-btn-compact-first-item"
->>>>>>> f40cedc3
     href="https://ant.design"
     tabindex="0"
   />
