import EllipsisOutlined from '@ant-design/icons/EllipsisOutlined';
import classNames from 'classnames';
import * as React from 'react';
import type { ButtonProps } from '../button';
import Button from '../button';
import type { ButtonHTMLType } from '../button/button';
import type { ButtonGroupProps } from '../button/button-group';
import { ConfigContext } from '../config-provider';
import { useCompactItemContext } from '../space/Compact';
import type { DropdownProps } from './dropdown';
import Dropdown from './dropdown';
<<<<<<< HEAD
import useStyle from './style';

const ButtonGroup = Button.Group;
=======
import Space from '../space';
>>>>>>> 9721ebe3

export type DropdownButtonType = 'default' | 'primary' | 'ghost' | 'dashed' | 'link' | 'text';

export interface DropdownButtonProps extends ButtonGroupProps, DropdownProps {
  type?: DropdownButtonType;
  htmlType?: ButtonHTMLType;
  danger?: boolean;
  disabled?: boolean;
  loading?: ButtonProps['loading'];
  onClick?: React.MouseEventHandler<HTMLButtonElement>;
  icon?: React.ReactNode;
  href?: string;
  children?: React.ReactNode;
  title?: string;
  buttonsRender?: (buttons: React.ReactNode[]) => React.ReactNode[];
}

interface DropdownButtonInterface extends React.FC<DropdownButtonProps> {
  /** @internal */
  __ANT_BUTTON: boolean;
}

const DropdownButton: DropdownButtonInterface = props => {
  const {
    getPopupContainer: getContextPopupContainer,
    getPrefixCls,
    direction,
  } = React.useContext(ConfigContext);

  const {
    prefixCls: customizePrefixCls,
    type = 'default',
    danger,
    disabled,
    loading,
    onClick,
    htmlType,
    children,
    className,
    overlay,
    trigger,
    align,
    open,
    onOpenChange,
    placement,
    getPopupContainer,
    href,
    icon = <EllipsisOutlined />,
    title,
    buttonsRender = (buttons: React.ReactNode[]) => buttons,
    mouseEnterDelay,
    mouseLeaveDelay,
    overlayClassName,
    overlayStyle,
    destroyPopupOnHide,
    ...restProps
  } = props;

  const prefixCls = getPrefixCls('dropdown', customizePrefixCls);
  const buttonPrefixCls = `${prefixCls}-button`;
  const [wrapSSR, hashId] = useStyle(prefixCls);

  const dropdownProps: DropdownProps = {
    align,
    overlay,
    disabled,
    trigger: disabled ? [] : trigger,
    onOpenChange,
    getPopupContainer: getPopupContainer || getContextPopupContainer,
    mouseEnterDelay,
    mouseLeaveDelay,
    overlayClassName,
    overlayStyle,
    destroyPopupOnHide,
  } as DropdownProps;
  const { compactSize, compactItemClassnames } = useCompactItemContext(prefixCls, direction);

  const classes = classNames(prefixCls, compactItemClassnames, className);

  if ('open' in props) {
    dropdownProps.open = open;
  }

  if ('placement' in props) {
    dropdownProps.placement = placement;
  } else {
    dropdownProps.placement = direction === 'rtl' ? 'bottomLeft' : 'bottomRight';
  }

  const leftButton = (
    <Button
      type={type}
      danger={danger}
      disabled={disabled}
      loading={loading}
      onClick={onClick}
      htmlType={htmlType}
      href={href}
      title={title}
    >
      {children}
    </Button>
  );

  const rightButton = <Button type={type} danger={danger} icon={icon} />;

  const [leftButtonToRender, rightButtonToRender] = buttonsRender([leftButton, rightButton]);

<<<<<<< HEAD
  return wrapSSR(
    <ButtonGroup {...restProps} className={classNames(buttonPrefixCls, className, hashId)}>
      {leftButtonToRender}
      <Dropdown {...dropdownProps}>{rightButtonToRender}</Dropdown>
    </ButtonGroup>,
=======
  return (
    <Space.Compact className={classes} size={compactSize} block {...restProps}>
      {leftButtonToRender}
      <Dropdown {...dropdownProps}>{rightButtonToRender}</Dropdown>
    </Space.Compact>
>>>>>>> 9721ebe3
  );
};

DropdownButton.__ANT_BUTTON = true;

export default DropdownButton;<|MERGE_RESOLUTION|>--- conflicted
+++ resolved
@@ -9,13 +9,8 @@
 import { useCompactItemContext } from '../space/Compact';
 import type { DropdownProps } from './dropdown';
 import Dropdown from './dropdown';
-<<<<<<< HEAD
+import Space from '../space';
 import useStyle from './style';
-
-const ButtonGroup = Button.Group;
-=======
-import Space from '../space';
->>>>>>> 9721ebe3
 
 export type DropdownButtonType = 'default' | 'primary' | 'ghost' | 'dashed' | 'link' | 'text';
 
@@ -93,7 +88,7 @@
   } as DropdownProps;
   const { compactSize, compactItemClassnames } = useCompactItemContext(prefixCls, direction);
 
-  const classes = classNames(prefixCls, compactItemClassnames, className);
+  const classes = classNames(buttonPrefixCls, compactItemClassnames, className, hashId);
 
   if ('open' in props) {
     dropdownProps.open = open;
@@ -124,19 +119,11 @@
 
   const [leftButtonToRender, rightButtonToRender] = buttonsRender([leftButton, rightButton]);
 
-<<<<<<< HEAD
   return wrapSSR(
-    <ButtonGroup {...restProps} className={classNames(buttonPrefixCls, className, hashId)}>
-      {leftButtonToRender}
-      <Dropdown {...dropdownProps}>{rightButtonToRender}</Dropdown>
-    </ButtonGroup>,
-=======
-  return (
     <Space.Compact className={classes} size={compactSize} block {...restProps}>
       {leftButtonToRender}
       <Dropdown {...dropdownProps}>{rightButtonToRender}</Dropdown>
-    </Space.Compact>
->>>>>>> 9721ebe3
+    </Space.Compact>,
   );
 };
 
