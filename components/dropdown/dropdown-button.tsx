import * as React from 'react';
import EllipsisOutlined from '@ant-design/icons/EllipsisOutlined';
import classNames from 'classnames';

import Button from '../button';
import type { ButtonHTMLType, ButtonProps } from '../button';
import type { ButtonGroupProps } from '../button/button-group';
import { ConfigContext } from '../config-provider';
import Space from '../space';
import { useCompactItemContext } from '../space/Compact';
import Dropdown from './dropdown';
import type { DropdownProps } from './dropdown';

export type DropdownButtonType = 'default' | 'primary' | 'dashed' | 'link' | 'text';

export interface DropdownButtonProps extends ButtonGroupProps, DropdownProps {
  type?: DropdownButtonType;
  htmlType?: ButtonHTMLType;
  danger?: boolean;
  disabled?: boolean;
  loading?: ButtonProps['loading'];
  onClick?: React.MouseEventHandler<HTMLElement>;
  icon?: React.ReactNode;
  href?: string;
  children?: React.ReactNode;
  title?: string;
  buttonsRender?: (buttons: React.ReactNode[]) => React.ReactNode[];
}

type CompoundedComponent = React.FC<DropdownButtonProps> & {
  /** @internal */
  __ANT_BUTTON: boolean;
};

const DropdownButton: CompoundedComponent = (props) => {
  const {
    getPopupContainer: getContextPopupContainer,
    getPrefixCls,
    direction,
  } = React.useContext(ConfigContext);

  const {
    prefixCls: customizePrefixCls,
    type = 'default',
    danger,
    disabled,
    loading,
    onClick,
    htmlType,
    children,
    className,
    menu,
    arrow,
    autoFocus,
    trigger,
    align,
    open,
    onOpenChange,
    placement,
    getPopupContainer,
    href,
    icon = <EllipsisOutlined />,
    title,
    buttonsRender = (buttons: React.ReactNode[]) => buttons,
    mouseEnterDelay,
    mouseLeaveDelay,
    overlayClassName,
    overlayStyle,
    destroyOnClose,
    destroyPopupOnHide,
    dropdownRender,
    popupRender,
    ...restProps
  } = props;

  const prefixCls = getPrefixCls('dropdown', customizePrefixCls);
  const buttonPrefixCls = `${prefixCls}-button`;

  const mergedPopupRender = popupRender || dropdownRender;

  const dropdownProps: DropdownProps = {
    menu,
    arrow,
    autoFocus,
    align,
    disabled,
    trigger: disabled ? [] : trigger,
    onOpenChange,
    getPopupContainer: getPopupContainer || getContextPopupContainer,
    mouseEnterDelay,
    mouseLeaveDelay,
<<<<<<< HEAD
    destroyOnClose: mergedDestroyOnClose,
    classNames: { root: overlayClassName },
    styles: { root: overlayStyle },
=======
    overlayClassName,
    overlayStyle,
    destroyOnClose,
>>>>>>> 7a0a76ef
    popupRender: mergedPopupRender,
  };

  const { compactSize, compactItemClassnames } = useCompactItemContext(prefixCls, direction);

  const classes = classNames(buttonPrefixCls, compactItemClassnames, className);

<<<<<<< HEAD
=======
  if ('destroyPopupOnHide' in props) {
    dropdownProps.destroyPopupOnHide = destroyPopupOnHide;
  }

  if ('overlay' in props) {
    dropdownProps.overlay = overlay;
  }

>>>>>>> 7a0a76ef
  if ('open' in props) {
    dropdownProps.open = open;
  }

  if ('placement' in props) {
    dropdownProps.placement = placement;
  } else {
    dropdownProps.placement = direction === 'rtl' ? 'bottomLeft' : 'bottomRight';
  }

  const leftButton = (
    <Button
      type={type}
      danger={danger}
      disabled={disabled}
      loading={loading}
      onClick={onClick}
      htmlType={htmlType}
      href={href}
      title={title}
    >
      {children}
    </Button>
  );

  const rightButton = <Button type={type} danger={danger} icon={icon} />;

  const [leftButtonToRender, rightButtonToRender] = buttonsRender([leftButton, rightButton]);

  return (
    <Space.Compact className={classes} size={compactSize} block {...restProps}>
      {leftButtonToRender}
      <Dropdown {...dropdownProps}>{rightButtonToRender}</Dropdown>
    </Space.Compact>
  );
};

DropdownButton.__ANT_BUTTON = true;

export default DropdownButton;<|MERGE_RESOLUTION|>--- conflicted
+++ resolved
@@ -89,15 +89,9 @@
     getPopupContainer: getPopupContainer || getContextPopupContainer,
     mouseEnterDelay,
     mouseLeaveDelay,
-<<<<<<< HEAD
-    destroyOnClose: mergedDestroyOnClose,
     classNames: { root: overlayClassName },
     styles: { root: overlayStyle },
-=======
-    overlayClassName,
-    overlayStyle,
     destroyOnClose,
->>>>>>> 7a0a76ef
     popupRender: mergedPopupRender,
   };
 
@@ -105,17 +99,10 @@
 
   const classes = classNames(buttonPrefixCls, compactItemClassnames, className);
 
-<<<<<<< HEAD
-=======
   if ('destroyPopupOnHide' in props) {
     dropdownProps.destroyPopupOnHide = destroyPopupOnHide;
   }
 
-  if ('overlay' in props) {
-    dropdownProps.overlay = overlay;
-  }
-
->>>>>>> 7a0a76ef
   if ('open' in props) {
     dropdownProps.open = open;
   }
