--- conflicted
+++ resolved
@@ -53,12 +53,8 @@
 | autoFocus | 打开后自动聚焦下拉框 | boolean | false |  |
 | disabled | 菜单是否禁用 | boolean | - |  |
 | destroyPopupOnHide | 关闭后是否销毁 Dropdown | boolean | false |  |
-<<<<<<< HEAD
-| dropdownRender | 自定义下拉框内容 | (menus: ReactNode) => ReactNode | - |  |
-=======
 | ~~dropdownRender~~ | 自定义下拉框内容，使用 `popupRender` 替换 | (menus: ReactNode) => ReactNode | - | 4.24.0 |
 | popupRender | 自定义弹出框内容 | (menus: ReactNode) => ReactNode | - | 5.25.0 |
->>>>>>> c073d2cb
 | getPopupContainer | 菜单渲染父节点。默认渲染到 body 上，如果你遇到菜单滚动定位问题，试试修改为滚动的区域，并相对其定位。[示例](https://codepen.io/afc163/pen/zEjNOy?editors=0010) | (triggerNode: HTMLElement) => HTMLElement | () => document.body |  |
 | menu | 菜单配置项 | [MenuProps](/components/menu-cn#api) | - |  |
 | overlayClassName | 下拉根元素的类名称 | string | - |  |
