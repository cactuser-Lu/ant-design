--- conflicted
+++ resolved
@@ -129,15 +129,12 @@
     overlayClassName,
     open,
     onOpenChange,
-<<<<<<< HEAD
 
     // Deprecated
     visible,
     onVisibleChange,
-=======
     mouseEnterDelay = 0.15,
     mouseLeaveDelay = 0.1,
->>>>>>> 8a454a13
   } = props;
 
   if (process.env.NODE_ENV !== 'production') {
@@ -266,12 +263,6 @@
 
 Dropdown.Button = DropdownButton;
 
-<<<<<<< HEAD
-Dropdown.defaultProps = {
-  mouseEnterDelay: 0.15,
-  mouseLeaveDelay: 0.1,
-};
-
 // We don't care debug panel
 const PurePanel = genPurePanel(Dropdown, 'dropdown', prefixCls => prefixCls);
 
@@ -284,6 +275,4 @@
 
 Dropdown._InternalPanelDoNotUseOrYouWillBeFired = WrapPurePanel;
 
-=======
->>>>>>> 8a454a13
 export default Dropdown;