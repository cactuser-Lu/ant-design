--- conflicted
+++ resolved
@@ -21,13 +21,8 @@
 
 export interface DropDownProps {
   trigger?: ('click' | 'hover' | 'contextMenu')[];
-<<<<<<< HEAD
   overlay: React.ReactNode | OverlayFunc;
-  onVisibleChange?: (visible?: boolean) => void;
-=======
-  overlay: React.ReactNode;
   onVisibleChange?: (visible: boolean) => void;
->>>>>>> 47fea7e8
   visible?: boolean;
   disabled?: boolean;
   align?: Object;
