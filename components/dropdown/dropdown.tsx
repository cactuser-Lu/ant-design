import * as React from 'react';
import RcDropdown from 'rc-dropdown';
import classNames from 'classnames';
import RightOutlined from '@ant-design/icons/RightOutlined';
import DropdownButton from './dropdown-button';
import { ConfigContext } from '../config-provider';
import warning from '../_util/warning';
import { tuple } from '../_util/type';
import { cloneElement } from '../_util/reactNode';
import getPlacements from '../_util/placements';
<<<<<<< HEAD
import useStyle from './style';
=======
import OverrideContext from '../menu/OverrideContext';
import type { OverrideContextProps } from '../menu/OverrideContext';
>>>>>>> 99c16aa8

const Placements = tuple(
  'topLeft',
  'topCenter',
  'topRight',
  'bottomLeft',
  'bottomCenter',
  'bottomRight',
  'top',
  'bottom',
);

type Placement = typeof Placements[number];

type OverlayFunc = () => React.ReactElement;

type Align = {
  points?: [string, string];
  offset?: [number, number];
  targetOffset?: [number, number];
  overflow?: {
    adjustX?: boolean;
    adjustY?: boolean;
  };
  useCssRight?: boolean;
  useCssBottom?: boolean;
  useCssTransform?: boolean;
};

export type DropdownArrowOptions = {
  pointAtCenter?: boolean;
};

export interface DropdownProps {
  arrow?: boolean | DropdownArrowOptions;
  trigger?: ('click' | 'hover' | 'contextMenu')[];
  overlay: React.ReactElement | OverlayFunc;
  onVisibleChange?: (visible: boolean) => void;
  visible?: boolean;
  disabled?: boolean;
  destroyPopupOnHide?: boolean;
  align?: Align;
  getPopupContainer?: (triggerNode: HTMLElement) => HTMLElement;
  prefixCls?: string;
  className?: string;
  transitionName?: string;
  placement?: Placement;
  overlayClassName?: string;
  overlayStyle?: React.CSSProperties;
  forceRender?: boolean;
  mouseEnterDelay?: number;
  mouseLeaveDelay?: number;
  openClassName?: string;
  children?: React.ReactNode;
}

interface DropdownInterface extends React.FC<DropdownProps> {
  Button: typeof DropdownButton;
}

const Dropdown: DropdownInterface = props => {
  const {
    getPopupContainer: getContextPopupContainer,
    getPrefixCls,
    direction,
  } = React.useContext(ConfigContext);

  const getTransitionName = () => {
    const rootPrefixCls = getPrefixCls();
    const { placement = '', transitionName } = props;
    if (transitionName !== undefined) {
      return transitionName;
    }
    if (placement.indexOf('top') >= 0) {
      return `${rootPrefixCls}-slide-down`;
    }
    return `${rootPrefixCls}-slide-up`;
  };

  const getPlacement = () => {
    const { placement } = props;
    if (!placement) {
      return direction === 'rtl' ? ('bottomRight' as Placement) : ('bottomLeft' as Placement);
    }

    if (placement.includes('Center')) {
      const newPlacement = placement.slice(0, placement.indexOf('Center'));
      warning(
        !placement.includes('Center'),
        'Dropdown',
        `You are using '${placement}' placement in Dropdown, which is deprecated. Try to use '${newPlacement}' instead.`,
      );
      return newPlacement;
    }

    return placement;
  };

  const {
    arrow,
    prefixCls: customizePrefixCls,
    children,
    trigger,
    disabled,
    getPopupContainer,
    overlayClassName,
  } = props;

  const prefixCls = getPrefixCls('dropdown', customizePrefixCls);
  const [wrapSSR, hashId] = useStyle(prefixCls);

  const child = React.Children.only(children) as React.ReactElement<any>;

  const dropdownTrigger = cloneElement(child, {
    className: classNames(
      `${prefixCls}-trigger`,
      {
        [`${prefixCls}-rtl`]: direction === 'rtl',
      },
      child.props.className,
    ),
    disabled,
  });

  const overlayClassNameCustomized = classNames(overlayClassName, hashId, {
    [`${prefixCls}-rtl`]: direction === 'rtl',
  });

  const triggerActions = disabled ? [] : trigger;
  let alignPoint;
  if (triggerActions && triggerActions.indexOf('contextMenu') !== -1) {
    alignPoint = true;
  }

  const builtinPlacements = getPlacements({
    arrowPointAtCenter: typeof arrow === 'object' && arrow.pointAtCenter,
    autoAdjustOverflow: true,
  });

<<<<<<< HEAD
  return wrapSSR(
=======
  const overlayContext = React.useMemo<OverrideContextProps>(
    () => ({
      prefixCls: `${prefixCls}-menu`,
      expandIcon: (
        <span className={`${prefixCls}-menu-submenu-arrow`}>
          <RightOutlined className={`${prefixCls}-menu-submenu-arrow-icon`} />
        </span>
      ),
      mode: 'vertical',
      selectable: false,
      validator: ({ mode }) => {
        // Warning if use other mode
        warning(
          !mode || mode === 'vertical',
          'Dropdown',
          `mode="${mode}" is not supported for Dropdown's Menu.`,
        );
      },
    }),
    [prefixCls],
  );

  const renderOverlay = () => {
    // rc-dropdown already can process the function of overlay, but we have check logic here.
    // So we need render the element to check and pass back to rc-dropdown.
    const { overlay } = props;

    let overlayNode;
    if (typeof overlay === 'function') {
      overlayNode = (overlay as OverlayFunc)();
    } else {
      overlayNode = overlay;
    }
    overlayNode = React.Children.only(
      typeof overlayNode === 'string' ? <span>{overlayNode}</span> : overlayNode,
    );

    return (
      <OverrideContext.Provider value={overlayContext}>{overlayNode}</OverrideContext.Provider>
    );
  };

  return (
>>>>>>> 99c16aa8
    <RcDropdown
      alignPoint={alignPoint}
      {...props}
      builtinPlacements={builtinPlacements}
      arrow={!!arrow}
      overlayClassName={overlayClassNameCustomized}
      prefixCls={prefixCls}
      getPopupContainer={getPopupContainer || getContextPopupContainer}
      transitionName={getTransitionName()}
      trigger={triggerActions}
      overlay={renderOverlay}
      placement={getPlacement()}
    >
      {dropdownTrigger}
    </RcDropdown>,
  );
};

Dropdown.Button = DropdownButton;

Dropdown.defaultProps = {
  mouseEnterDelay: 0.15,
  mouseLeaveDelay: 0.1,
};

export default Dropdown;<|MERGE_RESOLUTION|>--- conflicted
+++ resolved
@@ -8,12 +8,9 @@
 import { tuple } from '../_util/type';
 import { cloneElement } from '../_util/reactNode';
 import getPlacements from '../_util/placements';
-<<<<<<< HEAD
-import useStyle from './style';
-=======
 import OverrideContext from '../menu/OverrideContext';
 import type { OverrideContextProps } from '../menu/OverrideContext';
->>>>>>> 99c16aa8
+import useStyle from './style';
 
 const Placements = tuple(
   'topLeft',
@@ -153,9 +150,6 @@
     autoAdjustOverflow: true,
   });
 
-<<<<<<< HEAD
-  return wrapSSR(
-=======
   const overlayContext = React.useMemo<OverrideContextProps>(
     () => ({
       prefixCls: `${prefixCls}-menu`,
@@ -198,8 +192,7 @@
     );
   };
 
-  return (
->>>>>>> 99c16aa8
+  return wrapSSR(
     <RcDropdown
       alignPoint={alignPoint}
       {...props}
