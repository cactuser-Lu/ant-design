import RightOutlined from '@ant-design/icons/RightOutlined';
import classNames from 'classnames';
import RcDropdown from 'rc-dropdown';
import useEvent from 'rc-util/lib/hooks/useEvent';
import useMergedState from 'rc-util/lib/hooks/useMergedState';
import * as React from 'react';
import { ConfigContext } from '../config-provider';
import { OverrideProvider } from '../menu/OverrideContext';
import getPlacements from '../_util/placements';
import { cloneElement } from '../_util/reactNode';
import { tuple } from '../_util/type';
import warning from '../_util/warning';
import DropdownButton from './dropdown-button';
import useStyle from './style';

const Placements = tuple(
  'topLeft',
  'topCenter',
  'topRight',
  'bottomLeft',
  'bottomCenter',
  'bottomRight',
  'top',
  'bottom',
);

type Placement = typeof Placements[number];

type OverlayFunc = () => React.ReactElement;

type Align = {
  points?: [string, string];
  offset?: [number, number];
  targetOffset?: [number, number];
  overflow?: {
    adjustX?: boolean;
    adjustY?: boolean;
  };
  useCssRight?: boolean;
  useCssBottom?: boolean;
  useCssTransform?: boolean;
};

export type DropdownArrowOptions = {
  pointAtCenter?: boolean;
};

export interface DropdownProps {
  autoFocus?: boolean;
  arrow?: boolean | DropdownArrowOptions;
  trigger?: ('click' | 'hover' | 'contextMenu')[];
  overlay: React.ReactElement | OverlayFunc;
  onVisibleChange?: (visible: boolean) => void;
  visible?: boolean;
  disabled?: boolean;
  destroyPopupOnHide?: boolean;
  align?: Align;
  getPopupContainer?: (triggerNode: HTMLElement) => HTMLElement;
  prefixCls?: string;
  className?: string;
  transitionName?: string;
  placement?: Placement;
  overlayClassName?: string;
  overlayStyle?: React.CSSProperties;
  forceRender?: boolean;
  mouseEnterDelay?: number;
  mouseLeaveDelay?: number;
  openClassName?: string;
  children?: React.ReactNode;
}

interface DropdownInterface extends React.FC<DropdownProps> {
  Button: typeof DropdownButton;
}

const Dropdown: DropdownInterface = props => {
  const {
    getPopupContainer: getContextPopupContainer,
    getPrefixCls,
    direction,
  } = React.useContext(ConfigContext);

  const getTransitionName = () => {
    const rootPrefixCls = getPrefixCls();
    const { placement = '', transitionName } = props;
    if (transitionName !== undefined) {
      return transitionName;
    }
    if (placement.indexOf('top') >= 0) {
      return `${rootPrefixCls}-slide-down`;
    }
    return `${rootPrefixCls}-slide-up`;
  };

  const getPlacement = () => {
    const { placement } = props;
    if (!placement) {
      return direction === 'rtl' ? ('bottomRight' as Placement) : ('bottomLeft' as Placement);
    }

    if (placement.includes('Center')) {
      const newPlacement = placement.slice(0, placement.indexOf('Center'));
      warning(
        !placement.includes('Center'),
        'Dropdown',
        `You are using '${placement}' placement in Dropdown, which is deprecated. Try to use '${newPlacement}' instead.`,
      );
      return newPlacement;
    }

    return placement;
  };

  const {
    arrow,
    prefixCls: customizePrefixCls,
    children,
    trigger,
    disabled,
    getPopupContainer,
    overlayClassName,
    visible,
    onVisibleChange,
  } = props;

  const prefixCls = getPrefixCls('dropdown', customizePrefixCls);
  const [wrapSSR, hashId] = useStyle(prefixCls);

  const child = React.Children.only(children) as React.ReactElement<any>;

  const dropdownTrigger = cloneElement(child, {
    className: classNames(
      `${prefixCls}-trigger`,
      {
        [`${prefixCls}-rtl`]: direction === 'rtl',
      },
      child.props.className,
    ),
    disabled,
  });

<<<<<<< HEAD
  const overlayClassNameCustomized = classNames(overlayClassName, hashId, {
    [`${prefixCls}-rtl`]: direction === 'rtl',
  });

=======
>>>>>>> 9ab8cc44
  const triggerActions = disabled ? [] : trigger;
  let alignPoint;
  if (triggerActions && triggerActions.indexOf('contextMenu') !== -1) {
    alignPoint = true;
  }

  // =========================== Visible ============================
  const [mergedVisible, setVisible] = useMergedState(false, {
    value: visible,
  });

  const onInnerVisibleChange = useEvent((nextVisible: boolean) => {
    onVisibleChange?.(nextVisible);
    setVisible(nextVisible);
  });

  // =========================== Overlay ============================
  const overlayClassNameCustomized = classNames(overlayClassName, {
    [`${prefixCls}-rtl`]: direction === 'rtl',
  });

  const builtinPlacements = getPlacements({
    arrowPointAtCenter: typeof arrow === 'object' && arrow.pointAtCenter,
    autoAdjustOverflow: true,
  });

  const onMenuClick = React.useCallback(() => {
    setVisible(false);
  }, []);

  const renderOverlay = () => {
    // rc-dropdown already can process the function of overlay, but we have check logic here.
    // So we need render the element to check and pass back to rc-dropdown.
    const { overlay } = props;

    let overlayNode;
    if (typeof overlay === 'function') {
      overlayNode = (overlay as OverlayFunc)();
    } else {
      overlayNode = overlay;
    }
    overlayNode = React.Children.only(
      typeof overlayNode === 'string' ? <span>{overlayNode}</span> : overlayNode,
    );

    return (
      <OverrideProvider
        prefixCls={`${prefixCls}-menu`}
        expandIcon={
          <span className={`${prefixCls}-menu-submenu-arrow`}>
            <RightOutlined className={`${prefixCls}-menu-submenu-arrow-icon`} />
          </span>
        }
        mode="vertical"
        selectable={false}
        onClick={onMenuClick}
        validator={({ mode }) => {
          // Warning if use other mode
          warning(
            !mode || mode === 'vertical',
            'Dropdown',
            `mode="${mode}" is not supported for Dropdown's Menu.`,
          );
        }}
      >
        {overlayNode}
      </OverrideProvider>
    );
  };

<<<<<<< HEAD
  return wrapSSR(
=======
  // ============================ Render ============================
  return (
>>>>>>> 9ab8cc44
    <RcDropdown
      alignPoint={alignPoint}
      {...props}
      visible={mergedVisible}
      builtinPlacements={builtinPlacements}
      arrow={!!arrow}
      overlayClassName={overlayClassNameCustomized}
      prefixCls={prefixCls}
      getPopupContainer={getPopupContainer || getContextPopupContainer}
      transitionName={getTransitionName()}
      trigger={triggerActions}
      overlay={renderOverlay}
      placement={getPlacement()}
      onVisibleChange={onInnerVisibleChange}
    >
      {dropdownTrigger}
    </RcDropdown>,
  );
};

Dropdown.Button = DropdownButton;

Dropdown.defaultProps = {
  mouseEnterDelay: 0.15,
  mouseLeaveDelay: 0.1,
};

export default Dropdown;<|MERGE_RESOLUTION|>--- conflicted
+++ resolved
@@ -139,13 +139,6 @@
     disabled,
   });
 
-<<<<<<< HEAD
-  const overlayClassNameCustomized = classNames(overlayClassName, hashId, {
-    [`${prefixCls}-rtl`]: direction === 'rtl',
-  });
-
-=======
->>>>>>> 9ab8cc44
   const triggerActions = disabled ? [] : trigger;
   let alignPoint;
   if (triggerActions && triggerActions.indexOf('contextMenu') !== -1) {
@@ -163,7 +156,7 @@
   });
 
   // =========================== Overlay ============================
-  const overlayClassNameCustomized = classNames(overlayClassName, {
+  const overlayClassNameCustomized = classNames(overlayClassName, hashId, {
     [`${prefixCls}-rtl`]: direction === 'rtl',
   });
 
@@ -216,12 +209,8 @@
     );
   };
 
-<<<<<<< HEAD
+  // ============================ Render ============================
   return wrapSSR(
-=======
-  // ============================ Render ============================
-  return (
->>>>>>> 9ab8cc44
     <RcDropdown
       alignPoint={alignPoint}
       {...props}
