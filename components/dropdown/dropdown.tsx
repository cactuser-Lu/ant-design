import * as React from 'react';
import LeftOutlined from '@ant-design/icons/LeftOutlined';
import RightOutlined from '@ant-design/icons/RightOutlined';
import RcDropdown from '@rc-component/dropdown';
import type { AlignType } from '@rc-component/trigger';
import useEvent from '@rc-component/util/lib/hooks/useEvent';
import useMergedState from '@rc-component/util/lib/hooks/useMergedState';
import omit from '@rc-component/util/lib/omit';
import classNames from 'classnames';

import useMergeSemantic from '../_util/hooks/useMergeSemantic';
import { useZIndex } from '../_util/hooks/useZIndex';
import isPrimitive from '../_util/isPrimitive';
import type { AdjustOverflow } from '../_util/placements';
import getPlacements from '../_util/placements';
import genPurePanel from '../_util/PurePanel';
import { cloneElement } from '../_util/reactNode';
import { devUseWarning } from '../_util/warning';
import zIndexContext from '../_util/zindexContext';
import { useComponentConfig } from '../config-provider/context';
import useCSSVarCls from '../config-provider/hooks/useCSSVarCls';
import type { MenuProps } from '../menu';
import Menu from '../menu';
import { OverrideProvider } from '../menu/OverrideContext';
import { useToken } from '../theme/internal';
import useStyle from './style';

const _Placements = [
  'topLeft',
  'topCenter',
  'topRight',
  'bottomLeft',
  'bottomCenter',
  'bottomRight',
  'top',
  'bottom',
] as const;

type Placement = (typeof _Placements)[number];
type DropdownPlacement = Exclude<Placement, 'topCenter' | 'bottomCenter'>;

export type DropdownArrowOptions = {
  pointAtCenter?: boolean;
};

type SemanticName = 'root' | 'item' | 'itemTitle' | 'itemIcon' | 'itemContent';
export interface DropdownProps {
  classNames?: Partial<Record<SemanticName, string>>;
  styles?: Partial<Record<SemanticName, React.CSSProperties>>;
  menu?: MenuProps;
  autoFocus?: boolean;
  arrow?: boolean | DropdownArrowOptions;
  trigger?: ('click' | 'hover' | 'contextMenu')[];
  /** @deprecated Please use `popupRender` instead */
  dropdownRender?: (originNode: React.ReactNode) => React.ReactNode;
  popupRender?: (originNode: React.ReactNode) => React.ReactNode;
  onOpenChange?: (open: boolean, info: { source: 'trigger' | 'menu' }) => void;
  open?: boolean;
  disabled?: boolean;
  /** @deprecated Please use `destroyOnClose` instead */
  destroyPopupOnHide?: boolean;
  /**
   * @since 5.25.0
   */
  destroyOnClose?: boolean;
  align?: AlignType;
  getPopupContainer?: (triggerNode: HTMLElement) => HTMLElement;
  prefixCls?: string;
  className?: string;
  rootClassName?: string;
  transitionName?: string;
  placement?: Placement;
  /** @deprecated please use `classNames.root` instead.*/
  overlayClassName?: string;
  /** @deprecated please use `styles.root` instead.*/
  overlayStyle?: React.CSSProperties;
  forceRender?: boolean;
  mouseEnterDelay?: number;
  mouseLeaveDelay?: number;
  openClassName?: string;
  children?: React.ReactNode;
  autoAdjustOverflow?: boolean | AdjustOverflow;
}

type CompoundedComponent = React.FC<DropdownProps> & {
  _InternalPanelDoNotUseOrYouWillBeFired: typeof WrapPurePanel;
};

const Dropdown: CompoundedComponent = (props) => {
  const {
    menu,
    arrow,
    prefixCls: customizePrefixCls,
    children,
    trigger,
    disabled,
    dropdownRender,
    popupRender,
    getPopupContainer,
    overlayClassName,
    rootClassName,
    overlayStyle,
    open,
    onOpenChange,
    mouseEnterDelay = 0.15,
    mouseLeaveDelay = 0.1,
    autoAdjustOverflow = true,
    placement = '',
    transitionName,
<<<<<<< HEAD
    classNames: dropdownClassNames,
    styles,
=======
    destroyOnClose,
    destroyPopupOnHide,
>>>>>>> 7a0a76ef
  } = props;

  const {
    getPrefixCls,
    direction,
    getPopupContainer: getContextPopupContainer,
    className: contextClassName,
    style: contextStyle,
    classNames: contextClassNames,
    styles: contextStyles,
  } = useComponentConfig('dropdown');

  const [mergedClassNames, mergedStyles] = useMergeSemantic(
    [contextClassNames, dropdownClassNames],
    [contextStyles, styles],
  );

  const mergedRootStyles = {
    ...contextStyle,
    ...overlayStyle,
    ...mergedStyles.root,
  };

  const mergedPopupRender = popupRender || dropdownRender;

  // =================== Warning =====================
  const warning = devUseWarning('Dropdown');
  if (process.env.NODE_ENV !== 'production') {
    const deprecatedProps = {
      dropdownRender: 'popupRender',
      destroyPopupOnHide: 'destroyOnClose',
      overlayClassName: 'classNames.root',
      overlayStyle: 'styles.root',
    };

    Object.entries(deprecatedProps).forEach(([deprecatedName, newName]) => {
      warning.deprecated(!(deprecatedName in props), deprecatedName, newName);
    });

    if (placement.includes('Center')) {
      warning.deprecated(
        !placement.includes('Center'),
        `placement: ${placement}`,
        `placement: ${placement.slice(0, placement.indexOf('Center'))}`,
      );
    }
  }

  const memoTransitionName = React.useMemo<string>(() => {
    const rootPrefixCls = getPrefixCls();

    if (transitionName !== undefined) {
      return transitionName;
    }
    if (placement.includes('top')) {
      return `${rootPrefixCls}-slide-down`;
    }
    return `${rootPrefixCls}-slide-up`;
  }, [getPrefixCls, placement, transitionName]);

  const memoPlacement = React.useMemo<DropdownPlacement>(() => {
    if (!placement) {
      return direction === 'rtl' ? 'bottomRight' : 'bottomLeft';
    }

    if (placement.includes('Center')) {
      return placement.slice(0, placement.indexOf('Center')) as DropdownPlacement;
    }

    return placement as DropdownPlacement;
  }, [placement, direction]);

  const prefixCls = getPrefixCls('dropdown', customizePrefixCls);
  const rootCls = useCSSVarCls(prefixCls);
  const [hashId, cssVarCls] = useStyle(prefixCls, rootCls);

  const [, token] = useToken();

  const child = React.Children.only(
    isPrimitive(children) ? <span>{children}</span> : children,
  ) as React.ReactElement<{
    className?: string;
    disabled?: boolean;
  }>;

  const popupTrigger = cloneElement(child, {
    className: classNames(
      `${prefixCls}-trigger`,
      {
        [`${prefixCls}-rtl`]: direction === 'rtl',
      },
      child.props.className,
    ),
    disabled: child.props.disabled ?? disabled,
  });
  const triggerActions = disabled ? [] : trigger;
  const alignPoint = !!triggerActions?.includes('contextMenu');

  // =========================== Open ============================
  const [mergedOpen, setOpen] = useMergedState(false, {
    value: open,
  });

  const onInnerOpenChange = useEvent((nextOpen: boolean) => {
    onOpenChange?.(nextOpen, { source: 'trigger' });
    setOpen(nextOpen);
  });

  // =========================== Overlay ============================
  const overlayClassNameCustomized = classNames(
    overlayClassName,
    rootClassName,
    hashId,
    cssVarCls,
    rootCls,
    contextClassName,
    mergedClassNames.root,
    { [`${prefixCls}-rtl`]: direction === 'rtl' },
  );

  const builtinPlacements = getPlacements({
    arrowPointAtCenter: typeof arrow === 'object' && arrow.pointAtCenter,
    autoAdjustOverflow,
    offset: token.marginXXS,
    arrowWidth: arrow ? token.sizePopupArrow : 0,
    borderRadius: token.borderRadius,
  });

  const onMenuClick = React.useCallback(() => {
    if (menu?.selectable && menu?.multiple) {
      return;
    }
    onOpenChange?.(false, { source: 'menu' });
    setOpen(false);
  }, [menu?.selectable, menu?.multiple]);

  const renderOverlay = () => {
    // @rc-component/dropdown already can process the function of overlay, but we have check logic here.
    // So we need render the element to check and pass back to @rc-component/dropdown.
    const menuClassNames = omit(mergedClassNames, ['root']);
    const menuStyles = omit(mergedStyles, ['root']);
    let overlayNode: React.ReactNode;
    if (menu?.items) {
      overlayNode = (
        <Menu
          {...menu}
          classNames={{
            ...menuClassNames,
            subMenu: {
              ...menuClassNames,
            },
          }}
          styles={{
            ...menuStyles,
            subMenu: {
              ...menuStyles,
            },
          }}
        />
      );
    }
    if (mergedPopupRender) {
      overlayNode = mergedPopupRender(overlayNode);
    }
    overlayNode = React.Children.only(
      typeof overlayNode === 'string' ? <span>{overlayNode}</span> : overlayNode,
    );
    return (
      <OverrideProvider
        prefixCls={`${prefixCls}-menu`}
        rootClassName={classNames(cssVarCls, rootCls)}
        expandIcon={
          <span className={`${prefixCls}-menu-submenu-arrow`}>
            {direction === 'rtl' ? (
              <LeftOutlined className={`${prefixCls}-menu-submenu-arrow-icon`} />
            ) : (
              <RightOutlined className={`${prefixCls}-menu-submenu-arrow-icon`} />
            )}
          </span>
        }
        mode="vertical"
        selectable={false}
        onClick={onMenuClick}
        validator={({ mode }) => {
          // Warning if use other mode
          warning(
            !mode || mode === 'vertical',
            'usage',
            `mode="${mode}" is not supported for Dropdown's Menu.`,
          );
        }}
      >
        {overlayNode}
      </OverrideProvider>
    );
  };

  // =========================== zIndex ============================
  const [zIndex, contextZIndex] = useZIndex('Dropdown', mergedRootStyles.zIndex as number);

  // ============================ Render ============================
  let renderNode = (
    <RcDropdown
      alignPoint={alignPoint}
      {...omit(props, ['rootClassName'])}
      mouseEnterDelay={mouseEnterDelay}
      mouseLeaveDelay={mouseLeaveDelay}
      visible={mergedOpen}
      builtinPlacements={builtinPlacements}
      arrow={!!arrow}
      overlayClassName={overlayClassNameCustomized}
      prefixCls={prefixCls}
      getPopupContainer={getPopupContainer || getContextPopupContainer}
      transitionName={memoTransitionName}
      trigger={triggerActions}
      overlay={renderOverlay}
      placement={memoPlacement}
      onVisibleChange={onInnerOpenChange}
<<<<<<< HEAD
      overlayStyle={{
        ...mergedRootStyles,
        zIndex,
      }}
=======
      overlayStyle={{ ...dropdown?.style, ...overlayStyle, zIndex }}
      autoDestroy={destroyOnClose ?? destroyPopupOnHide}
>>>>>>> 7a0a76ef
    >
      {popupTrigger}
    </RcDropdown>
  );

  if (zIndex) {
    renderNode = (
      <zIndexContext.Provider value={contextZIndex}>{renderNode}</zIndexContext.Provider>
    );
  }

  return renderNode;
};

// We don't care debug panel
const PurePanel = genPurePanel(Dropdown, 'align', undefined, 'dropdown', (prefixCls) => prefixCls);

/* istanbul ignore next */
const WrapPurePanel: React.FC<DropdownProps> = (props) => (
  <PurePanel {...props}>
    <span />
  </PurePanel>
);

Dropdown._InternalPanelDoNotUseOrYouWillBeFired = WrapPurePanel;

if (process.env.NODE_ENV !== 'production') {
  Dropdown.displayName = 'Dropdown';
}

export default Dropdown;<|MERGE_RESOLUTION|>--- conflicted
+++ resolved
@@ -107,13 +107,10 @@
     autoAdjustOverflow = true,
     placement = '',
     transitionName,
-<<<<<<< HEAD
     classNames: dropdownClassNames,
     styles,
-=======
     destroyOnClose,
     destroyPopupOnHide,
->>>>>>> 7a0a76ef
   } = props;
 
   const {
@@ -332,15 +329,11 @@
       overlay={renderOverlay}
       placement={memoPlacement}
       onVisibleChange={onInnerOpenChange}
-<<<<<<< HEAD
       overlayStyle={{
         ...mergedRootStyles,
         zIndex,
       }}
-=======
-      overlayStyle={{ ...dropdown?.style, ...overlayStyle, zIndex }}
       autoDestroy={destroyOnClose ?? destroyPopupOnHide}
->>>>>>> 7a0a76ef
     >
       {popupTrigger}
     </RcDropdown>
