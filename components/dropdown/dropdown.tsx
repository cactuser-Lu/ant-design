--- conflicted
+++ resolved
@@ -1,12 +1,12 @@
 import * as React from 'react';
 import LeftOutlined from '@ant-design/icons/LeftOutlined';
 import RightOutlined from '@ant-design/icons/RightOutlined';
+import RcDropdown from '@rc-component/dropdown';
 import type { AlignType } from '@rc-component/trigger';
 import useEvent from '@rc-component/util/lib/hooks/useEvent';
 import useMergedState from '@rc-component/util/lib/hooks/useMergedState';
 import omit from '@rc-component/util/lib/omit';
 import classNames from 'classnames';
-import RcDropdown from '@rc-component/dropdown';
 
 import { useZIndex } from '../_util/hooks/useZIndex';
 import isPrimitive from '../_util/isPrimitive';
@@ -49,6 +49,10 @@
   trigger?: ('click' | 'hover' | 'contextMenu')[];
   /** @deprecated Please use `popupRender` instead */
   dropdownRender?: (originNode: React.ReactNode) => React.ReactNode;
+  /** @deprecated Please use `open` instead */
+  visible?: boolean;
+  /** @deprecated Please use `open` instead */
+  onVisibleChange?: (visible: boolean) => void;
   popupRender?: (originNode: React.ReactNode) => React.ReactNode;
   onOpenChange?: (open: boolean, info: { source: 'trigger' | 'menu' }) => void;
   open?: boolean;
@@ -93,6 +97,8 @@
     open,
     onOpenChange,
     // Deprecated
+    visible,
+    onVisibleChange,
     mouseEnterDelay = 0.15,
     mouseLeaveDelay = 0.1,
     autoAdjustOverflow = true,
@@ -108,11 +114,8 @@
 
   const mergedPopupRender = popupRender || dropdownRender;
 
-  // Warning for deprecated usage
+  // =================== Warning =====================
   const warning = devUseWarning('Dropdown');
-
-<<<<<<< HEAD
-=======
   if (process.env.NODE_ENV !== 'production') {
     const deprecatedProps = {
       visible: 'open',
@@ -134,7 +137,6 @@
     }
   }
 
->>>>>>> c073d2cb
   const memoTransitionName = React.useMemo<string>(() => {
     const rootPrefixCls = getPrefixCls();
 
@@ -159,20 +161,6 @@
     return placement as DropdownPlacement;
   }, [placement, direction]);
 
-<<<<<<< HEAD
-  if (process.env.NODE_ENV !== 'production') {
-    if (placement.includes('Center')) {
-      const newPlacement = placement.slice(0, placement.indexOf('Center')) as DropdownPlacement;
-      warning(
-        !placement.includes('Center'),
-        'deprecated',
-        `You are using '${placement}' placement in Dropdown, which is deprecated. Try to use '${newPlacement}' instead.`,
-      );
-    }
-  }
-
-=======
->>>>>>> c073d2cb
   const prefixCls = getPrefixCls('dropdown', customizePrefixCls);
   const rootCls = useCSSVarCls(prefixCls);
   const [hashId, cssVarCls] = useStyle(prefixCls, rootCls);
@@ -202,11 +190,12 @@
 
   // =========================== Open ============================
   const [mergedOpen, setOpen] = useMergedState(false, {
-    value: open,
+    value: open ?? visible,
   });
 
   const onInnerOpenChange = useEvent((nextOpen: boolean) => {
     onOpenChange?.(nextOpen, { source: 'trigger' });
+    onVisibleChange?.(nextOpen);
     setOpen(nextOpen);
   });
 
