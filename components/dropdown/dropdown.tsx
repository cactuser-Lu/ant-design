import * as React from 'react';
import LeftOutlined from '@ant-design/icons/LeftOutlined';
import RightOutlined from '@ant-design/icons/RightOutlined';
import RcDropdown from '@rc-component/dropdown';
import type { AlignType } from '@rc-component/trigger';
import useEvent from '@rc-component/util/lib/hooks/useEvent';
import useMergedState from '@rc-component/util/lib/hooks/useMergedState';
import omit from '@rc-component/util/lib/omit';
import classNames from 'classnames';
<<<<<<< HEAD
=======
import RcDropdown from 'rc-dropdown';
import useEvent from 'rc-util/lib/hooks/useEvent';
import useMergedState from 'rc-util/lib/hooks/useMergedState';
import omit from 'rc-util/lib/omit';
import type { MenuProps as RcMenuProps } from 'rc-menu';
>>>>>>> 6e9e879a

import useMergeSemantic from '../_util/hooks/useMergeSemantic';
import { useZIndex } from '../_util/hooks/useZIndex';
import isPrimitive from '../_util/isPrimitive';
import type { AdjustOverflow } from '../_util/placements';
import getPlacements from '../_util/placements';
import genPurePanel from '../_util/PurePanel';
import { cloneElement } from '../_util/reactNode';
import { devUseWarning } from '../_util/warning';
import zIndexContext from '../_util/zindexContext';
import { useComponentConfig } from '../config-provider/context';
import useCSSVarCls from '../config-provider/hooks/useCSSVarCls';
import type { MenuProps } from '../menu';
import Menu from '../menu';
import { OverrideProvider } from '../menu/OverrideContext';
import { useToken } from '../theme/internal';
import useStyle from './style';

const _Placements = [
  'topLeft',
  'topCenter',
  'topRight',
  'bottomLeft',
  'bottomCenter',
  'bottomRight',
  'top',
  'bottom',
] as const;

type Placement = (typeof _Placements)[number];
type DropdownPlacement = Exclude<Placement, 'topCenter' | 'bottomCenter'>;

export type DropdownArrowOptions = {
  pointAtCenter?: boolean;
};

type SemanticName = 'root' | 'item' | 'itemTitle' | 'itemIcon' | 'itemContent';
export interface DropdownProps {
<<<<<<< HEAD
  classNames?: Partial<Record<SemanticName, string>>;
  styles?: Partial<Record<SemanticName, React.CSSProperties>>;
  menu?: MenuProps;
=======
  menu?: MenuProps & { activeKey?: RcMenuProps['activeKey'] };
>>>>>>> 6e9e879a
  autoFocus?: boolean;
  arrow?: boolean | DropdownArrowOptions;
  trigger?: ('click' | 'hover' | 'contextMenu')[];
  /** @deprecated Please use `popupRender` instead */
  dropdownRender?: (originNode: React.ReactNode) => React.ReactNode;
  popupRender?: (originNode: React.ReactNode) => React.ReactNode;
  onOpenChange?: (open: boolean, info: { source: 'trigger' | 'menu' }) => void;
  open?: boolean;
  disabled?: boolean;
  /** @deprecated Please use `destroyOnHidden` instead */
  destroyPopupOnHide?: boolean;
  /**
   * @since 5.25.0
   */
  destroyOnHidden?: boolean;
  align?: AlignType;
  getPopupContainer?: (triggerNode: HTMLElement) => HTMLElement;
  prefixCls?: string;
  className?: string;
  rootClassName?: string;
  transitionName?: string;
  placement?: Placement;
  /** @deprecated please use `classNames.root` instead.*/
  overlayClassName?: string;
  /** @deprecated please use `styles.root` instead.*/
  overlayStyle?: React.CSSProperties;
  forceRender?: boolean;
  mouseEnterDelay?: number;
  mouseLeaveDelay?: number;
  openClassName?: string;
  children?: React.ReactNode;
  autoAdjustOverflow?: boolean | AdjustOverflow;
}

type CompoundedComponent = React.FC<DropdownProps> & {
  _InternalPanelDoNotUseOrYouWillBeFired: typeof WrapPurePanel;
};

const Dropdown: CompoundedComponent = (props) => {
  const {
    menu,
    arrow,
    prefixCls: customizePrefixCls,
    children,
    trigger,
    disabled,
    dropdownRender,
    popupRender,
    getPopupContainer,
    overlayClassName,
    rootClassName,
    overlayStyle,
    open,
    onOpenChange,
    mouseEnterDelay = 0.15,
    mouseLeaveDelay = 0.1,
    autoAdjustOverflow = true,
    placement = '',
    transitionName,
    classNames: dropdownClassNames,
    styles,
    destroyPopupOnHide,
    destroyOnHidden,
  } = props;

  const {
    getPrefixCls,
    direction,
    getPopupContainer: getContextPopupContainer,
    className: contextClassName,
    style: contextStyle,
    classNames: contextClassNames,
    styles: contextStyles,
  } = useComponentConfig('dropdown');

  const [mergedClassNames, mergedStyles] = useMergeSemantic(
    [contextClassNames, dropdownClassNames],
    [contextStyles, styles],
  );

  const mergedRootStyles = {
    ...contextStyle,
    ...overlayStyle,
    ...mergedStyles.root,
  };

  const mergedPopupRender = popupRender || dropdownRender;

  // =================== Warning =====================
  const warning = devUseWarning('Dropdown');
  if (process.env.NODE_ENV !== 'production') {
    const deprecatedProps = {
      dropdownRender: 'popupRender',
      destroyPopupOnHide: 'destroyOnHidden',
      overlayClassName: 'classNames.root',
      overlayStyle: 'styles.root',
    };

    Object.entries(deprecatedProps).forEach(([deprecatedName, newName]) => {
      warning.deprecated(!(deprecatedName in props), deprecatedName, newName);
    });

    if (placement.includes('Center')) {
      warning.deprecated(
        !placement.includes('Center'),
        `placement: ${placement}`,
        `placement: ${placement.slice(0, placement.indexOf('Center'))}`,
      );
    }
  }

  const memoTransitionName = React.useMemo<string>(() => {
    const rootPrefixCls = getPrefixCls();

    if (transitionName !== undefined) {
      return transitionName;
    }
    if (placement.includes('top')) {
      return `${rootPrefixCls}-slide-down`;
    }
    return `${rootPrefixCls}-slide-up`;
  }, [getPrefixCls, placement, transitionName]);

  const memoPlacement = React.useMemo<DropdownPlacement>(() => {
    if (!placement) {
      return direction === 'rtl' ? 'bottomRight' : 'bottomLeft';
    }

    if (placement.includes('Center')) {
      return placement.slice(0, placement.indexOf('Center')) as DropdownPlacement;
    }

    return placement as DropdownPlacement;
  }, [placement, direction]);

  const prefixCls = getPrefixCls('dropdown', customizePrefixCls);
  const rootCls = useCSSVarCls(prefixCls);
  const [hashId, cssVarCls] = useStyle(prefixCls, rootCls);

  const [, token] = useToken();

  const child = React.Children.only(
    isPrimitive(children) ? <span>{children}</span> : children,
  ) as React.ReactElement<{
    className?: string;
    disabled?: boolean;
  }>;

  const popupTrigger = cloneElement(child, {
    className: classNames(
      `${prefixCls}-trigger`,
      {
        [`${prefixCls}-rtl`]: direction === 'rtl',
      },
      child.props.className,
    ),
    disabled: child.props.disabled ?? disabled,
  });
  const triggerActions = disabled ? [] : trigger;
  const alignPoint = !!triggerActions?.includes('contextMenu');

  // =========================== Open ============================
  const [mergedOpen, setOpen] = useMergedState(false, {
    value: open,
  });

  const onInnerOpenChange = useEvent((nextOpen: boolean) => {
    onOpenChange?.(nextOpen, { source: 'trigger' });
    setOpen(nextOpen);
  });

  // =========================== Overlay ============================
  const overlayClassNameCustomized = classNames(
    overlayClassName,
    rootClassName,
    hashId,
    cssVarCls,
    rootCls,
    contextClassName,
    mergedClassNames.root,
    { [`${prefixCls}-rtl`]: direction === 'rtl' },
  );

  const builtinPlacements = getPlacements({
    arrowPointAtCenter: typeof arrow === 'object' && arrow.pointAtCenter,
    autoAdjustOverflow,
    offset: token.marginXXS,
    arrowWidth: arrow ? token.sizePopupArrow : 0,
    borderRadius: token.borderRadius,
  });

  const onMenuClick = React.useCallback(() => {
    if (menu?.selectable && menu?.multiple) {
      return;
    }
    onOpenChange?.(false, { source: 'menu' });
    setOpen(false);
  }, [menu?.selectable, menu?.multiple]);

  const renderOverlay = () => {
    // @rc-component/dropdown already can process the function of overlay, but we have check logic here.
    // So we need render the element to check and pass back to @rc-component/dropdown.
    const menuClassNames = omit(mergedClassNames, ['root']);
    const menuStyles = omit(mergedStyles, ['root']);
    let overlayNode: React.ReactNode;
    if (menu?.items) {
      overlayNode = (
        <Menu
          {...menu}
          classNames={{
            ...menuClassNames,
            subMenu: {
              ...menuClassNames,
            },
          }}
          styles={{
            ...menuStyles,
            subMenu: {
              ...menuStyles,
            },
          }}
        />
      );
    }
    if (mergedPopupRender) {
      overlayNode = mergedPopupRender(overlayNode);
    }
    overlayNode = React.Children.only(
      typeof overlayNode === 'string' ? <span>{overlayNode}</span> : overlayNode,
    );
    return (
      <OverrideProvider
        prefixCls={`${prefixCls}-menu`}
        rootClassName={classNames(cssVarCls, rootCls)}
        expandIcon={
          <span className={`${prefixCls}-menu-submenu-arrow`}>
            {direction === 'rtl' ? (
              <LeftOutlined className={`${prefixCls}-menu-submenu-arrow-icon`} />
            ) : (
              <RightOutlined className={`${prefixCls}-menu-submenu-arrow-icon`} />
            )}
          </span>
        }
        mode="vertical"
        selectable={false}
        onClick={onMenuClick}
        validator={({ mode }) => {
          // Warning if use other mode
          warning(
            !mode || mode === 'vertical',
            'usage',
            `mode="${mode}" is not supported for Dropdown's Menu.`,
          );
        }}
      >
        {overlayNode}
      </OverrideProvider>
    );
  };

  // =========================== zIndex ============================
  const [zIndex, contextZIndex] = useZIndex('Dropdown', mergedRootStyles.zIndex as number);

  // ============================ Render ============================
  let renderNode = (
    <RcDropdown
      alignPoint={alignPoint}
      {...omit(props, ['rootClassName', 'onOpenChange'])}
      mouseEnterDelay={mouseEnterDelay}
      mouseLeaveDelay={mouseLeaveDelay}
      visible={mergedOpen}
      builtinPlacements={builtinPlacements}
      arrow={!!arrow}
      overlayClassName={overlayClassNameCustomized}
      prefixCls={prefixCls}
      getPopupContainer={getPopupContainer || getContextPopupContainer}
      transitionName={memoTransitionName}
      trigger={triggerActions}
      overlay={renderOverlay}
      placement={memoPlacement}
      onVisibleChange={onInnerOpenChange}
      overlayStyle={{ ...mergedRootStyles, zIndex }}
      autoDestroy={destroyOnHidden ?? destroyPopupOnHide}
    >
      {popupTrigger}
    </RcDropdown>
  );

  if (zIndex) {
    renderNode = (
      <zIndexContext.Provider value={contextZIndex}>{renderNode}</zIndexContext.Provider>
    );
  }

  return renderNode;
};

// We don't care debug panel
const PurePanel = genPurePanel(Dropdown, 'align', undefined, 'dropdown', (prefixCls) => prefixCls);

/* istanbul ignore next */
const WrapPurePanel: React.FC<DropdownProps> = (props) => (
  <PurePanel {...props}>
    <span />
  </PurePanel>
);

Dropdown._InternalPanelDoNotUseOrYouWillBeFired = WrapPurePanel;

if (process.env.NODE_ENV !== 'production') {
  Dropdown.displayName = 'Dropdown';
}

export default Dropdown;<|MERGE_RESOLUTION|>--- conflicted
+++ resolved
@@ -2,19 +2,12 @@
 import LeftOutlined from '@ant-design/icons/LeftOutlined';
 import RightOutlined from '@ant-design/icons/RightOutlined';
 import RcDropdown from '@rc-component/dropdown';
+import type { MenuProps as RcMenuProps } from '@rc-component/menu';
 import type { AlignType } from '@rc-component/trigger';
 import useEvent from '@rc-component/util/lib/hooks/useEvent';
 import useMergedState from '@rc-component/util/lib/hooks/useMergedState';
 import omit from '@rc-component/util/lib/omit';
 import classNames from 'classnames';
-<<<<<<< HEAD
-=======
-import RcDropdown from 'rc-dropdown';
-import useEvent from 'rc-util/lib/hooks/useEvent';
-import useMergedState from 'rc-util/lib/hooks/useMergedState';
-import omit from 'rc-util/lib/omit';
-import type { MenuProps as RcMenuProps } from 'rc-menu';
->>>>>>> 6e9e879a
 
 import useMergeSemantic from '../_util/hooks/useMergeSemantic';
 import { useZIndex } from '../_util/hooks/useZIndex';
@@ -45,6 +38,7 @@
 ] as const;
 
 type Placement = (typeof _Placements)[number];
+
 type DropdownPlacement = Exclude<Placement, 'topCenter' | 'bottomCenter'>;
 
 export type DropdownArrowOptions = {
@@ -52,14 +46,11 @@
 };
 
 type SemanticName = 'root' | 'item' | 'itemTitle' | 'itemIcon' | 'itemContent';
+
 export interface DropdownProps {
-<<<<<<< HEAD
   classNames?: Partial<Record<SemanticName, string>>;
   styles?: Partial<Record<SemanticName, React.CSSProperties>>;
-  menu?: MenuProps;
-=======
   menu?: MenuProps & { activeKey?: RcMenuProps['activeKey'] };
->>>>>>> 6e9e879a
   autoFocus?: boolean;
   arrow?: boolean | DropdownArrowOptions;
   trigger?: ('click' | 'hover' | 'contextMenu')[];
