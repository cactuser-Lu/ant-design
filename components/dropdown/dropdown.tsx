--- conflicted
+++ resolved
@@ -4,16 +4,13 @@
 import * as React from 'react';
 import { ConfigContext } from '../config-provider';
 import type { OverrideContextProps } from '../menu/OverrideContext';
-<<<<<<< HEAD
-import useStyle from './style';
-=======
 import OverrideContext from '../menu/OverrideContext';
 import getPlacements from '../_util/placements';
 import { cloneElement } from '../_util/reactNode';
 import { tuple } from '../_util/type';
 import warning from '../_util/warning';
 import DropdownButton from './dropdown-button';
->>>>>>> 0e6e1c04
+import useStyle from './style';
 
 const Placements = tuple(
   'topLeft',
