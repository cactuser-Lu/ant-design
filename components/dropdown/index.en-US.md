--- conflicted
+++ resolved
@@ -49,12 +49,8 @@
 | autoFocus | Focus element in `overlay` when opened | boolean | false |  |
 | disabled | Whether the dropdown menu is disabled | boolean | - |  |
 | destroyPopupOnHide | Whether destroy dropdown when hidden | boolean | false |  |
-<<<<<<< HEAD
-| dropdownRender | Customize dropdown content | (menus: ReactNode) => ReactNode | - |  |
-=======
 | ~~dropdownRender~~ | Customize dropdown content, use `popupRender` instead | (menus: ReactNode) => ReactNode | - | 4.24.0 |
 | popupRender | Customize popup content | (menus: ReactNode) => ReactNode | - | 5.25.0 |
->>>>>>> c073d2cb
 | getPopupContainer | To set the container of the dropdown menu. The default is to create a div element in body, but you can reset it to the scrolling area and make a relative reposition. [Example on CodePen](https://codepen.io/afc163/pen/zEjNOy?editors=0010) | (triggerNode: HTMLElement) => HTMLElement | () => document.body |  |
 | menu | The menu props | [MenuProps](/components/menu/#api) | - |  |
 | overlayClassName | The class name of the dropdown root element | string | - |  |
