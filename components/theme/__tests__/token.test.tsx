import * as React from 'react';
import { Theme } from '@ant-design/cssinjs';

import theme from '..';
import { render, renderHook } from '../../../tests/utils';
import ConfigProvider from '../../config-provider';
import type { ThemeConfig } from '../../config-provider/context';
import Input from '../../input';
import Row from '../../row';
import genRadius from '../themes/shared/genRadius';

const { useToken } = theme;

describe('Theme', () => {
  const getHookToken = (config?: ThemeConfig) => {
    let token: any;
    let cssVar: any;
    const Demo = () => {
      ({ token, cssVar } = useToken());
      return null;
    };
    render(
      <ConfigProvider theme={config}>
        <Demo />
      </ConfigProvider>,
    );
    delete token._hashId;
    delete token._tokenKey;
    delete token._themeKey;
    return { token, cssVar };
  };

  it('useTheme', () => {
    const { result } = renderHook(() => useToken());

    expect(result.current!.theme instanceof Theme).toBeTruthy();
    expect(result.current!.hashId).toBeFalsy();
    expect(result.current!.token).toEqual(
      expect.objectContaining({
        colorPrimary: '#1677ff',
        'blue-6': '#1677ff',
      }),
    );
  });

  it('ConfigProvider with seed', () => {
    const Demo = React.forwardRef((_, ref: any) => {
      const themeObj = useToken();
      ref.current = themeObj;
      return null;
    });

    const themeRef = React.createRef<ReturnType<typeof useToken>>();
    render(
      <ConfigProvider
        theme={{
          token: {
            colorPrimary: '#ff0000',
            orange: '#ff8800',
          },
        }}
      >
        <Demo ref={themeRef} />
      </ConfigProvider>,
    );

    expect(themeRef.current!.token).toEqual(
      expect.objectContaining({
        colorPrimary: '#ff0000',
        colorPrimaryHover: '#ff3029', // It's safe to modify if theme logic changed
        orange6: '#ff8800',
        orange9: '#8c3d00', // It's safe to modify if theme logic changed
      }),
    );
  });

  describe('radius should be computed as expected', () => {
    const radiusGroup = {
      0: {
        borderRadius: 0,
        borderRadiusLG: 0,
        borderRadiusSM: 0,
        borderRadiusXS: 0,
        borderRadiusOuter: 0,
      },
      2: {
        borderRadius: 2,
        borderRadiusLG: 2,
        borderRadiusSM: 2,
        borderRadiusXS: 1,
        borderRadiusOuter: 2,
      },
      4: {
        borderRadius: 4,
        borderRadiusLG: 4,
        borderRadiusSM: 4,
        borderRadiusXS: 1,
        borderRadiusOuter: 4,
      },
      5: {
        borderRadius: 5,
        borderRadiusLG: 6,
        borderRadiusSM: 4,
        borderRadiusXS: 1,
        borderRadiusOuter: 4,
      },
      6: {
        borderRadius: 6,
        borderRadiusLG: 8,
        borderRadiusSM: 4,
        borderRadiusXS: 2,
        borderRadiusOuter: 4,
      },
      7: {
        borderRadius: 7,
        borderRadiusLG: 9,
        borderRadiusSM: 5,
        borderRadiusXS: 2,
        borderRadiusOuter: 4,
      },
      8: {
        borderRadius: 8,
        borderRadiusLG: 10,
        borderRadiusSM: 6,
        borderRadiusXS: 2,
        borderRadiusOuter: 6,
      },
      10: {
        borderRadius: 10,
        borderRadiusLG: 12,
        borderRadiusSM: 6,
        borderRadiusXS: 2,
        borderRadiusOuter: 6,
      },
      12: {
        borderRadius: 12,
        borderRadiusLG: 14,
        borderRadiusSM: 6,
        borderRadiusXS: 2,
        borderRadiusOuter: 6,
      },
      14: {
        borderRadius: 14,
        borderRadiusLG: 16,
        borderRadiusSM: 7,
        borderRadiusXS: 2,
        borderRadiusOuter: 6,
      },
      16: {
        borderRadius: 16,
        borderRadiusLG: 16,
        borderRadiusSM: 8,
        borderRadiusXS: 2,
        borderRadiusOuter: 6,
      },
      20: {
        borderRadius: 20,
        borderRadiusLG: 16,
        borderRadiusSM: 8,
        borderRadiusXS: 2,
        borderRadiusOuter: 6,
      },
    };

    Object.entries(radiusGroup).forEach(([base, result]) => {
      it(`base ${base}`, () => {
        expect(genRadius(Number(base))).toMatchObject(result);
      });
    });
  });

  const rowShouldThrow = (screens: any, error: string) => {
    const demoRender = () =>
      render(
        <ConfigProvider theme={{ token: screens }}>
          <Row />
        </ConfigProvider>,
      );
    expect(demoRender).toThrow(error);
  };

  describe('invalid breakpoints order values should raise an error', () => {
    const tests: Array<[string, number, string]> = [
      ['screenXS', 1000, 'screenXSMax<=screenSMMin fails : !(1010<=576)'],
      ['screenSM', 1000, 'screenSMMax<=screenMDMin fails : !(1010<=768)'],
      ['screenMD', 1000, 'screenMDMax<=screenLGMin fails : !(1010<=992)'],
      ['screenLG', 2000, 'screenLGMax<=screenXLMin fails : !(2010<=1200)'],
      ['screenXL', 2000, 'screenXLMax<=screenXXLMin fails : !(2010<=1600)'],
    ];

    tests.forEach(([screen, value, error]: any) => {
      it(`Screen ${screen} is too big`, () => {
        rowShouldThrow(
          { [screen]: value, [`${screen}Min`]: value, [`${screen}Max`]: value + 10 },
          error,
        );
      });
    });
  });

  describe('invalid breakpoints MIN<=BP values should raise an error', () => {
    const tests: Array<[string, number, string]> = [
      ['screenXSMin', 1000, 'screenXSMin<=screenXS fails : !(1000<=480)'],
      ['screenSMMin', 1000, 'screenSMMin<=screenSM fails : !(1000<=576)'],
      ['screenMDMin', 1000, 'screenMDMin<=screenMD fails : !(1000<=768)'],
      ['screenLGMin', 2000, 'screenLGMin<=screenLG fails : !(2000<=992)'],
      ['screenXLMin', 2000, 'screenXLMin<=screenXL fails : !(2000<=1200)'],
      ['screenXXLMin', 2000, 'screenXXLMin<=screenXXL fails : !(2000<=1600)'],
    ];

    tests.forEach(([screen, value, error]: any) => {
      it(`Screen ${screen}Min is too big regarding ${screen}`, () => {
        rowShouldThrow({ [screen]: value }, error);
      });
    });
  });

  describe('invalid breakpoints BP<=MAX values should raise an error', () => {
    const tests: Array<[string, number, string]> = [
      ['screenXS', 1000, 'screenXS<=screenXSMax fails : !(1000<=575)'],
      ['screenSM', 1000, 'screenSM<=screenSMMax fails : !(1000<=767)'],
      ['screenMD', 1000, 'screenMD<=screenMDMax fails : !(1000<=991)'],
      ['screenLG', 2000, 'screenLG<=screenLGMax fails : !(2000<=1199)'],
      ['screenXL', 2000, 'screenXL<=screenXLMax fails : !(2000<=1599)'],
    ];

    tests.forEach(([screen, value, error]: any) => {
      it(`Screen ${screen} is too big regarding ${screen}Max`, () => {
        rowShouldThrow({ [screen]: value }, error);
      });
    });
  });

  it('motion false token', () => {
    const Shower = () => {
      const { token } = useToken();

      return <div className="duration">{token.motionDurationSlow}</div>;
    };

    const { container } = render(
      <ConfigProvider theme={{ token: { motion: false } }}>
        <Shower />
      </ConfigProvider>,
    );

    expect(container.querySelector('.duration')?.textContent).toEqual('0s');
  });

  describe('getDesignToken', () => {
    it('default', () => {
      const token = theme.getDesignToken();
      const { token: hookToken } = getHookToken();
      expect(token).toEqual(hookToken);
    });

    it('with custom token', () => {
      const config: ThemeConfig = {
        token: {
          colorPrimary: '#189cff',
          borderRadius: 8,
          fontSizeLG: 20,
        },
      };
      const token = theme.getDesignToken(config);
      const { token: hookToken } = getHookToken(config);
      expect(token).toEqual(hookToken);
      expect(token.colorPrimary).toEqual('#189cff');
    });

    it('with custom algorithm', () => {
      const config: ThemeConfig = {
        token: {
          colorPrimary: '#1677ff',
          borderRadius: 8,
          fontSizeLG: 20,
        },
        algorithm: [theme.darkAlgorithm, theme.compactAlgorithm],
      };
      const token = theme.getDesignToken(config);
      const { token: hookToken } = getHookToken(config);
      expect(token).toEqual(hookToken);
      expect(token.colorPrimary).toEqual('#1668dc');
    });
  });

  describe('colorLink', () => {
    it('should follow colorPrimary by default', () => {
      const { token } = getHookToken();
      expect(token.colorLink).toEqual(token.colorInfo);
      expect(token.colorLinkHover).toEqual(token.colorInfoHover);
      expect(token.colorLinkActive).toEqual(token.colorInfoActive);

      const { token: token2 } = getHookToken({ token: { colorPrimary: '#189cff' } });
      expect(token2.colorLink).toEqual(token2.colorInfo);
      expect(token2.colorLinkHover).toEqual(token2.colorInfoHover);
      expect(token2.colorLinkActive).toEqual(token2.colorInfoActive);
      // colorInfo should not follow colorPrimary
      expect(token2.colorLink).not.toEqual('#189cff');

      const { token: token3 } = getHookToken({ algorithm: [theme.darkAlgorithm] });
      expect(token3.colorLink).toEqual(token3.colorInfo);
      expect(token3.colorLinkHover).toEqual(token3.colorInfoHover);
      expect(token3.colorLinkActive).toEqual(token3.colorInfoActive);
    });

    it('should be calculated correctly', () => {
      const { token } = getHookToken({ token: { colorLink: '#189cff' } });
      expect(token.colorLink).toEqual('#189cff');
      expect(token.colorLinkHover).toEqual('#69c8ff');
      expect(token.colorLinkActive).toEqual('#0978d9');
    });
  });

  it('component token should support algorithm', () => {
    const Demo: React.FC<{ algorithm?: boolean | typeof theme.darkAlgorithm }> = (props) => {
      const { algorithm } = props;
      return (
        <ConfigProvider theme={{ components: { Input: { colorPrimary: '#00B96B', algorithm } } }}>
          <Input />
        </ConfigProvider>
      );
    };

    const { container, rerender } = render(<Demo />);
<<<<<<< HEAD
    expect(container.querySelector('input')).toHaveStyle({
      '--ant-input-hover-border-color': '#4096ff',
    });

    rerender(<Demo algorithm />);
    expect(container.querySelector('input')).toHaveStyle({
      '--ant-input-hover-border-color': '#20c77c',
    });

    rerender(<Demo algorithm={theme.darkAlgorithm} />);
    expect(container.querySelector('input')).toHaveStyle({
      '--ant-input-hover-border-color': '#1fb572',
    });
  });

  it('get cssVar from useToken', () => {
    const { cssVar } = getHookToken();
    expect(cssVar.colorLink).toEqual('var(--ant-color-link)');
    expect(cssVar.colorLinkHover).toEqual('var(--ant-color-link-hover)');
    expect(cssVar.colorLinkActive).toEqual('var(--ant-color-link-active)');
=======

    const inputElement = container.querySelector<HTMLInputElement>('input');

    expect(inputElement).toHaveStyle({ 'border-color': '#d9d9d9' });

    rerender(<Demo algorithm />);
    expect(inputElement).toHaveStyle({ 'border-color': '#d9d9d9' });

    rerender(<Demo algorithm={theme.darkAlgorithm} />);
    expect(inputElement).toHaveStyle({ 'border-color': '#ffffff' });
>>>>>>> 69128bdb
  });
});<|MERGE_RESOLUTION|>--- conflicted
+++ resolved
@@ -323,20 +323,15 @@
     };
 
     const { container, rerender } = render(<Demo />);
-<<<<<<< HEAD
-    expect(container.querySelector('input')).toHaveStyle({
-      '--ant-input-hover-border-color': '#4096ff',
-    });
+    const inputElement = container.querySelector<HTMLInputElement>('input');
+
+    expect(inputElement).toHaveStyle({ '--ant-input-hover-border-color': '#4096ff' });
 
     rerender(<Demo algorithm />);
-    expect(container.querySelector('input')).toHaveStyle({
-      '--ant-input-hover-border-color': '#20c77c',
-    });
+    expect(inputElement).toHaveStyle({ '--ant-input-hover-border-color': '#20c77c' });
 
     rerender(<Demo algorithm={theme.darkAlgorithm} />);
-    expect(container.querySelector('input')).toHaveStyle({
-      '--ant-input-hover-border-color': '#1fb572',
-    });
+    expect(inputElement).toHaveStyle({ '--ant-input-hover-border-color': '#1fb572' });
   });
 
   it('get cssVar from useToken', () => {
@@ -344,17 +339,5 @@
     expect(cssVar.colorLink).toEqual('var(--ant-color-link)');
     expect(cssVar.colorLinkHover).toEqual('var(--ant-color-link-hover)');
     expect(cssVar.colorLinkActive).toEqual('var(--ant-color-link-active)');
-=======
-
-    const inputElement = container.querySelector<HTMLInputElement>('input');
-
-    expect(inputElement).toHaveStyle({ 'border-color': '#d9d9d9' });
-
-    rerender(<Demo algorithm />);
-    expect(inputElement).toHaveStyle({ 'border-color': '#d9d9d9' });
-
-    rerender(<Demo algorithm={theme.darkAlgorithm} />);
-    expect(inputElement).toHaveStyle({ 'border-color': '#ffffff' });
->>>>>>> 69128bdb
   });
 });