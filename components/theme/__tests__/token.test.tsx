--- conflicted
+++ resolved
@@ -1,11 +1,6 @@
 import { Theme } from '@ant-design/cssinjs';
-<<<<<<< HEAD
-import React from 'react';
+import * as React from 'react';
 import theme from '..';
-=======
-import * as React from 'react';
-import genRadius from '../themes/shared/genRadius';
->>>>>>> 06482bfb
 import { render, renderHook } from '../../../tests/utils';
 import ConfigProvider from '../../config-provider';
 import Row from '../../row';
