--- conflicted
+++ resolved
@@ -134,7 +134,6 @@
       wrapper.container.querySelector('.ant-mentions-dropdown-menu-item-active')?.textContent,
     ).toBe('Yesmeck');
   });
-<<<<<<< HEAD
   it('support classNames and styles', () => {
     const customClassNames = {
       root: 'test-root',
@@ -169,7 +168,7 @@
     expect(root).toHaveStyle(styles.root);
     expect(popup).toHaveStyle(styles.popup);
     expect(textarea).toHaveStyle(styles.textarea);
-=======
+  });
   describe('form disabled', () => {
     it('set Input enabled', () => {
       const { container } = render(
@@ -188,6 +187,5 @@
       expect(container.querySelector('#textarea1[disabled]')).toBeFalsy();
       expect(container.querySelector('#textarea[disabled]')).toBeTruthy();
     });
->>>>>>> 7d2860e4
   });
 });