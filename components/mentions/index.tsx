--- conflicted
+++ resolved
@@ -128,15 +128,17 @@
     return (renderEmpty || defaultRenderEmpty)('Select');
   };
 
-  const mergedOptions = loading
-    ? [
-        {
-          value: 'ANTD_SEARCHING',
-          disabled: true,
-          label: <Spin size="small" />,
-        },
-      ]
-    : options;
+  const getOptions = () => {
+    if (loading) {
+      return (
+        <Option value="ANTD_SEARCHING" disabled>
+          <Spin size="small" />
+        </Option>
+      );
+    }
+
+    return children;
+  };
 
   const mergedOptions = loading
     ? [
@@ -185,13 +187,9 @@
       dropdownClassName={classNames(popupClassName, hashId)}
       ref={mergedRef as any}
       options={mergedOptions}
-<<<<<<< HEAD
-    />
-=======
     >
       {getOptions()}
     </RcMentions>
->>>>>>> 30f7dcc1
   );
 
   if (hasFeedback) {
