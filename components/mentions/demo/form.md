---
order: 2
title:
  zh-CN: 配合 Form 使用
  en-US: With Form
---

## zh-CN

受控模式，例如配合 Form 使用。

## en-US

Controlled mode, for example, to work with `Form`.

```tsx
import { Mentions, Form, Button } from 'antd';

const { Option, getMentions } = Mentions;

const App = () => {
  const [form] = Form.useForm();

  const onReset = () => {
    form.resetFields();
  };

  const onFinish = async () => {
    try {
      const values = await form.validateFields();
      console.log('Submit:', values);
    } catch (errInfo) {
      console.log('Error:', errInfo);
    }
  };

  const checkMention = async (rule, value, callback) => {
    const mentions = getMentions(value);

    if (mentions.length < 2) {
      throw new Error('More than one must be selected!');
    }
  };

<<<<<<< HEAD
  return (
    <Form form={form} layout="horizontal" onFinish={onFinish}>
      <Form.Item
        name="mention"
        label="Top coders"
        labelCol={{ span: 6 }}
        wrapperCol={{ span: 16 }}
        rules={[{ validator: checkMention }]}
      >
        <Mentions rows="3">
          <Option value="afc163">afc163</Option>
          <Option value="zombieJ">zombieJ</Option>
          <Option value="yesmeck">yesmeck</Option>
        </Mentions>
      </Form.Item>
      <Form.Item wrapperCol={{ span: 14, offset: 6 }}>
        <Button htmlType="submit" type="primary">
          Submit
        </Button>
        &nbsp;&nbsp;&nbsp;
        <Button htmlType="button" onClick={onReset}>
          Reset
        </Button>
      </Form.Item>
    </Form>
  );
};
=======
  render() {
    const {
      form: { getFieldDecorator },
    } = this.props;

    return (
      <Form layout="horizontal">
        <Form.Item label="Top coders" labelCol={{ span: 6 }} wrapperCol={{ span: 16 }}>
          {getFieldDecorator('coders', {
            rules: [{ validator: this.checkMention }],
          })(
            <Mentions rows="1">
              <Option value="afc163">afc163</Option>
              <Option value="zombieJ">zombieJ</Option>
              <Option value="yesmeck">yesmeck</Option>
            </Mentions>,
          )}
        </Form.Item>
        <Form.Item label="Bio" labelCol={{ span: 6 }} wrapperCol={{ span: 16 }}>
          {getFieldDecorator('bio', {
            rules: [{ required: true }],
          })(
            <Mentions rows="3" placeholder="You can use @ to ref user here">
              <Option value="afc163">afc163</Option>
              <Option value="zombieJ">zombieJ</Option>
              <Option value="yesmeck">yesmeck</Option>
            </Mentions>,
          )}
        </Form.Item>
        <Form.Item wrapperCol={{ span: 14, offset: 6 }}>
          <Button type="primary" onClick={this.handleSubmit}>
            Submit
          </Button>
          &nbsp;&nbsp;&nbsp;
          <Button onClick={this.handleReset}>Reset</Button>
        </Form.Item>
      </Form>
    );
  }
}

const FormDemo = Form.create()(App);
>>>>>>> c54bffb3

ReactDOM.render(<App />, mountNode);
```<|MERGE_RESOLUTION|>--- conflicted
+++ resolved
@@ -42,17 +42,30 @@
     }
   };
 
-<<<<<<< HEAD
   return (
     <Form form={form} layout="horizontal" onFinish={onFinish}>
       <Form.Item
-        name="mention"
+        name="coders"
         label="Top coders"
         labelCol={{ span: 6 }}
         wrapperCol={{ span: 16 }}
         rules={[{ validator: checkMention }]}
       >
-        <Mentions rows="3">
+        <Mentions rows="1">
+          <Option value="afc163">afc163</Option>
+          <Option value="zombieJ">zombieJ</Option>
+          <Option value="yesmeck">yesmeck</Option>
+        </Mentions>
+        ,
+      </Form.Item>
+      <Form.Item
+        name="bio"
+        label="Bio"
+        labelCol={{ span: 6 }}
+        wrapperCol={{ span: 16 }}
+        rules={[{ required: true }]}
+      >
+        <Mentions rows="3" placeholder="You can use @ to ref user here">
           <Option value="afc163">afc163</Option>
           <Option value="zombieJ">zombieJ</Option>
           <Option value="yesmeck">yesmeck</Option>
@@ -70,50 +83,6 @@
     </Form>
   );
 };
-=======
-  render() {
-    const {
-      form: { getFieldDecorator },
-    } = this.props;
-
-    return (
-      <Form layout="horizontal">
-        <Form.Item label="Top coders" labelCol={{ span: 6 }} wrapperCol={{ span: 16 }}>
-          {getFieldDecorator('coders', {
-            rules: [{ validator: this.checkMention }],
-          })(
-            <Mentions rows="1">
-              <Option value="afc163">afc163</Option>
-              <Option value="zombieJ">zombieJ</Option>
-              <Option value="yesmeck">yesmeck</Option>
-            </Mentions>,
-          )}
-        </Form.Item>
-        <Form.Item label="Bio" labelCol={{ span: 6 }} wrapperCol={{ span: 16 }}>
-          {getFieldDecorator('bio', {
-            rules: [{ required: true }],
-          })(
-            <Mentions rows="3" placeholder="You can use @ to ref user here">
-              <Option value="afc163">afc163</Option>
-              <Option value="zombieJ">zombieJ</Option>
-              <Option value="yesmeck">yesmeck</Option>
-            </Mentions>,
-          )}
-        </Form.Item>
-        <Form.Item wrapperCol={{ span: 14, offset: 6 }}>
-          <Button type="primary" onClick={this.handleSubmit}>
-            Submit
-          </Button>
-          &nbsp;&nbsp;&nbsp;
-          <Button onClick={this.handleReset}>Reset</Button>
-        </Form.Item>
-      </Form>
-    );
-  }
-}
-
-const FormDemo = Form.create()(App);
->>>>>>> c54bffb3
 
 ReactDOM.render(<App />, mountNode);
 ```