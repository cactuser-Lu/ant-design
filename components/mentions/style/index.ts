import { unit } from '@ant-design/cssinjs';

import {
  genBasicInputStyle,
  genPlaceholderStyle,
  initComponentToken,
  initInputToken,
} from '../../input/style';
import type { SharedComponentToken, SharedInputToken } from '../../input/style/token';
import {
  genBorderlessStyle,
  genDisabledStyle,
  genFilledStyle,
  genOutlinedStyle,
  genUnderlinedStyle,
} from '../../input/style/variants';
import { resetComponent, textEllipsis } from '../../style';
import type { FullToken, GenerateStyle, GetDefaultToken } from '../../theme/internal';
import { genStyleHooks, mergeToken } from '../../theme/internal';

export interface ComponentToken extends SharedComponentToken {
  /**
   * @desc 弹层 z-index
   * @descEN z-index of popup
   */
  zIndexPopup: number;
  /**
   * @desc 弹层高度
   * @descEN Height of popup
   */
  dropdownHeight: number | string;
  /**
   * @desc 菜单项高度
   * @descEN Height of menu item
   */
  controlItemWidth: number | string;
}

/**
 * @desc Mentions 组件的 Token
 * @descEN Token for Mentions component
 */
type MentionsToken = FullToken<'Mentions'> &
  SharedInputToken & {
    /**
     * @desc 菜单项内边距
     * @descEN Padding of menu item
     */
    itemPaddingVertical: string | number;
  };

const genMentionsStyle: GenerateStyle<MentionsToken> = (token) => {
  const {
    componentCls,
    antCls,
    colorTextDisabled,
    controlItemBgHover,
    controlPaddingHorizontal,
    colorText,
    motionDurationSlow,
    lineHeight,
    controlHeight,
    paddingInline,
    paddingBlock,
    fontSize,
    fontSizeIcon,
    colorIcon,
    colorTextQuaternary,
    colorBgElevated,
    paddingXXS,
    borderRadius,
    borderRadiusLG,
    boxShadowSecondary,
    itemPaddingVertical,
    calc,
  } = token;
  return {
    [componentCls]: {
      ...resetComponent(token),
      ...genBasicInputStyle(token),

      position: 'relative',
      display: 'inline-block',
      height: 'auto',
      padding: `0 ${unit(token.paddingInline)}`,
      overflow: 'hidden',
      lineHeight,
      whiteSpace: 'pre-wrap',
      verticalAlign: 'bottom',

      // Variants
      ...genOutlinedStyle(token),
      ...genFilledStyle(token),
      ...genBorderlessStyle(token),

      '&-affix-wrapper': {
        ...genBasicInputStyle(token),
        display: 'inline-flex',
        paddingBlock: 0,
        paddingInlineStart: 0,
        paddingInlineEnd: token.paddingInline,

        '&::before': {
          display: 'inline-block',
          width: 0,
          visibility: 'hidden',
          content: '"\\a0"',
        },

        [`${componentCls}-suffix`]: {
          display: 'inline-flex',
          alignItems: 'center',

          // 当页面中存在 feedback-icon 时，给 clear-icon 添加右边距
          [`&:has(${antCls}-form-item-feedback-icon) ${componentCls}-clear-icon`]: {
            marginInlineEnd: token.marginXS,
          },

          [`${antCls}-form-item-feedback-icon`]: {
            display: 'inline-flex',
            alignItems: 'center',
            justifyContent: 'center',
          },
        },

        [`${componentCls}-clear-icon`]: {
          insetInlineEnd: 0,
          insetBlockStart: calc(fontSize).mul(lineHeight).mul(0.5).add(paddingBlock).equal(),
          padding: 0,
          lineHeight: 0,
          color: colorTextQuaternary,
          fontSize: fontSizeIcon,
          verticalAlign: -1,
          // https://github.com/ant-design/ant-design/pull/18151
          // https://codesandbox.io/s/wizardly-sun-u10br
          cursor: 'pointer',
          transition: `color ${motionDurationSlow}`,

          border: 'none',
          outline: 'none',
          backgroundColor: 'transparent',

          '&:hover': {
            color: colorIcon,
          },

          '&:active': {
            color: colorText,
          },

          '&-hidden': {
            visibility: 'hidden',
          },
        },
      },

      // 覆盖 affix-wrapper borderRadius！
      ...genUnderlinedStyle(token),

      '&-disabled': {
        '> textarea': {
          ...genDisabledStyle(token),
        },
      },

      // ================= Input Area =================
      [`&, &-affix-wrapper > ${componentCls}`]: {
        [`> textarea, ${componentCls}-measure`]: {
          color: colorText,
          boxSizing: 'border-box',
          minHeight: token.calc(controlHeight).sub(2).equal(),
          margin: 0,
          padding: `${unit(paddingBlock)} ${unit(paddingInline)}`,
          overflow: 'inherit',
          overflowX: 'hidden',
          overflowY: 'auto',
          fontWeight: 'inherit',
          fontSize: 'inherit',
          fontFamily: 'inherit',
          fontStyle: 'inherit',
          fontVariant: 'inherit',
          fontSizeAdjust: 'inherit',
          fontStretch: 'inherit',
          lineHeight: 'inherit',
          direction: 'inherit',
          letterSpacing: 'inherit',
          whiteSpace: 'inherit',
          textAlign: 'inherit',
          verticalAlign: 'top',
          wordWrap: 'break-word',
          wordBreak: 'inherit',
          tabSize: 'inherit',
        },

<<<<<<< HEAD
        '>textarea:disabled': {
=======
        '> textarea:disabled': {
>>>>>>> ba936836
          color: colorTextDisabled,
        },

        '> textarea': {
          width: '100%',
          border: 'none',
          outline: 'none',
          resize: 'vertical',
          backgroundColor: 'transparent',
          ...genPlaceholderStyle(token.colorTextPlaceholder),
          padding: `${unit(token.paddingBlock)} 0`,
        },

        [`${componentCls}-measure`]: {
          position: 'absolute',
          top: 0,
          insetInlineEnd: 0,
          bottom: 0,
          insetInlineStart: 0,
          zIndex: -1,
          color: 'transparent',
          pointerEvents: 'none',

          '> span': {
            display: 'inline-block',
            minHeight: '1em',
          },
        },
      },

      // ================== Dropdown ==================
      '&-dropdown': {
        // Ref select dropdown style
        ...resetComponent(token),

        position: 'absolute',
        top: -9999,
        insetInlineStart: -9999,
        zIndex: token.zIndexPopup,
        boxSizing: 'border-box',
        fontSize,
        fontVariant: 'initial',
        padding: paddingXXS,
        backgroundColor: colorBgElevated,
        borderRadius: borderRadiusLG,
        outline: 'none',
        boxShadow: boxShadowSecondary,

        '&-hidden': {
          display: 'none',
        },

        [`${componentCls}-dropdown-menu`]: {
          maxHeight: token.dropdownHeight,
          margin: 0,
          paddingInlineStart: 0, // Override default ul/ol
          overflow: 'auto',
          listStyle: 'none',
          outline: 'none',

          '&-item': {
            ...textEllipsis,
            position: 'relative',
            display: 'block',
            minWidth: token.controlItemWidth,
            padding: `${unit(itemPaddingVertical)} ${unit(controlPaddingHorizontal)}`,
            color: colorText,
            borderRadius,
            fontWeight: 'normal',
            lineHeight,
            cursor: 'pointer',
            transition: `background ${motionDurationSlow} ease`,

            '&:hover': {
              backgroundColor: controlItemBgHover,
            },

            '&-disabled': {
              color: colorTextDisabled,
              cursor: 'not-allowed',

              '&:hover': {
                color: colorTextDisabled,
                backgroundColor: controlItemBgHover,
                cursor: 'not-allowed',
              },
            },

            '&-selected': {
              color: colorText,
              fontWeight: token.fontWeightStrong,
              backgroundColor: controlItemBgHover,
            },

            '&-active': {
              backgroundColor: controlItemBgHover,
            },
          },
        },
      },
    },
  };
};

export const prepareComponentToken: GetDefaultToken<'Mentions'> = (token) => ({
  ...initComponentToken(token),
  dropdownHeight: 250,
  controlItemWidth: 100,
  zIndexPopup: token.zIndexPopupBase + 50,
  itemPaddingVertical: (token.controlHeight - token.fontHeight) / 2,
});

// ============================== Export ==============================
export default genStyleHooks(
  'Mentions',
  (token) => {
    const mentionsToken = mergeToken<MentionsToken>(token, initInputToken(token));
    return genMentionsStyle(mentionsToken);
  },
  prepareComponentToken,
);<|MERGE_RESOLUTION|>--- conflicted
+++ resolved
@@ -192,11 +192,7 @@
           tabSize: 'inherit',
         },
 
-<<<<<<< HEAD
-        '>textarea:disabled': {
-=======
         '> textarea:disabled': {
->>>>>>> ba936836
           color: colorTextDisabled,
         },
 
