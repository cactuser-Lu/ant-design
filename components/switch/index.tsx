--- conflicted
+++ resolved
@@ -3,11 +3,8 @@
 import RcSwitch from 'rc-switch';
 import classNames from 'classnames';
 import omit from 'omit.js';
-<<<<<<< HEAD
+import Wave from '../_util/wave';
 import Icon from '../icon';
-=======
-import Wave from '../_util/wave';
->>>>>>> a52d694a
 
 export interface SwitchProps {
   prefixCls?: string;
@@ -63,22 +60,14 @@
       />
     ) : null;
     return (
-<<<<<<< HEAD
-      <RcSwitch
-        {...omit(this.props, ['loading'])}
-        className={classes}
-        ref={this.saveSwitch}
-        loadingIcon={loadingIcon}
-      />
-=======
       <Wave insertExtraNode>
         <RcSwitch
           {...omit(this.props, ['loading'])}
           className={classes}
           ref={this.saveSwitch}
+          loadingIcon={loadingIcon}
         />
       </Wave>
->>>>>>> a52d694a
     );
   }
 }