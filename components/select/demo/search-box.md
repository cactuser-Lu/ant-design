---
order: 9
title:
  zh-CN: 搜索框
  en-US: Search Box
---

## zh-CN

搜索和远程数据结合。

## en-US

Search with remote data.

````jsx
import { Select } from 'antd';
import jsonp from 'fetch-jsonp';
import querystring from 'querystring';

const Option = Select.Option;

let timeout;
let currentValue;

function fetch(value, callback) {
  if (timeout) {
    clearTimeout(timeout);
    timeout = null;
  }
  currentValue = value;

  function fake() {
    const str = querystring.encode({
      code: 'utf-8',
      q: value,
    });
    jsonp(`https://suggest.taobao.com/sug?${str}`)
      .then(response => response.json())
      .then((d) => {
        if (currentValue === value) {
          const result = d.result;
          const data = [];
          result.forEach((r) => {
            data.push({
              value: r[0],
              text: r[0],
            });
          });
          callback(data);
        }
      });
  }

  timeout = setTimeout(fake, 300);
}

class SearchInput extends React.Component {
  state = {
    data: [],
    value: '',
  }
<<<<<<< HEAD
  handleSearch = (value) => {
    fetch(value, data => this.setState({ data }));
  }
=======

>>>>>>> 009ed085
  handleChange = (value) => {
    this.setState({ value });
  }

  render() {
    const options = this.state.data.map(d => <Option key={d.value}>{d.text}</Option>);
    return (
      <Select
        showSearch
        value={this.state.value}
        placeholder={this.props.placeholder}
        style={this.props.style}
        defaultActiveFirstOption={false}
        showArrow={false}
        filterOption={false}
        onSearch={this.handleSearch}
        onChange={this.handleChange}
        notFoundContent={null}
      >
        {options}
      </Select>
    );
  }
}

ReactDOM.render(
  <SearchInput placeholder="input search text" style={{ width: 200 }} />,
  mountNode);
````<|MERGE_RESOLUTION|>--- conflicted
+++ resolved
@@ -60,13 +60,11 @@
     data: [],
     value: '',
   }
-<<<<<<< HEAD
+
   handleSearch = (value) => {
     fetch(value, data => this.setState({ data }));
   }
-=======
 
->>>>>>> 009ed085
   handleChange = (value) => {
     this.setState({ value });
   }
