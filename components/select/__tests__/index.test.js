--- conflicted
+++ resolved
@@ -126,17 +126,4 @@
       expect(wrapper.render()).toMatchSnapshot();
     });
   });
-<<<<<<< HEAD
-
-  it('not warning if user use `inputValue`', () => {
-    resetWarned();
-    const errorSpy = jest.spyOn(console, 'error').mockImplementation(() => {});
-
-    mount(<Select inputValue="" />);
-    expect(errorSpy).not.toHaveBeenCalled();
-
-    errorSpy.mockRestore();
-  });
-=======
->>>>>>> 46d0ff3e
 });