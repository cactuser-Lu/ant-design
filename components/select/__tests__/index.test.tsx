--- conflicted
+++ resolved
@@ -176,8 +176,6 @@
       expect(asFragment().firstChild).toMatchSnapshot();
     });
 
-<<<<<<< HEAD
-=======
     it('legacy popupClassName', () => {
       resetWarned();
 
@@ -246,7 +244,6 @@
       errSpy.mockRestore();
     });
 
->>>>>>> b340b3ad
     it('warning for legacy dropdownMatchSelectWidth', () => {
       resetWarned();
 
