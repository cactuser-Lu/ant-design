--- conflicted
+++ resolved
@@ -126,13 +126,9 @@
 
     .@{select-prefix-cls}-selection-search {
       position: relative;
-<<<<<<< HEAD
       margin-inline-start: @input-padding-horizontal-base - @input-padding-vertical-base;
       margin-top: @select-multiple-item-spacing-half;
       margin-bottom: @select-multiple-item-spacing-half;
-=======
-      margin-left: (@select-multiple-padding / 2);
->>>>>>> a70d301c
 
       &-input,
       &-mirror {
