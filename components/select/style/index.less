--- conflicted
+++ resolved
@@ -1,655 +1,322 @@
-<<<<<<< HEAD
-// @import '../../style/themes/index';
-// @import '../../style/mixins/index';
-// @import '../../input/style/mixin';
-// @import './single';
-// @import './multiple';
-// @import './status';
-
-// @select-prefix-cls: ~'@{ant-prefix}-select';
-// @select-height-without-border: @input-height-base - 2 * @border-width-base;
-// @select-dropdown-edge-child-vertical-padding: @dropdown-edge-child-vertical-padding;
-
-// .select-selector() {
-//   position: relative;
-//   background-color: @select-background;
-//   border: @border-width-base @border-style-base @select-border-color;
-//   border-radius: @border-radius-base;
-//   transition: all 0.3s @ease-in-out;
-
-//   input {
-//     cursor: pointer;
-//   }
-
-//   .@{select-prefix-cls}-show-search& {
-//     cursor: text;
-
-//     input {
-//       cursor: auto;
-//     }
-//   }
-
-//   .@{select-prefix-cls}-focused:not(.@{select-prefix-cls}-disabled)& {
-//     .active();
-//   }
-
-//   .@{select-prefix-cls}-disabled& {
-//     color: @disabled-color;
-//     background: @input-disabled-bg;
-//     cursor: not-allowed;
-
-//     .@{select-prefix-cls}-multiple& {
-//       background: @select-multiple-disabled-background;
-//     }
-
-//     input {
-//       cursor: not-allowed;
-//     }
-//   }
-// }
-
-// /* Reset search input style */
-// .select-search-input-without-border() {
-//   .@{select-prefix-cls}-selection-search-input {
-//     margin: 0;
-//     padding: 0;
-//     background: transparent;
-//     border: none;
-//     outline: none;
-//     appearance: none;
-
-//     &::-webkit-search-cancel-button {
-//       display: none;
-//       /* stylelint-disable-next-line property-no-vendor-prefix */
-//       -webkit-appearance: none;
-//     }
-//   }
-// }
-
-// .@{select-prefix-cls} {
-//   .reset-component();
-//   position: relative;
-//   display: inline-block;
-//   cursor: pointer;
-
-//   &:not(&-customize-input) &-selector {
-//     .select-selector();
-//     .select-search-input-without-border();
-//   }
-
-//   &:not(&-disabled):hover &-selector {
-//     .hover();
-//   }
-
-//   // ======================== Selection ========================
-//   &-selection-item {
-//     flex: 1;
-//     overflow: hidden;
-//     font-weight: normal;
-//     white-space: nowrap;
-//     text-overflow: ellipsis;
-
-//     // IE11 css hack. `*::-ms-backdrop,` is a must have
-//     @media all and (-ms-high-contrast: none) {
-//       *::-ms-backdrop,
-//       & {
-//         flex: auto;
-//       }
-//     }
-//   }
-
-//   // ======================= Placeholder =======================
-//   &-selection-placeholder {
-//     flex: 1;
-//     overflow: hidden;
-//     color: @input-placeholder-color;
-//     white-space: nowrap;
-//     text-overflow: ellipsis;
-//     pointer-events: none;
-
-//     // IE11 css hack. `*::-ms-backdrop,` is a must have
-//     @media all and (-ms-high-contrast: none) {
-//       *::-ms-backdrop,
-//       & {
-//         flex: auto;
-//       }
-//     }
-//   }
-
-//   // ========================== Arrow ==========================
-//   &-arrow {
-//     .iconfont-mixin();
-//     position: absolute;
-//     top: 50%;
-//     right: @control-padding-horizontal - 1px;
-//     display: flex;
-//     align-items: center;
-//     height: @font-size-sm;
-//     margin-top: (-@font-size-sm / 2);
-//     color: @disabled-color;
-//     font-size: @font-size-sm;
-//     line-height: 1;
-//     text-align: center;
-//     pointer-events: none;
-
-//     .@{iconfont-css-prefix} {
-//       vertical-align: top;
-//       transition: transform 0.3s;
-
-//       > svg {
-//         vertical-align: top;
-//       }
-
-//       &:not(.@{select-prefix-cls}-suffix) {
-//         pointer-events: auto;
-//       }
-//     }
-
-//     .@{select-prefix-cls}-disabled & {
-//       cursor: not-allowed;
-//     }
-//   }
-
-//   // ========================== Clear ==========================
-//   &-clear {
-//     position: absolute;
-//     top: 50%;
-//     right: @control-padding-horizontal - 1px;
-//     z-index: 1;
-//     display: inline-block;
-//     width: @font-size-sm;
-//     height: @font-size-sm;
-//     margin-top: (-@font-size-sm / 2);
-//     color: @disabled-color;
-//     font-size: @font-size-sm;
-//     font-style: normal;
-//     line-height: 1;
-//     text-align: center;
-//     text-transform: none;
-//     background: @select-clear-background;
-//     cursor: pointer;
-//     opacity: 0;
-//     transition: color 0.3s ease, opacity 0.15s ease;
-//     text-rendering: auto;
-
-//     &::before {
-//       display: block;
-//     }
-
-//     &:hover {
-//       color: @text-color-secondary;
-//     }
-
-//     .@{select-prefix-cls}:hover & {
-//       opacity: 1;
-//     }
-//   }
-
-//   // ========================== Popup ==========================
-//   &-dropdown {
-//     .reset-component();
-//     position: absolute;
-//     top: -9999px;
-//     left: -9999px;
-//     z-index: @zindex-dropdown;
-//     box-sizing: border-box;
-//     padding: @select-dropdown-edge-child-vertical-padding 0;
-//     overflow: hidden;
-//     font-size: @font-size-base;
-//     // Fix select render lag of long text in chrome
-//     // https://github.com/ant-design/ant-design/issues/11456
-//     // https://github.com/ant-design/ant-design/issues/11843
-//     font-variant: initial;
-//     background-color: @select-dropdown-bg;
-//     border-radius: @border-radius-base;
-//     outline: none;
-//     box-shadow: @box-shadow-base;
-
-//     &.@{ant-prefix}-slide-up-enter.@{ant-prefix}-slide-up-enter-active&-placement-bottomLeft,
-//     &.@{ant-prefix}-slide-up-appear.@{ant-prefix}-slide-up-appear-active&-placement-bottomLeft {
-//       animation-name: antSlideUpIn;
-//     }
-
-//     &.@{ant-prefix}-slide-up-enter.@{ant-prefix}-slide-up-enter-active&-placement-topLeft,
-//     &.@{ant-prefix}-slide-up-appear.@{ant-prefix}-slide-up-appear-active&-placement-topLeft {
-//       animation-name: antSlideDownIn;
-//     }
-
-//     &.@{ant-prefix}-slide-up-leave.@{ant-prefix}-slide-up-leave-active&-placement-bottomLeft {
-//       animation-name: antSlideUpOut;
-//     }
-
-//     &.@{ant-prefix}-slide-up-leave.@{ant-prefix}-slide-up-leave-active&-placement-topLeft {
-//       animation-name: antSlideDownOut;
-//     }
-
-//     &-hidden {
-//       display: none;
-//     }
-
-//     &-empty {
-//       color: @disabled-color;
-//     }
-//   }
-
-//   // ========================= Options =========================
-//   .item() {
-//     position: relative;
-//     display: block;
-//     min-height: @select-dropdown-height;
-//     padding: @select-dropdown-vertical-padding @control-padding-horizontal;
-//     color: @text-color;
-//     font-weight: normal;
-//     font-size: @select-dropdown-font-size;
-//     line-height: @select-dropdown-line-height;
-//   }
-
-//   &-item-empty {
-//     .item();
-//     color: @disabled-color;
-//   }
-
-//   &-item {
-//     .item();
-
-//     cursor: pointer;
-//     transition: background 0.3s ease;
-
-//     // =========== Group ============
-//     &-group {
-//       color: @text-color-secondary;
-//       font-size: @font-size-sm;
-//       cursor: default;
-//     }
-
-//     // =========== Option ===========
-//     &-option {
-//       display: flex;
-
-//       &-content {
-//         flex: auto;
-//         overflow: hidden;
-//         white-space: nowrap;
-//         text-overflow: ellipsis;
-//       }
-
-//       &-state {
-//         flex: none;
-//       }
-
-//       &-active:not(&-disabled) {
-//         background-color: @select-item-active-bg;
-//       }
-
-//       &-selected:not(&-disabled) {
-//         color: @select-item-selected-color;
-//         font-weight: @select-item-selected-font-weight;
-//         background-color: @select-item-selected-bg;
-
-//         .@{select-prefix-cls}-item-option-state {
-//           color: @primary-color;
-//         }
-//       }
-
-//       &-disabled {
-//         &.@{select-prefix-cls}-item-option-selected {
-//           background-color: @select-multiple-disabled-background;
-//         }
-//         color: @disabled-color;
-//         cursor: not-allowed;
-//       }
-
-//       &-grouped {
-//         padding-left: @control-padding-horizontal * 2;
-//       }
-//     }
-//   }
-
-//   // ============================================================
-//   // ==                          Size                          ==
-//   // ============================================================
-//   &-lg {
-//     font-size: @font-size-lg;
-//   }
-
-//   // no border style
-//   &-borderless &-selector {
-//     background-color: transparent !important;
-//     border-color: transparent !important;
-//     box-shadow: none !important;
-//   }
-// }
-
-// @import './rtl';
-=======
-@import '../../style/themes/index';
-@import '../../style/mixins/index';
-@import '../../input/style/mixin';
-@import './single';
-@import './multiple';
-@import './status';
-
-@select-prefix-cls: ~'@{ant-prefix}-select';
-@select-height-without-border: @input-height-base - 2 * @border-width-base;
-@select-dropdown-edge-child-vertical-padding: @dropdown-edge-child-vertical-padding;
-
-.select-selector() {
-  position: relative;
-  background-color: @select-background;
-  border: @border-width-base @border-style-base @select-border-color;
-  border-radius: @border-radius-base;
-  transition: all 0.3s @ease-in-out;
-
-  input {
-    cursor: pointer;
-  }
-
-  .@{select-prefix-cls}-show-search& {
-    cursor: text;
-
-    input {
-      cursor: auto;
-    }
-  }
-
-  .@{select-prefix-cls}-focused:not(.@{select-prefix-cls}-disabled)& {
-    .active();
-  }
-
-  .@{select-prefix-cls}-disabled& {
-    color: @disabled-color;
-    background: @input-disabled-bg;
-    cursor: not-allowed;
-
-    .@{select-prefix-cls}-multiple& {
-      background: @select-multiple-disabled-background;
-    }
-
-    input {
-      cursor: not-allowed;
-    }
-  }
-}
-
-/* Reset search input style */
-.select-search-input-without-border() {
-  .@{select-prefix-cls}-selection-search-input {
-    margin: 0;
-    padding: 0;
-    background: transparent;
-    border: none;
-    outline: none;
-    appearance: none;
-
-    &::-webkit-search-cancel-button {
-      display: none;
-      /* stylelint-disable-next-line property-no-vendor-prefix */
-      -webkit-appearance: none;
-    }
-  }
-}
-
-.@{select-prefix-cls} {
-  .reset-component();
-  position: relative;
-  display: inline-block;
-  cursor: pointer;
-
-  &:not(&-customize-input) &-selector {
-    .select-selector();
-    .select-search-input-without-border();
-  }
-
-  &:not(&-disabled):hover &-selector {
-    .hover();
-  }
-
-  // ======================== Selection ========================
-  &-selection-item {
-    flex: 1;
-    overflow: hidden;
-    font-weight: normal;
-    white-space: nowrap;
-    text-overflow: ellipsis;
-
-    // IE11 css hack. `*::-ms-backdrop,` is a must have
-    @media all and (-ms-high-contrast: none) {
-      *::-ms-backdrop,
-      & {
-        flex: auto;
-      }
-    }
-  }
-
-  // ======================= Placeholder =======================
-  &-selection-placeholder {
-    flex: 1;
-    overflow: hidden;
-    color: @input-placeholder-color;
-    white-space: nowrap;
-    text-overflow: ellipsis;
-    pointer-events: none;
-
-    // IE11 css hack. `*::-ms-backdrop,` is a must have
-    @media all and (-ms-high-contrast: none) {
-      *::-ms-backdrop,
-      & {
-        flex: auto;
-      }
-    }
-  }
-
-  // ========================== Arrow ==========================
-  &-arrow {
-    .iconfont-mixin();
-    position: absolute;
-    top: 50%;
-    right: @control-padding-horizontal - 1px;
-    display: flex;
-    align-items: center;
-    height: @font-size-sm;
-    margin-top: (-@font-size-sm / 2);
-    color: @disabled-color;
-    font-size: @font-size-sm;
-    line-height: 1;
-    text-align: center;
-    pointer-events: none;
-
-    .@{iconfont-css-prefix} {
-      vertical-align: top;
-      transition: transform 0.3s;
-
-      > svg {
-        vertical-align: top;
-      }
-
-      &:not(.@{select-prefix-cls}-suffix) {
-        pointer-events: auto;
-      }
-    }
-
-    .@{select-prefix-cls}-disabled & {
-      cursor: not-allowed;
-    }
-
-    > *:not(:last-child) {
-      margin-inline-end: @padding-xs;
-    }
-  }
-
-  // ========================== Clear ==========================
-  &-clear {
-    position: absolute;
-    top: 50%;
-    right: @control-padding-horizontal - 1px;
-    z-index: 1;
-    display: inline-block;
-    width: @font-size-sm;
-    height: @font-size-sm;
-    margin-top: (-@font-size-sm / 2);
-    color: @disabled-color;
-    font-size: @font-size-sm;
-    font-style: normal;
-    line-height: 1;
-    text-align: center;
-    text-transform: none;
-    background: @select-clear-background;
-    cursor: pointer;
-    opacity: 0;
-    transition: color 0.3s ease, opacity 0.15s ease;
-    text-rendering: auto;
-
-    &::before {
-      display: block;
-    }
-
-    &:hover {
-      color: @text-color-secondary;
-    }
-
-    .@{select-prefix-cls}:hover & {
-      opacity: 1;
-    }
-  }
-
-  // ========================== Popup ==========================
-  &-dropdown {
-    .reset-component();
-    position: absolute;
-    top: -9999px;
-    left: -9999px;
-    z-index: @zindex-dropdown;
-    box-sizing: border-box;
-    padding: @select-dropdown-edge-child-vertical-padding 0;
-    overflow: hidden;
-    font-size: @font-size-base;
-    // Fix select render lag of long text in chrome
-    // https://github.com/ant-design/ant-design/issues/11456
-    // https://github.com/ant-design/ant-design/issues/11843
-    font-variant: initial;
-    background-color: @select-dropdown-bg;
-    border-radius: @border-radius-base;
-    outline: none;
-    box-shadow: @box-shadow-base;
-
-    &.@{ant-prefix}-slide-up-enter.@{ant-prefix}-slide-up-enter-active&-placement-bottomLeft,
-    &.@{ant-prefix}-slide-up-appear.@{ant-prefix}-slide-up-appear-active&-placement-bottomLeft {
-      animation-name: antSlideUpIn;
-    }
-
-    &.@{ant-prefix}-slide-up-enter.@{ant-prefix}-slide-up-enter-active&-placement-topLeft,
-    &.@{ant-prefix}-slide-up-appear.@{ant-prefix}-slide-up-appear-active&-placement-topLeft {
-      animation-name: antSlideDownIn;
-    }
-
-    &.@{ant-prefix}-slide-up-leave.@{ant-prefix}-slide-up-leave-active&-placement-bottomLeft {
-      animation-name: antSlideUpOut;
-    }
-
-    &.@{ant-prefix}-slide-up-leave.@{ant-prefix}-slide-up-leave-active&-placement-topLeft {
-      animation-name: antSlideDownOut;
-    }
-
-    &-hidden {
-      display: none;
-    }
-
-    &-empty {
-      color: @disabled-color;
-    }
-  }
-
-  // ========================= Options =========================
-  .item() {
-    position: relative;
-    display: block;
-    min-height: @select-dropdown-height;
-    padding: @select-dropdown-vertical-padding @control-padding-horizontal;
-    color: @text-color;
-    font-weight: normal;
-    font-size: @select-dropdown-font-size;
-    line-height: @select-dropdown-line-height;
-  }
-
-  &-item-empty {
-    .item();
-    color: @disabled-color;
-  }
-
-  &-item {
-    .item();
-
-    cursor: pointer;
-    transition: background 0.3s ease;
-
-    // =========== Group ============
-    &-group {
-      color: @text-color-secondary;
-      font-size: @font-size-sm;
-      cursor: default;
-    }
-
-    // =========== Option ===========
-    &-option {
-      display: flex;
-
-      &-content {
-        flex: auto;
-        overflow: hidden;
-        white-space: nowrap;
-        text-overflow: ellipsis;
-      }
-
-      &-state {
-        flex: none;
-      }
-
-      &-active:not(&-disabled) {
-        background-color: @select-item-active-bg;
-      }
-
-      &-selected:not(&-disabled) {
-        color: @select-item-selected-color;
-        font-weight: @select-item-selected-font-weight;
-        background-color: @select-item-selected-bg;
-
-        .@{select-prefix-cls}-item-option-state {
-          color: @primary-color;
-        }
-      }
-
-      &-disabled {
-        &.@{select-prefix-cls}-item-option-selected {
-          background-color: @select-multiple-disabled-background;
-        }
-        color: @disabled-color;
-        cursor: not-allowed;
-      }
-
-      &-grouped {
-        padding-left: @control-padding-horizontal * 2;
-      }
-    }
-  }
-
-  // ============================================================
-  // ==                          Size                          ==
-  // ============================================================
-  &-lg {
-    font-size: @font-size-lg;
-  }
-
-  // no border style
-  &-borderless &-selector {
-    background-color: transparent !important;
-    border-color: transparent !important;
-    box-shadow: none !important;
-  }
-
-  &&-in-form-item {
-    width: 100%;
-  }
-}
-
-@import './rtl';
->>>>>>> 0d4cc5ed
+//@import '../../style/themes/index';
+//@import '../../style/mixins/index';
+//@import '../../input/style/mixin';
+//@import './single';
+//@import './multiple';
+//@import './status';
+//
+//@select-prefix-cls: ~'@{ant-prefix}-select';
+//@select-height-without-border: @input-height-base - 2 * @border-width-base;
+//@select-dropdown-edge-child-vertical-padding: @dropdown-edge-child-vertical-padding;
+//
+//.select-selector() {
+//  position: relative;
+//  background-color: @select-background;
+//  border: @border-width-base @border-style-base @select-border-color;
+//  border-radius: @border-radius-base;
+//  transition: all 0.3s @ease-in-out;
+//
+//  input {
+//    cursor: pointer;
+//  }
+//
+//  .@{select-prefix-cls}-show-search& {
+//    cursor: text;
+//
+//    input {
+//      cursor: auto;
+//    }
+//  }
+//
+//  .@{select-prefix-cls}-focused:not(.@{select-prefix-cls}-disabled)& {
+//    .active();
+//  }
+//
+//  .@{select-prefix-cls}-disabled& {
+//    color: @disabled-color;
+//    background: @input-disabled-bg;
+//    cursor: not-allowed;
+//
+//    .@{select-prefix-cls}-multiple& {
+//      background: @select-multiple-disabled-background;
+//    }
+//
+//    input {
+//      cursor: not-allowed;
+//    }
+//  }
+//}
+//
+///* Reset search input style */
+//.select-search-input-without-border() {
+//  .@{select-prefix-cls}-selection-search-input {
+//    margin: 0;
+//    padding: 0;
+//    background: transparent;
+//    border: none;
+//    outline: none;
+//    appearance: none;
+//
+//    &::-webkit-search-cancel-button {
+//      display: none;
+//      /* stylelint-disable-next-line property-no-vendor-prefix */
+//      -webkit-appearance: none;
+//    }
+//  }
+//}
+//
+//.@{select-prefix-cls} {
+//  .reset-component();
+//  position: relative;
+//  display: inline-block;
+//  cursor: pointer;
+//
+//  &:not(&-customize-input) &-selector {
+//    .select-selector();
+//    .select-search-input-without-border();
+//  }
+//
+//  &:not(&-disabled):hover &-selector {
+//    .hover();
+//  }
+//
+//  // ======================== Selection ========================
+//  &-selection-item {
+//    flex: 1;
+//    overflow: hidden;
+//    font-weight: normal;
+//    white-space: nowrap;
+//    text-overflow: ellipsis;
+//
+//    // IE11 css hack. `*::-ms-backdrop,` is a must have
+//    @media all and (-ms-high-contrast: none) {
+//      *::-ms-backdrop,
+//      & {
+//        flex: auto;
+//      }
+//    }
+//  }
+//
+//  // ======================= Placeholder =======================
+//  &-selection-placeholder {
+//    flex: 1;
+//    overflow: hidden;
+//    color: @input-placeholder-color;
+//    white-space: nowrap;
+//    text-overflow: ellipsis;
+//    pointer-events: none;
+//
+//    // IE11 css hack. `*::-ms-backdrop,` is a must have
+//    @media all and (-ms-high-contrast: none) {
+//      *::-ms-backdrop,
+//      & {
+//        flex: auto;
+//      }
+//    }
+//  }
+//
+//  // ========================== Arrow ==========================
+//  &-arrow {
+//    .iconfont-mixin();
+//    position: absolute;
+//    top: 50%;
+//    right: @control-padding-horizontal - 1px;
+//    display: flex;
+//    align-items: center;
+//    height: @font-size-sm;
+//    margin-top: (-@font-size-sm / 2);
+//    color: @disabled-color;
+//    font-size: @font-size-sm;
+//    line-height: 1;
+//    text-align: center;
+//    pointer-events: none;
+//
+//    .@{iconfont-css-prefix} {
+//      vertical-align: top;
+//      transition: transform 0.3s;
+//
+//      > svg {
+//        vertical-align: top;
+//      }
+//
+//      &:not(.@{select-prefix-cls}-suffix) {
+//        pointer-events: auto;
+//      }
+//    }
+//
+//    .@{select-prefix-cls}-disabled & {
+//      cursor: not-allowed;
+//    }
+//  }
+//
+//  // ========================== Clear ==========================
+//  &-clear {
+//    position: absolute;
+//    top: 50%;
+//    right: @control-padding-horizontal - 1px;
+//    z-index: 1;
+//    display: inline-block;
+//    width: @font-size-sm;
+//    height: @font-size-sm;
+//    margin-top: (-@font-size-sm / 2);
+//    color: @disabled-color;
+//    font-size: @font-size-sm;
+//    font-style: normal;
+//    line-height: 1;
+//    text-align: center;
+//    text-transform: none;
+//    background: @select-clear-background;
+//    cursor: pointer;
+//    opacity: 0;
+//    transition: color 0.3s ease, opacity 0.15s ease;
+//    text-rendering: auto;
+//
+//    &::before {
+//      display: block;
+//    }
+//
+//    &:hover {
+//      color: @text-color-secondary;
+//    }
+//
+//    .@{select-prefix-cls}:hover & {
+//      opacity: 1;
+//    }
+//  }
+//
+//  // ========================== Popup ==========================
+//  &-dropdown {
+//    .reset-component();
+//    position: absolute;
+//    top: -9999px;
+//    left: -9999px;
+//    z-index: @zindex-dropdown;
+//    box-sizing: border-box;
+//    padding: @select-dropdown-edge-child-vertical-padding 0;
+//    overflow: hidden;
+//    font-size: @font-size-base;
+//    // Fix select render lag of long text in chrome
+//    // https://github.com/ant-design/ant-design/issues/11456
+//    // https://github.com/ant-design/ant-design/issues/11843
+//    font-variant: initial;
+//    background-color: @select-dropdown-bg;
+//    border-radius: @border-radius-base;
+//    outline: none;
+//    box-shadow: @box-shadow-base;
+//
+//    &.@{ant-prefix}-slide-up-enter.@{ant-prefix}-slide-up-enter-active&-placement-bottomLeft,
+//    &.@{ant-prefix}-slide-up-appear.@{ant-prefix}-slide-up-appear-active&-placement-bottomLeft {
+//      animation-name: antSlideUpIn;
+//    }
+//
+//    &.@{ant-prefix}-slide-up-enter.@{ant-prefix}-slide-up-enter-active&-placement-topLeft,
+//    &.@{ant-prefix}-slide-up-appear.@{ant-prefix}-slide-up-appear-active&-placement-topLeft {
+//      animation-name: antSlideDownIn;
+//    }
+//
+//    &.@{ant-prefix}-slide-up-leave.@{ant-prefix}-slide-up-leave-active&-placement-bottomLeft {
+//      animation-name: antSlideUpOut;
+//    }
+//
+//    &.@{ant-prefix}-slide-up-leave.@{ant-prefix}-slide-up-leave-active&-placement-topLeft {
+//      animation-name: antSlideDownOut;
+//    }
+//
+//    &-hidden {
+//      display: none;
+//    }
+//
+//    &-empty {
+//      color: @disabled-color;
+//    }
+//  }
+//
+//  // ========================= Options =========================
+//  .item() {
+//    position: relative;
+//    display: block;
+//    min-height: @select-dropdown-height;
+//    padding: @select-dropdown-vertical-padding @control-padding-horizontal;
+//    color: @text-color;
+//    font-weight: normal;
+//    font-size: @select-dropdown-font-size;
+//    line-height: @select-dropdown-line-height;
+//  }
+//
+//  &-item-empty {
+//    .item();
+//    color: @disabled-color;
+//  }
+//
+//  &-item {
+//    .item();
+//
+//    cursor: pointer;
+//    transition: background 0.3s ease;
+//
+//    // =========== Group ============
+//    &-group {
+//      color: @text-color-secondary;
+//      font-size: @font-size-sm;
+//      cursor: default;
+//    }
+//
+//    // =========== Option ===========
+//    &-option {
+//      display: flex;
+//
+//      &-content {
+//        flex: auto;
+//        overflow: hidden;
+//        white-space: nowrap;
+//        text-overflow: ellipsis;
+//      }
+//
+//      &-state {
+//        flex: none;
+//      }
+//
+//      &-active:not(&-disabled) {
+//        background-color: @select-item-active-bg;
+//      }
+//
+//      &-selected:not(&-disabled) {
+//        color: @select-item-selected-color;
+//        font-weight: @select-item-selected-font-weight;
+//        background-color: @select-item-selected-bg;
+//
+//        .@{select-prefix-cls}-item-option-state {
+//          color: @primary-color;
+//        }
+//      }
+//
+//      &-disabled {
+//        &.@{select-prefix-cls}-item-option-selected {
+//          background-color: @select-multiple-disabled-background;
+//        }
+//        color: @disabled-color;
+//        cursor: not-allowed;
+//      }
+//
+//      &-grouped {
+//        padding-left: @control-padding-horizontal * 2;
+//      }
+//    }
+//  }
+//
+//  // ============================================================
+//  // ==                          Size                          ==
+//  // ============================================================
+//  &-lg {
+//    font-size: @font-size-lg;
+//  }
+//
+//  // no border style
+//  &-borderless &-selector {
+//    background-color: transparent !important;
+//    border-color: transparent !important;
+//    box-shadow: none !important;
+//  }
+//}
+//
+//@import './rtl';