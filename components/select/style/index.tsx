--- conflicted
+++ resolved
@@ -252,23 +252,7 @@
     // ========================= Feedback ==========================
     [`${selectCls}-has-feedback`]: {
       [`${selectCls}-clear`]: {
-<<<<<<< HEAD
-        insetInlineEnd: token.padding * 2,
-=======
         insetInlineEnd: inputPaddingHorizontalBase + token.fontSize + token.paddingXXS,
-      },
-
-      [`${selectCls}-feedback-icon`]: {
-        fontSize: token.fontSize,
-        textAlign: 'center',
-        visibility: 'visible',
-        animation: `zoomIn ${token.motionDurationSlow} ${token.motionEaseOutBack}`,
-        pointerEvents: 'none',
-
-        '&:not(:first-child)': {
-          marginInlineStart: token.marginXS,
-        },
->>>>>>> 98b6ca17
       },
     },
   };
