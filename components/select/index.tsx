// TODO: 4.0 - codemod should help to change `filterOption` to support node props.
import * as React from 'react';
import type { BaseSelectRef, SelectProps as RcSelectProps } from '@rc-component/select';
import RcSelect, { OptGroup, Option } from '@rc-component/select';
import type { OptionProps } from '@rc-component/select/lib/Option';
import type { BaseOptionType, DefaultOptionType } from '@rc-component/select/lib/Select';
import omit from '@rc-component/util/lib/omit';
import cls from 'classnames';

import useMergeSemantic from '../_util/hooks/useMergeSemantic';
import { useZIndex } from '../_util/hooks/useZIndex';
import type { SelectCommonPlacement } from '../_util/motion';
import { getTransitionName } from '../_util/motion';
import genPurePanel from '../_util/PurePanel';
import type { InputStatus } from '../_util/statusUtils';
import { getMergedStatus, getStatusClassNames } from '../_util/statusUtils';
import { devUseWarning } from '../_util/warning';
import { ConfigContext } from '../config-provider';
import type { Variant } from '../config-provider';
import { useComponentConfig } from '../config-provider/context';
import DefaultRenderEmpty from '../config-provider/defaultRenderEmpty';
import DisabledContext from '../config-provider/DisabledContext';
import useCSSVarCls from '../config-provider/hooks/useCSSVarCls';
import useSize from '../config-provider/hooks/useSize';
import type { SizeType } from '../config-provider/SizeContext';
import { FormItemInputContext } from '../form/context';
import useVariants from '../form/hooks/useVariants';
import { useCompactItemContext } from '../space/Compact';
import { useToken } from '../theme/internal';
import mergedBuiltinPlacements from './mergedBuiltinPlacements';
import useStyle from './style';
import useIcons from './useIcons';
import useShowArrow from './useShowArrow';

type RawValue = string | number;

<<<<<<< HEAD
=======
type SemanticName = 'root';
type PopupSemantic = 'root';

>>>>>>> b3af097e
export type { BaseOptionType, DefaultOptionType, OptionProps, BaseSelectRef as RefSelectProps };

export interface LabeledValue {
  key?: string;
  value: RawValue;
  label: React.ReactNode;
}

export type SelectValue = RawValue | RawValue[] | LabeledValue | LabeledValue[] | undefined;

export interface InternalSelectProps<
  ValueType = any,
  OptionType extends BaseOptionType | DefaultOptionType = DefaultOptionType,
> extends Omit<RcSelectProps<ValueType, OptionType>, 'mode'> {
  rootClassName?: string;
  prefix?: React.ReactNode;
  suffixIcon?: React.ReactNode;
  size?: SizeType;
  disabled?: boolean;
  mode?: 'multiple' | 'tags' | 'SECRET_COMBOBOX_MODE_DO_NOT_USE' | 'combobox';
  /** @deprecated Use `variant` instead. */
  bordered?: boolean;
  /**
   * @deprecated `showArrow` is deprecated which will be removed in next major version. It will be a
   *   default behavior, you can hide it by setting `suffixIcon` to null.
   */
  showArrow?: boolean;
  /**
   * @since 5.13.0
   * @default "outlined"
   */
  variant?: Variant;
  styles?: Partial<Record<SemanticName, React.CSSProperties>> & {
    popup?: Partial<Record<PopupSemantic, React.CSSProperties>>;
  };
  classNames?: Partial<Record<SemanticName, string>> & {
    popup?: Partial<Record<PopupSemantic, string>>;
  };
}

type SemanticName = 'root' | 'prefix' | 'suffix';
type PopupSemantic = 'root' | 'listItem' | 'input' | 'list';

export interface SelectProps<
  ValueType = any,
  OptionType extends BaseOptionType | DefaultOptionType = DefaultOptionType,
> extends Omit<
    InternalSelectProps<ValueType, OptionType>,
    | 'mode'
    | 'getInputElement'
    | 'getRawInputElement'
    | 'backfill'
    | 'placement'
    | 'dropdownClassName'
    | 'dropdownStyle'
  > {
  placement?: SelectCommonPlacement;
  mode?: 'multiple' | 'tags';
  status?: InputStatus;
  /** @deprecated Please use `classNames.popup.root` instead */
  popupClassName?: string;
  /** @deprecated Please use `classNames.popup.root` instead */
  dropdownClassName?: string;
<<<<<<< HEAD
  /** @deprecated Please use `styles.popup` instead */
=======
  /** @deprecated Please use `popupMatchSelectWidth` instead */
  dropdownMatchSelectWidth?: boolean | number;
  popupMatchSelectWidth?: boolean | number;
  /** @deprecated Please use `popupRender` instead */
  dropdownRender?: (menu: React.ReactElement) => React.ReactElement;
  popupRender?: (menu: React.ReactElement) => React.ReactElement;
  /** @deprecated Please use `styles.popup.root` instead */
>>>>>>> b3af097e
  dropdownStyle?: React.CSSProperties;
  /** @deprecated Please use `popupRender` instead */
  dropdownRender?: SelectProps['popupRender'];
  /** @deprecated Please use `onOpenChange` instead */
  onDropdownVisibleChange?: SelectProps['onPopupVisibleChange'];
  /** @deprecated Please use `popupMatchSelectWidth` instead */
  dropdownMatchSelectWidth?: boolean | number;
  popupMatchSelectWidth?: boolean | number;
  styles?: Partial<Record<SemanticName, React.CSSProperties>> & {
    popup?: Partial<Record<PopupSemantic, React.CSSProperties>>;
  };
  classNames?: Partial<Record<SemanticName, string>> & {
    popup?: Partial<Record<PopupSemantic, string>>;
  };
  onOpenChange?: (visible: boolean) => void;
}

const SECRET_COMBOBOX_MODE_DO_NOT_USE = 'SECRET_COMBOBOX_MODE_DO_NOT_USE';

const InternalSelect = <
  ValueType = any,
  OptionType extends BaseOptionType | DefaultOptionType = DefaultOptionType,
>(
  props: SelectProps<ValueType, OptionType>,
  ref: React.Ref<BaseSelectRef>,
) => {
  const {
    prefixCls: customizePrefixCls,
    bordered,
    className,
    rootClassName,
    getPopupContainer,
    popupClassName,
    dropdownClassName,
    listHeight = 256,
    placement,
    listItemHeight: customListItemHeight,
    size: customizeSize,
    disabled: customDisabled,
    notFoundContent,
    status: customStatus,
    builtinPlacements,
    dropdownMatchSelectWidth,
    popupMatchSelectWidth,
    direction: propDirection,
    style,
    allowClear,
    variant: customizeVariant,
    popupStyle,
    dropdownStyle,
    transitionName,
    tagRender,
    maxCount,
    prefix,
    dropdownRender,
    popupRender,
    onDropdownVisibleChange,
    onOpenChange,
    styles,
    classNames,
    ...rest
  } = props;

  const {
    getPopupContainer: getContextPopupContainer,
    getPrefixCls,
    renderEmpty,
    direction: contextDirection,
    virtual,
    popupMatchSelectWidth: contextPopupMatchSelectWidth,
    popupOverflow,
  } = React.useContext(ConfigContext);

  const {
    showSearch,
    style: contextStyle,
    styles: contextStyles,
    className: contextClassName,
    classNames: contextClassNames,
  } = useComponentConfig('select');

  const [, token] = useToken();

  const listItemHeight = customListItemHeight ?? token?.controlHeight;

  const prefixCls = getPrefixCls('select', customizePrefixCls);
  const rootPrefixCls = getPrefixCls();
  const direction = propDirection ?? contextDirection;

  const { compactSize, compactItemClassnames } = useCompactItemContext(prefixCls, direction);

  const [variant, enableVariantCls] = useVariants('select', customizeVariant, bordered);

  const rootCls = useCSSVarCls(prefixCls);
  const [hashId, cssVarCls] = useStyle(prefixCls, rootCls);

  const mode = React.useMemo(() => {
    const { mode: m } = props as InternalSelectProps<OptionType>;

    if (m === 'combobox') {
      return undefined;
    }

    if (m === SECRET_COMBOBOX_MODE_DO_NOT_USE) {
      return 'combobox';
    }

    return m;
  }, [props.mode]);

  const isMultiple = mode === 'multiple' || mode === 'tags';

  const showSuffixIcon = useShowArrow(props.suffixIcon, props.showArrow);

  const mergedPopupMatchSelectWidth =
    popupMatchSelectWidth ?? dropdownMatchSelectWidth ?? contextPopupMatchSelectWidth;

<<<<<<< HEAD
=======
  const mergedPopupStyle = styles?.popup?.root || contextStyles.popup?.root || dropdownStyle;
>>>>>>> b3af097e
  const mergedPopupRender = popupRender || dropdownRender;
  const mergedOnOpenChange = onOpenChange || onDropdownVisibleChange;

  // ===================== Form Status =====================
  const {
    status: contextStatus,
    hasFeedback,
    isFormItemInput,
    feedbackIcon,
  } = React.useContext(FormItemInputContext);
  const mergedStatus = getMergedStatus(contextStatus, customStatus);

  // ===================== Empty =====================
  let mergedNotFound: React.ReactNode;
  if (notFoundContent !== undefined) {
    mergedNotFound = notFoundContent;
  } else if (mode === 'combobox') {
    mergedNotFound = null;
  } else {
    mergedNotFound = renderEmpty?.('Select') || <DefaultRenderEmpty componentName="Select" />;
  }

  // ===================== Icons =====================
  const { suffixIcon, itemIcon, removeIcon, clearIcon } = useIcons({
    ...rest,
    multiple: isMultiple,
    hasFeedback,
    feedbackIcon,
    showSuffixIcon,
    prefixCls,
    componentName: 'Select',
  });

  const mergedAllowClear = allowClear === true ? { clearIcon } : allowClear;

  const selectProps = omit(rest, ['suffixIcon', 'itemIcon' as any]);

  const [mergedClassNames, mergedStyles] = useMergeSemantic(
    [contextClassNames, classNames],
    [contextStyles, styles],
    {
      popup: {
        _default: 'root',
      },
    },
  );

  const mergedPopupClassName = cls(
<<<<<<< HEAD
    mergedClassNames.popup?.root,
    popupClassName,
    dropdownClassName,
=======
    classNames?.popup?.root ||
      contextClassNames?.popup?.root ||
      popupClassName ||
      dropdownClassName,
>>>>>>> b3af097e
    {
      [`${prefixCls}-dropdown-${direction}`]: direction === 'rtl',
    },
    rootClassName,
    cssVarCls,
    rootCls,
    hashId,
  );

  const mergedPopupStyle = popupStyle ?? dropdownStyle;

  const mergedSize = useSize((ctx) => customizeSize ?? compactSize ?? ctx);

  // ===================== Disabled =====================
  const disabled = React.useContext(DisabledContext);
  const mergedDisabled = customDisabled ?? disabled;

  const mergedClassName = cls(
    {
      [`${prefixCls}-lg`]: mergedSize === 'large',
      [`${prefixCls}-sm`]: mergedSize === 'small',
      [`${prefixCls}-rtl`]: direction === 'rtl',
      [`${prefixCls}-${variant}`]: enableVariantCls,
      [`${prefixCls}-in-form-item`]: isFormItemInput,
    },
    getStatusClassNames(prefixCls, mergedStatus, hasFeedback),
    compactItemClassnames,
    contextClassName,
    className,
    contextClassNames.root,
    classNames?.root,
    rootClassName,
    cssVarCls,
    rootCls,
    hashId,
  );

  // ===================== Placement =====================
  const memoPlacement = React.useMemo<SelectCommonPlacement>(() => {
    if (placement !== undefined) {
      return placement;
    }
    return direction === 'rtl' ? 'bottomRight' : 'bottomLeft';
  }, [placement, direction]);

  // ====================== Warning ======================
  if (process.env.NODE_ENV !== 'production') {
    const warning = devUseWarning('Select');

    const deprecatedProps = {
      dropdownMatchSelectWidth: 'popupMatchSelectWidth',
      dropdownStyle: 'styles.popup.root',
      dropdownClassName: 'classNames.popup.root',
      popupClassName: 'classNames.popup.root',
      dropdownRender: 'popupRender',
      onDropdownVisibleChange: 'onOpenChange',
      bordered: 'variant',
    };

    Object.entries(deprecatedProps).forEach(([oldProp, newProp]) => {
      warning.deprecated(!(oldProp in props), oldProp, newProp);
    });

    warning(
      !('showArrow' in props),
      'deprecated',
      '`showArrow` is deprecated which will be removed in next major version. It will be a default behavior, you can hide it by setting `suffixIcon` to null.',
    );

    warning(
      !(typeof maxCount !== 'undefined' && !isMultiple),
      'usage',
      '`maxCount` only works with mode `multiple` or `tags`',
    );
  }

  // ====================== zIndex =========================
  const [zIndex] = useZIndex(
    'SelectLike',
    (mergedStyles.popup?.root?.zIndex as number) ?? (mergedPopupStyle?.zIndex as number),
  );

  // ====================== Render =======================
  return (
    <RcSelect<ValueType, OptionType>
      ref={ref}
      virtual={virtual}
      classNames={mergedClassNames}
      styles={mergedStyles}
      showSearch={showSearch}
      {...selectProps}
      style={{ ...contextStyles.root, ...styles?.root, ...contextStyle, ...style }}
      popupMatchSelectWidth={mergedPopupMatchSelectWidth}
      transitionName={getTransitionName(rootPrefixCls, 'slide-up', transitionName)}
      builtinPlacements={mergedBuiltinPlacements(builtinPlacements, popupOverflow)}
      listHeight={listHeight}
      listItemHeight={listItemHeight}
      mode={mode}
      prefixCls={prefixCls}
      placement={memoPlacement}
      direction={direction}
      prefix={prefix}
      suffixIcon={suffixIcon}
      menuItemSelectedIcon={itemIcon}
      removeIcon={removeIcon}
      allowClear={mergedAllowClear}
      notFoundContent={mergedNotFound}
      className={mergedClassName}
      getPopupContainer={getPopupContainer || getContextPopupContainer}
      popupClassName={mergedPopupClassName}
      disabled={mergedDisabled}
      popupStyle={{ ...mergedStyles.popup?.root, ...mergedPopupStyle, zIndex }}
      maxCount={isMultiple ? maxCount : undefined}
      tagRender={isMultiple ? tagRender : undefined}
      popupRender={mergedPopupRender}
      onPopupVisibleChange={mergedOnOpenChange}
    />
  );
};

if (process.env.NODE_ENV !== 'production') {
  InternalSelect.displayName = 'Select';
}

const Select = React.forwardRef(InternalSelect) as unknown as (<
  ValueType = any,
  OptionType extends BaseOptionType | DefaultOptionType = DefaultOptionType,
>(
  props: React.PropsWithChildren<SelectProps<ValueType, OptionType>> &
    React.RefAttributes<BaseSelectRef>,
) => React.ReactElement) & {
  displayName?: string;
  SECRET_COMBOBOX_MODE_DO_NOT_USE: string;
  Option: typeof Option;
  OptGroup: typeof OptGroup;
  _InternalPanelDoNotUseOrYouWillBeFired: typeof PurePanel;
};

// We don't care debug panel
/* istanbul ignore next */
const PurePanel = genPurePanel(Select, 'popupAlign');

Select.SECRET_COMBOBOX_MODE_DO_NOT_USE = SECRET_COMBOBOX_MODE_DO_NOT_USE;
Select.Option = Option;
Select.OptGroup = OptGroup;
Select._InternalPanelDoNotUseOrYouWillBeFired = PurePanel;

if (process.env.NODE_ENV !== 'production') {
  Select.displayName = 'Select';
}

export default Select;<|MERGE_RESOLUTION|>--- conflicted
+++ resolved
@@ -34,12 +34,6 @@
 
 type RawValue = string | number;
 
-<<<<<<< HEAD
-=======
-type SemanticName = 'root';
-type PopupSemantic = 'root';
-
->>>>>>> b3af097e
 export type { BaseOptionType, DefaultOptionType, OptionProps, BaseSelectRef as RefSelectProps };
 
 export interface LabeledValue {
@@ -103,17 +97,7 @@
   popupClassName?: string;
   /** @deprecated Please use `classNames.popup.root` instead */
   dropdownClassName?: string;
-<<<<<<< HEAD
   /** @deprecated Please use `styles.popup` instead */
-=======
-  /** @deprecated Please use `popupMatchSelectWidth` instead */
-  dropdownMatchSelectWidth?: boolean | number;
-  popupMatchSelectWidth?: boolean | number;
-  /** @deprecated Please use `popupRender` instead */
-  dropdownRender?: (menu: React.ReactElement) => React.ReactElement;
-  popupRender?: (menu: React.ReactElement) => React.ReactElement;
-  /** @deprecated Please use `styles.popup.root` instead */
->>>>>>> b3af097e
   dropdownStyle?: React.CSSProperties;
   /** @deprecated Please use `popupRender` instead */
   dropdownRender?: SelectProps['popupRender'];
@@ -231,10 +215,6 @@
   const mergedPopupMatchSelectWidth =
     popupMatchSelectWidth ?? dropdownMatchSelectWidth ?? contextPopupMatchSelectWidth;
 
-<<<<<<< HEAD
-=======
-  const mergedPopupStyle = styles?.popup?.root || contextStyles.popup?.root || dropdownStyle;
->>>>>>> b3af097e
   const mergedPopupRender = popupRender || dropdownRender;
   const mergedOnOpenChange = onOpenChange || onDropdownVisibleChange;
 
@@ -283,16 +263,9 @@
   );
 
   const mergedPopupClassName = cls(
-<<<<<<< HEAD
     mergedClassNames.popup?.root,
     popupClassName,
     dropdownClassName,
-=======
-    classNames?.popup?.root ||
-      contextClassNames?.popup?.root ||
-      popupClassName ||
-      dropdownClassName,
->>>>>>> b3af097e
     {
       [`${prefixCls}-dropdown-${direction}`]: direction === 'rtl',
     },
