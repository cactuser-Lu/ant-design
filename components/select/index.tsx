--- conflicted
+++ resolved
@@ -33,11 +33,6 @@
 
 type RawValue = string | number;
 
-<<<<<<< HEAD
-=======
-type SemanticName = 'root' | 'popup';
-
->>>>>>> 0ad72886
 export type { BaseOptionType, DefaultOptionType, OptionProps, BaseSelectRef as RefSelectProps };
 
 export interface LabeledValue {
@@ -96,28 +91,18 @@
   popupClassName?: string;
   /** @deprecated Please use `classNames.popup` instead */
   dropdownClassName?: string;
-  /** @deprecated Please use `styles: {{ popup: {}}}` instead */
+  /** @deprecated Please use `styles.popup` instead */
   dropdownStyle?: React.CSSProperties;
   /** @deprecated Please use `popupRender` instead */
   dropdownRender?: SelectProps['popupRender'];
-  /** @deprecated Please use `onPopupVisibleChange` instead */
+  /** @deprecated Please use `onOpenChange` instead */
   onDropdownVisibleChange?: SelectProps['onPopupVisibleChange'];
   /** @deprecated Please use `popupMatchSelectWidth` instead */
   dropdownMatchSelectWidth?: boolean | number;
   popupMatchSelectWidth?: boolean | number;
-<<<<<<< HEAD
   classNames?: Partial<Record<SemanticName, string>>;
   styles?: Partial<Record<SemanticName, React.CSSProperties>>;
-=======
-  /** @deprecated Please use `popupRender` instead */
-  dropdownRender?: (menu: React.ReactElement) => React.ReactElement;
-  popupRender?: (menu: React.ReactElement) => React.ReactElement;
-  /** @deprecated Please use `styles.popup` instead */
-  dropdownStyle?: React.CSSProperties;
-  /** @deprecated Please use `onOpenChange` instead */
-  onDropdownVisibleChange?: (visible: boolean) => void;
   onOpenChange?: (visible: boolean) => void;
->>>>>>> 0ad72886
 }
 
 const SECRET_COMBOBOX_MODE_DO_NOT_USE = 'SECRET_COMBOBOX_MODE_DO_NOT_USE';
@@ -177,11 +162,7 @@
   } = React.useContext(ConfigContext);
 
   const {
-<<<<<<< HEAD
-    showSearch: contextShowSearch,
-=======
     showSearch,
->>>>>>> 0ad72886
     style: contextStyle,
     styles: contextStyles,
     className: contextClassName,
@@ -224,10 +205,6 @@
   const mergedPopupMatchSelectWidth =
     popupMatchSelectWidth ?? dropdownMatchSelectWidth ?? contextPopupMatchSelectWidth;
 
-<<<<<<< HEAD
-=======
-  const mergedPopupStyle = styles?.popup || contextStyles.popup || dropdownStyle;
->>>>>>> 0ad72886
   const mergedPopupRender = popupRender || dropdownRender;
   const mergedOnOpenChange = onOpenChange || onDropdownVisibleChange;
 
@@ -290,13 +267,9 @@
   );
 
   const mergedPopupClassName = cls(
-<<<<<<< HEAD
     mergedClassNames?.popup,
     popupClassName,
     dropdownClassName,
-=======
-    classNames?.popup || contextClassNames?.popup || popupClassName || dropdownClassName,
->>>>>>> 0ad72886
     {
       [`${prefixCls}-dropdown-${direction}`]: direction === 'rtl',
     },
@@ -388,19 +361,12 @@
     <RcSelect<ValueType, OptionType>
       ref={ref}
       virtual={virtual}
-<<<<<<< HEAD
       classNames={mergedClassNames}
       styles={mergedStyles}
-      showSearch={contextShowSearch}
+      showSearch={showSearch}
       {...selectProps}
       style={{ ...contextStyles.root, ...styles?.root, ...contextStyle, ...style }}
       popupMatchSelectWidth={mergedPopupMatchSelectWidth}
-=======
-      showSearch={showSearch}
-      {...selectProps}
-      style={{ ...contextStyles.root, ...styles?.root, ...contextStyle, ...style }}
-      dropdownMatchSelectWidth={mergedPopupMatchSelectWidth}
->>>>>>> 0ad72886
       transitionName={getTransitionName(rootPrefixCls, 'slide-up', transitionName)}
       builtinPlacements={mergedBuiltinPlacements(builtinPlacements, popupOverflow)}
       listHeight={listHeight}
@@ -422,15 +388,9 @@
       popupStyle={{ ...mergedStyles?.popup, ...mergedPopupStyle, zIndex }}
       maxCount={isMultiple ? maxCount : undefined}
       tagRender={isMultiple ? tagRender : undefined}
-<<<<<<< HEAD
       popupRender={mergedPopupRender}
-      onPopupVisibleChange={mergedOnPopupVisibleChange}
+      onPopupVisibleChange={mergedOnOpenChange}
     />
-=======
-      dropdownRender={mergedPopupRender}
-      onDropdownVisibleChange={mergedOnOpenChange}
-    />,
->>>>>>> 0ad72886
   );
 };
 
