--- conflicted
+++ resolved
@@ -10,13 +10,9 @@
 import { useContext } from 'react';
 import { ConfigContext } from '../config-provider';
 import getIcons from './utils/iconUtil';
-<<<<<<< HEAD
-import SizeContext, { SizeType } from '../config-provider/SizeContext';
 import DisabledContext from '../config-provider/DisabledContext';
-=======
 import type { SizeType } from '../config-provider/SizeContext';
 import SizeContext from '../config-provider/SizeContext';
->>>>>>> 0f63293a
 import { FormItemInputContext } from '../form/context';
 import type { InputStatus } from '../_util/statusUtils';
 import { getMergedStatus, getStatusClassNames } from '../_util/statusUtils';
