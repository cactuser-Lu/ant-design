--- conflicted
+++ resolved
@@ -134,19 +134,13 @@
 
   const selectProps = omit(props as typeof props & { itemIcon: any }, ['suffixIcon', 'itemIcon']);
 
-<<<<<<< HEAD
-  const rcSelectRtlDropDownClassName = classNames(
+  const rcSelectRtlDropdownClassName = classNames(
     dropdownClassName,
     {
       [`${prefixCls}-dropdown-${direction}`]: direction === 'rtl',
     },
     hashId,
   );
-=======
-  const rcSelectRtlDropdownClassName = classNames(dropdownClassName, {
-    [`${prefixCls}-dropdown-${direction}`]: direction === 'rtl',
-  });
->>>>>>> f8d72816
 
   const mergedSize = customizeSize || size;
   const mergedClassName = classNames(
