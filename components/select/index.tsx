// TODO: 4.0 - codemod should help to change `filterOption` to support node props.

import * as React from 'react';
import omit from 'rc-util/lib/omit';
import classNames from 'classnames';
import type { SelectProps as RcSelectProps } from 'rc-select';
import RcSelect, { Option, OptGroup, BaseSelectRef } from 'rc-select';
import type { BaseOptionType, DefaultOptionType } from 'rc-select/lib/Select';
import { OptionProps } from 'rc-select/lib/Option';
import { useContext } from 'react';
import { ConfigContext } from '../config-provider';
import getIcons from './utils/iconUtil';
import DisabledContext from '../config-provider/DisabledContext';
import type { SizeType } from '../config-provider/SizeContext';
import SizeContext from '../config-provider/SizeContext';
import DisabledContext from '../config-provider/DisabledContext';
import { FormItemInputContext } from '../form/context';
import type { InputStatus } from '../_util/statusUtils';
import { getMergedStatus, getStatusClassNames } from '../_util/statusUtils';
import type { SelectCommonPlacement } from '../_util/motion';
import { getTransitionName, getTransitionDirection } from '../_util/motion';

import useStyle from './style';

type RawValue = string | number;

export { OptionProps, BaseSelectRef as RefSelectProps, BaseOptionType, DefaultOptionType };

export interface LabeledValue {
  key?: string;
  value: RawValue;
  label: React.ReactNode;
}

export type SelectValue = RawValue | RawValue[] | LabeledValue | LabeledValue[] | undefined;

export interface InternalSelectProps<
  ValueType = any,
  OptionType extends BaseOptionType | DefaultOptionType = DefaultOptionType,
> extends Omit<RcSelectProps<ValueType, OptionType>, 'mode'> {
  suffixIcon?: React.ReactNode;
  size?: SizeType;
  disabled?: boolean;
  mode?: 'multiple' | 'tags' | 'SECRET_COMBOBOX_MODE_DO_NOT_USE';
  bordered?: boolean;
}

export interface SelectProps<
  ValueType = any,
  OptionType extends BaseOptionType | DefaultOptionType = DefaultOptionType,
> extends Omit<
    InternalSelectProps<ValueType, OptionType>,
    'inputIcon' | 'mode' | 'getInputElement' | 'getRawInputElement' | 'backfill' | 'placement'
  > {
  placement?: SelectCommonPlacement;
  mode?: 'multiple' | 'tags';
  status?: InputStatus;
}

const SECRET_COMBOBOX_MODE_DO_NOT_USE = 'SECRET_COMBOBOX_MODE_DO_NOT_USE';

const InternalSelect = <OptionType extends BaseOptionType | DefaultOptionType = DefaultOptionType>(
  {
    prefixCls: customizePrefixCls,
    bordered = true,
    className,
    getPopupContainer,
    dropdownClassName,
    listHeight = 256,
    placement,
    listItemHeight = 24,
    size: customizeSize,
    disabled: customDisabled,
    notFoundContent,
    status: customStatus,
    showArrow,
    ...props
  }: SelectProps<OptionType>,
  ref: React.Ref<BaseSelectRef>,
) => {
  const {
    getPopupContainer: getContextPopupContainer,
    getPrefixCls,
    renderEmpty,
    direction,
    virtual,
    dropdownMatchSelectWidth,
  } = React.useContext(ConfigContext);
  const size = React.useContext(SizeContext);

  const prefixCls = getPrefixCls('select', customizePrefixCls);
  const rootPrefixCls = getPrefixCls();

  const [wrapSSR, hashId] = useStyle(prefixCls);

  const mode = React.useMemo(() => {
    const { mode: m } = props as InternalSelectProps<OptionType>;

    if ((m as any) === 'combobox') {
      return undefined;
    }

    if (m === SECRET_COMBOBOX_MODE_DO_NOT_USE) {
      return 'combobox';
    }

    return m;
  }, [props.mode]);

  const isMultiple = mode === 'multiple' || mode === 'tags';
  const mergedShowArrow =
    showArrow !== undefined ? showArrow : props.loading || !(isMultiple || mode === 'combobox');

  // ===================== Form Status =====================
  const {
    status: contextStatus,
    hasFeedback,
    isFormItemInput,
    feedbackIcon,
  } = useContext(FormItemInputContext);
  const mergedStatus = getMergedStatus(contextStatus, customStatus);

  // ===================== Empty =====================
  let mergedNotFound: React.ReactNode;
  if (notFoundContent !== undefined) {
    mergedNotFound = notFoundContent;
  } else if (mode === 'combobox') {
    mergedNotFound = null;
  } else {
    mergedNotFound = renderEmpty('Select');
  }

  // ===================== Icons =====================
  const { suffixIcon, itemIcon, removeIcon, clearIcon } = getIcons({
    ...props,
    multiple: isMultiple,
    hasFeedback,
    feedbackIcon,
    showArrow: mergedShowArrow,
    prefixCls,
  });

  const selectProps = omit(props as typeof props & { itemIcon: any }, ['suffixIcon', 'itemIcon']);

  const rcSelectRtlDropdownClassName = classNames(
    dropdownClassName,
    {
      [`${prefixCls}-dropdown-${direction}`]: direction === 'rtl',
    },
    hashId,
  );

  const mergedSize = customizeSize || size;

  // ===================== Disabled =====================
  const disabled = React.useContext(DisabledContext);
  const mergedDisabled = customDisabled || disabled;

  const mergedClassName = classNames(
    {
      [`${prefixCls}-lg`]: mergedSize === 'large',
      [`${prefixCls}-sm`]: mergedSize === 'small',
      [`${prefixCls}-rtl`]: direction === 'rtl',
      [`${prefixCls}-borderless`]: !bordered,
      [`${prefixCls}-in-form-item`]: isFormItemInput,
    },
    getStatusClassNames(prefixCls, mergedStatus, hasFeedback),
    className,
    hashId,
  );

  // ===================== Placement =====================
  const getPlacement = () => {
    if (placement !== undefined) {
      return placement;
    }
    return direction === 'rtl'
      ? ('bottomRight' as SelectCommonPlacement)
      : ('bottomLeft' as SelectCommonPlacement);
  };

  return wrapSSR(
    <RcSelect<any, any>
      ref={ref as any}
      virtual={virtual}
      dropdownMatchSelectWidth={dropdownMatchSelectWidth}
      {...selectProps}
      transitionName={getTransitionName(
        rootPrefixCls,
        getTransitionDirection(placement),
        props.transitionName,
      )}
      listHeight={listHeight}
      listItemHeight={listItemHeight}
      mode={mode as any}
      prefixCls={prefixCls}
      placement={getPlacement()}
      direction={direction}
      inputIcon={suffixIcon}
      menuItemSelectedIcon={itemIcon}
      removeIcon={removeIcon}
      clearIcon={clearIcon}
      notFoundContent={mergedNotFound}
      className={mergedClassName}
      getPopupContainer={getPopupContainer || getContextPopupContainer}
      dropdownClassName={rcSelectRtlDropdownClassName}
      showArrow={hasFeedback || showArrow}
      disabled={mergedDisabled}
<<<<<<< HEAD
    />,
=======
    />
>>>>>>> 0d8fa8d1
  );
};

const Select = React.forwardRef(InternalSelect) as unknown as (<
  ValueType = any,
  OptionType extends BaseOptionType | DefaultOptionType = DefaultOptionType,
>(
  props: React.PropsWithChildren<SelectProps<ValueType, OptionType>> & {
    ref?: React.Ref<BaseSelectRef>;
  },
) => React.ReactElement) & {
  SECRET_COMBOBOX_MODE_DO_NOT_USE: string;
  Option: typeof Option;
  OptGroup: typeof OptGroup;
};

Select.SECRET_COMBOBOX_MODE_DO_NOT_USE = SECRET_COMBOBOX_MODE_DO_NOT_USE;
Select.Option = Option;
Select.OptGroup = OptGroup;

export default Select;<|MERGE_RESOLUTION|>--- conflicted
+++ resolved
@@ -10,7 +10,6 @@
 import { useContext } from 'react';
 import { ConfigContext } from '../config-provider';
 import getIcons from './utils/iconUtil';
-import DisabledContext from '../config-provider/DisabledContext';
 import type { SizeType } from '../config-provider/SizeContext';
 import SizeContext from '../config-provider/SizeContext';
 import DisabledContext from '../config-provider/DisabledContext';
@@ -206,11 +205,7 @@
       dropdownClassName={rcSelectRtlDropdownClassName}
       showArrow={hasFeedback || showArrow}
       disabled={mergedDisabled}
-<<<<<<< HEAD
     />,
-=======
-    />
->>>>>>> 0d8fa8d1
   );
 };
 
