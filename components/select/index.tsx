import React from 'react';
import { PropTypes } from 'react';
import RcSelect, { Option, OptGroup } from 'rc-select';
import classNames from 'classnames';

export type SelectValue = string | any[] | { key: string, label: React.ReactNode } |
 Array<{ key: string, label: React.ReactNode }>;

export interface AbstractSelectProps {
  size?: 'default' | 'large' | 'small';
  className?: string;
  notFoundContent?: React.ReactNode | null;
  prefixCls?: string;
  transitionName?: string;
  optionLabelProp?: string;
  choiceTransitionName?: string;
  showSearch?: boolean;
  allowClear?: boolean;
  disabled?: boolean;
  style?: React.CSSProperties;
  placeholder?: string;
  filterOption?: boolean | ((inputValue: string, option: Object) => any);
}

export interface SelectProps extends AbstractSelectProps {
  value?: SelectValue;
  defaultValue?: SelectValue;
  combobox?: boolean;
  multiple?: boolean;
  tags?: boolean;
  onSelect?: (value: SelectValue, option: Object) => any;
  onDeselect?: (value: SelectValue) => any;
  onSearch?: (value: string) => any;
  dropdownMatchSelectWidth?: boolean;
  optionFilterProp?: string;
  defaultActiveFirstOption?: boolean;
  labelInValue?: boolean;
<<<<<<< HEAD
  getPopupContainer?: (triggerNode?: HTMLElement) => HTMLElement;
=======
  getPopupContainer?: (triggerNode: Element) => HTMLElement;
>>>>>>> 03c5689d
  dropdownStyle?: React.CSSProperties;
  dropdownMenuStyle?: React.CSSProperties;
  onChange?: (value: SelectValue) => void;
  tokenSeparators?: string[];
  getInputElement?: () => React.ReactElement<any>;
}

export interface OptionProps {
  disabled?: boolean;
  value?: any;
}

export interface OptGroupProps {
  label?: string | React.ReactElement<any>;
}

export interface SelectContext {
  antLocale?: {
    Select?: any,
  };
}

// => It is needless to export the declaration of below two inner components.
// export { Option, OptGroup };

export default class Select extends React.Component<SelectProps, any> {
  static Option = Option as React.ClassicComponentClass<OptionProps>;
  static OptGroup = OptGroup as React.ClassicComponentClass<OptGroupProps>;

  static defaultProps = {
    prefixCls: 'ant-select',
    showSearch: false,
    transitionName: 'slide-up',
    choiceTransitionName: 'zoom',
  };

  static propTypes = {
    prefixCls: PropTypes.string,
    className: PropTypes.string,
    size: PropTypes.oneOf(['default', 'large', 'small']),
    combobox: PropTypes.bool,
    notFoundContent: PropTypes.any,
    showSearch: PropTypes.bool,
    optionLabelProp: PropTypes.string,
    transitionName: PropTypes.string,
    choiceTransitionName: PropTypes.string,
  };

  context: SelectContext;

  render() {
    const {
      prefixCls,
      className = '',
      size,
      combobox,
    } = this.props;

    let { notFoundContent = 'Not Found', optionLabelProp } = this.props;

    const cls = classNames({
      [`${prefixCls}-lg`]: size === 'large',
      [`${prefixCls}-sm`]: size === 'small',
    }, className);

    const { antLocale } = this.context;
    if (antLocale && antLocale.Select) {
      notFoundContent = ('notFoundContent' in this.props)
        ? notFoundContent : antLocale.Select.notFoundContent;
    }

    if (combobox) {
      notFoundContent = null;
      // children 带 dom 结构时，无法填入输入框
      optionLabelProp = optionLabelProp || 'value';
    }

    return (
      <RcSelect
        {...this.props}
        className={cls}
        optionLabelProp={optionLabelProp || 'children'}
        notFoundContent={notFoundContent}
      />
    );
  }
}<|MERGE_RESOLUTION|>--- conflicted
+++ resolved
@@ -35,11 +35,7 @@
   optionFilterProp?: string;
   defaultActiveFirstOption?: boolean;
   labelInValue?: boolean;
-<<<<<<< HEAD
-  getPopupContainer?: (triggerNode?: HTMLElement) => HTMLElement;
-=======
   getPopupContainer?: (triggerNode: Element) => HTMLElement;
->>>>>>> 03c5689d
   dropdownStyle?: React.CSSProperties;
   dropdownMenuStyle?: React.CSSProperties;
   onChange?: (value: SelectValue) => void;
