---
category: Components
type: Data Entry
title: Select
---

Select component to select value from options.

## When To Use

- A dropdown menu for displaying choices - an elegant alternative to the native `<select>` element.
- Utilizing [Radio](/components/radio/) is recommended when there are fewer total options (less than 5).

## API

```jsx
<Select>
  <Option value="lucy">lucy</Option>
</Select>
```

### Select props

| Property | Description | Type | Default | Version |
| --- | --- | --- | --- | --- |
| allowClear | Show clear button. | boolean | false |  |
| autoClearSearchValue | Whether the current search will be cleared on selecting an item. Only applies when `mode` is set to `multiple` or `tags`. | boolean | true |  |
| autoFocus | Get focus by default | boolean | false |  |
| defaultActiveFirstOption | Whether active first option by default | boolean | true |  |
| defaultValue | Initial selected option. | string\|string\[]<br />number\|number\[]<br />LabeledValue\|LabeledValue[] | - |  |
| disabled | Whether disabled select | boolean | false |  |
| dropdownClassName | className of dropdown menu | string | - |  |
<<<<<<< HEAD
| dropdownMatchSelectWidth | Determine whether the dropdown menu and the select input are the same width. Default set `min-width` same as input. `false` will disable virtual scroll | boolean \| number | true |  |
=======
| dropdownMatchSelectWidth | Whether dropdown's width is same with select. | boolean \| number | true |  |
>>>>>>> 43de6f3d
| dropdownRender | Customize dropdown content | (menuNode: ReactNode, props) => ReactNode | - |  |
| dropdownStyle | style of dropdown menu | object | - |  |
| filterOption | If true, filter options by input, if function, filter options against it. The function will receive two arguments, `inputValue` and `option`, if the function returns `true`, the option will be included in the filtered set; Otherwise, it will be excluded. | boolean or function(inputValue, option) | true |  |
| firstActiveValue | Value of action option by default | string\|string\[] | - |  |
| getPopupContainer | Parent Node which the selector should be rendered to. Default to `body`. When position issues happen, try to modify it into scrollable content and position it relative. [Example](https://codesandbox.io/s/4j168r7jw0) | function(triggerNode) | () => document.body |  |
| labelInValue | whether to embed label in value, turn the format of value from `string` to `{key: string, label: ReactNode}` | boolean | false |  |
| maxTagCount | Max tag count to show | number | - |  |
| maxTagTextLength | Max tag text length to show | number | - |  |
| maxTagPlaceholder | Placeholder for not showing tags | ReactNode/function(omittedValues) | - |  |
| tagRender | Customize tag render | (props) => ReactNode | - |  |
| mode | Set mode of Select | `multiple` \| `tags` | - |  |
| notFoundContent | Specify content to show when no result matches.. | string | 'Not Found' |  |
| optionFilterProp | Which prop value of option will be used for filter if filterOption is true | string | value |  |
| optionLabelProp | Which prop value of option will render as content of select. [Example](https://codesandbox.io/s/antd-reproduction-template-tk678) | string | `value` for `combobox`, `children` for other modes |  |
| placeholder | Placeholder of select | string\|ReactNode | - |  |
| showArrow | Whether to show the drop-down arrow | boolean | true |  |
| showSearch | Whether show search input in single mode. | boolean | false |  |
| size | Size of Select input. | `large` \| `middle` \| `small` |  |  |
| suffixIcon | The custom suffix icon | ReactNode | - |  |
| removeIcon | The custom remove icon | ReactNode | - |  |
| clearIcon | The custom clear icon | ReactNode | - |  |
| menuItemSelectedIcon | The custom menuItemSelected icon with multiple options | ReactNode | - |  |
| tokenSeparators | Separator used to tokenize on tag/multiple mode | string\[] |  |  |
| value | Current selected option. | string\|string\[]\<br />number\|number\[]\<br />LabeledValue\|LabeledValue[] | - |  |
| virtual | Disable virtual scroll when set to `false` | boolean | - | 4.1.0 |
| onBlur | Called when blur | function | - |  |
| onChange | Called when select an option or input value change, or value of input is changed in combobox mode | function(value, option:Option/Array&lt;Option>) | - |  |
| onDeselect | Called when a option is deselected, param is the selected option's value. Only called for multiple or tags, effective in multiple or tags mode only. | function(string\|number\|LabeledValue) | - |  |
| onFocus | Called when focus | function | - |  |
| onInputKeyDown | Called when key pressed | function | - |  |
| onMouseEnter | Called when mouse enter | function | - |  |
| onMouseLeave | Called when mouse leave | function | - |  |
| onPopupScroll | Called when dropdown scrolls | function | - |  |
| onSearch | Callback function that is fired when input changed. | function(value: string) |  |  |
| onSelect | Called when a option is selected, the params are option's value (or key) and option instance. | function(string\|number\|LabeledValue, option:Option) | - |  |
| defaultOpen | Initial open state of dropdown | boolean | - |  |
| open | Controlled open state of dropdown | boolean | - |  |
| onDropdownVisibleChange | Call when dropdown open | function(open) | - |  |
| loading | indicate loading state | Boolean | false |  |
| bordered | whether has border style | Boolean | true |  |

### Select Methods

| Name    | Description  | Version |
| ------- | ------------ | ------- |
| blur()  | Remove focus |         |
| focus() | Get focus    |         |

### Option props

| Property  | Description                                | Type           | Default | Version |
| --------- | ------------------------------------------ | -------------- | ------- | ------- |
| disabled  | Disable this option                        | boolean        | false   |         |
| title     | `title` of Select after select this Option | string         | -       |         |
| value     | default to filter with this property       | string\|number | -       |         |
| className | additional class to option                 | string         | -       |         |

### OptGroup props

| Property | Description | Type                  | Default | Version |
| -------- | ----------- | --------------------- | ------- | ------- |
| key      |             | string                | -       |         |
| label    | Group label | string\|React.Element | -       |         |

## FAQ

### The dropdown is closed when click `dropdownRender` area?

See the instruction in [dropdownRender example](#components-select-demo-custom-dropdown-menu).

### Why sometime customize Option cause scroll break?

Virtual scroll internal set item height as `32px`. You need to adjust `listItemHeight` when your option height is less and `listHeight` config list container height:

```tsx
<Select listItemHeight={10} listHeight={250} />
```

Note: `listItemHeight` and `listHeight` are internal props. Please only modify when necessary.<|MERGE_RESOLUTION|>--- conflicted
+++ resolved
@@ -30,11 +30,7 @@
 | defaultValue | Initial selected option. | string\|string\[]<br />number\|number\[]<br />LabeledValue\|LabeledValue[] | - |  |
 | disabled | Whether disabled select | boolean | false |  |
 | dropdownClassName | className of dropdown menu | string | - |  |
-<<<<<<< HEAD
 | dropdownMatchSelectWidth | Determine whether the dropdown menu and the select input are the same width. Default set `min-width` same as input. `false` will disable virtual scroll | boolean \| number | true |  |
-=======
-| dropdownMatchSelectWidth | Whether dropdown's width is same with select. | boolean \| number | true |  |
->>>>>>> 43de6f3d
 | dropdownRender | Customize dropdown content | (menuNode: ReactNode, props) => ReactNode | - |  |
 | dropdownStyle | style of dropdown menu | object | - |  |
 | filterOption | If true, filter options by input, if function, filter options against it. The function will receive two arguments, `inputValue` and `option`, if the function returns `true`, the option will be included in the filtered set; Otherwise, it will be excluded. | boolean or function(inputValue, option) | true |  |
