--- conflicted
+++ resolved
@@ -86,18 +86,11 @@
 | defaultOpen | Initial open state of dropdown | boolean | - |  |
 | defaultValue | Initial selected option | string \| string\[] \| <br />number \| number\[] \| <br />LabeledValue \| LabeledValue\[] | - |  |
 | disabled | Whether disabled select | boolean | false |  |
-<<<<<<< HEAD
-| ~~popupClassName~~ | The className of dropdown menu, Please use `classNames: {{ popup: ''}}` instead | string | - | 4.23.0 |
-| popupMatchSelectWidth | Determine whether the popup menu and the select input are the same width. Default set `min-width` same as input. Will ignore when value less than select width. `false` will disable virtual scroll | boolean \| number | true | 5.5.0 |
-| dropdownRender | Customize dropdown content | (originNode: ReactNode) => ReactNode | - |  |
-| ~~dropdownStyle~~ | The style of dropdown menu, Please use `styles: {{ popup: {}}}` | CSSProperties | - |  |
-=======
 | ~~popupClassName~~ | The className of dropdown menu, use `classNames.popup` instead | string | - | 4.23.0 |
 | popupMatchSelectWidth | Determine whether the popup menu and the select input are the same width. Default set `min-width` same as input. Will ignore when value less than select width. `false` will disable virtual scroll | boolean \| number | true | 5.5.0 |
 | ~~dropdownRender~~ | Customize dropdown content, use `popupRender` instead | (originNode: ReactNode) => ReactNode | - |  |
 | popupRender | Customize dropdown content | (originNode: ReactNode) => ReactNode | - |  |
 | ~~dropdownStyle~~ | The style of dropdown menu, use `styles.popup` instead | CSSProperties | - |  |
->>>>>>> b340b3ad
 | fieldNames | Customize node label, value, options，groupLabel field name | object | { label: `label`, value: `value`, options: `options`, groupLabel: `label` } | 4.17.0 (`groupLabel` added in 5.6.0) |
 | filterOption | If true, filter options by input, if function, filter options against it. The function will receive two arguments, `inputValue` and `option`, if the function returns `true`, the option will be included in the filtered set; Otherwise, it will be excluded | boolean \| function(inputValue, option) | true |  |
 | filterSort | Sort function for search options sorting, see [Array.sort](https://developer.mozilla.org/en-US/docs/Web/JavaScript/Reference/Global_Objects/Array/sort)'s compareFunction | (optionA: Option, optionB: Option, info: { searchValue: string }) => number | - | `searchValue`: 5.19.0 |
