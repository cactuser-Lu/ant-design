--- conflicted
+++ resolved
@@ -87,18 +87,11 @@
 | defaultOpen | 是否默认展开下拉菜单 | boolean | - |  |
 | defaultValue | 指定默认选中的条目 | string \| string\[] \|<br />number \| number\[] \| <br />LabeledValue \| LabeledValue\[] | - |  |
 | disabled | 是否禁用 | boolean | false |  |
-<<<<<<< HEAD
-| ~~popupClassName~~ | 下拉菜单的 className 属性, 请使用 `classNames: {{ popup: ''}}` 替换 | string | - | 4.23.0 |
-| popupMatchSelectWidth | 下拉菜单和选择器同宽。默认将设置 `min-width`，当值小于选择框宽度时会被忽略。false 时会关闭虚拟滚动 | boolean \| number | true | 5.5.0 |
-| dropdownRender | 自定义下拉框内容 | (originNode: ReactNode) => ReactNode | - |  |
-| ~~dropdownStyle~~ | 下拉菜单的 style 属性，请使用 `styles: {{ popup: {}}}` 替换 | CSSProperties | - |  |
-=======
 | ~~popupClassName~~ | 下拉菜单的 className 属性，使用 `classNames.popup` 替换 | string | - | 4.23.0 |
 | popupMatchSelectWidth | 下拉菜单和选择器同宽。默认将设置 `min-width`，当值小于选择框宽度时会被忽略。false 时会关闭虚拟滚动 | boolean \| number | true | 5.5.0 |
 | ~~dropdownRender~~ | 自定义下拉框内容，使用 `popupRender` 替换 | (originNode: ReactNode) => ReactNode | - |  |
 | popupRender | 自定义下拉框内容 | (originNode: ReactNode) => ReactNode | - |  |
 | ~~dropdownStyle~~ | 下拉菜单的 style 属性，使用 `styles.popup` 替换 | CSSProperties | - |  |
->>>>>>> b340b3ad
 | fieldNames | 自定义节点 label、value、options、groupLabel 的字段 | object | { label: `label`, value: `value`, options: `options`, groupLabel: `label` } | 4.17.0（`groupLabel` 在 5.6.0 新增） |
 | filterOption | 是否根据输入项进行筛选。当其为一个函数时，会接收 `inputValue` `option` 两个参数，当 `option` 符合筛选条件时，应返回 true，反之则返回 false。[示例](#select-demo-search) | boolean \| function(inputValue, option) | true |  |
 | filterSort | 搜索时对筛选结果项的排序函数, 类似[Array.sort](https://developer.mozilla.org/en-US/docs/Web/JavaScript/Reference/Global_Objects/Array/sort)里的 compareFunction | (optionA: Option, optionB: Option, info: { searchValue: string }) => number | - | `searchValue`: 5.19.0 |
