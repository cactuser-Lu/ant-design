--- conflicted
+++ resolved
@@ -31,11 +31,7 @@
 | defaultValue | 指定默认选中的条目 | string\|string\[]\<br />number\|number\[]\<br />LabeledValue\|LabeledValue[] | - |  |
 | disabled | 是否禁用 | boolean | false |  |
 | dropdownClassName | 下拉菜单的 className 属性 | string | - |  |
-<<<<<<< HEAD
 | dropdownMatchSelectWidth | 下拉菜单和选择器同宽。默认将设置 `min-width`。`false` 时会关闭虚拟滚动 | boolean \| number | true |  |
-=======
-| dropdownMatchSelectWidth | 下拉菜单和选择器同宽 | boolean \| number | true |  |
->>>>>>> 43de6f3d
 | dropdownRender | 自定义下拉框内容 | (menuNode: ReactNode, props) => ReactNode | - |  |
 | dropdownStyle | 下拉菜单的 style 属性 | object | - |  |
 | filterOption | 是否根据输入项进行筛选。当其为一个函数时，会接收 `inputValue` `option` 两个参数，当 `option` 符合筛选条件时，应返回 `true`，反之则返回 `false`。 | boolean or function(inputValue, option) | true |  |
