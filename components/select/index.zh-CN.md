---
category: Components
subtitle: 选择器
type: 数据录入
title: Select
---

下拉选择器。

## 何时使用

- 弹出一个下拉菜单给用户选择操作，用于代替原生的选择器，或者需要一个更优雅的多选器时。
- 当选项少时（少于 5 项），建议直接将选项平铺，使用 [Radio](/components/radio/) 是更好的选择。

## API

```jsx
<Select>
  <Select.Option value="lucy">lucy</Select.Option>
</Select>
```

### Select props

| 参数 | 说明 | 类型 | 默认值 | 版本 |
| --- | --- | --- | --- | --- |
| allowClear | 支持清除 | boolean | false |  |
| autoClearSearchValue | 是否在选中项后清空搜索框，只在 `mode` 为 `multiple` 或 `tags` 时有效。 | boolean | true |  |
| autoFocus | 默认获取焦点 | boolean | false |  |
| defaultActiveFirstOption | 是否默认高亮第一个选项。 | boolean | true |  |
| defaultValue | 指定默认选中的条目 | string\|string\[]<br />number\|number\[]<br />LabeledValue\|LabeledValue[] | - |  |
| disabled | 是否禁用 | boolean | false |  |
| dropdownClassName | 下拉菜单的 className 属性 | string | - |  |
| dropdownMatchSelectWidth | 下拉菜单和选择器同宽。默认将设置 `min-width`。`false` 时会关闭虚拟滚动 | boolean \| number | true |  |
| dropdownRender | 自定义下拉框内容 | (menuNode: ReactNode, props) => ReactNode | - |  |
| dropdownStyle | 下拉菜单的 style 属性 | object | - |  |
| filterOption | 是否根据输入项进行筛选。当其为一个函数时，会接收 `inputValue` `option` 两个参数，当 `option` 符合筛选条件时，应返回 `true`，反之则返回 `false`。 | boolean or function(inputValue, option) | true |  |
| firstActiveValue | 默认高亮的选项 | string\|string\[] | - |  |
| getPopupContainer | 菜单渲染父节点。默认渲染到 body 上，如果你遇到菜单滚动定位问题，试试修改为滚动的区域，并相对其定位。[示例](https://codesandbox.io/s/4j168r7jw0) | Function(triggerNode) | () => document.body |  |
| labelInValue | 是否把每个选项的 label 包装到 value 中，会把 Select 的 value 类型从 `string` 变为 `{key: string, label: ReactNode}` 的格式 | boolean | false |  |
| maxTagCount | 最多显示多少个 tag | number | - |  |
| maxTagTextLength | 最大显示的 tag 文本长度 | number | - |  |
| maxTagPlaceholder | 隐藏 tag 时显示的内容 | ReactNode/function(omittedValues) | - |  |
| tagRender | 自定义 tag 内容 render | (props) => ReactNode | - |  |
| mode | 设置 Select 的模式为多选或标签 | `multiple` \| `tags` | - |  |
| notFoundContent | 当下拉列表为空时显示的内容 | string | 'Not Found' |  |
| optionFilterProp | 搜索时过滤对应的 option 属性，如设置为 children 表示对内嵌内容进行搜索。[示例](https://codesandbox.io/s/antd-reproduction-template-tk678) | string | value |  |
| optionLabelProp | 回填到选择框的 Option 的属性值，默认是 Option 的子元素。比如在子元素需要高亮效果时，此值可以设为 `value`。 | string | `children` （combobox 模式下为 `value`） |  |
| placeholder | 选择框默认文字 | string | - |  |
| showArrow | 是否显示下拉小箭头 | boolean | true |  |
| showSearch | 使单选模式可搜索 | boolean | false |  |
| size | 选择框大小 | `large` \| `middle` \| `small` | 无 |  |
| suffixIcon | 自定义的选择框后缀图标 | ReactNode | - |  |
| removeIcon | 自定义的多选框清除图标 | ReactNode | - |  |
| clearIcon | 自定义的多选框清空图标 | ReactNode | - |  |
| menuItemSelectedIcon | 自定义多选时当前选中的条目图标 | ReactNode | - |  |
| tokenSeparators | 在 tags 和 multiple 模式下自动分词的分隔符 | string\[] |  |  |
<<<<<<< HEAD
| value | 指定当前选中的条目 | string\|string\[]<br />number\|number\[]<br />LabeledValue\|LabeledValue[] | - |  |
=======
| value | 指定当前选中的条目 | string\|string\[]\<br />number\|number\[]\<br />LabeledValue\|LabeledValue[] | - |  |
| virtual | 设置 `false` 时关闭虚拟滚动 | boolean | - | 4.1.0 |
>>>>>>> db3a81ab
| onBlur | 失去焦点时回调 | function | - |  |
| onChange | 选中 option，或 input 的 value 变化（combobox 模式下）时，调用此函数 | function(value, option:Option/Array&lt;Option>) | - |  |
| onDeselect | 取消选中时调用，参数为选中项的 value (或 key) 值，仅在 multiple 或 tags 模式下生效 | function(string\|number\|LabeledValue) | - |  |
| onFocus | 获得焦点时回调 | function | - |  |
| onInputKeyDown | 按键按下时回调 | function | - |  |
| onMouseEnter | 鼠标移入时回调 | function | - |  |
| onMouseLeave | 鼠标移出时回调 | function | - |  |
| onPopupScroll | 下拉列表滚动时的回调 | function | - |  |
| onSearch | 文本框值变化时回调 | function(value: string) |  |  |
| onSelect | 被选中时调用，参数为选中项的 value (或 key) 值 | function(string\|number\|LabeledValue, option:Option) | - |  |
| defaultOpen | 是否默认展开下拉菜单 | boolean | - |  |
| open | 是否展开下拉菜单 | boolean | - |  |
| onDropdownVisibleChange | 展开下拉菜单的回调 | function(open) | - |  |
| loading | 加载中状态 | Boolean | false |  |
| bordered | 是否有边框 | Boolean | true |  |

> 注意，如果发现下拉菜单跟随页面滚动，或者需要在其他弹层中触发 Select，请尝试使用 `getPopupContainer={triggerNode => triggerNode.parentElement}` 将下拉弹层渲染节点固定在触发器的父元素中。

### Select Methods

| 名称    | 说明     | 版本 |
| ------- | -------- | ---- |
| blur()  | 取消焦点 |      |
| focus() | 获取焦点 |      |

### Option props

| 参数      | 说明                              | 类型           | 默认值 | 版本 |
| --------- | --------------------------------- | -------------- | ------ | ---- |
| disabled  | 是否禁用                          | boolean        | false  |      |
| title     | 选中该 Option 后，Select 的 title | string         | -      |      |
| value     | 默认根据此属性值进行筛选          | string\|number | -      |      |
| className | Option 器类名                     | string         | -      |      |

### OptGroup props

| 参数  | 说明 | 类型                  | 默认值 | 版本 |
| ----- | ---- | --------------------- | ------ | ---- |
| key   |      | string                | -      |      |
| label | 组名 | string\|React.Element | 无     |      |

## FAQ

### 点击 `dropdownRender` 里的内容浮层关闭怎么办？

看下 [dropdownRender 例子](#components-select-demo-custom-dropdown-menu) 里的说明。

### 自定义 Option 样式导致滚动异常怎么办？

这是由于虚拟滚动默认选项高度为 `32px`，如果你的选项高度小于该值则需要通过 `listItemHeight` 属性调整，而 `listHeight` 用于设置滚动容器高度：

```tsx
<Select listItemHeight={10} listHeight={250} />
```

注意：`listItemHeight` 和 `listHeight` 为内部属性，如无必要，请勿修改该值。<|MERGE_RESOLUTION|>--- conflicted
+++ resolved
@@ -55,12 +55,8 @@
 | clearIcon | 自定义的多选框清空图标 | ReactNode | - |  |
 | menuItemSelectedIcon | 自定义多选时当前选中的条目图标 | ReactNode | - |  |
 | tokenSeparators | 在 tags 和 multiple 模式下自动分词的分隔符 | string\[] |  |  |
-<<<<<<< HEAD
 | value | 指定当前选中的条目 | string\|string\[]<br />number\|number\[]<br />LabeledValue\|LabeledValue[] | - |  |
-=======
-| value | 指定当前选中的条目 | string\|string\[]\<br />number\|number\[]\<br />LabeledValue\|LabeledValue[] | - |  |
 | virtual | 设置 `false` 时关闭虚拟滚动 | boolean | - | 4.1.0 |
->>>>>>> db3a81ab
 | onBlur | 失去焦点时回调 | function | - |  |
 | onChange | 选中 option，或 input 的 value 变化（combobox 模式下）时，调用此函数 | function(value, option:Option/Array&lt;Option>) | - |  |
 | onDeselect | 取消选中时调用，参数为选中项的 value (或 key) 值，仅在 multiple 或 tags 模式下生效 | function(string\|number\|LabeledValue) | - |  |
