--- conflicted
+++ resolved
@@ -32,11 +32,7 @@
           stroke="#108ee9"
           stroke-linecap="round"
           stroke-width="6"
-<<<<<<< HEAD
-          style="stroke-dasharray:221.48228207808043px 295.3097094374406px;stroke-dashoffset:-0px;transition:stroke-dashoffset .3s ease 0s, stroke-dasharray .3s ease 0s, stroke .3s"
-=======
           style="stroke-dasharray:221.48228207808043px 295.3097094374406px;stroke-dashoffset:-0px;transition:stroke-dashoffset .3s ease 0s, stroke-dasharray .3s ease 0s, stroke .3s, stroke-width .06s ease .3s;"
->>>>>>> ac96bad4
         />
       </svg>
       <span
@@ -76,11 +72,7 @@
           stroke="#ff5500"
           stroke-linecap="round"
           stroke-width="6"
-<<<<<<< HEAD
-          style="stroke-dasharray:206.7167966062084px 295.3097094374406px;stroke-dashoffset:-0px;transition:stroke-dashoffset .3s ease 0s, stroke-dasharray .3s ease 0s, stroke .3s"
-=======
           style="stroke-dasharray:206.7167966062084px 295.3097094374406px;stroke-dashoffset:-0px;transition:stroke-dashoffset .3s ease 0s, stroke-dasharray .3s ease 0s, stroke .3s, stroke-width .06s ease .3s;"
->>>>>>> ac96bad4
         />
       </svg>
       <span
@@ -122,11 +114,7 @@
           stroke="#87d068"
           stroke-linecap="round"
           stroke-width="6"
-<<<<<<< HEAD
-          style="stroke-dasharray:295.3097094374406px 295.3097094374406px;stroke-dashoffset:-0px;transition:stroke-dashoffset .3s ease 0s, stroke-dasharray .3s ease 0s, stroke .3s"
-=======
           style="stroke-dasharray:295.3097094374406px 295.3097094374406px;stroke-dashoffset:-0px;transition:stroke-dashoffset .3s ease 0s, stroke-dasharray .3s ease 0s, stroke .3s, stroke-width .06s ease .3s;"
->>>>>>> ac96bad4
         />
       </svg>
       <span
@@ -238,11 +226,7 @@
           stroke="#108ee9"
           stroke-linecap="round"
           stroke-width="6"
-<<<<<<< HEAD
-          style="stroke-dasharray:88.59291283123217px 295.3097094374406px;stroke-dashoffset:-0px;transition:stroke-dashoffset .3s ease 0s, stroke-dasharray .3s ease 0s, stroke .3s"
-=======
           style="stroke-dasharray:88.59291283123217px 295.3097094374406px;stroke-dashoffset:-0px;transition:stroke-dashoffset .3s ease 0s, stroke-dasharray .3s ease 0s, stroke .3s, stroke-width .06s ease .3s;"
->>>>>>> ac96bad4
         />
       </svg>
       <span
@@ -282,11 +266,7 @@
           stroke="#ff5500"
           stroke-linecap="round"
           stroke-width="6"
-<<<<<<< HEAD
-          style="stroke-dasharray:206.7167966062084px 295.3097094374406px;stroke-dashoffset:-0px;transition:stroke-dashoffset .3s ease 0s, stroke-dasharray .3s ease 0s, stroke .3s"
-=======
           style="stroke-dasharray:206.7167966062084px 295.3097094374406px;stroke-dashoffset:-0px;transition:stroke-dashoffset .3s ease 0s, stroke-dasharray .3s ease 0s, stroke .3s, stroke-width .06s ease .3s;"
->>>>>>> ac96bad4
         />
       </svg>
       <span
@@ -328,11 +308,7 @@
           stroke="#87d068"
           stroke-linecap="round"
           stroke-width="6"
-<<<<<<< HEAD
-          style="stroke-dasharray:295.3097094374406px 295.3097094374406px;stroke-dashoffset:-0px;transition:stroke-dashoffset .3s ease 0s, stroke-dasharray .3s ease 0s, stroke .3s"
-=======
           style="stroke-dasharray:295.3097094374406px 295.3097094374406px;stroke-dashoffset:-0px;transition:stroke-dashoffset .3s ease 0s, stroke-dasharray .3s ease 0s, stroke .3s, stroke-width .06s ease .3s;"
->>>>>>> ac96bad4
         />
       </svg>
       <span
@@ -378,11 +354,7 @@
         stroke="#108ee9"
         stroke-linecap="round"
         stroke-width="6"
-<<<<<<< HEAD
-        style="stroke-dasharray:165.23228207808043px 295.3097094374406px;stroke-dashoffset:-37.5px;transition:stroke-dashoffset .3s ease 0s, stroke-dasharray .3s ease 0s, stroke .3s"
-=======
         style="stroke-dasharray:165.23228207808043px 295.3097094374406px;stroke-dashoffset:-37.5px;transition:stroke-dashoffset .3s ease 0s, stroke-dasharray .3s ease 0s, stroke .3s, stroke-width .06s ease .3s;"
->>>>>>> ac96bad4
       />
     </svg>
     <span
@@ -474,11 +446,7 @@
           stroke="#108ee9"
           stroke-linecap="round"
           stroke-width="6"
-<<<<<<< HEAD
-          style="stroke-dasharray:221.48228207808043px 295.3097094374406px;stroke-dashoffset:-0px;transition:stroke-dashoffset .3s ease 0s, stroke-dasharray .3s ease 0s, stroke .3s"
-=======
           style="stroke-dasharray:221.48228207808043px 295.3097094374406px;stroke-dashoffset:-0px;transition:stroke-dashoffset .3s ease 0s, stroke-dasharray .3s ease 0s, stroke .3s, stroke-width .06s ease .3s;"
->>>>>>> ac96bad4
         />
       </svg>
       <span
@@ -518,11 +486,7 @@
           stroke="#87d068"
           stroke-linecap="round"
           stroke-width="6"
-<<<<<<< HEAD
-          style="stroke-dasharray:295.3097094374406px 295.3097094374406px;stroke-dashoffset:-0px;transition:stroke-dashoffset .3s ease 0s, stroke-dasharray .3s ease 0s, stroke .3s"
-=======
           style="stroke-dasharray:295.3097094374406px 295.3097094374406px;stroke-dashoffset:-0px;transition:stroke-dashoffset .3s ease 0s, stroke-dasharray .3s ease 0s, stroke .3s, stroke-width .06s ease .3s;"
->>>>>>> ac96bad4
         />
       </svg>
       <span
