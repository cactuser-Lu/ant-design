--- conflicted
+++ resolved
@@ -14,12 +14,9 @@
 A progress bar with steps.
 
 ```tsx
+import React from 'react';
 import { Progress } from 'antd';
-<<<<<<< HEAD
-import React from 'react';
-=======
 import { red, green } from '@ant-design/colors';
->>>>>>> 2113c256
 
 const App: React.FC = () => (
   <>
