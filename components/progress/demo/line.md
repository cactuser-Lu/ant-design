--- conflicted
+++ resolved
@@ -11,15 +11,12 @@
 
 React.render(
   <div>
-<<<<<<< HEAD
     <Line percent="30" />
     <Line percent="70" status="exception" />
     <Line percent="100" />
-=======
-    <Progress percent="30" width="300" strokeWidth="3" />
-    <Progress percent="70" width="300" strokeWidth="3" status="exception" />
-    <Progress percent="100" width="300" strokeWidth="3" />
->>>>>>> 9f99362a
+    <Progress percent="30" />
+    <Progress percent="70" status="exception" />
+    <Progress percent="100" />
   </div>
   , document.getElementById('components-progress-demo-line'));
 ````