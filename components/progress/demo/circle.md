--- conflicted
+++ resolved
@@ -11,15 +11,9 @@
 
 React.render(
   <div>
-<<<<<<< HEAD
-    <Circle percent="30" />
-    <Circle percent="70" status="exception" />
-    <Circle percent="100" />
-=======
-    <ProgressCircle percent="30" width="126" />
-    <ProgressCircle percent="70" width="126" status="exception" />
-    <ProgressCircle percent="100" width="126" />
->>>>>>> 9f99362a
+    <ProgressCircle percent="30" />
+    <ProgressCircle percent="70" status="exception" />
+    <ProgressCircle percent="100" />
   </div>
   , document.getElementById('components-progress-demo-circle'));
 ````
