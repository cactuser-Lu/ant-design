--- conflicted
+++ resolved
@@ -1,17 +1,13 @@
 ---
 order: 1
-title: 
+title:
   zh-CN: 自定义样式
   en-US: Custom style
 ---
 
-<<<<<<< HEAD
 ## zh-CN
 
-可以自定义置顶按钮的样式，限制宽高：`40px * 40px`。
-=======
 可以自定义回到顶部按钮的样式，限制宽高：`40px * 40px`。
->>>>>>> abecc44d
 
 ## en-US
 
