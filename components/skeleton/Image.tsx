--- conflicted
+++ resolved
@@ -1,11 +1,9 @@
 import classNames from 'classnames';
 import * as React from 'react';
 import { ConfigContext } from '../config-provider';
-<<<<<<< HEAD
+import type { SkeletonElementProps } from './Element';
+
 import useStyle from './style';
-=======
-import type { SkeletonElementProps } from './Element';
->>>>>>> 2c2c631b
 
 export interface SkeletonImageProps
   extends Omit<SkeletonElementProps, 'size' | 'shape' | 'active'> {}
