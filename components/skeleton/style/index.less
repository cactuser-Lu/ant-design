<<<<<<< HEAD
// @import '../../style/themes/index';
// @import '../../style/mixins/index';

// @skeleton-prefix-cls: ~'@{ant-prefix}-skeleton';
// @skeleton-avatar-prefix-cls: ~'@{skeleton-prefix-cls}-avatar';
// @skeleton-title-prefix-cls: ~'@{skeleton-prefix-cls}-title';
// @skeleton-paragraph-prefix-cls: ~'@{skeleton-prefix-cls}-paragraph';
// @skeleton-button-prefix-cls: ~'@{skeleton-prefix-cls}-button';
// @skeleton-input-prefix-cls: ~'@{skeleton-prefix-cls}-input';
// @skeleton-image-prefix-cls: ~'@{skeleton-prefix-cls}-image';
// @skeleton-block-radius: 4px;

// .@{skeleton-prefix-cls} {
//   display: table;
//   width: 100%;

//   &-header {
//     display: table-cell;
//     padding-right: @padding-md;
//     vertical-align: top;

//     // Avatar
//     .@{skeleton-avatar-prefix-cls} {
//       .skeleton-element-avatar();
//     }
//   }

//   &-content {
//     display: table-cell;
//     width: 100%;
//     vertical-align: top;

//     // Title
//     .@{skeleton-title-prefix-cls} {
//       width: 100%;
//       height: @skeleton-title-height;
//       background: @skeleton-color;
//       border-radius: @skeleton-block-radius;

//       + .@{skeleton-paragraph-prefix-cls} {
//         margin-top: @skeleton-title-paragraph-margin-top;
//       }
//     }

//     // paragraph
//     .@{skeleton-paragraph-prefix-cls} {
//       padding: 0;

//       > li {
//         width: 100%;
//         height: @skeleton-paragraph-li-height;
//         list-style: none;
//         background: @skeleton-color;
//         border-radius: @skeleton-block-radius;

//         &:last-child:not(:first-child):not(:nth-child(2)) {
//           width: 61%;
//         }

//         + li {
//           margin-top: @skeleton-paragraph-li-margin-top;
//         }
//       }
//     }
//   }

//   &-with-avatar &-content {
//     // Title
//     .@{skeleton-title-prefix-cls} {
//       margin-top: @margin-sm;

//       + .@{skeleton-paragraph-prefix-cls} {
//         margin-top: @skeleton-paragraph-margin-top;
//       }
//     }
//   }

//   &-round &-content {
//     .@{skeleton-title-prefix-cls},
//     .@{skeleton-paragraph-prefix-cls} > li {
//       border-radius: 100px;
//     }
//   }

//   // With active animation
//   &.@{skeleton-prefix-cls}-active {
//     & .@{skeleton-prefix-cls}-content {
//       .@{skeleton-title-prefix-cls},
//       .@{skeleton-paragraph-prefix-cls} > li {
//         .skeleton-color();
//       }
//     }

//     .@{skeleton-avatar-prefix-cls} {
//       .skeleton-color();
//     }

//     .@{skeleton-button-prefix-cls} {
//       .skeleton-color();
//     }

//     .@{skeleton-input-prefix-cls} {
//       .skeleton-color();
//     }

//     .@{skeleton-image-prefix-cls} {
//       .skeleton-color();
//     }
//   }

//   // Skeleton Block Button, Input
//   &.@{skeleton-prefix-cls}-block {
//     width: 100%;

//     .@{skeleton-button-prefix-cls} {
//       width: 100%;
//     }

//     .@{skeleton-input-prefix-cls} {
//       width: 100%;
//     }
//   }

//   // Skeleton element
//   &-element {
//     display: inline-block;
//     width: auto;

//     .@{skeleton-button-prefix-cls} {
//       .skeleton-element-button();
//     }

//     .@{skeleton-avatar-prefix-cls} {
//       .skeleton-element-avatar();
//     }

//     .@{skeleton-input-prefix-cls} {
//       .skeleton-element-input();
//     }

//     .@{skeleton-image-prefix-cls} {
//       .skeleton-element-image();
//     }
//   }
// }
// // Button
// .skeleton-element-button() {
//   display: inline-block;
//   vertical-align: top;
//   background: @skeleton-color;
//   border-radius: @border-radius-base;

//   .skeleton-element-button-size(@btn-height-base);

//   &-lg {
//     .skeleton-element-button-size(@btn-height-lg);
//   }

//   &-sm {
//     .skeleton-element-button-size(@btn-height-sm);
//   }
// }
// // Avatar
// .skeleton-element-avatar() {
//   display: inline-block;
//   vertical-align: top;
//   background: @skeleton-color;

//   .skeleton-element-avatar-size(@avatar-size-base);

//   &-lg {
//     .skeleton-element-avatar-size(@avatar-size-lg);
//   }

//   &-sm {
//     .skeleton-element-avatar-size(@avatar-size-sm);
//   }
// }

// // Input
// .skeleton-element-input() {
//   display: inline-block;
//   vertical-align: top;
//   background: @skeleton-color;

//   .skeleton-element-input-size(@input-height-base);

//   &-lg {
//     .skeleton-element-input-size(@input-height-lg);
//   }

//   &-sm {
//     .skeleton-element-input-size(@input-height-sm);
//   }
// }

// // Image
// .skeleton-element-image() {
//   display: flex;
//   align-items: center;
//   justify-content: center;
//   vertical-align: top;
//   background: @skeleton-color;

//   .skeleton-element-image-size(@image-size-base*2);

//   &-path {
//     fill: #bfbfbf;
//   }

//   &-svg {
//     .skeleton-element-image-size(@image-size-base);
//     max-width: @image-size-base * 4;
//     max-height: @image-size-base * 4;
//   }
// }

// .skeleton-element-avatar-size(@size) {
//   width: @size;
//   .skeleton-element-common-size(@size);

//   &.@{skeleton-avatar-prefix-cls}-circle {
//     border-radius: 50%;
//   }
// }

// .skeleton-element-button-size(@size) {
//   width: @size * 2;
//   min-width: @size * 2;
//   .skeleton-element-common-size(@size);

//   &.@{skeleton-button-prefix-cls}-circle {
//     width: @size;
//     min-width: @size;
//     border-radius: 50%;
//   }

//   &.@{skeleton-button-prefix-cls}-round {
//     border-radius: @size;
//   }
// }

// .skeleton-element-input-size(@size) {
//   width: @size * 5;
//   min-width: @size * 5;
//   .skeleton-element-common-size(@size);
// }

// .skeleton-element-image-size(@size) {
//   width: @size;
//   .skeleton-element-common-size(@size);

//   &.@{skeleton-image-prefix-cls}-circle {
//     border-radius: 50%;
//   }
// }

// .skeleton-element-common-size(@size) {
//   height: @size;
//   line-height: @size;
// }

// .skeleton-color() {
//   position: relative;
//   overflow: hidden;
//   background: #fff;

//   &::after {
//     position: absolute;
//     top: 0;
//     right: -150%;
//     bottom: 0;
//     left: -150%;
//     background: linear-gradient(
//       90deg,
//       @skeleton-color 25%,
//       @skeleton-to-color 37%,
//       @skeleton-color 63%
//       );
//     animation: ~'@{skeleton-prefix-cls}-loading' 1.4s ease infinite;
//     content: "";
//   }
// }

// @keyframes ~"@{skeleton-prefix-cls}-loading" {
//   0% {
//     transform: translateX(-37.5%);
//   }

//   100% {
//     transform: translateX(37.5%);
//   }
// }

// @import './rtl';
=======
@import '../../style/themes/index';
@import '../../style/mixins/index';

@skeleton-prefix-cls: ~'@{ant-prefix}-skeleton';
@skeleton-avatar-prefix-cls: ~'@{skeleton-prefix-cls}-avatar';
@skeleton-title-prefix-cls: ~'@{skeleton-prefix-cls}-title';
@skeleton-paragraph-prefix-cls: ~'@{skeleton-prefix-cls}-paragraph';
@skeleton-button-prefix-cls: ~'@{skeleton-prefix-cls}-button';
@skeleton-input-prefix-cls: ~'@{skeleton-prefix-cls}-input';
@skeleton-image-prefix-cls: ~'@{skeleton-prefix-cls}-image';
@skeleton-block-radius: 4px;

.@{skeleton-prefix-cls} {
  display: table;
  width: 100%;

  &-header {
    display: table-cell;
    padding-right: @padding-md;
    vertical-align: top;

    // Avatar
    .@{skeleton-avatar-prefix-cls} {
      .skeleton-element-avatar();
    }
  }

  &-content {
    display: table-cell;
    width: 100%;
    vertical-align: top;

    // Title
    .@{skeleton-title-prefix-cls} {
      width: 100%;
      height: @skeleton-title-height;
      background: @skeleton-color;
      border-radius: @skeleton-block-radius;

      + .@{skeleton-paragraph-prefix-cls} {
        margin-top: @skeleton-title-paragraph-margin-top;
      }
    }

    // paragraph
    .@{skeleton-paragraph-prefix-cls} {
      padding: 0;

      > li {
        width: 100%;
        height: @skeleton-paragraph-li-height;
        list-style: none;
        background: @skeleton-color;
        border-radius: @skeleton-block-radius;

        &:last-child:not(:first-child):not(:nth-child(2)) {
          width: 61%;
        }

        + li {
          margin-top: @skeleton-paragraph-li-margin-top;
        }
      }
    }
  }

  &-with-avatar &-content {
    // Title
    .@{skeleton-title-prefix-cls} {
      margin-top: @margin-sm;

      + .@{skeleton-paragraph-prefix-cls} {
        margin-top: @skeleton-paragraph-margin-top;
      }
    }
  }

  &-round &-content {
    .@{skeleton-title-prefix-cls},
    .@{skeleton-paragraph-prefix-cls} > li {
      border-radius: 100px;
    }
  }

  // With active animation
  &.@{skeleton-prefix-cls}-active {
    & .@{skeleton-prefix-cls}-content {
      .@{skeleton-title-prefix-cls},
      .@{skeleton-paragraph-prefix-cls} > li {
        .skeleton-color();
      }
    }

    .@{skeleton-avatar-prefix-cls} {
      .skeleton-color();
    }

    .@{skeleton-button-prefix-cls} {
      .skeleton-color();
    }

    .@{skeleton-input-prefix-cls} {
      .skeleton-color();
    }

    .@{skeleton-image-prefix-cls} {
      .skeleton-color();
    }
  }

  // Skeleton Block Button, Input
  &.@{skeleton-prefix-cls}-block {
    width: 100%;

    .@{skeleton-button-prefix-cls} {
      width: 100%;
    }

    .@{skeleton-input-prefix-cls} {
      width: 100%;
    }
  }

  // Skeleton element
  &-element {
    display: inline-block;
    width: auto;

    .@{skeleton-button-prefix-cls} {
      .skeleton-element-button();
    }

    .@{skeleton-avatar-prefix-cls} {
      .skeleton-element-avatar();
    }

    .@{skeleton-input-prefix-cls} {
      .skeleton-element-input();
    }

    .@{skeleton-image-prefix-cls} {
      .skeleton-element-image();
    }
  }
}
// Button
.skeleton-element-button() {
  display: inline-block;
  vertical-align: top;
  background: @skeleton-color;
  border-radius: @border-radius-base;

  .skeleton-element-button-size(@btn-height-base);

  &-lg {
    .skeleton-element-button-size(@btn-height-lg);
  }

  &-sm {
    .skeleton-element-button-size(@btn-height-sm);
  }
}
// Avatar
.skeleton-element-avatar() {
  display: inline-block;
  vertical-align: top;
  background: @skeleton-color;

  .skeleton-element-avatar-size(@avatar-size-base);

  &-lg {
    .skeleton-element-avatar-size(@avatar-size-lg);
  }

  &-sm {
    .skeleton-element-avatar-size(@avatar-size-sm);
  }
}

// Input
.skeleton-element-input() {
  display: inline-block;
  vertical-align: top;
  background: @skeleton-color;

  .skeleton-element-input-size(@input-height-base);

  &-lg {
    .skeleton-element-input-size(@input-height-lg);
  }

  &-sm {
    .skeleton-element-input-size(@input-height-sm);
  }
}

// Image
.skeleton-element-image() {
  display: flex;
  align-items: center;
  justify-content: center;
  vertical-align: top;
  background: @skeleton-color;

  .skeleton-element-image-size(@image-size-base*2);

  &-path {
    fill: #bfbfbf;
  }

  &-svg {
    .skeleton-element-image-size(@image-size-base);
    max-width: @image-size-base * 4;
    max-height: @image-size-base * 4;
  }
}

.skeleton-element-avatar-size(@size) {
  width: @size;
  .skeleton-element-common-size(@size);

  &.@{skeleton-avatar-prefix-cls}-circle {
    border-radius: 50%;
  }
}

.skeleton-element-button-size(@size) {
  width: @size * 2;
  min-width: @size * 2;
  .skeleton-element-common-size(@size);

  &.@{skeleton-button-prefix-cls}-circle {
    width: @size;
    min-width: @size;
    border-radius: 50%;
  }

  &.@{skeleton-button-prefix-cls}-round {
    border-radius: @size;
  }
}

.skeleton-element-input-size(@size) {
  width: @size * 5;
  min-width: @size * 5;
  .skeleton-element-common-size(@size);
}

.skeleton-element-image-size(@size) {
  width: @size;
  .skeleton-element-common-size(@size);

  &.@{skeleton-image-prefix-cls}-circle {
    border-radius: 50%;
  }
}

.skeleton-element-common-size(@size) {
  height: @size;
  line-height: @size;
}

.skeleton-color() {
  position: relative;
  overflow: hidden;
  background: transparent;

  &::after {
    position: absolute;
    top: 0;
    right: -150%;
    bottom: 0;
    left: -150%;
    background: linear-gradient(
      90deg,
      @skeleton-color 25%,
      @skeleton-to-color 37%,
      @skeleton-color 63%
    );
    animation: ~'@{skeleton-prefix-cls}-loading' 1.4s ease infinite;
    content: '';
  }
}

@keyframes ~"@{skeleton-prefix-cls}-loading" {
  0% {
    transform: translateX(-37.5%);
  }

  100% {
    transform: translateX(37.5%);
  }
}

@import './rtl';
>>>>>>> 9ab8cc44
<|MERGE_RESOLUTION|>--- conflicted
+++ resolved
@@ -1,4 +1,3 @@
-<<<<<<< HEAD
 // @import '../../style/themes/index';
 // @import '../../style/mixins/index';
 
@@ -264,7 +263,7 @@
 // .skeleton-color() {
 //   position: relative;
 //   overflow: hidden;
-//   background: #fff;
+//   background: transparent;
 
 //   &::after {
 //     position: absolute;
@@ -277,9 +276,9 @@
 //       @skeleton-color 25%,
 //       @skeleton-to-color 37%,
 //       @skeleton-color 63%
-//       );
+//     );
 //     animation: ~'@{skeleton-prefix-cls}-loading' 1.4s ease infinite;
-//     content: "";
+//     content: '';
 //   }
 // }
 
@@ -293,301 +292,4 @@
 //   }
 // }
 
-// @import './rtl';
-=======
-@import '../../style/themes/index';
-@import '../../style/mixins/index';
-
-@skeleton-prefix-cls: ~'@{ant-prefix}-skeleton';
-@skeleton-avatar-prefix-cls: ~'@{skeleton-prefix-cls}-avatar';
-@skeleton-title-prefix-cls: ~'@{skeleton-prefix-cls}-title';
-@skeleton-paragraph-prefix-cls: ~'@{skeleton-prefix-cls}-paragraph';
-@skeleton-button-prefix-cls: ~'@{skeleton-prefix-cls}-button';
-@skeleton-input-prefix-cls: ~'@{skeleton-prefix-cls}-input';
-@skeleton-image-prefix-cls: ~'@{skeleton-prefix-cls}-image';
-@skeleton-block-radius: 4px;
-
-.@{skeleton-prefix-cls} {
-  display: table;
-  width: 100%;
-
-  &-header {
-    display: table-cell;
-    padding-right: @padding-md;
-    vertical-align: top;
-
-    // Avatar
-    .@{skeleton-avatar-prefix-cls} {
-      .skeleton-element-avatar();
-    }
-  }
-
-  &-content {
-    display: table-cell;
-    width: 100%;
-    vertical-align: top;
-
-    // Title
-    .@{skeleton-title-prefix-cls} {
-      width: 100%;
-      height: @skeleton-title-height;
-      background: @skeleton-color;
-      border-radius: @skeleton-block-radius;
-
-      + .@{skeleton-paragraph-prefix-cls} {
-        margin-top: @skeleton-title-paragraph-margin-top;
-      }
-    }
-
-    // paragraph
-    .@{skeleton-paragraph-prefix-cls} {
-      padding: 0;
-
-      > li {
-        width: 100%;
-        height: @skeleton-paragraph-li-height;
-        list-style: none;
-        background: @skeleton-color;
-        border-radius: @skeleton-block-radius;
-
-        &:last-child:not(:first-child):not(:nth-child(2)) {
-          width: 61%;
-        }
-
-        + li {
-          margin-top: @skeleton-paragraph-li-margin-top;
-        }
-      }
-    }
-  }
-
-  &-with-avatar &-content {
-    // Title
-    .@{skeleton-title-prefix-cls} {
-      margin-top: @margin-sm;
-
-      + .@{skeleton-paragraph-prefix-cls} {
-        margin-top: @skeleton-paragraph-margin-top;
-      }
-    }
-  }
-
-  &-round &-content {
-    .@{skeleton-title-prefix-cls},
-    .@{skeleton-paragraph-prefix-cls} > li {
-      border-radius: 100px;
-    }
-  }
-
-  // With active animation
-  &.@{skeleton-prefix-cls}-active {
-    & .@{skeleton-prefix-cls}-content {
-      .@{skeleton-title-prefix-cls},
-      .@{skeleton-paragraph-prefix-cls} > li {
-        .skeleton-color();
-      }
-    }
-
-    .@{skeleton-avatar-prefix-cls} {
-      .skeleton-color();
-    }
-
-    .@{skeleton-button-prefix-cls} {
-      .skeleton-color();
-    }
-
-    .@{skeleton-input-prefix-cls} {
-      .skeleton-color();
-    }
-
-    .@{skeleton-image-prefix-cls} {
-      .skeleton-color();
-    }
-  }
-
-  // Skeleton Block Button, Input
-  &.@{skeleton-prefix-cls}-block {
-    width: 100%;
-
-    .@{skeleton-button-prefix-cls} {
-      width: 100%;
-    }
-
-    .@{skeleton-input-prefix-cls} {
-      width: 100%;
-    }
-  }
-
-  // Skeleton element
-  &-element {
-    display: inline-block;
-    width: auto;
-
-    .@{skeleton-button-prefix-cls} {
-      .skeleton-element-button();
-    }
-
-    .@{skeleton-avatar-prefix-cls} {
-      .skeleton-element-avatar();
-    }
-
-    .@{skeleton-input-prefix-cls} {
-      .skeleton-element-input();
-    }
-
-    .@{skeleton-image-prefix-cls} {
-      .skeleton-element-image();
-    }
-  }
-}
-// Button
-.skeleton-element-button() {
-  display: inline-block;
-  vertical-align: top;
-  background: @skeleton-color;
-  border-radius: @border-radius-base;
-
-  .skeleton-element-button-size(@btn-height-base);
-
-  &-lg {
-    .skeleton-element-button-size(@btn-height-lg);
-  }
-
-  &-sm {
-    .skeleton-element-button-size(@btn-height-sm);
-  }
-}
-// Avatar
-.skeleton-element-avatar() {
-  display: inline-block;
-  vertical-align: top;
-  background: @skeleton-color;
-
-  .skeleton-element-avatar-size(@avatar-size-base);
-
-  &-lg {
-    .skeleton-element-avatar-size(@avatar-size-lg);
-  }
-
-  &-sm {
-    .skeleton-element-avatar-size(@avatar-size-sm);
-  }
-}
-
-// Input
-.skeleton-element-input() {
-  display: inline-block;
-  vertical-align: top;
-  background: @skeleton-color;
-
-  .skeleton-element-input-size(@input-height-base);
-
-  &-lg {
-    .skeleton-element-input-size(@input-height-lg);
-  }
-
-  &-sm {
-    .skeleton-element-input-size(@input-height-sm);
-  }
-}
-
-// Image
-.skeleton-element-image() {
-  display: flex;
-  align-items: center;
-  justify-content: center;
-  vertical-align: top;
-  background: @skeleton-color;
-
-  .skeleton-element-image-size(@image-size-base*2);
-
-  &-path {
-    fill: #bfbfbf;
-  }
-
-  &-svg {
-    .skeleton-element-image-size(@image-size-base);
-    max-width: @image-size-base * 4;
-    max-height: @image-size-base * 4;
-  }
-}
-
-.skeleton-element-avatar-size(@size) {
-  width: @size;
-  .skeleton-element-common-size(@size);
-
-  &.@{skeleton-avatar-prefix-cls}-circle {
-    border-radius: 50%;
-  }
-}
-
-.skeleton-element-button-size(@size) {
-  width: @size * 2;
-  min-width: @size * 2;
-  .skeleton-element-common-size(@size);
-
-  &.@{skeleton-button-prefix-cls}-circle {
-    width: @size;
-    min-width: @size;
-    border-radius: 50%;
-  }
-
-  &.@{skeleton-button-prefix-cls}-round {
-    border-radius: @size;
-  }
-}
-
-.skeleton-element-input-size(@size) {
-  width: @size * 5;
-  min-width: @size * 5;
-  .skeleton-element-common-size(@size);
-}
-
-.skeleton-element-image-size(@size) {
-  width: @size;
-  .skeleton-element-common-size(@size);
-
-  &.@{skeleton-image-prefix-cls}-circle {
-    border-radius: 50%;
-  }
-}
-
-.skeleton-element-common-size(@size) {
-  height: @size;
-  line-height: @size;
-}
-
-.skeleton-color() {
-  position: relative;
-  overflow: hidden;
-  background: transparent;
-
-  &::after {
-    position: absolute;
-    top: 0;
-    right: -150%;
-    bottom: 0;
-    left: -150%;
-    background: linear-gradient(
-      90deg,
-      @skeleton-color 25%,
-      @skeleton-to-color 37%,
-      @skeleton-color 63%
-    );
-    animation: ~'@{skeleton-prefix-cls}-loading' 1.4s ease infinite;
-    content: '';
-  }
-}
-
-@keyframes ~"@{skeleton-prefix-cls}-loading" {
-  0% {
-    transform: translateX(-37.5%);
-  }
-
-  100% {
-    transform: translateX(37.5%);
-  }
-}
-
-@import './rtl';
->>>>>>> 9ab8cc44
+// @import './rtl';