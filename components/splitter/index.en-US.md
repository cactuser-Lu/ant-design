--- conflicted
+++ resolved
@@ -57,15 +57,10 @@
 
 | Property | Description | Type | Default | Version |
 | --- | --- | --- | --- | --- |
-| collapsible | Quick folding | `boolean \| { start?: boolean; end?: boolean }` | `false` | - |
+| collapsible | Quick folding | `boolean \| { start?: boolean; end?: boolean; showCollapsibleIcon?: boolean \| 'auto' }` | `false` | showCollapsibleIcon: 5.27.0 |
 | defaultSize | Initial panel size support number for px or 'percent%' usage | `number \| string` | - | - |
 | max | Maximum threshold support number for px or 'percent%' usage | `number \| string` | - | - |
-<<<<<<< HEAD
 | min | Minimum threshold support number for px or 'percent%' usage | `number \| string` | - | - |
-=======
-| size | Controlled panel size support number for px or 'percent%' usage | `number \| string` | - | - |
-| collapsible | Quick folding | `boolean \| { start?: boolean; end?: boolean; showCollapsibleIcon?: boolean \| 'auto' }` | `false` | showCollapsibleIcon: 5.27.0 |
->>>>>>> d5f5e966
 | resizable | Whether to enable drag and drop | `boolean` | `true` | - |
 | size | Controlled panel size support number for px or 'percent%' usage | `number \| string` | - | - |
 
