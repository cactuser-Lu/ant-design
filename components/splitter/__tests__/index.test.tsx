--- conflicted
+++ resolved
@@ -17,50 +17,14 @@
 type PanelProps = GetProps<typeof Splitter.Panel>;
 
 const resizeSplitter = async () => {
-  triggerResize(document.body.querySelector('.ant-splitter')!);
+  triggerResize(document.body.querySelector<HTMLElement>('.ant-splitter')!);
   await waitFakeTimer();
 };
 
-function mockDrag(draggerEle: HTMLElement, offset: number) {
-  // Down
-  const downEvent = createEvent.mouseDown(draggerEle);
-  (downEvent as any).pageX = 0;
-  (downEvent as any).pageY = 0;
-
-  fireEvent(draggerEle, downEvent);
-
-  // Move
-  const moveEvent = createEvent.mouseMove(draggerEle);
-  (moveEvent as any).pageX = offset;
-  (moveEvent as any).pageY = offset;
-  fireEvent(draggerEle, moveEvent);
-
-  // Up
-  fireEvent.mouseUp(draggerEle);
-}
-
-function mockTouchDrag(draggerEle: HTMLElement, offset: number) {
-  // Down
-  const touchStart = createEvent.touchStart(draggerEle, {
-    touches: [{}],
-  });
-  (touchStart as any).touches[0].pageX = 0;
-  (touchStart as any).touches[0].pageY = 0;
-  fireEvent(draggerEle, touchStart);
-
-  // Move
-  const touchMove = createEvent.touchMove(draggerEle, {
-    touches: [{}],
-  });
-  (touchMove as any).touches[0].pageX = offset;
-  (touchMove as any).touches[0].pageY = offset;
-  fireEvent(draggerEle, touchMove);
-
-  // Up
-  fireEvent.touchEnd(draggerEle);
-}
-
-const SplitterDemo = ({ items = [{}, {}], ...props }: { items?: PanelProps[] } & SplitterProps) => (
+const SplitterDemo: React.FC<Readonly<{ items?: PanelProps[] } & SplitterProps>> = ({
+  items = [{}, {}],
+  ...props
+}) => (
   <Splitter {...props}>
     {items?.map((item, idx) => {
       const key = `panel-${idx}`;
@@ -143,8 +107,6 @@
 
   // ============================== Resizable ==============================
   describe('drag', () => {
-<<<<<<< HEAD
-=======
     function mockDrag(draggerEle: HTMLElement, offset: number, container?: HTMLElement) {
       // Down
       const downEvent = createEvent.mouseDown(draggerEle);
@@ -189,7 +151,6 @@
       fireEvent.touchEnd(draggerEle);
     }
 
->>>>>>> 863bfa52
     it('The mousemove should work fine', async () => {
       const onResize = jest.fn();
       const onResizeEnd = jest.fn();
