--- conflicted
+++ resolved
@@ -58,15 +58,10 @@
 
 | 参数 | 说明 | 类型 | 默认值 | 版本 |
 | --- | --- | --- | --- | --- |
-| collapsible | 快速折叠 | `boolean \| { start?: boolean; end?: boolean }` | `false` | - |
+| collapsible | 快速折叠 | `boolean \| { start?: boolean; end?: boolean; showCollapsibleIcon?: boolean \| 'auto' }` | `false` | showCollapsibleIcon: 5.27.0 |
 | defaultSize | 初始面板大小，支持数字 px 或者文字 '百分比%' 类型 | `number \| string` | - | - |
 | max | 最大阈值，支持数字 px 或者文字 '百分比%' 类型 | `number \| string` | - | - |
-<<<<<<< HEAD
 | min | 最小阈值，支持数字 px 或者文字 '百分比%' 类型 | `number \| string` | - | - |
-=======
-| size | 受控面板大小，支持数字 px 或者文字 '百分比%' 类型 | `number \| string` | - | - |
-| collapsible | 快速折叠 | `boolean \| { start?: boolean; end?: boolean; showCollapsibleIcon?: boolean \| 'auto' }` | `false` | showCollapsibleIcon: 5.27.0 |
->>>>>>> d5f5e966
 | resizable | 是否开启拖拽伸缩 | `boolean` | `true` | - |
 | size | 受控面板大小，支持数字 px 或者文字 '百分比%' 类型 | `number \| string` | - | - |
 
