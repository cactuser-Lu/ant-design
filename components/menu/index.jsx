import React from 'react';
import RcMenu, { Item, Divider, SubMenu, ItemGroup } from 'rc-menu';
import animation from '../common/openAnimation';

function noop() {
}

export default class Menu extends React.Component {
  static Divider = Divider;
  static Item = Item;
  static SubMenu = SubMenu;
  static ItemGroup = ItemGroup;
  static defaultProps = {
    prefixCls: 'ant-menu',
    onClick: noop,
    onOpen: noop,
    onClose: noop,
    className: '',
    theme: 'light',  // or dark
  }
  constructor(props) {
    super(props);
    this.state = {
      openKeys: []
    };
<<<<<<< HEAD
  }
  handleClick = (e) => {
=======
  },
  componentWillReceiveProps(nextProps) {
    if (this.props.mode === 'inline' &&
        nextProps.mode !== 'inline') {
      this.switchModeFromInline = true;
    }
  },
  handleClick(e) {
>>>>>>> b988dd94
    this.setState({
      openKeys: []
    });
    this.props.onClick(e);
  }
  handleOpenKeys = (e) => {
    this.setState({
      openKeys: e.openKeys
    });
    this.props.onOpen(e);
  }
  handleCloseKeys = (e) => {
    this.setState({
      openKeys: e.openKeys
    });
    this.props.onClose(e);
  }
  render() {
    let openAnimation = this.props.openAnimation || this.props.openTransitionName;
    if (!openAnimation) {
      switch (this.props.mode) {
        case 'horizontal':
          openAnimation = 'slide-up';
          break;
        case 'vertical':
          // When mode switch from inline
          // submenu should hide without animation
          if (this.switchModeFromInline) {
            openAnimation = '';
            this.switchModeFromInline = false;
          } else {
            openAnimation = 'zoom-big';
          }
          break;
        case 'inline':
          openAnimation = animation;
          break;
        default:
      }
    }

    let props = {};
    const className = `${this.props.className} ${this.props.prefixCls}-${this.props.theme}`;
    if (this.props.mode !== 'inline') {
      // 这组属性的目的是
      // 弹出型的菜单需要点击后立即关闭
      // 另外，弹出型的菜单的受控模式没有使用场景
      props = {
        openKeys: this.state.openKeys,
        onClick: this.handleClick,
        onOpen: this.handleOpenKeys,
        onClose: this.handleCloseKeys,
        openTransitionName: openAnimation,
        className,
      };
    } else {
      props = {
        openAnimation,
        className,
      };
    }
    return <RcMenu {...this.props} {...props} />;
  }
}<|MERGE_RESOLUTION|>--- conflicted
+++ resolved
@@ -23,19 +23,14 @@
     this.state = {
       openKeys: []
     };
-<<<<<<< HEAD
   }
-  handleClick = (e) => {
-=======
-  },
   componentWillReceiveProps(nextProps) {
     if (this.props.mode === 'inline' &&
         nextProps.mode !== 'inline') {
       this.switchModeFromInline = true;
     }
-  },
-  handleClick(e) {
->>>>>>> b988dd94
+  }
+  handleClick = (e) => {
     this.setState({
       openKeys: []
     });
