import React from 'react';
import { mount } from 'enzyme';
import Menu from '..';
import Icon from '../../icon';

const { SubMenu } = Menu;

describe('Menu', () => {
  beforeEach(() => {
    jest.useFakeTimers();
  });

  afterEach(() => {
    jest.useRealTimers();
  });

  it('should accept defaultOpenKeys in mode horizontal', () => {
    const wrapper = mount(
      <Menu defaultOpenKeys={['1']} mode="horizontal">
        <SubMenu key="1" title="submenu1">
          <Menu.Item key="submenu1">Option 1</Menu.Item>
          <Menu.Item key="submenu2">Option 2</Menu.Item>
        </SubMenu>
        <Menu.Item key="2">menu2</Menu.Item>
      </Menu>
    );
    expect(wrapper.find('.ant-menu-sub').at(0).hasClass('ant-menu-hidden')).not.toBe(true);
  });

  it('should accept defaultOpenKeys in mode inline', () => {
    const wrapper = mount(
      <Menu defaultOpenKeys={['1']} mode="inline">
        <SubMenu key="1" title="submenu1">
          <Menu.Item key="submenu1">Option 1</Menu.Item>
          <Menu.Item key="submenu2">Option 2</Menu.Item>
        </SubMenu>
        <Menu.Item key="2">menu2</Menu.Item>
      </Menu>
    );
    expect(wrapper.find('.ant-menu-sub').at(0).hasClass('ant-menu-hidden')).not.toBe(true);
  });

  it('should accept defaultOpenKeys in mode vertical', () => {
    const wrapper = mount(
      <Menu defaultOpenKeys={['1']} mode="vertical">
        <SubMenu key="1" title="submenu1">
          <Menu.Item key="submenu1">Option 1</Menu.Item>
          <Menu.Item key="submenu2">Option 2</Menu.Item>
        </SubMenu>
        <Menu.Item key="2">menu2</Menu.Item>
      </Menu>
    );
    expect(wrapper.find('.ant-menu-sub').at(0).hasClass('ant-menu-hidden')).not.toBe(true);
  });

  it('horizontal', () => {
    const wrapper = mount(
      <Menu openKeys={['1']} mode="horizontal" openTransitionName="">
        <SubMenu key="1" title="submenu1">
          <Menu.Item key="submenu1">Option 1</Menu.Item>
          <Menu.Item key="submenu2">Option 2</Menu.Item>
        </SubMenu>
        <Menu.Item key="2">menu2</Menu.Item>
      </Menu>
    );
    expect(wrapper.find('.ant-menu-sub').hostNodes().at(0).hasClass('ant-menu-hidden')).not.toBe(true);
    wrapper.setProps({ openKeys: [] });
    wrapper.update();
    expect(wrapper.find('.ant-menu-sub').hostNodes().at(0).hasClass('ant-menu-hidden')).toBe(true);
    wrapper.setProps({ openKeys: ['1'] });
    expect(wrapper.find('.ant-menu-sub').hostNodes().at(0).hasClass('ant-menu-hidden')).not.toBe(true);
  });

  it('inline', () => {
    const wrapper = mount(
      <Menu openKeys={['1']} mode="inline" openAnimation="">
        <SubMenu key="1" title="submenu1">
          <Menu.Item key="submenu1">Option 1</Menu.Item>
          <Menu.Item key="submenu2">Option 2</Menu.Item>
        </SubMenu>
        <Menu.Item key="2">menu2</Menu.Item>
      </Menu>
    );
    expect(wrapper.find('.ant-menu-sub').hostNodes().at(0).hasClass('ant-menu-hidden')).not.toBe(true);
    wrapper.setProps({ openKeys: [] });
    wrapper.update();
    expect(wrapper.find('.ant-menu-sub').hostNodes().at(0).hasClass('ant-menu-hidden')).toBe(true);
    wrapper.setProps({ openKeys: ['1'] });
    expect(wrapper.find('.ant-menu-sub').hostNodes().at(0).hasClass('ant-menu-hidden')).not.toBe(true);
  });

  it('vertical', () => {
    const wrapper = mount(
      <Menu openKeys={['1']} mode="vertical" openTransitionName="">
        <SubMenu key="1" title="submenu1">
          <Menu.Item key="submenu1">Option 1</Menu.Item>
          <Menu.Item key="submenu2">Option 2</Menu.Item>
        </SubMenu>
        <Menu.Item key="2">menu2</Menu.Item>
      </Menu>
    );
    expect(wrapper.find('.ant-menu-sub').hostNodes().at(0).hasClass('ant-menu-hidden')).not.toBe(true);
    wrapper.setProps({ openKeys: [] });
    wrapper.update();
    expect(wrapper.find('.ant-menu-sub').hostNodes().at(0).hasClass('ant-menu-hidden')).toBe(true);
    wrapper.setProps({ openKeys: ['1'] });
    expect(wrapper.find('.ant-menu-sub').hostNodes().at(0).hasClass('ant-menu-hidden')).not.toBe(true);
  });

  // https://github.com/ant-design/ant-design/pulls/4677
  // https://github.com/ant-design/ant-design/issues/4692
  // TypeError: Cannot read property 'indexOf' of undefined
  it('pr #4677 and issue #4692', () => {
    const wrapper = mount(
      <Menu mode="horizontal">
        <SubMenu title="submenu">
          <Menu.Item key="1">menu1</Menu.Item>
          <Menu.Item key="2">menu2</Menu.Item>
        </SubMenu>
      </Menu>
    );
    wrapper.update();
    // just expect no error emit
  });

  it('should always follow openKeys when mode is switched', () => {
    const wrapper = mount(
      <Menu openKeys={['1']} mode="inline">
        <SubMenu key="1" title="submenu1">
          <Menu.Item key="submenu1">Option 1</Menu.Item>
          <Menu.Item key="submenu2">Option 2</Menu.Item>
        </SubMenu>
        <Menu.Item key="2">menu2</Menu.Item>
      </Menu>
    );
    expect(wrapper.find('.ant-menu-sub').at(0).hasClass('ant-menu-hidden')).not.toBe(true);
    wrapper.setProps({ mode: 'vertical' });
    expect(wrapper.find('.ant-menu-sub').at(0).hasClass('ant-menu-hidden')).not.toBe(true);
    wrapper.setProps({ mode: 'inline' });
    expect(wrapper.find('.ant-menu-sub').at(0).hasClass('ant-menu-hidden')).not.toBe(true);
  });

<<<<<<< HEAD
  it('should always follow openKeys when mode is switched', async () => {
    jest.useFakeTimers();

=======
  it('should always follow openKeys when mode is switched', () => {
    jest.useRealTimers();
>>>>>>> 46d12960
    const wrapper = mount(
      <Menu defaultOpenKeys={['1']} mode="inline">
        <Menu.Item key="menu1">
          <Icon type="inbox" />
          <span>Option</span>
        </Menu.Item>
        <SubMenu key="1" title="submenu1">
          <Menu.Item key="submenu1">
            Option
          </Menu.Item>
          <Menu.Item key="submenu2">
            Option
          </Menu.Item>
        </SubMenu>
      </Menu>
    );

    expect(wrapper.find('.ant-menu-sub').at(0).hasClass('ant-menu-inline')).toBe(true);
    expect(wrapper.find('.ant-menu-sub').at(0).hasClass('ant-menu-hidden')).toBe(false);

    wrapper.setProps({ inlineCollapsed: true });
    // 动画结束后套样式;
    jest.runAllTimers();
    wrapper.update();

<<<<<<< HEAD
    expect(wrapper.find('.ant-menu').at(0).hasClass('ant-menu-vertical')).toBe(true);
    expect(wrapper.find('.ant-menu-sub').length).toBe(0);

    wrapper.setProps({ inlineCollapsed: false });
    jest.runAllTimers();
    wrapper.update();

    expect(wrapper.find('.ant-menu-sub').at(0).hasClass('ant-menu-inline')).toBe(true);
    expect(wrapper.find('.ant-menu-sub').at(0).hasClass('ant-menu-hidden')).toBe(false);

    jest.useRealTimers();
  });

  describe('open submenu when click submenu title', () => {
    beforeEach(() => {
      jest.useFakeTimers();
    });

    afterEach(() => {
      jest.useRealTimers();
    });

    const toggleMenu = (wrapper, index, event) => {
      wrapper.find('.ant-menu-submenu-title').at(index).simulate(event);
      jest.runAllTimers();
      wrapper.update();
    };

    it('inline', () => {
      const wrapper = mount(
        <Menu mode="inline">
          <SubMenu key="1" title="submenu1">
            <Menu.Item key="submenu1">Option 1</Menu.Item>
            <Menu.Item key="submenu2">Option 2</Menu.Item>
          </SubMenu>
          <Menu.Item key="2">menu2</Menu.Item>
        </Menu>
      );
      expect(wrapper.find('.ant-menu-sub').length).toBe(0);
      toggleMenu(wrapper, 0, 'click');
      expect(wrapper.find('.ant-menu-sub').hostNodes().length).toBe(1);
      expect(wrapper.find('.ant-menu-sub').hostNodes().at(0).hasClass('ant-menu-hidden')).not.toBe(true);
      toggleMenu(wrapper, 0, 'click');
      expect(wrapper.find('.ant-menu-sub').hostNodes().at(0).hasClass('ant-menu-hidden')).toBe(true);
    });


    it('vertical', () => {
      const wrapper = mount(
        <Menu mode="vertical">
          <SubMenu key="1" title="submenu1">
            <Menu.Item key="submenu1">Option 1</Menu.Item>
            <Menu.Item key="submenu2">Option 2</Menu.Item>
          </SubMenu>
          <Menu.Item key="2">menu2</Menu.Item>
        </Menu>
      );
      expect(wrapper.find('.ant-menu-sub').length).toBe(0);
      toggleMenu(wrapper, 0, 'mouseenter');
      expect(wrapper.find('.ant-menu-sub').hostNodes().length).toBe(1);
      expect(wrapper.find('.ant-menu-sub').hostNodes().at(0).hasClass('ant-menu-hidden')).not.toBe(true);
      toggleMenu(wrapper, 0, 'mouseleave');
      expect(wrapper.find('.ant-menu-sub').hostNodes().at(0).hasClass('ant-menu-hidden')).toBe(true);
    });

    it('horizontal', () => {
      jest.useFakeTimers();
      const wrapper = mount(
        <Menu mode="horizontal">
          <SubMenu key="1" title="submenu1">
            <Menu.Item key="submenu1">Option 1</Menu.Item>
            <Menu.Item key="submenu2">Option 2</Menu.Item>
          </SubMenu>
          <Menu.Item key="2">menu2</Menu.Item>
        </Menu>
      );
      expect(wrapper.find('.ant-menu-sub').length).toBe(0);
      toggleMenu(wrapper, 0, 'mouseenter');
      expect(wrapper.find('.ant-menu-sub').hostNodes().length).toBe(1);
      expect(wrapper.find('.ant-menu-sub').hostNodes().at(0).hasClass('ant-menu-hidden')).not.toBe(true);
      toggleMenu(wrapper, 0, 'mouseleave');
      expect(wrapper.find('.ant-menu-sub').hostNodes().at(0).hasClass('ant-menu-hidden')).toBe(true);
    });
=======
  it('should open submenu when click submenu title (inline)', () => {
    const wrapper = mount(
      <Menu mode="inline">
        <SubMenu key="1" title="submenu1">
          <Menu.Item key="submenu1">Option 1</Menu.Item>
          <Menu.Item key="submenu2">Option 2</Menu.Item>
        </SubMenu>
        <Menu.Item key="2">menu2</Menu.Item>
      </Menu>
    );
    expect(wrapper.find('.ant-menu-sub').length).toBe(0);
    wrapper.find('.ant-menu-submenu-title').simulate('click');
    expect(wrapper.find('.ant-menu-sub').length).toBe(1);
    expect(wrapper.find('.ant-menu-sub').at(0).hasClass('ant-menu-hidden')).not.toBe(true);
    wrapper.find('.ant-menu-submenu-title').simulate('click');
    jest.runAllTimers();
    expect(wrapper.find('.ant-menu-sub').at(0).hasClass('ant-menu-hidden')).toBe(true);
  });

  it('should open submenu when hover submenu title (vertical)', () => {
    const wrapper = mount(
      <Menu mode="vertical">
        <SubMenu key="1" title="submenu1">
          <Menu.Item key="submenu1">Option 1</Menu.Item>
          <Menu.Item key="submenu2">Option 2</Menu.Item>
        </SubMenu>
        <Menu.Item key="2">menu2</Menu.Item>
      </Menu>
    );
    expect(wrapper.find('.ant-menu-sub').length).toBe(0);
    wrapper.find('.ant-menu-submenu-title').simulate('mouseenter');
    expect(wrapper.find('.ant-menu-sub').length).toBe(1);
    expect(wrapper.find('.ant-menu-sub').at(0).hasClass('ant-menu-hidden')).not.toBe(true);
    wrapper.find('.ant-menu-submenu').simulate('mouseleave');
    jest.runAllTimers();
    expect(wrapper.find('.ant-menu-sub').at(0).hasClass('ant-menu-hidden')).toBe(true);
  });

  it('should open submenu when hover submenu title (horizontal)', () => {
    const wrapper = mount(
      <Menu mode="horizontal">
        <SubMenu key="1" title="submenu1">
          <Menu.Item key="submenu1">Option 1</Menu.Item>
          <Menu.Item key="submenu2">Option 2</Menu.Item>
        </SubMenu>
        <Menu.Item key="2">menu2</Menu.Item>
      </Menu>
    );
    expect(wrapper.find('.ant-menu-sub').length).toBe(0);
    wrapper.find('.ant-menu-submenu-title').simulate('mouseenter');
    expect(wrapper.find('.ant-menu-sub').length).toBe(1);
    expect(wrapper.find('.ant-menu-sub').at(0).hasClass('ant-menu-hidden')).not.toBe(true);
    wrapper.find('.ant-menu-submenu').simulate('mouseleave');
    jest.runAllTimers();
    expect(wrapper.find('.ant-menu-sub').at(0).hasClass('ant-menu-hidden')).toBe(true);
>>>>>>> 46d12960
  });
});<|MERGE_RESOLUTION|>--- conflicted
+++ resolved
@@ -140,14 +140,7 @@
     expect(wrapper.find('.ant-menu-sub').at(0).hasClass('ant-menu-hidden')).not.toBe(true);
   });
 
-<<<<<<< HEAD
-  it('should always follow openKeys when mode is switched', async () => {
-    jest.useFakeTimers();
-
-=======
   it('should always follow openKeys when mode is switched', () => {
-    jest.useRealTimers();
->>>>>>> 46d12960
     const wrapper = mount(
       <Menu defaultOpenKeys={['1']} mode="inline">
         <Menu.Item key="menu1">
@@ -173,7 +166,6 @@
     jest.runAllTimers();
     wrapper.update();
 
-<<<<<<< HEAD
     expect(wrapper.find('.ant-menu').at(0).hasClass('ant-menu-vertical')).toBe(true);
     expect(wrapper.find('.ant-menu-sub').length).toBe(0);
 
@@ -183,8 +175,6 @@
 
     expect(wrapper.find('.ant-menu-sub').at(0).hasClass('ant-menu-inline')).toBe(true);
     expect(wrapper.find('.ant-menu-sub').at(0).hasClass('ant-menu-hidden')).toBe(false);
-
-    jest.useRealTimers();
   });
 
   describe('open submenu when click submenu title', () => {
@@ -257,62 +247,5 @@
       toggleMenu(wrapper, 0, 'mouseleave');
       expect(wrapper.find('.ant-menu-sub').hostNodes().at(0).hasClass('ant-menu-hidden')).toBe(true);
     });
-=======
-  it('should open submenu when click submenu title (inline)', () => {
-    const wrapper = mount(
-      <Menu mode="inline">
-        <SubMenu key="1" title="submenu1">
-          <Menu.Item key="submenu1">Option 1</Menu.Item>
-          <Menu.Item key="submenu2">Option 2</Menu.Item>
-        </SubMenu>
-        <Menu.Item key="2">menu2</Menu.Item>
-      </Menu>
-    );
-    expect(wrapper.find('.ant-menu-sub').length).toBe(0);
-    wrapper.find('.ant-menu-submenu-title').simulate('click');
-    expect(wrapper.find('.ant-menu-sub').length).toBe(1);
-    expect(wrapper.find('.ant-menu-sub').at(0).hasClass('ant-menu-hidden')).not.toBe(true);
-    wrapper.find('.ant-menu-submenu-title').simulate('click');
-    jest.runAllTimers();
-    expect(wrapper.find('.ant-menu-sub').at(0).hasClass('ant-menu-hidden')).toBe(true);
-  });
-
-  it('should open submenu when hover submenu title (vertical)', () => {
-    const wrapper = mount(
-      <Menu mode="vertical">
-        <SubMenu key="1" title="submenu1">
-          <Menu.Item key="submenu1">Option 1</Menu.Item>
-          <Menu.Item key="submenu2">Option 2</Menu.Item>
-        </SubMenu>
-        <Menu.Item key="2">menu2</Menu.Item>
-      </Menu>
-    );
-    expect(wrapper.find('.ant-menu-sub').length).toBe(0);
-    wrapper.find('.ant-menu-submenu-title').simulate('mouseenter');
-    expect(wrapper.find('.ant-menu-sub').length).toBe(1);
-    expect(wrapper.find('.ant-menu-sub').at(0).hasClass('ant-menu-hidden')).not.toBe(true);
-    wrapper.find('.ant-menu-submenu').simulate('mouseleave');
-    jest.runAllTimers();
-    expect(wrapper.find('.ant-menu-sub').at(0).hasClass('ant-menu-hidden')).toBe(true);
-  });
-
-  it('should open submenu when hover submenu title (horizontal)', () => {
-    const wrapper = mount(
-      <Menu mode="horizontal">
-        <SubMenu key="1" title="submenu1">
-          <Menu.Item key="submenu1">Option 1</Menu.Item>
-          <Menu.Item key="submenu2">Option 2</Menu.Item>
-        </SubMenu>
-        <Menu.Item key="2">menu2</Menu.Item>
-      </Menu>
-    );
-    expect(wrapper.find('.ant-menu-sub').length).toBe(0);
-    wrapper.find('.ant-menu-submenu-title').simulate('mouseenter');
-    expect(wrapper.find('.ant-menu-sub').length).toBe(1);
-    expect(wrapper.find('.ant-menu-sub').at(0).hasClass('ant-menu-hidden')).not.toBe(true);
-    wrapper.find('.ant-menu-submenu').simulate('mouseleave');
-    jest.runAllTimers();
-    expect(wrapper.find('.ant-menu-sub').at(0).hasClass('ant-menu-hidden')).toBe(true);
->>>>>>> 46d12960
   });
 });