--- conflicted
+++ resolved
@@ -35,17 +35,15 @@
   divider: Divider,
 };
 
-<<<<<<< HEAD
 export type SemanticName = 'root' | 'itemTitle' | 'list' | 'item' | 'itemIcon' | 'itemContent';
 
 export type SubMenuName = 'item' | 'itemTitle' | 'list' | 'itemContent' | 'itemIcon';
 
 export interface MenuProps
-  extends Omit<RcMenuProps, 'items' | '_internalComponents' | 'classNames' | 'styles'> {
-=======
-export interface MenuProps
-  extends Omit<RcMenuProps, 'items' | '_internalComponents' | 'activeKey' | 'defaultActiveFirst'> {
->>>>>>> d5f5e966
+  extends Omit<
+    RcMenuProps,
+    'items' | '_internalComponents' | 'classNames' | 'styles' | 'activeKey' | 'defaultActiveFirst'
+  > {
   theme?: MenuTheme;
   inlineIndent?: number;
 
