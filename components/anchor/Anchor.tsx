import classNames from 'classnames';
import memoizeOne from 'memoize-one';
import addEventListener from 'rc-util/lib/Dom/addEventListener';
import * as React from 'react';
import Affix from '../affix';
import type { ConfigConsumerProps } from '../config-provider';
import { ConfigContext } from '../config-provider';
import getScroll from '../_util/getScroll';
import scrollTo from '../_util/scrollTo';
import AnchorContext from './context';

import useStyle from './style';

export type AnchorContainer = HTMLElement | Window;

function getDefaultContainer() {
  return window;
}

function getOffsetTop(element: HTMLElement, container: AnchorContainer): number {
  if (!element.getClientRects().length) {
    return 0;
  }

  const rect = element.getBoundingClientRect();

  if (rect.width || rect.height) {
    if (container === window) {
      container = element.ownerDocument!.documentElement!;
      return rect.top - container.clientTop;
    }
    return rect.top - (container as HTMLElement).getBoundingClientRect().top;
  }

  return rect.top;
}

const sharpMatcherRegx = /#([\S ]+)$/;

interface Section {
  link: string;
  top: number;
}

export interface AnchorProps {
  prefixCls?: string;
  className?: string;
  style?: React.CSSProperties;
  children?: React.ReactNode;
  offsetTop?: number;
  bounds?: number;
  affix?: boolean;
  showInkInFixed?: boolean;
  getContainer?: () => AnchorContainer;
  /** Return customize highlight anchor */
  getCurrentAnchor?: (activeLink: string) => string;
  onClick?: (
    e: React.MouseEvent<HTMLElement>,
    link: { title: React.ReactNode; href: string },
  ) => void;
  /** Scroll to target offset value, if none, it's offsetTop prop value or 0. */
  targetOffset?: number;
  /** Listening event when scrolling change active link */
  onChange?: (currentActiveLink: string) => void;
}

interface InternalAnchorProps extends AnchorProps {
  anchorPrefixCls: string;
  rootClassName: string;
}

export interface AnchorState {
  activeLink: null | string;
}

export interface AnchorDefaultProps extends AnchorProps {
  prefixCls: string;
  affix: boolean;
  showInkInFixed: boolean;
  getContainer: () => AnchorContainer;
}

export interface AntAnchor {
  registerLink: (link: string) => void;
  unregisterLink: (link: string) => void;
  activeLink: string | null;
  scrollTo: (link: string) => void;
  onClick?: (
    e: React.MouseEvent<HTMLElement>,
    link: { title: React.ReactNode; href: string },
  ) => void;
}

class Anchor extends React.Component<InternalAnchorProps, AnchorState, ConfigConsumerProps> {
  static contextType = ConfigContext;

  state = {
    activeLink: null,
  };

  context: ConfigConsumerProps;

  private wrapperRef = React.createRef<HTMLDivElement>();

  private inkNode: HTMLSpanElement;

  // scroll scope's container
  private scrollContainer: HTMLElement | Window;

  private links: string[] = [];

  private scrollEvent: ReturnType<typeof addEventListener>;

  private animating: boolean;

  private prefixCls?: string;

  // Context
  registerLink: AntAnchor['registerLink'] = link => {
    if (!this.links.includes(link)) {
      this.links.push(link);
    }
  };

  unregisterLink: AntAnchor['unregisterLink'] = link => {
    const index = this.links.indexOf(link);
    if (index !== -1) {
      this.links.splice(index, 1);
    }
  };

  getContainer = () => {
    const { getTargetContainer } = this.context;
    const { getContainer } = this.props;

    const getFunc = getContainer ?? getTargetContainer ?? getDefaultContainer;

    return getFunc();
  };

  componentDidMount() {
    this.scrollContainer = this.getContainer();
    this.scrollEvent = addEventListener(this.scrollContainer, 'scroll', this.handleScroll);
    this.handleScroll();
  }

  componentDidUpdate() {
    const { getCurrentAnchor } = this.props;
    const { activeLink } = this.state;
    if (this.scrollEvent) {
      const currentContainer = this.getContainer();
      if (this.scrollContainer !== currentContainer) {
        this.scrollContainer = currentContainer;
        this.scrollEvent.remove();
        this.scrollEvent = addEventListener(this.scrollContainer, 'scroll', this.handleScroll);
        this.handleScroll();
      }
    }
    if (typeof getCurrentAnchor === 'function') {
      this.setCurrentActiveLink(getCurrentAnchor(activeLink || ''), false);
    }
    this.updateInk();
  }

  componentWillUnmount() {
    if (this.scrollEvent) {
      this.scrollEvent.remove();
    }
  }

  getCurrentAnchor(offsetTop = 0, bounds = 5): string {
    const linkSections: Array<Section> = [];
    const container = this.getContainer();
    this.links.forEach(link => {
      const sharpLinkMatch = sharpMatcherRegx.exec(link?.toString());
      if (!sharpLinkMatch) {
        return;
      }
      const target = document.getElementById(sharpLinkMatch[1]);
      if (target) {
        const top = getOffsetTop(target, container);
        if (top < offsetTop + bounds) {
          linkSections.push({ link, top });
        }
      }
    });

    if (linkSections.length) {
      const maxSection = linkSections.reduce((prev, curr) => (curr.top > prev.top ? curr : prev));
      return maxSection.link;
    }
    return '';
  }

  handleScrollTo = (link: string) => {
    const { offsetTop, targetOffset } = this.props;

    this.setCurrentActiveLink(link);
    const container = this.getContainer();
    const scrollTop = getScroll(container, true);
    const sharpLinkMatch = sharpMatcherRegx.exec(link);
    if (!sharpLinkMatch) {
      return;
    }
    const targetElement = document.getElementById(sharpLinkMatch[1]);
    if (!targetElement) {
      return;
    }

    const eleOffsetTop = getOffsetTop(targetElement, container);
    let y = scrollTop + eleOffsetTop;
    y -= targetOffset !== undefined ? targetOffset : offsetTop || 0;
    this.animating = true;

    scrollTo(y, {
      callback: () => {
        this.animating = false;
      },
      getContainer: this.getContainer,
    });
  };

  saveInkNode = (node: HTMLSpanElement) => {
    this.inkNode = node;
  };

  setCurrentActiveLink = (link: string, triggerChange = true) => {
    const { activeLink } = this.state;
    const { onChange, getCurrentAnchor } = this.props;
    if (activeLink === link) {
      return;
    }
    // https://github.com/ant-design/ant-design/issues/30584
    this.setState({
      activeLink: typeof getCurrentAnchor === 'function' ? getCurrentAnchor(link) : link,
    });
    if (triggerChange) {
      onChange?.(link);
    }
  };

  handleScroll = () => {
    if (this.animating) {
      return;
    }
    const { offsetTop, bounds, targetOffset } = this.props;
    const currentActiveLink = this.getCurrentAnchor(
      targetOffset !== undefined ? targetOffset : offsetTop || 0,
      bounds,
    );
    this.setCurrentActiveLink(currentActiveLink);
  };

  updateInk = () => {
    const { prefixCls, wrapperRef } = this;
    const anchorNode = wrapperRef.current;
    const linkNode = anchorNode?.querySelector<HTMLElement>(`.${prefixCls}-link-title-active`);
    if (linkNode) {
      this.inkNode.style.top = `${linkNode.offsetTop + linkNode.clientHeight / 2 - 4.5}px`;
    }
  };

  getMemoizedContextValue = memoizeOne(
    (link: AntAnchor['activeLink'], onClickFn: AnchorProps['onClick']): AntAnchor => ({
      registerLink: this.registerLink,
      unregisterLink: this.unregisterLink,
      scrollTo: this.handleScrollTo,
      activeLink: link,
      onClick: onClickFn,
    }),
  );

  render() {
    const { direction } = this.context;
    const {
      anchorPrefixCls: prefixCls,
      className = '',
      style,
      offsetTop,
      affix = true,
      showInkInFixed = false,
      children,
      onClick,
      rootClassName,
    } = this.props;
    const { activeLink } = this.state;

    // To support old version react.
    // Have to add prefixCls on the instance.
    // https://github.com/facebook/react/issues/12397
    this.prefixCls = prefixCls;

    const inkClass = classNames(`${prefixCls}-ink-ball`, {
      visible: activeLink,
    });

    const wrapperClass = classNames(
      rootClassName,
      `${prefixCls}-wrapper`,
      {
        [`${prefixCls}-rtl`]: direction === 'rtl',
      },
      className,
    );

    const anchorClass = classNames(prefixCls, {
      [`${prefixCls}-fixed`]: !affix && !showInkInFixed,
    });

    const wrapperStyle: React.CSSProperties = {
      maxHeight: offsetTop ? `calc(100vh - ${offsetTop}px)` : '100vh',
      ...style,
    };

    const anchorContent = (
      <div ref={this.wrapperRef} className={wrapperClass} style={wrapperStyle}>
        <div className={anchorClass}>
          <div className={`${prefixCls}-ink`}>
            <span className={inkClass} ref={this.saveInkNode} />
          </div>
          {children}
        </div>
      </div>
    );

    const contextValue = this.getMemoizedContextValue(activeLink, onClick);

    return (
      <AnchorContext.Provider value={contextValue}>
        {affix ? (
          <Affix offsetTop={offsetTop} target={this.getContainer}>
            {anchorContent}
          </Affix>
        ) : (
          anchorContent
        )}
      </AnchorContext.Provider>
    );
  }
}

// just use in test
export type InternalAnchorClass = Anchor;

const AnchorFC = React.forwardRef<Anchor, AnchorProps>((props, ref) => {
  const { prefixCls: customizePrefixCls } = props;
  const { getPrefixCls } = React.useContext(ConfigContext);
  const anchorPrefixCls = getPrefixCls('anchor', customizePrefixCls);
<<<<<<< HEAD

  const [wrapSSR, hashId] = useStyle(anchorPrefixCls);

  const anchorProps: InternalAnchorProps = {
    ...props,

    anchorPrefixCls,
    rootClassName: hashId,
  };

  return wrapSSR(<Anchor {...anchorProps} ref={ref} />);
=======
  return <Anchor {...props} ref={ref} anchorPrefixCls={anchorPrefixCls} />;
>>>>>>> 66e932fd
});

export default AnchorFC;<|MERGE_RESOLUTION|>--- conflicted
+++ resolved
@@ -346,7 +346,6 @@
   const { prefixCls: customizePrefixCls } = props;
   const { getPrefixCls } = React.useContext(ConfigContext);
   const anchorPrefixCls = getPrefixCls('anchor', customizePrefixCls);
-<<<<<<< HEAD
 
   const [wrapSSR, hashId] = useStyle(anchorPrefixCls);
 
@@ -358,9 +357,6 @@
   };
 
   return wrapSSR(<Anchor {...anchorProps} ref={ref} />);
-=======
-  return <Anchor {...props} ref={ref} anchorPrefixCls={anchorPrefixCls} />;
->>>>>>> 66e932fd
 });
 
 export default AnchorFC;