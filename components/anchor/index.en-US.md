--- conflicted
+++ resolved
@@ -44,12 +44,8 @@
 | showInkInFixed | Whether show ink-balls when `affix={false}` | boolean | false |  |
 | targetOffset | Anchor scroll offset, default as `offsetTop`, [example](#components-anchor-demo-targetOffset) | number | - |  |
 | onChange | Listening for anchor link change | (currentActiveLink: string) => void |  |  |
-<<<<<<< HEAD
 | onClick | Set the handler to handle `click` event | (e: MouseEvent, link: object) => void | - |  |
-=======
-| onClick | Set the handler to handle `click` event | function(e: Event, link: Object) | - |  |
 | items | Data configuration option content, support nesting through children | { href, title, target, children }\[] | - |  |
->>>>>>> db4ee53f
 
 ### Link Props
 
