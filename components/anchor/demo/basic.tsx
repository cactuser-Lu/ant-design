import React from 'react';
import { Anchor, Row, Col } from 'antd';

const App: React.FC = () => (
<<<<<<< HEAD
  <Anchor
    items={[
      {
        key: '1',
        href: '#components-anchor-demo-basic',
        title: 'Basic demo',
      },
      {
        key: '2',
        href: '#components-anchor-demo-static',
        title: 'Static demo',
      },
      {
        key: '3',
        href: '#api',
        title: 'API',
        children: [
          {
            key: '4',
            href: '#anchor-props',
            title: 'Anchor Props',
          },
          {
            key: '5',
            href: '#link-props',
            title: 'Link Props',
          },
        ],
      },
    ]}
  />
=======
  <Row>
    <Col span={16}>
      <div id="part-1" style={{ height: '100vh', background: 'rgba(255,0,0,0.02)' }} />
      <div id="part-2" style={{ height: '100vh', background: 'rgba(0,255,0,0.02)' }} />
      <div id="part-3" style={{ height: '100vh', background: 'rgba(0,0,255,0.02)' }} />
    </Col>
    <Col span={8}>
      <Anchor>
        <Link href="#part-1" title="Part 1" />
        <Link href="#part-2" title="Part 2" />
        <Link href="#part-3" title="Part 3" />
      </Anchor>
    </Col>
  </Row>
>>>>>>> 2d5c8fe4
);

export default App;<|MERGE_RESOLUTION|>--- conflicted
+++ resolved
@@ -2,39 +2,6 @@
 import { Anchor, Row, Col } from 'antd';
 
 const App: React.FC = () => (
-<<<<<<< HEAD
-  <Anchor
-    items={[
-      {
-        key: '1',
-        href: '#components-anchor-demo-basic',
-        title: 'Basic demo',
-      },
-      {
-        key: '2',
-        href: '#components-anchor-demo-static',
-        title: 'Static demo',
-      },
-      {
-        key: '3',
-        href: '#api',
-        title: 'API',
-        children: [
-          {
-            key: '4',
-            href: '#anchor-props',
-            title: 'Anchor Props',
-          },
-          {
-            key: '5',
-            href: '#link-props',
-            title: 'Link Props',
-          },
-        ],
-      },
-    ]}
-  />
-=======
   <Row>
     <Col span={16}>
       <div id="part-1" style={{ height: '100vh', background: 'rgba(255,0,0,0.02)' }} />
@@ -42,14 +9,27 @@
       <div id="part-3" style={{ height: '100vh', background: 'rgba(0,0,255,0.02)' }} />
     </Col>
     <Col span={8}>
-      <Anchor>
-        <Link href="#part-1" title="Part 1" />
-        <Link href="#part-2" title="Part 2" />
-        <Link href="#part-3" title="Part 3" />
-      </Anchor>
+      <Anchor
+        items={[
+          {
+            key: 'part-1',
+            href: '#part-1',
+            title: 'Part 1',
+          },
+          {
+            key: 'part-2',
+            href: '#part-2',
+            title: 'Part 2',
+          },
+          {
+            key: 'part-3',
+            href: '#part-3',
+            title: 'Part 3',
+          },
+        ]}
+      />
     </Col>
   </Row>
->>>>>>> 2d5c8fe4
 );
 
 export default App;