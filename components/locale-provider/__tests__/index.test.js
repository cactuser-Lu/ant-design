--- conflicted
+++ resolved
@@ -24,15 +24,10 @@
 import trTR from '../tr_TR';
 import zhTW from '../zh_TW';
 import fiFI from '../fi_FI';
-<<<<<<< HEAD
 import plPL from '../pl_PL';
-
-const locales = [enUS, ptBR, ruRU, esES, svSE, frBE, deDE, nlNL, caES, csCZ, koKR, etEE, skSK, jaJP, trTR, zhTW, fiFI, plPL];
-=======
 import bgBG from '../bg_BG';
 
-const locales = [enUS, ptBR, ruRU, esES, svSE, frBE, deDE, nlNL, caES, csCZ, koKR, etEE, skSK, jaJP, trTR, zhTW, fiFI, bgBG, enGB, frFR, nlBE, itIT];
->>>>>>> 5e553837
+const locales = [enUS, ptBR, ruRU, esES, svSE, frBE, deDE, nlNL, caES, csCZ, koKR, etEE, skSK, jaJP, trTR, zhTW, fiFI, plPL, bgBG, enGB, frFR, nlBE, itIT];
 
 const Option = Select.Option;
 const RangePicker = DatePicker.RangePicker;
