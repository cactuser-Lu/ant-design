--- conflicted
+++ resolved
@@ -35,11 +35,7 @@
 import srRS from '../sr_RS';
 import isIS from '../is_IS';
 
-<<<<<<< HEAD
-const locales = [enUS, ptBR, ruRU, esES, svSE, frBE, deDE, nlNL, caES, csCZ, koKR, etEE, skSK, jaJP, trTR, zhTW, fiFI, plPL, bgBG, enGB, frFR, nlBE, itIT, viVN, thTH, faIR, elGR, nbNO, srRS, isIS];
-=======
-const locales = [enUS, ptPT, ptBR, ruRU, esES, svSE, frBE, deDE, nlNL, caES, csCZ, koKR, etEE, skSK, jaJP, trTR, zhTW, fiFI, plPL, bgBG, enGB, frFR, nlBE, itIT, viVN, thTH, faIR, elGR, nbNO, srRS];
->>>>>>> c2e9abdd
+const locales = [enUS, ptBR, ptPT, ruRU, esES, svSE, frBE, deDE, nlNL, caES, csCZ, koKR, etEE, skSK, jaJP, trTR, zhTW, fiFI, plPL, bgBG, enGB, frFR, nlBE, itIT, viVN, thTH, faIR, elGR, nbNO, srRS, isIS];
 
 const Option = Select.Option;
 const RangePicker = DatePicker.RangePicker;
