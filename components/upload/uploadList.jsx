import React from 'react';
import Animate from 'rc-animate';
import Icon from '../icon';
const prefixCls = 'ant-upload';
import { Line } from '../progress';
import classNames from 'classnames';

// https://developer.mozilla.org/en-US/docs/Web/API/FileReader/readAsDataURL
const previewFile = function (file, callback) {
  const reader = new FileReader();
  reader.onloadend = function () {
    callback(reader.result);
  };
  reader.readAsDataURL(file);
};

export default class UploadList extends React.Component {
  static defaultProps = {
    listType: 'text',  // or picture
    items: [],
    progressAttr: {
      strokeWidth: 3,
      showInfo: false
    }
  };

  handleClose(file) {
    this.props.onRemove(file);
<<<<<<< HEAD
  }

=======
  },
  handlePreview(file, e) {
    e.preventDefault();
    return this.props.onPreview(file);
  },
>>>>>>> d584b20d
  componentDidUpdate() {
    if (this.props.listType !== 'picture' && this.props.listType !== 'picture-card') {
      return;
    }
    this.props.items.forEach(file => {
      if (typeof document === 'undefined' ||
          typeof window === 'undefined' ||
          !window.FileReader || !window.File ||
          !(file.originFileObj instanceof File) ||
          file.thumbUrl !== undefined) {
        return;
      }
      /*eslint-disable */
      file.thumbUrl = '';
      /*eslint-enable */
      previewFile(file.originFileObj, (previewDataUrl) => {
        /*eslint-disable */
        file.thumbUrl = previewDataUrl;
        /*eslint-enable */
        this.forceUpdate();
      });
    });
  }

  render() {
    let list = this.props.items.map(file => {
      let progress;
      let icon = <Icon type="paper-clip" />;

      if (this.props.listType === 'picture' || this.props.listType === 'picture-card') {
        if (file.status === 'uploading' || (!file.thumbUrl && !file.url)) {
          if (this.props.listType === 'picture-card') {
            icon = <div className={`${prefixCls}-list-item-uploading-text`}>文件上传中</div>;
          } else {
            icon = <Icon className={`${prefixCls}-list-item-thumbnail`} type="picture" />;
          }
        } else {
          icon = (<a className={`${prefixCls}-list-item-thumbnail`}
            onClick={this.handlePreview.bind(this, file)}
            href={file.url}
            target="_blank"><img src={file.thumbUrl || file.url} alt={file.name} /></a>
          );
        }
      }

      if (file.status === 'uploading') {
        progress = (
          <div className={`${prefixCls}-list-item-progress`}>
            <Line {...this.props.progressAttr} percent={file.percent} />
          </div>
        );
      }
      const infoUploadingClass = classNames({
        [`${prefixCls}-list-item`]: true,
        [`${prefixCls}-list-item-${file.status}`]: true,
      });
      return (
        <div className={infoUploadingClass} key={file.uid}>
          <div className={`${prefixCls}-list-item-info`}>
            {icon}
            {file.url
               ? <a onClick={this.handlePreview.bind(this, file)} href={file.url} target="_blank" className={`${prefixCls}-list-item-name`}>{file.name}</a>
               : <span className={`${prefixCls}-list-item-name`}>{file.name}</span>}
            {
              this.props.listType === 'picture-card' && file.status !== 'uploading'
              ? (
                <span>
<<<<<<< HEAD
                  <a href={file.url} target="_blank" style={{ pointerEvents: file.url ? '' : 'none' }}><Icon type="eye-o" /></a>
                  <Icon type="delete" onClick={() => this.handleClose(file)} />
=======
                  <a onClick={this.handlePreview.bind(this, file)} href={file.url} target="_blank" style={{ pointerEvents: file.url ? '' : 'none' }}><Icon type="eye-o" /></a>
                  <Icon type="delete" onClick={this.handleClose.bind(this, file)} />
>>>>>>> d584b20d
                </span>
              ) : <Icon type="cross" onClick={() => this.handleClose(file)} />
            }
          </div>
          { progress }
        </div>
      );
    });
    const listClassNames = classNames({
      [`${prefixCls}-list`]: true,
      [`${prefixCls}-list-${this.props.listType}`]: true,
    });
    return (
      <div className={listClassNames}>
        <Animate transitionName={`${prefixCls}-margin-top`}>
          {list}
        </Animate>
      </div>
    );
  }
}<|MERGE_RESOLUTION|>--- conflicted
+++ resolved
@@ -24,18 +24,15 @@
     }
   };
 
-  handleClose(file) {
+  handleClose = (file) => {
     this.props.onRemove(file);
-<<<<<<< HEAD
   }
 
-=======
-  },
-  handlePreview(file, e) {
+  handlePreview = (file, e) => {
     e.preventDefault();
     return this.props.onPreview(file);
-  },
->>>>>>> d584b20d
+  }
+
   componentDidUpdate() {
     if (this.props.listType !== 'picture' && this.props.listType !== 'picture-card') {
       return;
@@ -74,7 +71,7 @@
           }
         } else {
           icon = (<a className={`${prefixCls}-list-item-thumbnail`}
-            onClick={this.handlePreview.bind(this, file)}
+            onClick={(e) => this.handlePreview(file, e)}
             href={file.url}
             target="_blank"><img src={file.thumbUrl || file.url} alt={file.name} /></a>
           );
@@ -97,19 +94,14 @@
           <div className={`${prefixCls}-list-item-info`}>
             {icon}
             {file.url
-               ? <a onClick={this.handlePreview.bind(this, file)} href={file.url} target="_blank" className={`${prefixCls}-list-item-name`}>{file.name}</a>
+               ? <a onClick={(e) => this.handlePreview(file, e)} href={file.url} target="_blank" className={`${prefixCls}-list-item-name`}>{file.name}</a>
                : <span className={`${prefixCls}-list-item-name`}>{file.name}</span>}
             {
               this.props.listType === 'picture-card' && file.status !== 'uploading'
               ? (
                 <span>
-<<<<<<< HEAD
-                  <a href={file.url} target="_blank" style={{ pointerEvents: file.url ? '' : 'none' }}><Icon type="eye-o" /></a>
+                  <a onClick={(e) => this.handlePreview(file, e)} href={file.url} target="_blank" style={{ pointerEvents: file.url ? '' : 'none' }}><Icon type="eye-o" /></a>
                   <Icon type="delete" onClick={() => this.handleClose(file)} />
-=======
-                  <a onClick={this.handlePreview.bind(this, file)} href={file.url} target="_blank" style={{ pointerEvents: file.url ? '' : 'none' }}><Icon type="eye-o" /></a>
-                  <Icon type="delete" onClick={this.handleClose.bind(this, file)} />
->>>>>>> d584b20d
                 </span>
               ) : <Icon type="cross" onClick={() => this.handleClose(file)} />
             }
