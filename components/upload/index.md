# Upload

- category: Components
- chinese: 文件上传

---

<<<<<<< HEAD
上传控件，包括选择上传和拖拽上传两种形式。

上传是将信息从个人计算机（本地计算机）传递到中央计算机（远程计算机）系统上,让网络上的人都能看到.将制作好的网页、文字、图片、视频通过网页或者上传工具软件发布到互联网上的服务器系统上去,以便让其他人浏览、欣赏。这一过程称为上传。

## API

| 参数        | 说明                                                      | 类型        | 默认值 |
|----------- |---------------------------------------------------------  | ---------- |-------|
| name       | 可选参数, 上传的文件                                         | String      | file    |
| action     | 必选参数, 上传的地址                                         | String      | 无    |
| data       | 可选参数, 上传所需参数                                       | Object      | 无    |
| accept     | 可选参数, 接受上传的文件类型, 详见input accept Attribute      | String      | 无    |
| onError    | 可选参数, error callback                                   |Function     | 无    |
| onSuccess  | 可选参数, success callback                                 | Function     | 无    |
| onProgress | 可选参数, progress callback, 现代浏览器有效                  | Function     | 无    |
=======
文件选择上传和拖拽上传控件。

## 何时使用

- 当需要上传一个或一些文件时。
- 当需要展现上传的进度时。
- 当需要使用拖拽交互时。
>>>>>>> aa6722b0
<|MERGE_RESOLUTION|>--- conflicted
+++ resolved
@@ -5,10 +5,15 @@
 
 ---
 
-<<<<<<< HEAD
-上传控件，包括选择上传和拖拽上传两种形式。
+文件选择上传和拖拽上传控件。
+
+## 何时使用
 
 上传是将信息从个人计算机（本地计算机）传递到中央计算机（远程计算机）系统上,让网络上的人都能看到.将制作好的网页、文字、图片、视频通过网页或者上传工具软件发布到互联网上的服务器系统上去,以便让其他人浏览、欣赏。这一过程称为上传。
+
+- 当需要上传一个或一些文件时。
+- 当需要展现上传的进度时。
+- 当需要使用拖拽交互时。
 
 ## API
 
@@ -20,13 +25,4 @@
 | accept     | 可选参数, 接受上传的文件类型, 详见input accept Attribute      | String      | 无    |
 | onError    | 可选参数, error callback                                   |Function     | 无    |
 | onSuccess  | 可选参数, success callback                                 | Function     | 无    |
-| onProgress | 可选参数, progress callback, 现代浏览器有效                  | Function     | 无    |
-=======
-文件选择上传和拖拽上传控件。
-
-## 何时使用
-
-- 当需要上传一个或一些文件时。
-- 当需要展现上传的进度时。
-- 当需要使用拖拽交互时。
->>>>>>> aa6722b0
+| onProgress | 可选参数, progress callback, 现代浏览器有效                  | Function     | 无    |