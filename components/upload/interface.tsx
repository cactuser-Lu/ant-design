import * as React from 'react';

export type UploadFileStatus = 'error' | 'success' | 'done' | 'uploading' | 'removed';

export interface HttpRequestHeader {
  [key: string]: string;
}

export interface RcFile extends File {
<<<<<<< HEAD
  uid: number;
  lastModifiedDate?: Date;
=======
  uid: string;
>>>>>>> 9b150d92
}

export interface UploadFile {
  uid: string;
  size: number;
  name: string;
  fileName?: string;
  lastModified?: number;
  lastModifiedDate?: Date;
  url?: string;
  status?: UploadFileStatus;
  percent?: number;
  thumbUrl?: string;
  isNotImage?: boolean;
  originFileObj?: File;
  response?: any;
  error?: any;
  linkProps?: any;
  type: string;
}

export interface UploadChangeParam {
  file: UploadFile;
  fileList: Array<UploadFile>;
  event?: { percent: number };
}

export interface ShowUploadListInterface {
  showRemoveIcon?: boolean;
  showPreviewIcon?: boolean;
}

export interface UploadLocale {
  uploading?: string;
  removeFile?: string;
  uploadError?: string;
  previewFile?: string;
}

export type UploadType = 'drag' | 'select';
export type UploadListType = 'text' | 'picture' | 'picture-card';

export interface UploadProps {
  type?: UploadType;
  name?: string;
  defaultFileList?: Array<UploadFile>;
  fileList?: Array<UploadFile>;
  action?: string | ((file: UploadFile) => PromiseLike<any>);
  directory?: boolean;
  data?: Object | ((file: UploadFile) => any);
  headers?: HttpRequestHeader;
  showUploadList?: boolean | ShowUploadListInterface;
  multiple?: boolean;
  accept?: string;
  beforeUpload?: (file: RcFile, FileList: RcFile[]) => boolean | PromiseLike<any>;
  onChange?: (info: UploadChangeParam) => void;
  listType?: UploadListType;
  className?: string;
  onPreview?: (file: UploadFile) => void;
  onRemove?: (file: UploadFile) => void | boolean;
  supportServerRender?: boolean;
  style?: React.CSSProperties;
  disabled?: boolean;
  prefixCls?: string;
  customRequest?: (option: any) => void;
  withCredentials?: boolean;
  locale?: UploadLocale;
}

export interface UploadState {
  fileList: UploadFile[];
  dragState: string;
}

export interface UploadListProps {
  listType?: UploadListType;
  onPreview?: (file: UploadFile) => void;
  onRemove?: (file: UploadFile) => void | boolean;
  items?: Array<UploadFile>;
  progressAttr?: Object;
  prefixCls?: string;
  showRemoveIcon?: boolean;
  showPreviewIcon?: boolean;
  locale: UploadLocale;
}<|MERGE_RESOLUTION|>--- conflicted
+++ resolved
@@ -7,12 +7,8 @@
 }
 
 export interface RcFile extends File {
-<<<<<<< HEAD
-  uid: number;
+  uid: string;
   lastModifiedDate?: Date;
-=======
-  uid: string;
->>>>>>> 9b150d92
 }
 
 export interface UploadFile {
