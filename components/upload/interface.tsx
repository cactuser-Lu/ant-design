--- conflicted
+++ resolved
@@ -40,11 +40,8 @@
   error?: any;
   linkProps?: any;
   type: string;
-<<<<<<< HEAD
   xhr?: T;
-=======
   preview?: string;
->>>>>>> 0189244e
 }
 
 export interface UploadChangeParam<T extends object = UploadFile> {
