--- conflicted
+++ resolved
@@ -54,11 +54,7 @@
 
 type PreviewFileHandler = (file: File | Blob) => PromiseLike<string>;
 type TransformFileHandler = (
-<<<<<<< HEAD
-  file: UploadFile,
-=======
   file: RcFile,
->>>>>>> 0704a06e
 ) => string | Blob | File | PromiseLike<string | Blob | File>;
 
 export interface UploadProps {
