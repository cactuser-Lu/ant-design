@import "../../style/themes/default";
@import "../../style/mixins/index";

@upload-prefix-cls: ant-upload;
@upload-item: ant-upload-list-item;
@upload-pictrue-card-size: 96px;

.@{upload-prefix-cls} {
  font-size: @font-size-base;

  .ant-upload-btn {
    display: block;
    width: 100%;
    outline: none;
  }

  input[type="file"] {
    cursor: pointer;
  }

  &&-select {
    display: inline-block;
  }

  &&-select-picture-card {
    border: 1px dashed @border-color-base;
    width: @upload-pictrue-card-size;
    height: @upload-pictrue-card-size;
    padding: 24px 0;
    border-radius: @border-radius-base;
    background-color: #fbfbfb;
    text-align: center;
    cursor: pointer;
    transition: border-color 0.3s ease;
    display: inline-block;
    vertical-align: top;
    margin-right: 8px;
    margin-bottom: 8px;

    &:hover {
      border-color: @primary-color;
    }
  }

  &&-drag {
    border: 1px dashed @border-color-base;
    transition: border-color 0.3s ease;
    cursor: pointer;
    border-radius: @border-radius-base;
    text-align: center;
    width: 100%;
    height: 100%;
    position: relative;

    &.@{upload-prefix-cls}-drag-hover:not(.@{upload-prefix-cls}-disabled) {
      border: 2px dashed tint(@primary-color, 20%);
    }

<<<<<<< HEAD
    .ant-upload-btn {
=======
    &.@{upload-prefix-cls}-disabled {
      cursor: not-allowed;
    }

    > span {
>>>>>>> 95846a76
      display: table;
      height: 100%;
    }

    .@{upload-prefix-cls}-drag-container {
      display: table-cell;
      vertical-align: middle;
    }

    &:not(.@{upload-prefix-cls}-disabled):hover {
      border-color: tint(@primary-color, 20%);
    }

    p.@{upload-prefix-cls}-drag-icon {
      .anticon {
        font-size: 80px;
        margin-top: -5px;
        color: tint(@primary-color, 20%);
      }
      height: 60px;
      margin-bottom: 24px;
    }
    p.@{upload-prefix-cls}-text {
      font-size: 14px;
    }
    p.@{upload-prefix-cls}-hint {
      font-size: 12px;
      color: #999;
    }
    .anticon-plus {
      font-size: 30px;
      transition: all 0.3s ease;
      color: #ccc;
      &:hover {
        color: #999;
      }
    }
    &:hover .anticon-plus {
      color: #999;
    }
  }
}

.@{upload-prefix-cls}-list {
  overflow: hidden;
  &-item {
    overflow: hidden;
    margin-top: 8px;
    font-size: 12px;

    &-info {
      height: 22px;
      line-height: 22px;
      padding: 0 4px;
      transition: background-color 0.3s ease;

      .anticon-paper-clip {
        margin-right: 4px;
        font-size: 12px;
        color: #999;
      }
      .anticon-cross {
        .iconfont-size-under-12px(10px);
        transition: all 0.3s ease;
        opacity: 0;
        cursor: pointer;
        float: right;
        color: #999;
        line-height: 22px;
        &:hover {
          color: #666;
        }
      }
    }

    &:hover &-info {
      background-color: tint(@primary-color, 90%);
    }

    &:hover .anticon-cross {
      opacity: 1;
    }

    &-error,
    &-error .anticon-paper-clip {
      color: @error-color;
    }

    &-error .anticon-cross {
      opacity: 1;
    }

    &-progress {
      padding: 0 8px 0 20px;
      margin-top: -2px;
      margin-bottom: 1px;
      font-size: 12px;
      .ant-progress-line-inner {
        vertical-align: middle;
      }
    }
  }

  &-picture,
  &-picture-card {
    .@{upload-item} {
      padding: 8px;
      border-radius: @border-radius-base;
      border: 1px solid @border-color-base;
      height: 66px;
      position: relative;
      &:hover {
        background: transparent;
      }
    }

    .@{upload-item}-info {
      padding: 0;
    }

    .@{upload-item}:hover .@{upload-item}-info {
      background: transparent;
    }

    .@{upload-item}-uploading {
      border-style: dashed;
    }

    .@{upload-item}-thumbnail {
      width: 48px;
      height: 48px;
      position: absolute;
      top: 8px;
      left: 8px;
    }

    .@{upload-item}-thumbnail img {
      width: 48px;
      height: 48px;
      display: block;
    }

    .@{upload-item}-thumbnail.anticon:before {
      line-height: 48px;
      font-size: 24px;
      color: #999;
    }

    .@{upload-item}-name {
      overflow: hidden;
      text-overflow: ellipsis;
      white-space: nowrap;
      margin: 0 0 0 8px;
      line-height: 42px;
      transition: all 0.3s ease;
      padding-left: 48px;
      padding-right: 8px;
      max-width: 100%;
      display: inline-block;
      box-sizing: border-box;
    }

    .@{upload-item}-uploading .@{upload-item}-name {
      line-height: 28px;
    }

    .@{upload-item}-progress {
      padding-left: 56px;
      margin-top: 0;
    }

    .anticon-cross {
      position: absolute;
      right: 8px;
      top: 8px;
      line-height: 1;
    }
  }

  &-picture-card {
    display: inline;

    .@{upload-item} {
      display: inline-block;
      width: @upload-pictrue-card-size;
      height: @upload-pictrue-card-size;
      margin: 0 8px 8px 0;
    }

    .@{upload-item}-info {
      height: 100%;
      position: relative;

      &:before {
        content: ' ';
        position: absolute;
        z-index: 1;
        background-color: #808080;
        transition: all 0.3s ease;
        opacity: 0;
        width: 100%;
        height: 100%;
      }

      .anticon-eye-o,
      .anticon-delete {
        position: absolute;
        left: 50%;
        top: 50%;
        z-index: 10;
        -webkit-transition: all 0.3s ease;
        transition: all 0.3s ease;
        cursor: pointer;
        font-size: 16px;
        width: 16px;
        line-height: 1;
        color: #eee;
        opacity: 0;
        margin-top: -8px;
        margin-left: -22px;
        &:hover {
          color: #fff;
        }
      }

      .anticon-delete {
        left: 50%;
        margin-left: 6px;
      }

      &:hover {
        &:before {
          opacity: .8;
        }

        .anticon-eye-o,
        .anticon-delete {
          opacity: 1;
        }
      }
    }

    .@{upload-item}-thumbnail,
    .@{upload-item}-thumbnail img {
      display: block;
      width: 100%;
      height: 100%;
      position: static;
    }

    .@{upload-item}-name {
      display: none;
    }

    .@{upload-item}-uploading {
      &.@{upload-item} {
        background-color: #fbfbfb;
      }

      .@{upload-item}-info {
        height: auto;
        &:before,
        .anticon-eye-o,
        .anticon-delete {
          display: none;
        }
      }

      &-text {
        margin-top: 18px;
        color: #999;
      }
    }

    .@{upload-item}-progress {
      padding-left: 0;
    }
  }

  .@{upload-prefix-cls}-success-icon {
    color: @success-color;
    font-weight: bold;
  }

  .@{upload-prefix-cls}-margin-top-enter {
    animation: uploadMarginTopIn .3s @ease-in-out-circ;
  }

  .@{upload-prefix-cls}-margin-top-leave {
    animation: uploadMarginTopOut .3s @ease-in-out-circ;
  }
}

@keyframes uploadMarginTopIn {
  from {
    margin-top: -25px;
    opacity: 0;
  }
}

@keyframes uploadMarginTopOut {
  to {
    margin-top: -25px;
    opacity: 0;
  }
}<|MERGE_RESOLUTION|>--- conflicted
+++ resolved
@@ -8,7 +8,7 @@
 .@{upload-prefix-cls} {
   font-size: @font-size-base;
 
-  .ant-upload-btn {
+  &-btn {
     display: block;
     width: 100%;
     outline: none;
@@ -56,15 +56,11 @@
       border: 2px dashed tint(@primary-color, 20%);
     }
 
-<<<<<<< HEAD
-    .ant-upload-btn {
-=======
     &.@{upload-prefix-cls}-disabled {
       cursor: not-allowed;
     }
 
-    > span {
->>>>>>> 95846a76
+    .@{upload-prefix-cls}-btn {
       display: table;
       height: 100%;
     }
