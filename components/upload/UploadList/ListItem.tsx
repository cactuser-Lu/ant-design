--- conflicted
+++ resolved
@@ -227,21 +227,6 @@
       </span>
     );
 
-<<<<<<< HEAD
-=======
-    let message: string;
-    if (file.response && typeof file.response === 'string') {
-      message = file.response;
-    } else {
-      message = file.error?.statusText || file.error?.message || locale.uploadError;
-    }
-    const iconAndPreview = (
-      <span className={spanClassName}>
-        {icon}
-        {preview}
-      </span>
-    );
->>>>>>> 8a454a13
     const { getPrefixCls } = React.useContext(ConfigContext);
     const rootPrefixCls = getPrefixCls();
 
