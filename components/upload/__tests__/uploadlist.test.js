import React from 'react';
import { mount } from 'enzyme';
import Upload from '..';

const delay = timeout => new Promise(resolve => setTimeout(resolve, timeout));

const fileList = [{
  uid: -1,
  name: 'xxx.png',
  status: 'done',
  url: 'https://zos.alipayobjects.com/rmsportal/jkjgkEfvpUPVyRjUImniVslZfWPnJuuZ.png',
  thumbUrl: 'https://zos.alipayobjects.com/rmsportal/IQKRngzUuFzJzGzRJXUs.png',
}, {
  uid: -2,
  name: 'yyy.png',
  status: 'done',
  url: 'https://zos.alipayobjects.com/rmsportal/IQKRngzUuFzJzGzRJXUs.png',
  thumbUrl: 'https://zos.alipayobjects.com/rmsportal/jkjgkEfvpUPVyRjUImniVslZfWPnJuuZ.png',
}];

describe('Upload List', () => {
  // https://github.com/ant-design/ant-design/issues/4653
  it('should use file.thumbUrl for <img /> in priority', () => {
    const wrapper = mount(
      <Upload defaultFileList={fileList} listType="picture">
        <button>upload</button>
      </Upload>
    );
    fileList.forEach((file, i) => {
      const linkNode = wrapper.find('.ant-upload-list-item-thumbnail').at(i);
      const imgNode = wrapper.find('.ant-upload-list-item-thumbnail img').at(i);
      expect(linkNode.prop('href')).toBe(file.url);
      expect(imgNode.prop('src')).toBe(file.thumbUrl);
    });
  });

  // https://github.com/ant-design/ant-design/issues/7269
  it('should remove correct item when uid is 0', async () => {
    const list = [{
      uid: 0,
      name: 'xxx.png',
      status: 'done',
      url: 'https://zos.alipayobjects.com/rmsportal/jkjgkEfvpUPVyRjUImniVslZfWPnJuuZ.png',
      thumbUrl: 'https://zos.alipayobjects.com/rmsportal/IQKRngzUuFzJzGzRJXUs.png',
    }, {
      uid: 1,
      name: 'xxx.png',
      status: 'done',
      url: 'https://zos.alipayobjects.com/rmsportal/jkjgkEfvpUPVyRjUImniVslZfWPnJuuZ.png',
      thumbUrl: 'https://zos.alipayobjects.com/rmsportal/IQKRngzUuFzJzGzRJXUs.png',
    }];
    const wrapper = mount(
      <Upload defaultFileList={list}>
        <button>upload</button>
      </Upload>
    );
    expect(wrapper.find('.ant-upload-list-item').length).toBe(2);
    wrapper.find('.ant-upload-list-item').at(0).find('.anticon-cross').simulate('click');
    await delay(400);
    wrapper.update();
    expect(wrapper.find('.ant-upload-list-item').hostNodes().length).toBe(1);
  });

<<<<<<< HEAD
  it('should be uploading when upload a file', async () => {
    const wrapper = mount(
      <Upload action="http://jsonplaceholder.typicode.com/posts/">
=======
  it('should be uploading when upload a file', (done) => {
    let wrapper;
    let finished;
    const onChange = ({ file }) => {
      if (finished) {
        done();
        return;
      }
      if (file.status === 'uploading') {
        expect(wrapper.render()).toMatchSnapshot();
      }
      if (file.status === 'error') {
        expect(wrapper.render()).toMatchSnapshot();
        finished = true;
        done();
      }
    };
    wrapper = mount(
      <Upload action="http://jsonplaceholder.typicode.com/posts/" onChange={onChange}>
>>>>>>> d650c1bf
        <button>upload</button>
      </Upload>
    );
    wrapper.find('input').simulate('change', {
      target: {
        files: [
          { filename: 'foo.png' },
        ],
      },
    });
<<<<<<< HEAD
    await delay(100);
    wrapper.update();
    expect(wrapper.render()).toMatchSnapshot();
=======
>>>>>>> d650c1bf
  });
});<|MERGE_RESOLUTION|>--- conflicted
+++ resolved
@@ -61,11 +61,6 @@
     expect(wrapper.find('.ant-upload-list-item').hostNodes().length).toBe(1);
   });
 
-<<<<<<< HEAD
-  it('should be uploading when upload a file', async () => {
-    const wrapper = mount(
-      <Upload action="http://jsonplaceholder.typicode.com/posts/">
-=======
   it('should be uploading when upload a file', (done) => {
     let wrapper;
     let finished;
@@ -85,7 +80,6 @@
     };
     wrapper = mount(
       <Upload action="http://jsonplaceholder.typicode.com/posts/" onChange={onChange}>
->>>>>>> d650c1bf
         <button>upload</button>
       </Upload>
     );
@@ -96,11 +90,5 @@
         ],
       },
     });
-<<<<<<< HEAD
-    await delay(100);
-    wrapper.update();
-    expect(wrapper.render()).toMatchSnapshot();
-=======
->>>>>>> d650c1bf
   });
 });