import React from 'react';
import { act } from 'react-dom/test-utils';
import Upload from '..';
import { fireEvent, render, sleep, waitFor } from '../../../tests/utils';
import Form from '../../form';
import UploadList from '../UploadList';
import { previewImage } from '../utils';
import { setup, teardown } from './mock';
import { errorRequest, successRequest } from './requests';

const fileList = [
  {
    uid: '-1',
    name: 'xxx.png',
    status: 'done',
    url: 'https://zos.alipayobjects.com/rmsportal/jkjgkEfvpUPVyRjUImniVslZfWPnJuuZ.png',
    thumbUrl: 'https://zos.alipayobjects.com/rmsportal/IQKRngzUuFzJzGzRJXUs.png',
  },
  {
    uid: '-2',
    name: 'yyy.png',
    status: 'done',
    url: 'https://zos.alipayobjects.com/rmsportal/IQKRngzUuFzJzGzRJXUs.png',
    thumbUrl: 'https://zos.alipayobjects.com/rmsportal/jkjgkEfvpUPVyRjUImniVslZfWPnJuuZ.png',
  },
];

describe('Upload List', () => {
  // Mock for rc-util raf
  window.requestAnimationFrame = callback => {
    window.setTimeout(callback, 16);
  };
  window.cancelAnimationFrame = id => {
    window.clearTimeout(id);
  };

  // jsdom not support `createObjectURL` yet. Let's handle this.
  const originCreateObjectURL = window.URL.createObjectURL;
  window.URL.createObjectURL = jest.fn(() => '');

  // Mock dom
  let size = { width: 0, height: 0 };
  function setSize(width, height) {
    size = { width, height };
  }
  const mockWidthGet = jest.spyOn(Image.prototype, 'width', 'get');
  const mockHeightGet = jest.spyOn(Image.prototype, 'height', 'get');
  const mockSrcSet = jest.spyOn(Image.prototype, 'src', 'set');

  let drawImageCallback = null;
  function hookDrawImageCall(callback) {
    drawImageCallback = callback;
  }
  const mockGetCanvasContext = jest.spyOn(HTMLCanvasElement.prototype, 'getContext');
  const mockToDataURL = jest.spyOn(HTMLCanvasElement.prototype, 'toDataURL');

  // HTMLCanvasElement.prototype

  beforeEach(() => setup());
  afterEach(() => {
    teardown();
    drawImageCallback = null;
  });

  let open;
  beforeAll(() => {
    open = jest.spyOn(window, 'open').mockImplementation(() => {});
    mockWidthGet.mockImplementation(() => size.width);
    mockHeightGet.mockImplementation(() => size.height);
    mockSrcSet.mockImplementation(function fn() {
      if (this.onload) {
        this.onload();
      }
    });

    mockGetCanvasContext.mockReturnValue({
      drawImage: (...args) => {
        if (drawImageCallback) drawImageCallback(...args);
      },
    });
    mockToDataURL.mockReturnValue('data:image/png;base64,');
  });

  afterAll(() => {
    window.URL.createObjectURL = originCreateObjectURL;
    mockWidthGet.mockRestore();
    mockHeightGet.mockRestore();
    mockSrcSet.mockRestore();
    mockGetCanvasContext.mockRestore();
    mockToDataURL.mockRestore();
    open.mockRestore();
  });

  // https://github.com/ant-design/ant-design/issues/4653
  it('should use file.thumbUrl for <img /> in priority', () => {
    const { container: wrapper, unmount } = render(
      <Upload defaultFileList={fileList} listType="picture">
        <button type="button">upload</button>
      </Upload>,
    );
    fileList.forEach((file, i) => {
      const linkNode = wrapper.querySelectorAll('.ant-upload-list-item-thumbnail')[i];
      const imgNode = wrapper.querySelectorAll('.ant-upload-list-item-thumbnail img')[i];
      expect(linkNode.getAttribute('href')).toBe(file.url);
      expect(imgNode.getAttribute('src')).toBe(file.thumbUrl);
    });
    unmount();
  });

  // https://github.com/ant-design/ant-design/issues/7269
  it('should remove correct item when uid is 0', async () => {
    jest.useFakeTimers();

    const list = [
      {
        uid: '0',
        name: 'xxx.png',
        status: 'done',
        url: 'https://zos.alipayobjects.com/rmsportal/jkjgkEfvpUPVyRjUImniVslZfWPnJuuZ.png',
        thumbUrl: 'https://zos.alipayobjects.com/rmsportal/IQKRngzUuFzJzGzRJXUs.png',
      },
      {
        uid: '1',
        name: 'xxx.png',
        status: 'done',
        url: 'https://zos.alipayobjects.com/rmsportal/jkjgkEfvpUPVyRjUImniVslZfWPnJuuZ.png',
        thumbUrl: 'https://zos.alipayobjects.com/rmsportal/IQKRngzUuFzJzGzRJXUs.png',
      },
    ];
    const { container, unmount } = render(
      <Upload defaultFileList={list}>
        <button type="button">upload</button>
      </Upload>,
    );
    expect(container.querySelectorAll('.ant-upload-list-item').length).toBe(2);
    fireEvent.click(
      container.querySelectorAll('.ant-upload-list-item')[0].querySelector('.anticon-delete'),
    );

    // Upload use Promise to wait remove action. Let's wait this also.
    await act(async () => {
      for (let i = 0; i < 10; i += 1) {
        // eslint-disable-next-line no-await-in-loop
        await Promise.resolve();
      }
    });

<<<<<<< HEAD
      const domNode = wrapper.find('.ant-upload-list-item-container').at(0).hostNodes().instance();
      const transitionEndEvent = new Event('transitionend');
      domNode.dispatchEvent(transitionEndEvent);
      wrapper.update();
=======
    // Progress motion to active
    act(() => {
      jest.runAllTimers();
>>>>>>> 9ab8cc44
    });

    // Progress motion to done
    // React 17 will reach deadline, so we need check if already done
    if (container.querySelector('.ant-upload-animate-leave-active')) {
      fireEvent.animationEnd(container.querySelector('.ant-upload-animate-leave-active'));
    }
    act(() => {
      jest.runAllTimers();
    });

<<<<<<< HEAD
    expect(wrapper.find('.ant-upload-list-item-container').hostNodes().length).toBe(1);
=======
    expect(container.querySelectorAll('.ant-upload-list-text-container')).toHaveLength(1);
>>>>>>> 9ab8cc44

    unmount();

    jest.useRealTimers();
  });

  it('should be uploading when upload a file', async () => {
    jest.useFakeTimers();
    const done = jest.fn();
    let wrapper;
    let latestFileList = null;
    const onChange = async ({ file, fileList: eventFileList }) => {
      expect(eventFileList === latestFileList).toBeFalsy();
      if (file.status === 'uploading') {
        await Promise.resolve();
        expect(wrapper.container.firstChild).toMatchSnapshot();
      }
      if (file.status === 'done') {
        done();
      }

      latestFileList = eventFileList;
    };
    wrapper = render(
      <Upload
        action="http://jsonplaceholder.typicode.com/posts/"
        onChange={onChange}
        customRequest={successRequest}
      >
        <button type="button">upload</button>
      </Upload>,
    );
    fireEvent.change(wrapper.container.querySelector('input'), {
      target: {
        files: [{ name: 'foo.png' }],
      },
    });
    await act(async () => {
      await Promise.resolve();
      await Promise.resolve();
    });
    act(() => {
      jest.runAllTimers();
    });

    expect(done).toHaveBeenCalled();

    wrapper.unmount();

    jest.useRealTimers();
  });

  it('handle error', async () => {
    jest.useFakeTimers();
    const onChange = jest.fn();

    const {
      container: wrapper,
      unmount,
      baseElement,
    } = render(
      <Upload
        action="http://jsonplaceholder.typicode.com/posts/"
        onChange={onChange}
        customRequest={errorRequest}
      >
        <button type="button">upload</button>
      </Upload>,
    );
    fireEvent.change(wrapper.querySelector('input'), {
      target: {
        files: [{ name: 'foo.png' }],
      },
    });

    await act(async () => {
      await Promise.resolve();
    });

    // Wait twice since `errorRequest` also use timeout for mock
    act(() => {
      jest.runAllTimers();
    });

    expect(onChange).toHaveBeenLastCalledWith(
      expect.objectContaining({
        file: expect.objectContaining({
          status: 'error',
        }),
      }),
    );
    if (wrapper.querySelector('.ant-upload-animate-appear-active')) {
      fireEvent.animationEnd(wrapper.querySelector('.ant-upload-animate-appear-active'));
    }

    act(() => {
      jest.runAllTimers();
    });
    expect(wrapper.firstChild).toMatchSnapshot();

    // Error message
    fireEvent.mouseEnter(wrapper.querySelector('.ant-upload-list-item'));

    await act(() => {
      jest.runAllTimers();
    });

    expect(baseElement.querySelector('.ant-tooltip')).not.toHaveClass('.ant-tooltip-hidden');

    jest.useRealTimers();
    unmount();
  });

  it('does concat fileList when beforeUpload returns false', async () => {
    const handleChange = jest.fn();
    const ref = React.createRef();
    const { container: wrapper, unmount } = render(
      <Upload
        ref={ref}
        listType="picture"
        defaultFileList={fileList}
        onChange={handleChange}
        beforeUpload={() => false}
      >
        <button type="button">upload</button>
      </Upload>,
    );
    fireEvent.change(wrapper.querySelector('input'), {
      target: {
        files: [{ name: 'foo.png' }],
      },
    });

    await sleep();

    expect(ref.current.fileList.length).toBe(fileList.length + 1);
    expect(handleChange.mock.calls[0][0].fileList).toHaveLength(3);

    unmount();
  });

  it('In the case of listType=picture, the error status does not show the download.', () => {
    global.testName =
      'In the case of listType=picture, the error status does not show the download.';
    const file = { status: 'error', uid: 'file' };
    const { container: wrapper, unmount } = render(
      <Upload listType="picture" fileList={[file]} showUploadList={{ showDownloadIcon: true }}>
        <button type="button">upload</button>
      </Upload>,
    );

    // Has error item className
    fireEvent.mouseEnter(wrapper.querySelector('.ant-upload-list-item-error'));

    expect(wrapper.querySelectorAll('div.ant-upload-list-item i.anticon-download').length).toBe(0);

    unmount();
  });

  it('In the case of listType=picture-card, the error status does not show the download.', () => {
    global.testName =
      'In the case of listType=picture-card, the error status does not show the download.';
    const file = { status: 'error', uid: 'file' };
    const { container: wrapper, unmount } = render(
      <Upload listType="picture-card" fileList={[file]} showUploadList={{ showDownloadIcon: true }}>
        <button type="button">upload</button>
      </Upload>,
    );
    expect(wrapper.querySelectorAll('div.ant-upload-list-item i.anticon-download').length).toBe(0);

    unmount();
  });

  it('In the case of listType=text, the error status does not show the download.', () => {
    const file = { status: 'error', uid: 'file' };
    const { container: wrapper, unmount } = render(
      <Upload listType="text" fileList={[file]} showUploadList={{ showDownloadIcon: true }}>
        <button type="button">upload</button>
      </Upload>,
    );
    expect(wrapper.querySelectorAll('div.ant-upload-list-item i.anticon-download').length).toBe(0);

    unmount();
  });

  it('should support onPreview', () => {
    const handlePreview = jest.fn();
    const { container: wrapper, unmount } = render(
      <Upload listType="picture-card" defaultFileList={fileList} onPreview={handlePreview}>
        <button type="button">upload</button>
      </Upload>,
    );
    fireEvent.click(wrapper.querySelectorAll('.anticon-eye')[0]);
    expect(handlePreview).toHaveBeenCalledWith(fileList[0]);
    fireEvent.click(wrapper.querySelectorAll('.anticon-eye')[1]);
    expect(handlePreview).toHaveBeenCalledWith(fileList[1]);

    unmount();
  });

  it('should support onRemove', async () => {
    const handleRemove = jest.fn();
    const handleChange = jest.fn();
    const { container: wrapper, unmount } = render(
      <Upload
        listType="picture-card"
        defaultFileList={fileList}
        onRemove={handleRemove}
        onChange={handleChange}
      >
        <button type="button">upload</button>
      </Upload>,
    );
    fireEvent.click(wrapper.querySelectorAll('.anticon-delete')[0]);
    expect(handleRemove).toHaveBeenCalledWith(fileList[0]);
    fireEvent.click(wrapper.querySelectorAll('.anticon-delete')[1]);
    expect(handleRemove).toHaveBeenCalledWith(fileList[1]);
    await sleep();
    expect(handleChange.mock.calls.length).toBe(2);

    unmount();
  });

  it('should support onDownload', async () => {
    const handleDownload = jest.fn();
    const { container: wrapper, unmount } = render(
      <Upload
        listType="picture-card"
        defaultFileList={[
          {
            uid: '0',
            name: 'xxx.png',
            status: 'done',
            url: 'https://zos.alipayobjects.com/rmsportal/jkjgkEfvpUPVyRjUImniVslZfWPnJuuZ.png',
          },
        ]}
        onDownload={handleDownload}
        showUploadList={{
          showDownloadIcon: true,
        }}
      >
        <button type="button">upload</button>
      </Upload>,
    );
    fireEvent.click(wrapper.querySelectorAll('.anticon-download')[0]);

    unmount();
  });

  it('should support no onDownload', async () => {
    const { container: wrapper, unmount } = render(
      <Upload
        listType="picture-card"
        defaultFileList={[
          {
            uid: '0',
            name: 'xxx.png',
            status: 'done',
            url: 'https://zos.alipayobjects.com/rmsportal/jkjgkEfvpUPVyRjUImniVslZfWPnJuuZ.png',
          },
        ]}
        showUploadList={{
          showDownloadIcon: true,
        }}
      >
        <button type="button">upload</button>
      </Upload>,
    );
    fireEvent.click(wrapper.querySelectorAll('.anticon-download')[0]);

    unmount();
  });

  describe('should generate thumbUrl from file', () => {
    [
      { width: 100, height: 200, name: 'height large than width' },
      { width: 200, height: 100, name: 'width large than height' },
    ].forEach(({ width, height, name }) => {
      it(name, async () => {
        setSize(width, height);
        const onDrawImage = jest.fn();
        hookDrawImageCall(onDrawImage);

        const handlePreview = jest.fn();
        const newFileList = [...fileList];
        const newFile = {
          ...fileList[0],
          uid: '-3',
          originFileObj: new File([], 'xxx.png', { type: 'image/png' }),
        };
        delete newFile.thumbUrl;
        newFileList.push(newFile);
        const ref = React.createRef();
        const { unmount } = render(
          <Upload
            ref={ref}
            listType="picture-card"
            defaultFileList={newFileList}
            onPreview={handlePreview}
          >
            <button type="button">upload</button>
          </Upload>,
        );
        await sleep();

        expect(ref.current.fileList[2].thumbUrl).not.toBe(undefined);
        expect(onDrawImage).toHaveBeenCalled();

        // Offset check
        const [, offsetX, offsetY] = onDrawImage.mock.calls[0];
        if (width > height) {
          expect(offsetX === 0).toBeTruthy();
        } else {
          expect(offsetY === 0).toBeTruthy();
        }

        unmount();
      });
    });
  });

  it('should non-image format file preview', () => {
    const list = [
      {
        name: 'not-image',
        status: 'done',
        uid: '-3',
        url: 'https://cdn.xxx.com/aaa.zip',
        thumbUrl: 'data:application/zip;base64,UEsDBAoAAAAAADYZYkwAAAAAAAAAAAAAAAAdAAk',
        originFileObj: new File([], 'aaa.zip'),
      },
      {
        name: 'image',
        status: 'done',
        uid: '-4',
        url: 'https://cdn.xxx.com/aaa',
      },
      {
        name: 'not-image',
        status: 'done',
        uid: '-5',
        url: 'https://cdn.xxx.com/aaa.xx',
      },
      {
        name: 'not-image',
        status: 'done',
        uid: '-6',
        url: 'https://cdn.xxx.com/aaa.png/xx.xx',
      },
      {
        name: 'image',
        status: 'done',
        uid: '-7',
        url: 'https://cdn.xxx.com/xx.xx/aaa.png',
      },
      {
        name: 'image',
        status: 'done',
        uid: '-8',
        url: 'https://cdn.xxx.com/xx.xx/aaa.png',
        thumbUrl: 'data:image/png;base64,UEsDBAoAAAAAADYZYkwAAAAAAAAAAAAAAAAdAAk',
      },
      {
        name: 'image',
        status: 'done',
        uid: '-9',
        url: 'https://cdn.xxx.com/xx.xx/aaa.png?query=123',
      },
      {
        name: 'image',
        status: 'done',
        uid: '-10',
        url: 'https://cdn.xxx.com/xx.xx/aaa.png#anchor',
      },
      {
        name: 'image',
        status: 'done',
        uid: '-11',
        url: 'https://cdn.xxx.com/xx.xx/aaa.png?query=some.query.with.dot',
      },
      {
        name: 'image',
        status: 'done',
        uid: '-12',
        url: 'https://publish-pic-cpu.baidu.com/1296beb3-50d9-4276-885f-52645cbb378e.jpeg@w_228%2ch_152',
        type: 'image/png',
      },
    ];

    const { container: wrapper, unmount } = render(
      <Upload listType="picture" defaultFileList={list}>
        <button type="button">upload</button>
      </Upload>,
    );
    expect(wrapper.firstChild).toMatchSnapshot();

    unmount();
  });

  it('not crash when uploading not provides percent', async () => {
    jest.useFakeTimers();

    const { unmount } = render(
      <Upload
        listType="picture"
        defaultFileList={[
          {
            name: 'bamboo.png',
            status: 'uploading',
          },
        ]}
      />,
    );

    jest.runAllTimers();

    unmount();

    jest.useRealTimers();
  });

  it('should support showRemoveIcon and showPreviewIcon', () => {
    const list = [
      {
        name: 'image',
        status: 'uploading',
        uid: '-4',
        url: 'https://cdn.xxx.com/aaa',
      },
      {
        name: 'image',
        status: 'done',
        uid: '-5',
        url: 'https://cdn.xxx.com/aaa',
      },
    ];

    const { container: wrapper, unmount } = render(
      <Upload
        listType="picture"
        defaultFileList={list}
        showUploadList={{
          showRemoveIcon: false,
          showPreviewIcon: false,
        }}
      >
        <button type="button">upload</button>
      </Upload>,
    );
    expect(wrapper.firstChild).toMatchSnapshot();

    unmount();
  });

  it('should support custom onClick in custom icon', async () => {
    const handleRemove = jest.fn();
    const handleChange = jest.fn();
    const myClick = jest.fn();
    const { container: wrapper, unmount } = render(
      <Upload
        listType="picture-card"
        defaultFileList={fileList}
        onRemove={handleRemove}
        onChange={handleChange}
        showUploadList={{
          showRemoveIcon: true,
          removeIcon: (
            <i className="custom-delete" onClick={myClick}>
              RM
            </i>
          ),
        }}
      >
        <button type="button">upload</button>
      </Upload>,
    );
    fireEvent.click(wrapper.querySelectorAll('.custom-delete')[0]);
    expect(handleRemove).toHaveBeenCalledWith(fileList[0]);
    expect(myClick).toHaveBeenCalled();
    fireEvent.click(wrapper.querySelectorAll('.custom-delete')[1]);
    expect(handleRemove).toHaveBeenCalledWith(fileList[1]);
    expect(myClick).toHaveBeenCalled();
    await sleep();
    expect(handleChange.mock.calls.length).toBe(2);

    unmount();
  });

  it('should support removeIcon and downloadIcon', () => {
    const list = [
      {
        name: 'image',
        status: 'uploading',
        uid: '-4',
        url: 'https://cdn.xxx.com/aaa',
      },
      {
        name: 'image',
        status: 'done',
        uid: '-5',
        url: 'https://cdn.xxx.com/aaa',
      },
    ];

    const { container: wrapper, unmount } = render(
      <Upload
        listType="picture"
        defaultFileList={list}
        showUploadList={{
          showRemoveIcon: true,
          showDownloadIcon: true,
          showPreviewIcon: true,
          removeIcon: <i>RM</i>,
          downloadIcon: <i>DL</i>,
          previewIcon: <i>PV</i>,
        }}
      >
        <button type="button">upload</button>
      </Upload>,
    );
    expect(wrapper.firstChild).toMatchSnapshot();
    unmount();

    const { container: wrapper2, unmount: unmount2 } = render(
      <Upload
        listType="picture"
        defaultFileList={list}
        showUploadList={{
          showRemoveIcon: true,
          showDownloadIcon: true,
          showPreviewIcon: true,
          removeIcon: () => <i>RM</i>,
          downloadIcon: () => <i>DL</i>,
          previewIcon: () => <i>PV</i>,
        }}
      >
        <button type="button">upload</button>
      </Upload>,
    );
    expect(wrapper2.firstChild).toMatchSnapshot();
    unmount2();
  });

  // https://github.com/ant-design/ant-design/issues/7762
  it('work with form validation', async () => {
    let formRef;

    const TestForm = () => {
      const [form] = Form.useForm();
      formRef = form;

      return (
        <Form form={form}>
          <Form.Item
            name="file"
            valuePropName="fileList"
            getValueFromEvent={e => e.fileList}
            rules={[
              {
                required: true,
                validator: (rule, value, callback) => {
                  if (!value || value.length === 0) {
                    callback('file required');
                  } else {
                    callback();
                  }
                },
              },
            ]}
          >
            <Upload beforeUpload={() => false}>
              <button type="button">upload</button>
            </Upload>
          </Form.Item>
        </Form>
      );
    };

    const { container, unmount } = render(<TestForm />);

    fireEvent.submit(container.querySelector('form'));
    await sleep();
    expect(formRef.getFieldError(['file'])).toEqual(['file required']);

    fireEvent.change(container.querySelector('input'), {
      target: {
        files: [{ name: 'foo.png' }],
      },
    });

    fireEvent.submit(container.querySelector('form'));
    await sleep();
    expect(formRef.getFieldError(['file'])).toEqual([]);

    unmount();
  });

  it('return when prop onPreview not exists', () => {
    const ref = React.createRef();
    const { unmount } = render(<UploadList ref={ref} />);
    expect(ref.current.handlePreview()).toBe(undefined);
    unmount();
  });

  it('return when prop onDownload not exists', () => {
    const file = new File([''], 'test.txt', { type: 'text/plain' });
    const items = [{ uid: 'upload-list-item', url: '' }];
    const ref = React.createRef();
    const { unmount } = render(
      <UploadList
        ref={ref}
        items={items}
        locale={{ downloadFile: '' }}
        showUploadList={{ showDownloadIcon: true }}
      />,
    );
    expect(ref.current.handleDownload(file)).toBe(undefined);
    unmount();
  });

  it('previewFile should work correctly', async () => {
    const items = [{ uid: 'upload-list-item', url: '' }];
    const previewFunc = jest.fn(previewImage);
    const { container: wrapper, unmount } = render(
      <Upload
        fileList={items}
        previewFile={previewFunc}
        locale={{ previewFile: '' }}
        listType="picture-card"
      />,
    );

    fireEvent.change(wrapper.querySelector('input'), {
      target: {
        files: [{ name: 'foo.png' }],
      },
    });

    await sleep();
    expect(wrapper.querySelector('.ant-upload-list-item-thumbnail').getAttribute('href')).toBe(
      null,
    );

    unmount();
  });

  it('downloadFile should work correctly', async () => {
    const downloadFunc = jest.fn();
    const items = [{ uid: 'upload-list-item', name: 'test', url: '', status: 'done' }];
    const { container: wrapper, unmount } = render(
      <UploadList
        showDownloadIcon
        listType="picture-card"
        items={items}
        onDownload={downloadFunc}
        locale={{ downloadFile: 'Download file' }}
      />,
    );

    // Not throw
    const btn = wrapper.querySelector('.ant-btn');
    expect(btn.getAttribute('title')).toBe('Download file');
    fireEvent.click(btn);
    expect(downloadFunc).toBeCalled();

    unmount();
  });

  it('extname should work correctly when url not exists', () => {
    const items = [{ uid: 'upload-list-item', url: '' }];
    const { container: wrapper, unmount } = render(
      <UploadList listType="picture-card" items={items} locale={{ previewFile: '' }} />,
    );
    expect(wrapper.querySelectorAll('.ant-upload-list-item-thumbnail').length).toBe(1);
    unmount();
  });

  it('extname should work correctly when url exists', done => {
    const items = [{ status: 'done', uid: 'upload-list-item', url: '/example' }];
    const { container: wrapper, unmount } = render(
      <UploadList
        listType="picture"
        onDownload={file => {
          expect(file.url).toBe('/example');
          unmount();
          done();
        }}
        items={items}
        locale={{ downloadFile: '' }}
        showDownloadIcon
      />,
    );
    fireEvent.click(wrapper.querySelector('div.ant-upload-list-item .anticon-download'));
  });

  it('when picture-card is loading, icon should render correctly', () => {
    const items = [{ status: 'uploading', uid: 'upload-list-item' }];
    const { container: wrapper, unmount } = render(
      <UploadList listType="picture-card" items={items} locale={{ uploading: 'uploading' }} />,
    );
    expect(wrapper.querySelectorAll('.ant-upload-list-item-thumbnail').length).toBe(1);
    expect(wrapper.querySelector('.ant-upload-list-item-thumbnail').textContent).toBe('uploading');

    unmount();
  });

  it('onPreview should be called, when url exists', () => {
    const onPreview = jest.fn();
    const items = [{ thumbUrl: 'thumbUrl', url: 'url', uid: 'upload-list-item' }];
    const {
      container: wrapper,
      rerender,
      unmount,
    } = render(
      <UploadList
        listType="picture-card"
        items={items}
        locale={{ uploading: 'uploading' }}
        onPreview={onPreview}
      />,
    );
    fireEvent.click(wrapper.querySelector('.ant-upload-list-item-thumbnail'));
    expect(onPreview).toHaveBeenCalled();
    fireEvent.click(wrapper.querySelector('.ant-upload-list-item-name'));
    expect(onPreview).toHaveBeenCalled();
    rerender(
      <UploadList
        listType="picture-card"
        items={[{ thumbUrl: 'thumbUrl', uid: 'upload-list-item' }]}
        locale={{ uploading: 'uploading' }}
        onPreview={onPreview}
      />,
    );
    fireEvent.click(wrapper.querySelector('.ant-upload-list-item-name'));
    expect(onPreview).toHaveBeenCalled();

    unmount();
  });

  it('upload image file should be converted to the base64', async () => {
    const mockFile = new File([''], 'foo.png', {
      type: 'image/png',
    });

    const previewFunc = jest.fn(previewImage);

    const { unmount } = render(
      <Upload
        fileList={[
          {
            originFileObj: mockFile,
          },
        ]}
        previewFile={previewFunc}
        locale={{ uploading: 'uploading' }}
        listType="picture-card"
      />,
    );

    await waitFor(() => {
      expect(previewFunc).toHaveBeenCalled();
    });
    await previewFunc(mockFile).then(dataUrl => {
      expect(dataUrl).toEqual('data:image/png;base64,');
    });
    unmount();
  });

  it("upload non image file shouldn't be converted to the base64", async () => {
    const mockFile = new File([''], 'foo.7z', {
      type: 'application/x-7z-compressed',
    });
    const previewFunc = jest.fn(previewImage);

    const { unmount } = render(
      <Upload
        fileList={[
          {
            originFileObj: mockFile,
          },
        ]}
        previewFile={previewFunc}
        locale={{ uploading: 'uploading' }}
        listType="picture-card"
      />,
    );

    await waitFor(() => {
      expect(previewFunc).toHaveBeenCalled();
    });
    await previewFunc(mockFile).then(dataUrl => {
      expect(dataUrl).toBe('');
    });

    unmount();
  });

  describe('customize previewFile support', () => {
    function test(name, renderInstance) {
      it(name, async () => {
        const mockThumbnail = 'mock-image';
        const previewFile = jest.fn(() => Promise.resolve(mockThumbnail));
        const file = {
          ...fileList[0],
          originFileObj: renderInstance(),
        };
        delete file.thumbUrl;
        const ref = React.createRef();
        const { container: wrapper, unmount } = render(
          <Upload ref={ref} listType="picture" defaultFileList={[file]} previewFile={previewFile}>
            <button type="button">button</button>
          </Upload>,
        );
        expect(previewFile).toHaveBeenCalledWith(file.originFileObj);
        await sleep(100);

        expect(
          wrapper.querySelector('.ant-upload-list-item-thumbnail img').getAttribute('src'),
        ).toBe(mockThumbnail);

        unmount();
      });
    }
    test('File', () => new File([], 'xxx.png'));
    test('Blob', () => new Blob());
  });

  // https://github.com/ant-design/ant-design/issues/22958
  describe('customize isImageUrl support', () => {
    const list = [
      ...fileList,
      {
        uid: '0',
        name: 'xxx.png',
        status: 'done',
        url: 'https://zos.alipayobjects.com/rmsportal/jkjgkEfvpUPVyRjUImniVslZfWPnJuuZ.png',
        thumbUrl:
          'http://image-demo.oss-cn-hangzhou.aliyuncs.com/example.jpg@!panda_style?spm=a2c4g.11186623.2.17.4dc56b29BHokyg&file=example.jpg@!panda_style',
      },
    ];
    it('should not render <img /> when file.thumbUrl use "!" as separator', () => {
      const { container: wrapper, unmount } = render(
        <Upload listType="picture-card" fileList={list}>
          <button type="button">button</button>
        </Upload>,
      );
      const imgNode = wrapper.querySelectorAll('.ant-upload-list-item-thumbnail img');
      expect(imgNode.length).toBe(2);

      unmount();
    });
    it('should render <img /> when custom imageUrl return true', () => {
      const isImageUrl = jest.fn(() => true);
      const { container: wrapper, unmount } = render(
        <Upload listType="picture-card" fileList={list} isImageUrl={isImageUrl}>
          <button type="button">button</button>
        </Upload>,
      );
      const imgNode = wrapper.querySelectorAll('.ant-upload-list-item-thumbnail img');
      expect(isImageUrl).toHaveBeenCalled();
      expect(imgNode.length).toBe(3);

      unmount();
    });
    it('should not render <img /> when custom imageUrl return false', () => {
      const isImageUrl = jest.fn(() => false);
      const { container: wrapper, unmount } = render(
        <Upload listType="picture-card" fileList={list} isImageUrl={isImageUrl}>
          <button type="button">button</button>
        </Upload>,
      );
      const imgNode = wrapper.querySelectorAll('.ant-upload-list-item-thumbnail img');
      expect(isImageUrl).toHaveBeenCalled();
      expect(imgNode.length).toBe(0);

      unmount();
    });
  });

  describe('thumbUrl support for non-image', () => {
    beforeEach(() => {
      jest.useFakeTimers();
    });

    afterEach(() => {
      jest.useRealTimers();
    });

    const nonImageFile = new File([''], 'foo.7z', { type: 'application/x-7z-compressed' });

    /** Wait for a long promise since `rc-util` internal has at least 3 promise wait */
    async function waitPromise() {
      /* eslint-disable no-await-in-loop */
      for (let i = 0; i < 10; i += 1) {
        await Promise.resolve();
      }
      /* eslint-enable */
    }

    it('should render <img /> when upload non-image file and configure thumbUrl in onChange', async () => {
      let wrapper;
      const onChange = jest.fn(({ fileList: files }) => {
        const newFileList = files.map(item => ({
          ...item,
          thumbUrl: 'https://zos.alipayobjects.com/rmsportal/jkjgkEfvpUPVyRjUImniVslZfWPnJuuZ.png',
        }));

        wrapper.rerender(
          <Upload
            action="http://jsonplaceholder.typicode.com/posts/"
            listType="picture-card"
            fileList={newFileList}
            onChange={onChange}
            customRequest={successRequest}
          >
            <button type="button">upload</button>
          </Upload>,
        );
      });

      wrapper = render(
        <Upload
          action="http://jsonplaceholder.typicode.com/posts/"
          listType="picture-card"
          fileList={[]}
          onChange={onChange}
          customRequest={successRequest}
        >
          <button type="button">upload</button>
        </Upload>,
      );
      const imgNode = wrapper.container.querySelectorAll('.ant-upload-list-item-thumbnail img');
      expect(imgNode.length).toBe(0);

      // Simulate change is a timeout change
      fireEvent.change(wrapper.container.querySelector('input'), {
        target: { files: [nonImageFile] },
      });

      // Wait for `rc-upload` process file
      await waitPromise();

      // Wait for mock request finish request
      jest.runAllTimers();

      // Basic called times
      expect(onChange).toHaveBeenCalled();

      // Check for images
      await act(() => {
        jest.runAllTimers();
      });
      const afterImgNode = wrapper.container.querySelectorAll(
        '.ant-upload-list-item-thumbnail img',
      );
      expect(afterImgNode.length).toBeTruthy();

      wrapper.unmount();
    });

    it('should not render <img /> when upload non-image file without thumbUrl in onChange', done => {
      global.testName =
        'should not render <img /> when upload non-image file without thumbUrl in onChange';
      let wrapper;
      const onChange = async ({ fileList: files }) => {
        wrapper.rerender(
          <Upload
            action="http://jsonplaceholder.typicode.com/posts/"
            listType="picture-card"
            fileList={files}
            onChange={onChange}
            customRequest={successRequest}
          >
            <button type="button">upload</button>
          </Upload>,
        );

        await sleep();
        const imgNode = wrapper.container.querySelectorAll('.ant-upload-list-item-thumbnail img');
        expect(imgNode.length).toBe(0);

        done();
      };
      wrapper = render(
        <Upload
          action="http://jsonplaceholder.typicode.com/posts/"
          listType="picture-card"
          fileList={[]}
          onChange={onChange}
          customRequest={successRequest}
        >
          <button type="button">upload</button>
        </Upload>,
      );
      const imgNode = wrapper.container.querySelectorAll('.ant-upload-list-item-thumbnail img');
      expect(imgNode.length).toBe(0);
      fireEvent.change(wrapper.container.querySelector('input'), {
        target: { files: [nonImageFile] },
      });
    });
  });

  it('[deprecated] should support transformFile', done => {
    let wrapper;
    let lastFile;

    const handleTransformFile = jest.fn();
    const onChange = ({ file }) => {
      if (file.status === 'done') {
        expect(file).not.toBe(lastFile);
        expect(handleTransformFile).toHaveBeenCalled();
        wrapper.unmount();
        done();
      }

      lastFile = file;
    };
    wrapper = render(
      <Upload
        action="http://jsonplaceholder.typicode.com/posts/"
        transformFile={handleTransformFile}
        onChange={onChange}
        customRequest={successRequest}
      >
        <button type="button">upload</button>
      </Upload>,
    );
    fireEvent.change(wrapper.container.querySelector('input'), {
      target: {
        files: [{ name: 'foo.png' }],
      },
    });
  });

  it('should render button inside UploadList when listStyle is picture-card', () => {
    const {
      container: wrapper,
      rerender,
      unmount,
    } = render(
      <Upload
        action="http://jsonplaceholder.typicode.com/posts/"
        listType="picture-card"
        fileList={[
          {
            uid: '0',
            name: 'xxx.png',
          },
        ]}
        showUploadList
      >
        <button className="trigger" type="button">
          upload
        </button>
      </Upload>,
    );
    expect(wrapper.querySelectorAll('.ant-upload-list button.trigger').length).toBeGreaterThan(0);
    rerender(
      <Upload
        action="http://jsonplaceholder.typicode.com/posts/"
        listType="picture-card"
        fileList={[
          {
            uid: '0',
            name: 'xxx.png',
          },
        ]}
        showUploadList={false}
      >
        <button className="trigger" type="button">
          upload
        </button>
      </Upload>,
    );
    expect(wrapper.querySelectorAll('.ant-upload-list button.trigger').length).toBe(0);

    unmount();
  });

  // https://github.com/ant-design/ant-design/issues/26536
  it('multiple file upload should keep the internal fileList async', async () => {
    jest.useFakeTimers();

    const uploadRef = React.createRef();

    const MyUpload = () => {
      const [testFileList, setTestFileList] = React.useState([]);

      return (
        <Upload
          ref={uploadRef}
          fileList={testFileList}
          action="https://www.mocky.io/v2/5cc8019d300000980a055e76"
          multiple
          onChange={info => {
            setTestFileList([...info.fileList]);
          }}
        >
          <button type="button">Upload</button>
        </Upload>
      );
    };

    const { unmount } = render(<MyUpload />);

    // Mock async update in a frame
    const fileNames = ['light', 'bamboo', 'little'];

    await act(() => {
      uploadRef.current.onBatchStart(
        fileNames.map(fileName => {
          const file = new File([], fileName);
          file.uid = fileName;

          return {
            file,
            parsedFile: file,
          };
        }),
      );
    });

    expect(uploadRef.current.fileList).toHaveLength(fileNames.length);

    await act(() => {
      jest.runAllTimers();
    });
    expect(uploadRef.current.fileList).toHaveLength(fileNames.length);

    unmount();

    jest.useRealTimers();
  });

  it('itemRender', () => {
    const onDownload = jest.fn();
    const onRemove = jest.fn();
    const onPreview = jest.fn();
    const itemRender = (originNode, file, currFileList, actions) => {
      const { name, status, uid, url } = file;
      const index = currFileList.indexOf(file);
      return (
        <div className="custom-item-render">
          <span>
            {`uid:${uid} name: ${name} status: ${status} url: ${url}  ${index + 1}/${
              currFileList.length
            }`}
          </span>
          <span onClick={actions.remove} className="custom-item-render-action-remove">
            remove
          </span>
          <span onClick={actions.download} className="custom-item-render-action-download">
            download
          </span>
          <span onClick={actions.preview} className="custom-item-render-action-preview">
            preview
          </span>
        </div>
      );
    };
    const { container: wrapper, unmount } = render(
      <UploadList
        onDownload={onDownload}
        onPreview={onPreview}
        onRemove={onRemove}
        locale={{}}
        items={fileList}
        itemRender={itemRender}
      />,
    );
    expect(wrapper.firstChild).toMatchSnapshot();

    fireEvent.click(wrapper.querySelectorAll('.custom-item-render-action-remove')[0]);
    expect(onRemove.mock.calls[0][0]).toEqual(fileList[0]);

    fireEvent.click(wrapper.querySelectorAll('.custom-item-render-action-download')[0]);
    expect(onDownload.mock.calls[0][0]).toEqual(fileList[0]);

    fireEvent.click(wrapper.querySelectorAll('.custom-item-render-action-preview')[0]);
    expect(onPreview.mock.calls[0][0]).toEqual(fileList[0]);

    unmount();
  });

  it('LIST_IGNORE should not add in list', async () => {
    const beforeUpload = jest.fn(() => Upload.LIST_IGNORE);
    const { container: wrapper, unmount } = render(<Upload beforeUpload={beforeUpload} />);

    await act(() => {
      fireEvent.change(wrapper.querySelector('input'), {
        target: {
          files: [{ file: 'foo.png' }],
        },
      });
    });

    await sleep();

    expect(beforeUpload).toHaveBeenCalled();
    expect(wrapper.querySelectorAll('.ant-upload-list-text-container')).toHaveLength(0);

    unmount();
  });

  it('Not crash when fileList is null', () => {
    const defaultWrapper = render(<Upload defaultFileList={null} />);
    defaultWrapper.unmount();

    const wrapper = render(<Upload fileList={null} />);
    wrapper.unmount();
  });

  it('should not exist crossorigin attribute when does not set file.crossorigin in case of listType="picture"', () => {
    const list = [
      {
        uid: '0',
        name: 'xxx.png',
        status: 'done',
        url: 'https://zos.alipayobjects.com/rmsportal/jkjgkEfvpUPVyRjUImniVslZfWPnJuuZ.png',
        thumbUrl: 'https://zos.alipayobjects.com/rmsportal/IQKRngzUuFzJzGzRJXUs.png',
      },
    ];

    const { container: wrapper, unmount } = render(
      <Upload fileList={list} listType="picture">
        <button type="button">upload</button>
      </Upload>,
    );
    list.forEach((file, i) => {
      const imgNode = wrapper.querySelectorAll('.ant-upload-list-item-thumbnail img')[i];
      expect(imgNode.getAttribute('crossOrigin')).toBe(null);
    });
    unmount();
  });

  it('should exist crossorigin attribute when set file.crossorigin in case of listType="picture"', () => {
    const list = [
      {
        uid: '0',
        name: 'xxx.png',
        status: 'done',
        url: 'https://zos.alipayobjects.com/rmsportal/jkjgkEfvpUPVyRjUImniVslZfWPnJuuZ.png',
        thumbUrl: 'https://zos.alipayobjects.com/rmsportal/IQKRngzUuFzJzGzRJXUs.png',
        crossOrigin: '',
      },
      {
        uid: '1',
        name: 'xxx.png',
        status: 'done',
        url: 'https://zos.alipayobjects.com/rmsportal/jkjgkEfvpUPVyRjUImniVslZfWPnJuuZ.png',
        thumbUrl: 'https://zos.alipayobjects.com/rmsportal/IQKRngzUuFzJzGzRJXUs.png',
        crossOrigin: 'anonymous',
      },
      {
        uid: '2',
        name: 'xxx.png',
        status: 'done',
        url: 'https://zos.alipayobjects.com/rmsportal/jkjgkEfvpUPVyRjUImniVslZfWPnJuuZ.png',
        thumbUrl: 'https://zos.alipayobjects.com/rmsportal/IQKRngzUuFzJzGzRJXUs.png',
        crossOrigin: 'use-credentials',
      },
    ];

    const { container: wrapper, unmount } = render(
      <Upload fileList={list} listType="picture">
        <button type="button">upload</button>
      </Upload>,
    );
    list.forEach((file, i) => {
      const imgNode = wrapper.querySelectorAll('.ant-upload-list-item-thumbnail img')[i];
      expect(imgNode.getAttribute('crossOrigin')).not.toBe(undefined);
      expect(imgNode.getAttribute('crossOrigin')).toBe(file.crossOrigin);
    });
    unmount();
  });

  it('should not exist crossorigin attribute when does not set file.crossorigin in case of listType="picture-card"', () => {
    const list = [
      {
        uid: '0',
        name: 'xxx.png',
        status: 'done',
        url: 'https://zos.alipayobjects.com/rmsportal/jkjgkEfvpUPVyRjUImniVslZfWPnJuuZ.png',
        thumbUrl: 'https://zos.alipayobjects.com/rmsportal/IQKRngzUuFzJzGzRJXUs.png',
      },
    ];

    const { container: wrapper, unmount } = render(
      <Upload fileList={list} listType="picture">
        <button type="button">upload</button>
      </Upload>,
    );
    list.forEach((file, i) => {
      const imgNode = wrapper.querySelectorAll('.ant-upload-list-item-thumbnail img')[i];
      expect(imgNode.getAttribute('crossOrigin')).toBe(null);
    });
    unmount();
  });

  it('should exist crossorigin attribute when set file.crossorigin in case of listType="picture-card"', () => {
    const list = [
      {
        uid: '0',
        name: 'xxx.png',
        status: 'done',
        url: 'https://zos.alipayobjects.com/rmsportal/jkjgkEfvpUPVyRjUImniVslZfWPnJuuZ.png',
        thumbUrl: 'https://zos.alipayobjects.com/rmsportal/IQKRngzUuFzJzGzRJXUs.png',
        crossOrigin: '',
      },
      {
        uid: '1',
        name: 'xxx.png',
        status: 'done',
        url: 'https://zos.alipayobjects.com/rmsportal/jkjgkEfvpUPVyRjUImniVslZfWPnJuuZ.png',
        thumbUrl: 'https://zos.alipayobjects.com/rmsportal/IQKRngzUuFzJzGzRJXUs.png',
        crossOrigin: 'anonymous',
      },
      {
        uid: '2',
        name: 'xxx.png',
        status: 'done',
        url: 'https://zos.alipayobjects.com/rmsportal/jkjgkEfvpUPVyRjUImniVslZfWPnJuuZ.png',
        thumbUrl: 'https://zos.alipayobjects.com/rmsportal/IQKRngzUuFzJzGzRJXUs.png',
        crossOrigin: 'use-credentials',
      },
    ];

    const { container: wrapper, unmount } = render(
      <Upload fileList={list} listType="picture">
        <button type="button">upload</button>
      </Upload>,
    );
    list.forEach((file, i) => {
      const imgNode = wrapper.querySelectorAll('.ant-upload-list-item-thumbnail img')[i];
      expect(imgNode.getAttribute('crossOrigin')).not.toBe(undefined);
      expect(imgNode.getAttribute('crossOrigin')).toBe(file.crossOrigin);
    });
    unmount();
  });
});<|MERGE_RESOLUTION|>--- conflicted
+++ resolved
@@ -145,16 +145,9 @@
       }
     });
 
-<<<<<<< HEAD
-      const domNode = wrapper.find('.ant-upload-list-item-container').at(0).hostNodes().instance();
-      const transitionEndEvent = new Event('transitionend');
-      domNode.dispatchEvent(transitionEndEvent);
-      wrapper.update();
-=======
     // Progress motion to active
     act(() => {
       jest.runAllTimers();
->>>>>>> 9ab8cc44
     });
 
     // Progress motion to done
@@ -166,11 +159,7 @@
       jest.runAllTimers();
     });
 
-<<<<<<< HEAD
-    expect(wrapper.find('.ant-upload-list-item-container').hostNodes().length).toBe(1);
-=======
-    expect(container.querySelectorAll('.ant-upload-list-text-container')).toHaveLength(1);
->>>>>>> 9ab8cc44
+    expect(container.querySelectorAll('.ant-upload-list-item-container')).toHaveLength(1);
 
     unmount();
 
