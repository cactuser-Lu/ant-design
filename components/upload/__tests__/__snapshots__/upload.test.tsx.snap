// Jest Snapshot v1, https://goo.gl/fbAQLP

exports[`Upload rtl render component should be rendered correctly in RTL direction 1`] = `
<<<<<<< HEAD
<span
  class="ant-upload-wrapper ant-upload-rtl"
>
=======
<span>
>>>>>>> 8a454a13
  <div
    class="ant-upload ant-upload-select"
    style="display: none;"
  >
    <span
      class="ant-upload"
      role="button"
      tabindex="0"
    >
      <input
        accept=""
        style="display: none;"
        type="file"
      />
    </span>
  </div>
  <div
    class="ant-upload-list ant-upload-list-text"
  />
</span>
`;<|MERGE_RESOLUTION|>--- conflicted
+++ resolved
@@ -1,15 +1,9 @@
 // Jest Snapshot v1, https://goo.gl/fbAQLP
 
 exports[`Upload rtl render component should be rendered correctly in RTL direction 1`] = `
-<<<<<<< HEAD
-<span
-  class="ant-upload-wrapper ant-upload-rtl"
->
-=======
 <span>
->>>>>>> 8a454a13
   <div
-    class="ant-upload ant-upload-select"
+    class="ant-upload ant-upload-select ant-upload-select-text ant-upload-rtl"
     style="display: none;"
   >
     <span
@@ -25,7 +19,7 @@
     </span>
   </div>
   <div
-    class="ant-upload-list ant-upload-list-text"
+    class="ant-upload-list ant-upload-list-text ant-upload-list-rtl"
   />
 </span>
 `;