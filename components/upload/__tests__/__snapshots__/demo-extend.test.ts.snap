--- conflicted
+++ resolved
@@ -2,10 +2,10 @@
 
 exports[`renders ./components/upload/demo/avatar.md extend context correctly 1`] = `
 <span
-  class="ant-upload-wrapper ant-upload-picture-card-wrapper avatar-uploader"
+  class="ant-upload-picture-card-wrapper avatar-uploader"
 >
   <div
-    class="ant-upload ant-upload-select"
+    class="ant-upload ant-upload-select ant-upload-select-picture-card"
   >
     <span
       class="ant-upload"
@@ -55,15 +55,9 @@
 `;
 
 exports[`renders ./components/upload/demo/basic.md extend context correctly 1`] = `
-<<<<<<< HEAD
-<span
-  class="ant-upload-wrapper"
->
-=======
 <span>
->>>>>>> 8a454a13
   <div
-    class="ant-upload ant-upload-select"
+    class="ant-upload ant-upload-select ant-upload-select-text"
   >
     <span
       class="ant-upload"
@@ -112,38 +106,46 @@
 
 exports[`renders ./components/upload/demo/crop-image.md extend context correctly 1`] = `
 <span
-  class="ant-upload-wrapper ant-upload-picture-card-wrapper"
+  class="ant-upload-picture-card-wrapper"
 >
   <div
     class="ant-upload-list ant-upload-list-picture-card"
   >
     <div
-      class="ant-upload-list-item-container"
+      class="ant-upload-list-picture-card-container"
     >
       <div
-        class="ant-upload-list-item ant-upload-list-item-done"
-      >
-        <a
-          class="ant-upload-list-item-thumbnail"
-          href="https://zos.alipayobjects.com/rmsportal/jkjgkEfvpUPVyRjUImniVslZfWPnJuuZ.png"
-          rel="noopener noreferrer"
-          target="_blank"
-        >
-          <img
-            alt="image.png"
-            class="ant-upload-list-item-image"
-            src="https://zos.alipayobjects.com/rmsportal/jkjgkEfvpUPVyRjUImniVslZfWPnJuuZ.png"
-          />
-        </a>
-        <a
-          class="ant-upload-list-item-name"
-          href="https://zos.alipayobjects.com/rmsportal/jkjgkEfvpUPVyRjUImniVslZfWPnJuuZ.png"
-          rel="noopener noreferrer"
-          target="_blank"
-          title="image.png"
-        >
-          image.png
-        </a>
+        class="ant-upload-list-item ant-upload-list-item-done ant-upload-list-item-list-type-picture-card"
+      >
+        <div
+          class="ant-upload-list-item-info"
+        >
+          <span
+            class="ant-upload-span"
+          >
+            <a
+              class="ant-upload-list-item-thumbnail"
+              href="https://zos.alipayobjects.com/rmsportal/jkjgkEfvpUPVyRjUImniVslZfWPnJuuZ.png"
+              rel="noopener noreferrer"
+              target="_blank"
+            >
+              <img
+                alt="image.png"
+                class="ant-upload-list-item-image"
+                src="https://zos.alipayobjects.com/rmsportal/jkjgkEfvpUPVyRjUImniVslZfWPnJuuZ.png"
+              />
+            </a>
+            <a
+              class="ant-upload-list-item-name"
+              href="https://zos.alipayobjects.com/rmsportal/jkjgkEfvpUPVyRjUImniVslZfWPnJuuZ.png"
+              rel="noopener noreferrer"
+              target="_blank"
+              title="image.png"
+            >
+              image.png
+            </a>
+          </span>
+        </div>
         <span
           class="ant-upload-list-item-actions"
         >
@@ -174,7 +176,7 @@
             </span>
           </a>
           <button
-            class="ant-btn ant-btn-text ant-btn-sm ant-btn-icon-only ant-upload-list-item-action"
+            class="ant-btn ant-btn-text ant-btn-sm ant-btn-icon-only ant-upload-list-item-card-actions-btn"
             title="Remove file"
             type="button"
           >
@@ -203,7 +205,7 @@
       </div>
     </div>
     <div
-      class="ant-upload ant-upload-select"
+      class="ant-upload ant-upload-select ant-upload-select-picture-card"
     >
       <span
         class="ant-upload"
@@ -223,15 +225,9 @@
 `;
 
 exports[`renders ./components/upload/demo/customize-progress-bar.md extend context correctly 1`] = `
-<<<<<<< HEAD
-<span
-  class="ant-upload-wrapper"
->
-=======
 <span>
->>>>>>> 8a454a13
   <div
-    class="ant-upload ant-upload-select"
+    class="ant-upload ant-upload-select ant-upload-select-text"
   >
     <span
       class="ant-upload"
@@ -279,15 +275,9 @@
 `;
 
 exports[`renders ./components/upload/demo/defaultFileList.md extend context correctly 1`] = `
-<<<<<<< HEAD
-<span
-  class="ant-upload-wrapper"
->
-=======
 <span>
->>>>>>> 8a454a13
   <div
-    class="ant-upload ant-upload-select"
+    class="ant-upload ant-upload-select ant-upload-select-text"
   >
     <span
       class="ant-upload"
@@ -332,213 +322,237 @@
     class="ant-upload-list ant-upload-list-text"
   >
     <div
-      class="ant-upload-list-item-container"
+      class="ant-upload-list-text-container"
     >
       <div
-        class="ant-upload-list-item ant-upload-list-item-uploading"
+        class="ant-upload-list-item ant-upload-list-item-done ant-upload-list-item-list-type-text"
       >
         <div
-          class="ant-upload-icon"
+          class="ant-upload-list-item-info"
         >
           <span
-            aria-label="loading"
-            class="anticon anticon-loading anticon-spin"
-            role="img"
-          >
-            <svg
-              aria-hidden="true"
-              data-icon="loading"
-              fill="currentColor"
-              focusable="false"
-              height="1em"
-              viewBox="0 0 1024 1024"
-              width="1em"
-            >
-              <path
-                d="M988 548c-19.9 0-36-16.1-36-36 0-59.4-11.6-117-34.6-171.3a440.45 440.45 0 00-94.3-139.9 437.71 437.71 0 00-139.9-94.3C629 83.6 571.4 72 512 72c-19.9 0-36-16.1-36-36s16.1-36 36-36c69.1 0 136.2 13.5 199.3 40.3C772.3 66 827 103 874 150c47 47 83.9 101.8 109.7 162.7 26.7 63.1 40.2 130.2 40.2 199.3.1 19.9-16 36-35.9 36z"
-              />
-            </svg>
+            class="ant-upload-span"
+          >
+            <div
+              class="ant-upload-text-icon"
+            >
+              <span
+                aria-label="paper-clip"
+                class="anticon anticon-paper-clip"
+                role="img"
+              >
+                <svg
+                  aria-hidden="true"
+                  data-icon="paper-clip"
+                  fill="currentColor"
+                  focusable="false"
+                  height="1em"
+                  viewBox="64 64 896 896"
+                  width="1em"
+                >
+                  <path
+                    d="M779.3 196.6c-94.2-94.2-247.6-94.2-341.7 0l-261 260.8c-1.7 1.7-2.6 4-2.6 6.4s.9 4.7 2.6 6.4l36.9 36.9a9 9 0 0012.7 0l261-260.8c32.4-32.4 75.5-50.2 121.3-50.2s88.9 17.8 121.2 50.2c32.4 32.4 50.2 75.5 50.2 121.2 0 45.8-17.8 88.8-50.2 121.2l-266 265.9-43.1 43.1c-40.3 40.3-105.8 40.3-146.1 0-19.5-19.5-30.2-45.4-30.2-73s10.7-53.5 30.2-73l263.9-263.8c6.7-6.6 15.5-10.3 24.9-10.3h.1c9.4 0 18.1 3.7 24.7 10.3 6.7 6.7 10.3 15.5 10.3 24.9 0 9.3-3.7 18.1-10.3 24.7L372.4 653c-1.7 1.7-2.6 4-2.6 6.4s.9 4.7 2.6 6.4l36.9 36.9a9 9 0 0012.7 0l215.6-215.6c19.9-19.9 30.8-46.3 30.8-74.4s-11-54.6-30.8-74.4c-41.1-41.1-107.9-41-149 0L463 364 224.8 602.1A172.22 172.22 0 00174 724.8c0 46.3 18.1 89.8 50.8 122.5 33.9 33.8 78.3 50.7 122.7 50.7 44.4 0 88.8-16.9 122.6-50.7l309.2-309C824.8 492.7 850 432 850 367.5c.1-64.6-25.1-125.3-70.7-170.9z"
+                  />
+                </svg>
+              </span>
+            </div>
+            <a
+              class="ant-upload-list-item-name"
+              href="http://www.baidu.com/xxx.png"
+              rel="noopener noreferrer"
+              target="_blank"
+              title="xxx.png"
+            >
+              xxx.png
+            </a>
+            <span
+              class="ant-upload-list-item-card-actions"
+            >
+              <button
+                class="ant-btn ant-btn-text ant-btn-sm ant-btn-icon-only ant-upload-list-item-card-actions-btn"
+                title="Remove file"
+                type="button"
+              >
+                <span
+                  aria-label="delete"
+                  class="anticon anticon-delete"
+                  role="img"
+                  tabindex="-1"
+                >
+                  <svg
+                    aria-hidden="true"
+                    data-icon="delete"
+                    fill="currentColor"
+                    focusable="false"
+                    height="1em"
+                    viewBox="64 64 896 896"
+                    width="1em"
+                  >
+                    <path
+                      d="M360 184h-8c4.4 0 8-3.6 8-8v8h304v-8c0 4.4 3.6 8 8 8h-8v72h72v-80c0-35.3-28.7-64-64-64H352c-35.3 0-64 28.7-64 64v80h72v-72zm504 72H160c-17.7 0-32 14.3-32 32v32c0 4.4 3.6 8 8 8h60.4l24.7 523c1.6 34.1 29.8 61 63.9 61h454c34.2 0 62.3-26.8 63.9-61l24.7-523H888c4.4 0 8-3.6 8-8v-32c0-17.7-14.3-32-32-32zM731.3 840H292.7l-24.2-512h487l-24.2 512z"
+                    />
+                  </svg>
+                </span>
+              </button>
+            </span>
           </span>
         </div>
-        <a
-          class="ant-upload-list-item-name"
-          href="http://www.baidu.com/xxx.png"
-          rel="noopener noreferrer"
-          target="_blank"
-          title="xxx.png"
-        >
-          xxx.png
-        </a>
-        <span
-          class="ant-upload-list-item-actions"
-        >
-          <button
-            class="ant-btn ant-btn-text ant-btn-sm ant-btn-icon-only ant-upload-list-item-action"
-            title="Remove file"
-            type="button"
-          >
-            <span
-              aria-label="delete"
-              class="anticon anticon-delete"
-              role="img"
-              tabindex="-1"
-            >
-              <svg
-                aria-hidden="true"
-                data-icon="delete"
-                fill="currentColor"
-                focusable="false"
-                height="1em"
-                viewBox="64 64 896 896"
-                width="1em"
-              >
-                <path
-                  d="M360 184h-8c4.4 0 8-3.6 8-8v8h304v-8c0 4.4 3.6 8 8 8h-8v72h72v-80c0-35.3-28.7-64-64-64H352c-35.3 0-64 28.7-64 64v80h72v-72zm504 72H160c-17.7 0-32 14.3-32 32v32c0 4.4 3.6 8 8 8h60.4l24.7 523c1.6 34.1 29.8 61 63.9 61h454c34.2 0 62.3-26.8 63.9-61l24.7-523H888c4.4 0 8-3.6 8-8v-32c0-17.7-14.3-32-32-32zM731.3 840H292.7l-24.2-512h487l-24.2 512z"
-                />
-              </svg>
-            </span>
-          </button>
-        </span>
       </div>
     </div>
     <div
-      class="ant-upload-list-item-container"
+      class="ant-upload-list-text-container"
     >
       <div
-        class="ant-upload-list-item ant-upload-list-item-done"
+        class="ant-upload-list-item ant-upload-list-item-done ant-upload-list-item-list-type-text"
       >
         <div
-          class="ant-upload-icon"
+          class="ant-upload-list-item-info"
         >
           <span
-            aria-label="paper-clip"
-            class="anticon anticon-paper-clip"
-            role="img"
-          >
-            <svg
-              aria-hidden="true"
-              data-icon="paper-clip"
-              fill="currentColor"
-              focusable="false"
-              height="1em"
-              viewBox="64 64 896 896"
-              width="1em"
-            >
-              <path
-                d="M779.3 196.6c-94.2-94.2-247.6-94.2-341.7 0l-261 260.8c-1.7 1.7-2.6 4-2.6 6.4s.9 4.7 2.6 6.4l36.9 36.9a9 9 0 0012.7 0l261-260.8c32.4-32.4 75.5-50.2 121.3-50.2s88.9 17.8 121.2 50.2c32.4 32.4 50.2 75.5 50.2 121.2 0 45.8-17.8 88.8-50.2 121.2l-266 265.9-43.1 43.1c-40.3 40.3-105.8 40.3-146.1 0-19.5-19.5-30.2-45.4-30.2-73s10.7-53.5 30.2-73l263.9-263.8c6.7-6.6 15.5-10.3 24.9-10.3h.1c9.4 0 18.1 3.7 24.7 10.3 6.7 6.7 10.3 15.5 10.3 24.9 0 9.3-3.7 18.1-10.3 24.7L372.4 653c-1.7 1.7-2.6 4-2.6 6.4s.9 4.7 2.6 6.4l36.9 36.9a9 9 0 0012.7 0l215.6-215.6c19.9-19.9 30.8-46.3 30.8-74.4s-11-54.6-30.8-74.4c-41.1-41.1-107.9-41-149 0L463 364 224.8 602.1A172.22 172.22 0 00174 724.8c0 46.3 18.1 89.8 50.8 122.5 33.9 33.8 78.3 50.7 122.7 50.7 44.4 0 88.8-16.9 122.6-50.7l309.2-309C824.8 492.7 850 432 850 367.5c.1-64.6-25.1-125.3-70.7-170.9z"
-              />
-            </svg>
+            class="ant-upload-span"
+          >
+            <div
+              class="ant-upload-text-icon"
+            >
+              <span
+                aria-label="paper-clip"
+                class="anticon anticon-paper-clip"
+                role="img"
+              >
+                <svg
+                  aria-hidden="true"
+                  data-icon="paper-clip"
+                  fill="currentColor"
+                  focusable="false"
+                  height="1em"
+                  viewBox="64 64 896 896"
+                  width="1em"
+                >
+                  <path
+                    d="M779.3 196.6c-94.2-94.2-247.6-94.2-341.7 0l-261 260.8c-1.7 1.7-2.6 4-2.6 6.4s.9 4.7 2.6 6.4l36.9 36.9a9 9 0 0012.7 0l261-260.8c32.4-32.4 75.5-50.2 121.3-50.2s88.9 17.8 121.2 50.2c32.4 32.4 50.2 75.5 50.2 121.2 0 45.8-17.8 88.8-50.2 121.2l-266 265.9-43.1 43.1c-40.3 40.3-105.8 40.3-146.1 0-19.5-19.5-30.2-45.4-30.2-73s10.7-53.5 30.2-73l263.9-263.8c6.7-6.6 15.5-10.3 24.9-10.3h.1c9.4 0 18.1 3.7 24.7 10.3 6.7 6.7 10.3 15.5 10.3 24.9 0 9.3-3.7 18.1-10.3 24.7L372.4 653c-1.7 1.7-2.6 4-2.6 6.4s.9 4.7 2.6 6.4l36.9 36.9a9 9 0 0012.7 0l215.6-215.6c19.9-19.9 30.8-46.3 30.8-74.4s-11-54.6-30.8-74.4c-41.1-41.1-107.9-41-149 0L463 364 224.8 602.1A172.22 172.22 0 00174 724.8c0 46.3 18.1 89.8 50.8 122.5 33.9 33.8 78.3 50.7 122.7 50.7 44.4 0 88.8-16.9 122.6-50.7l309.2-309C824.8 492.7 850 432 850 367.5c.1-64.6-25.1-125.3-70.7-170.9z"
+                  />
+                </svg>
+              </span>
+            </div>
+            <a
+              class="ant-upload-list-item-name"
+              href="http://www.baidu.com/yyy.png"
+              rel="noopener noreferrer"
+              target="_blank"
+              title="yyy.png"
+            >
+              yyy.png
+            </a>
+            <span
+              class="ant-upload-list-item-card-actions"
+            >
+              <button
+                class="ant-btn ant-btn-text ant-btn-sm ant-btn-icon-only ant-upload-list-item-card-actions-btn"
+                title="Remove file"
+                type="button"
+              >
+                <span
+                  aria-label="delete"
+                  class="anticon anticon-delete"
+                  role="img"
+                  tabindex="-1"
+                >
+                  <svg
+                    aria-hidden="true"
+                    data-icon="delete"
+                    fill="currentColor"
+                    focusable="false"
+                    height="1em"
+                    viewBox="64 64 896 896"
+                    width="1em"
+                  >
+                    <path
+                      d="M360 184h-8c4.4 0 8-3.6 8-8v8h304v-8c0 4.4 3.6 8 8 8h-8v72h72v-80c0-35.3-28.7-64-64-64H352c-35.3 0-64 28.7-64 64v80h72v-72zm504 72H160c-17.7 0-32 14.3-32 32v32c0 4.4 3.6 8 8 8h60.4l24.7 523c1.6 34.1 29.8 61 63.9 61h454c34.2 0 62.3-26.8 63.9-61l24.7-523H888c4.4 0 8-3.6 8-8v-32c0-17.7-14.3-32-32-32zM731.3 840H292.7l-24.2-512h487l-24.2 512z"
+                    />
+                  </svg>
+                </span>
+              </button>
+            </span>
           </span>
         </div>
-        <a
-          class="ant-upload-list-item-name"
-          href="http://www.baidu.com/yyy.png"
-          rel="noopener noreferrer"
-          target="_blank"
-          title="yyy.png"
-        >
-          yyy.png
-        </a>
-        <span
-          class="ant-upload-list-item-actions"
-        >
-          <button
-            class="ant-btn ant-btn-text ant-btn-sm ant-btn-icon-only ant-upload-list-item-action"
-            title="Remove file"
-            type="button"
-          >
-            <span
-              aria-label="delete"
-              class="anticon anticon-delete"
-              role="img"
-              tabindex="-1"
-            >
-              <svg
-                aria-hidden="true"
-                data-icon="delete"
-                fill="currentColor"
-                focusable="false"
-                height="1em"
-                viewBox="64 64 896 896"
-                width="1em"
-              >
-                <path
-                  d="M360 184h-8c4.4 0 8-3.6 8-8v8h304v-8c0 4.4 3.6 8 8 8h-8v72h72v-80c0-35.3-28.7-64-64-64H352c-35.3 0-64 28.7-64 64v80h72v-72zm504 72H160c-17.7 0-32 14.3-32 32v32c0 4.4 3.6 8 8 8h60.4l24.7 523c1.6 34.1 29.8 61 63.9 61h454c34.2 0 62.3-26.8 63.9-61l24.7-523H888c4.4 0 8-3.6 8-8v-32c0-17.7-14.3-32-32-32zM731.3 840H292.7l-24.2-512h487l-24.2 512z"
-                />
-              </svg>
-            </span>
-          </button>
-        </span>
       </div>
     </div>
     <div
-      class="ant-upload-list-item-container"
+      class="ant-upload-list-text-container"
     >
       <div
-        class="ant-upload-list-item ant-upload-list-item-error"
+        class="ant-upload-list-item ant-upload-list-item-error ant-upload-list-item-list-type-text"
       >
         <div
-          class="ant-upload-icon"
+          class="ant-upload-list-item-info"
         >
           <span
-            aria-label="paper-clip"
-            class="anticon anticon-paper-clip"
-            role="img"
-          >
-            <svg
-              aria-hidden="true"
-              data-icon="paper-clip"
-              fill="currentColor"
-              focusable="false"
-              height="1em"
-              viewBox="64 64 896 896"
-              width="1em"
-            >
-              <path
-                d="M779.3 196.6c-94.2-94.2-247.6-94.2-341.7 0l-261 260.8c-1.7 1.7-2.6 4-2.6 6.4s.9 4.7 2.6 6.4l36.9 36.9a9 9 0 0012.7 0l261-260.8c32.4-32.4 75.5-50.2 121.3-50.2s88.9 17.8 121.2 50.2c32.4 32.4 50.2 75.5 50.2 121.2 0 45.8-17.8 88.8-50.2 121.2l-266 265.9-43.1 43.1c-40.3 40.3-105.8 40.3-146.1 0-19.5-19.5-30.2-45.4-30.2-73s10.7-53.5 30.2-73l263.9-263.8c6.7-6.6 15.5-10.3 24.9-10.3h.1c9.4 0 18.1 3.7 24.7 10.3 6.7 6.7 10.3 15.5 10.3 24.9 0 9.3-3.7 18.1-10.3 24.7L372.4 653c-1.7 1.7-2.6 4-2.6 6.4s.9 4.7 2.6 6.4l36.9 36.9a9 9 0 0012.7 0l215.6-215.6c19.9-19.9 30.8-46.3 30.8-74.4s-11-54.6-30.8-74.4c-41.1-41.1-107.9-41-149 0L463 364 224.8 602.1A172.22 172.22 0 00174 724.8c0 46.3 18.1 89.8 50.8 122.5 33.9 33.8 78.3 50.7 122.7 50.7 44.4 0 88.8-16.9 122.6-50.7l309.2-309C824.8 492.7 850 432 850 367.5c.1-64.6-25.1-125.3-70.7-170.9z"
-              />
-            </svg>
+            class="ant-upload-span"
+          >
+            <div
+              class="ant-upload-text-icon"
+            >
+              <span
+                aria-label="paper-clip"
+                class="anticon anticon-paper-clip"
+                role="img"
+              >
+                <svg
+                  aria-hidden="true"
+                  data-icon="paper-clip"
+                  fill="currentColor"
+                  focusable="false"
+                  height="1em"
+                  viewBox="64 64 896 896"
+                  width="1em"
+                >
+                  <path
+                    d="M779.3 196.6c-94.2-94.2-247.6-94.2-341.7 0l-261 260.8c-1.7 1.7-2.6 4-2.6 6.4s.9 4.7 2.6 6.4l36.9 36.9a9 9 0 0012.7 0l261-260.8c32.4-32.4 75.5-50.2 121.3-50.2s88.9 17.8 121.2 50.2c32.4 32.4 50.2 75.5 50.2 121.2 0 45.8-17.8 88.8-50.2 121.2l-266 265.9-43.1 43.1c-40.3 40.3-105.8 40.3-146.1 0-19.5-19.5-30.2-45.4-30.2-73s10.7-53.5 30.2-73l263.9-263.8c6.7-6.6 15.5-10.3 24.9-10.3h.1c9.4 0 18.1 3.7 24.7 10.3 6.7 6.7 10.3 15.5 10.3 24.9 0 9.3-3.7 18.1-10.3 24.7L372.4 653c-1.7 1.7-2.6 4-2.6 6.4s.9 4.7 2.6 6.4l36.9 36.9a9 9 0 0012.7 0l215.6-215.6c19.9-19.9 30.8-46.3 30.8-74.4s-11-54.6-30.8-74.4c-41.1-41.1-107.9-41-149 0L463 364 224.8 602.1A172.22 172.22 0 00174 724.8c0 46.3 18.1 89.8 50.8 122.5 33.9 33.8 78.3 50.7 122.7 50.7 44.4 0 88.8-16.9 122.6-50.7l309.2-309C824.8 492.7 850 432 850 367.5c.1-64.6-25.1-125.3-70.7-170.9z"
+                  />
+                </svg>
+              </span>
+            </div>
+            <a
+              class="ant-upload-list-item-name"
+              href="http://www.baidu.com/zzz.png"
+              rel="noopener noreferrer"
+              target="_blank"
+              title="zzz.png"
+            >
+              zzz.png
+            </a>
+            <span
+              class="ant-upload-list-item-card-actions"
+            >
+              <button
+                class="ant-btn ant-btn-text ant-btn-sm ant-btn-icon-only ant-upload-list-item-card-actions-btn"
+                title="Remove file"
+                type="button"
+              >
+                <span
+                  aria-label="delete"
+                  class="anticon anticon-delete"
+                  role="img"
+                  tabindex="-1"
+                >
+                  <svg
+                    aria-hidden="true"
+                    data-icon="delete"
+                    fill="currentColor"
+                    focusable="false"
+                    height="1em"
+                    viewBox="64 64 896 896"
+                    width="1em"
+                  >
+                    <path
+                      d="M360 184h-8c4.4 0 8-3.6 8-8v8h304v-8c0 4.4 3.6 8 8 8h-8v72h72v-80c0-35.3-28.7-64-64-64H352c-35.3 0-64 28.7-64 64v80h72v-72zm504 72H160c-17.7 0-32 14.3-32 32v32c0 4.4 3.6 8 8 8h60.4l24.7 523c1.6 34.1 29.8 61 63.9 61h454c34.2 0 62.3-26.8 63.9-61l24.7-523H888c4.4 0 8-3.6 8-8v-32c0-17.7-14.3-32-32-32zM731.3 840H292.7l-24.2-512h487l-24.2 512z"
+                    />
+                  </svg>
+                </span>
+              </button>
+            </span>
           </span>
         </div>
-        <a
-          class="ant-upload-list-item-name"
-          href="http://www.baidu.com/zzz.png"
-          rel="noopener noreferrer"
-          target="_blank"
-          title="zzz.png"
-        >
-          zzz.png
-        </a>
-        <span
-          class="ant-upload-list-item-actions"
-        >
-          <button
-            class="ant-btn ant-btn-text ant-btn-sm ant-btn-icon-only ant-upload-list-item-action"
-            title="Remove file"
-            type="button"
-          >
-            <span
-              aria-label="delete"
-              class="anticon anticon-delete"
-              role="img"
-              tabindex="-1"
-            >
-              <svg
-                aria-hidden="true"
-                data-icon="delete"
-                fill="currentColor"
-                focusable="false"
-                height="1em"
-                viewBox="64 64 896 896"
-                width="1em"
-              >
-                <path
-                  d="M360 184h-8c4.4 0 8-3.6 8-8v8h304v-8c0 4.4 3.6 8 8 8h-8v72h72v-80c0-35.3-28.7-64-64-64H352c-35.3 0-64 28.7-64 64v80h72v-72zm504 72H160c-17.7 0-32 14.3-32 32v32c0 4.4 3.6 8 8 8h60.4l24.7 523c1.6 34.1 29.8 61 63.9 61h454c34.2 0 62.3-26.8 63.9-61l24.7-523H888c4.4 0 8-3.6 8-8v-32c0-17.7-14.3-32-32-32zM731.3 840H292.7l-24.2-512h487l-24.2 512z"
-                />
-              </svg>
-            </span>
-          </button>
-        </span>
       </div>
       <div>
         <div
@@ -570,15 +584,9 @@
 `;
 
 exports[`renders ./components/upload/demo/directory.md extend context correctly 1`] = `
-<<<<<<< HEAD
-<span
-  class="ant-upload-wrapper"
->
-=======
 <span>
->>>>>>> 8a454a13
   <div
-    class="ant-upload ant-upload-select"
+    class="ant-upload ant-upload-select ant-upload-select-text"
   >
     <span
       class="ant-upload"
@@ -628,9 +636,7 @@
 `;
 
 exports[`renders ./components/upload/demo/drag.md extend context correctly 1`] = `
-<span
-  class="ant-upload-wrapper"
->
+<span>
   <div
     class="ant-upload ant-upload-drag"
   >
@@ -691,15 +697,9 @@
 `;
 
 exports[`renders ./components/upload/demo/drag-sorting.md extend context correctly 1`] = `
-<<<<<<< HEAD
-<span
-  class="ant-upload-wrapper"
->
-=======
 <span>
->>>>>>> 8a454a13
   <div
-    class="ant-upload ant-upload-select"
+    class="ant-upload ant-upload-select ant-upload-select-text"
   >
     <span
       class="ant-upload"
@@ -744,64 +744,478 @@
     class="ant-upload-list ant-upload-list-text"
   >
     <div
-      class="ant-upload-list-item-container"
+      class="ant-upload-list-text-container"
     >
       <div
         class="ant-upload-draggable-list-item "
         style="cursor:move"
       >
         <div
-          class="ant-upload-list-item ant-upload-list-item-done"
+          class="ant-upload-list-item ant-upload-list-item-done ant-upload-list-item-list-type-text"
         >
           <div
-            class="ant-upload-icon"
-          >
-            <span
-              aria-label="paper-clip"
-              class="anticon anticon-paper-clip"
-              role="img"
-            >
-              <svg
-                aria-hidden="true"
-                data-icon="paper-clip"
-                fill="currentColor"
-                focusable="false"
-                height="1em"
-                viewBox="64 64 896 896"
-                width="1em"
-              >
-                <path
-                  d="M779.3 196.6c-94.2-94.2-247.6-94.2-341.7 0l-261 260.8c-1.7 1.7-2.6 4-2.6 6.4s.9 4.7 2.6 6.4l36.9 36.9a9 9 0 0012.7 0l261-260.8c32.4-32.4 75.5-50.2 121.3-50.2s88.9 17.8 121.2 50.2c32.4 32.4 50.2 75.5 50.2 121.2 0 45.8-17.8 88.8-50.2 121.2l-266 265.9-43.1 43.1c-40.3 40.3-105.8 40.3-146.1 0-19.5-19.5-30.2-45.4-30.2-73s10.7-53.5 30.2-73l263.9-263.8c6.7-6.6 15.5-10.3 24.9-10.3h.1c9.4 0 18.1 3.7 24.7 10.3 6.7 6.7 10.3 15.5 10.3 24.9 0 9.3-3.7 18.1-10.3 24.7L372.4 653c-1.7 1.7-2.6 4-2.6 6.4s.9 4.7 2.6 6.4l36.9 36.9a9 9 0 0012.7 0l215.6-215.6c19.9-19.9 30.8-46.3 30.8-74.4s-11-54.6-30.8-74.4c-41.1-41.1-107.9-41-149 0L463 364 224.8 602.1A172.22 172.22 0 00174 724.8c0 46.3 18.1 89.8 50.8 122.5 33.9 33.8 78.3 50.7 122.7 50.7 44.4 0 88.8-16.9 122.6-50.7l309.2-309C824.8 492.7 850 432 850 367.5c.1-64.6-25.1-125.3-70.7-170.9z"
+            class="ant-upload-list-item-info"
+          >
+            <span
+              class="ant-upload-span"
+            >
+              <div
+                class="ant-upload-text-icon"
+              >
+                <span
+                  aria-label="paper-clip"
+                  class="anticon anticon-paper-clip"
+                  role="img"
+                >
+                  <svg
+                    aria-hidden="true"
+                    data-icon="paper-clip"
+                    fill="currentColor"
+                    focusable="false"
+                    height="1em"
+                    viewBox="64 64 896 896"
+                    width="1em"
+                  >
+                    <path
+                      d="M779.3 196.6c-94.2-94.2-247.6-94.2-341.7 0l-261 260.8c-1.7 1.7-2.6 4-2.6 6.4s.9 4.7 2.6 6.4l36.9 36.9a9 9 0 0012.7 0l261-260.8c32.4-32.4 75.5-50.2 121.3-50.2s88.9 17.8 121.2 50.2c32.4 32.4 50.2 75.5 50.2 121.2 0 45.8-17.8 88.8-50.2 121.2l-266 265.9-43.1 43.1c-40.3 40.3-105.8 40.3-146.1 0-19.5-19.5-30.2-45.4-30.2-73s10.7-53.5 30.2-73l263.9-263.8c6.7-6.6 15.5-10.3 24.9-10.3h.1c9.4 0 18.1 3.7 24.7 10.3 6.7 6.7 10.3 15.5 10.3 24.9 0 9.3-3.7 18.1-10.3 24.7L372.4 653c-1.7 1.7-2.6 4-2.6 6.4s.9 4.7 2.6 6.4l36.9 36.9a9 9 0 0012.7 0l215.6-215.6c19.9-19.9 30.8-46.3 30.8-74.4s-11-54.6-30.8-74.4c-41.1-41.1-107.9-41-149 0L463 364 224.8 602.1A172.22 172.22 0 00174 724.8c0 46.3 18.1 89.8 50.8 122.5 33.9 33.8 78.3 50.7 122.7 50.7 44.4 0 88.8-16.9 122.6-50.7l309.2-309C824.8 492.7 850 432 850 367.5c.1-64.6-25.1-125.3-70.7-170.9z"
+                    />
+                  </svg>
+                </span>
+              </div>
+              <a
+                class="ant-upload-list-item-name"
+                href="https://zos.alipayobjects.com/rmsportal/jkjgkEfvpUPVyRjUImniVslZfWPnJuuZ.png"
+                rel="noopener noreferrer"
+                target="_blank"
+                title="image1.png"
+              >
+                image1.png
+              </a>
+              <span
+                class="ant-upload-list-item-card-actions"
+              >
+                <button
+                  class="ant-btn ant-btn-text ant-btn-sm ant-btn-icon-only ant-upload-list-item-card-actions-btn"
+                  title="Remove file"
+                  type="button"
+                >
+                  <span
+                    aria-label="delete"
+                    class="anticon anticon-delete"
+                    role="img"
+                    tabindex="-1"
+                  >
+                    <svg
+                      aria-hidden="true"
+                      data-icon="delete"
+                      fill="currentColor"
+                      focusable="false"
+                      height="1em"
+                      viewBox="64 64 896 896"
+                      width="1em"
+                    >
+                      <path
+                        d="M360 184h-8c4.4 0 8-3.6 8-8v8h304v-8c0 4.4 3.6 8 8 8h-8v72h72v-80c0-35.3-28.7-64-64-64H352c-35.3 0-64 28.7-64 64v80h72v-72zm504 72H160c-17.7 0-32 14.3-32 32v32c0 4.4 3.6 8 8 8h60.4l24.7 523c1.6 34.1 29.8 61 63.9 61h454c34.2 0 62.3-26.8 63.9-61l24.7-523H888c4.4 0 8-3.6 8-8v-32c0-17.7-14.3-32-32-32zM731.3 840H292.7l-24.2-512h487l-24.2 512z"
+                      />
+                    </svg>
+                  </span>
+                </button>
+              </span>
+            </span>
+          </div>
+        </div>
+      </div>
+    </div>
+    <div
+      class="ant-upload-list-text-container"
+    >
+      <div
+        class="ant-upload-draggable-list-item "
+        style="cursor:move"
+      >
+        <div
+          class="ant-upload-list-item ant-upload-list-item-done ant-upload-list-item-list-type-text"
+        >
+          <div
+            class="ant-upload-list-item-info"
+          >
+            <span
+              class="ant-upload-span"
+            >
+              <div
+                class="ant-upload-text-icon"
+              >
+                <span
+                  aria-label="paper-clip"
+                  class="anticon anticon-paper-clip"
+                  role="img"
+                >
+                  <svg
+                    aria-hidden="true"
+                    data-icon="paper-clip"
+                    fill="currentColor"
+                    focusable="false"
+                    height="1em"
+                    viewBox="64 64 896 896"
+                    width="1em"
+                  >
+                    <path
+                      d="M779.3 196.6c-94.2-94.2-247.6-94.2-341.7 0l-261 260.8c-1.7 1.7-2.6 4-2.6 6.4s.9 4.7 2.6 6.4l36.9 36.9a9 9 0 0012.7 0l261-260.8c32.4-32.4 75.5-50.2 121.3-50.2s88.9 17.8 121.2 50.2c32.4 32.4 50.2 75.5 50.2 121.2 0 45.8-17.8 88.8-50.2 121.2l-266 265.9-43.1 43.1c-40.3 40.3-105.8 40.3-146.1 0-19.5-19.5-30.2-45.4-30.2-73s10.7-53.5 30.2-73l263.9-263.8c6.7-6.6 15.5-10.3 24.9-10.3h.1c9.4 0 18.1 3.7 24.7 10.3 6.7 6.7 10.3 15.5 10.3 24.9 0 9.3-3.7 18.1-10.3 24.7L372.4 653c-1.7 1.7-2.6 4-2.6 6.4s.9 4.7 2.6 6.4l36.9 36.9a9 9 0 0012.7 0l215.6-215.6c19.9-19.9 30.8-46.3 30.8-74.4s-11-54.6-30.8-74.4c-41.1-41.1-107.9-41-149 0L463 364 224.8 602.1A172.22 172.22 0 00174 724.8c0 46.3 18.1 89.8 50.8 122.5 33.9 33.8 78.3 50.7 122.7 50.7 44.4 0 88.8-16.9 122.6-50.7l309.2-309C824.8 492.7 850 432 850 367.5c.1-64.6-25.1-125.3-70.7-170.9z"
+                    />
+                  </svg>
+                </span>
+              </div>
+              <a
+                class="ant-upload-list-item-name"
+                href="https://zos.alipayobjects.com/rmsportal/jkjgkEfvpUPVyRjUImniVslZfWPnJuuZ.png"
+                rel="noopener noreferrer"
+                target="_blank"
+                title="image2.png"
+              >
+                image2.png
+              </a>
+              <span
+                class="ant-upload-list-item-card-actions"
+              >
+                <button
+                  class="ant-btn ant-btn-text ant-btn-sm ant-btn-icon-only ant-upload-list-item-card-actions-btn"
+                  title="Remove file"
+                  type="button"
+                >
+                  <span
+                    aria-label="delete"
+                    class="anticon anticon-delete"
+                    role="img"
+                    tabindex="-1"
+                  >
+                    <svg
+                      aria-hidden="true"
+                      data-icon="delete"
+                      fill="currentColor"
+                      focusable="false"
+                      height="1em"
+                      viewBox="64 64 896 896"
+                      width="1em"
+                    >
+                      <path
+                        d="M360 184h-8c4.4 0 8-3.6 8-8v8h304v-8c0 4.4 3.6 8 8 8h-8v72h72v-80c0-35.3-28.7-64-64-64H352c-35.3 0-64 28.7-64 64v80h72v-72zm504 72H160c-17.7 0-32 14.3-32 32v32c0 4.4 3.6 8 8 8h60.4l24.7 523c1.6 34.1 29.8 61 63.9 61h454c34.2 0 62.3-26.8 63.9-61l24.7-523H888c4.4 0 8-3.6 8-8v-32c0-17.7-14.3-32-32-32zM731.3 840H292.7l-24.2-512h487l-24.2 512z"
+                      />
+                    </svg>
+                  </span>
+                </button>
+              </span>
+            </span>
+          </div>
+        </div>
+      </div>
+    </div>
+    <div
+      class="ant-upload-list-text-container"
+    >
+      <div
+        class="ant-upload-draggable-list-item "
+        style="cursor:move"
+      >
+        <div
+          class="ant-upload-list-item ant-upload-list-item-done ant-upload-list-item-list-type-text"
+        >
+          <div
+            class="ant-upload-list-item-info"
+          >
+            <span
+              class="ant-upload-span"
+            >
+              <div
+                class="ant-upload-text-icon"
+              >
+                <span
+                  aria-label="paper-clip"
+                  class="anticon anticon-paper-clip"
+                  role="img"
+                >
+                  <svg
+                    aria-hidden="true"
+                    data-icon="paper-clip"
+                    fill="currentColor"
+                    focusable="false"
+                    height="1em"
+                    viewBox="64 64 896 896"
+                    width="1em"
+                  >
+                    <path
+                      d="M779.3 196.6c-94.2-94.2-247.6-94.2-341.7 0l-261 260.8c-1.7 1.7-2.6 4-2.6 6.4s.9 4.7 2.6 6.4l36.9 36.9a9 9 0 0012.7 0l261-260.8c32.4-32.4 75.5-50.2 121.3-50.2s88.9 17.8 121.2 50.2c32.4 32.4 50.2 75.5 50.2 121.2 0 45.8-17.8 88.8-50.2 121.2l-266 265.9-43.1 43.1c-40.3 40.3-105.8 40.3-146.1 0-19.5-19.5-30.2-45.4-30.2-73s10.7-53.5 30.2-73l263.9-263.8c6.7-6.6 15.5-10.3 24.9-10.3h.1c9.4 0 18.1 3.7 24.7 10.3 6.7 6.7 10.3 15.5 10.3 24.9 0 9.3-3.7 18.1-10.3 24.7L372.4 653c-1.7 1.7-2.6 4-2.6 6.4s.9 4.7 2.6 6.4l36.9 36.9a9 9 0 0012.7 0l215.6-215.6c19.9-19.9 30.8-46.3 30.8-74.4s-11-54.6-30.8-74.4c-41.1-41.1-107.9-41-149 0L463 364 224.8 602.1A172.22 172.22 0 00174 724.8c0 46.3 18.1 89.8 50.8 122.5 33.9 33.8 78.3 50.7 122.7 50.7 44.4 0 88.8-16.9 122.6-50.7l309.2-309C824.8 492.7 850 432 850 367.5c.1-64.6-25.1-125.3-70.7-170.9z"
+                    />
+                  </svg>
+                </span>
+              </div>
+              <a
+                class="ant-upload-list-item-name"
+                href="https://zos.alipayobjects.com/rmsportal/jkjgkEfvpUPVyRjUImniVslZfWPnJuuZ.png"
+                rel="noopener noreferrer"
+                target="_blank"
+                title="image3.png"
+              >
+                image3.png
+              </a>
+              <span
+                class="ant-upload-list-item-card-actions"
+              >
+                <button
+                  class="ant-btn ant-btn-text ant-btn-sm ant-btn-icon-only ant-upload-list-item-card-actions-btn"
+                  title="Remove file"
+                  type="button"
+                >
+                  <span
+                    aria-label="delete"
+                    class="anticon anticon-delete"
+                    role="img"
+                    tabindex="-1"
+                  >
+                    <svg
+                      aria-hidden="true"
+                      data-icon="delete"
+                      fill="currentColor"
+                      focusable="false"
+                      height="1em"
+                      viewBox="64 64 896 896"
+                      width="1em"
+                    >
+                      <path
+                        d="M360 184h-8c4.4 0 8-3.6 8-8v8h304v-8c0 4.4 3.6 8 8 8h-8v72h72v-80c0-35.3-28.7-64-64-64H352c-35.3 0-64 28.7-64 64v80h72v-72zm504 72H160c-17.7 0-32 14.3-32 32v32c0 4.4 3.6 8 8 8h60.4l24.7 523c1.6 34.1 29.8 61 63.9 61h454c34.2 0 62.3-26.8 63.9-61l24.7-523H888c4.4 0 8-3.6 8-8v-32c0-17.7-14.3-32-32-32zM731.3 840H292.7l-24.2-512h487l-24.2 512z"
+                      />
+                    </svg>
+                  </span>
+                </button>
+              </span>
+            </span>
+          </div>
+        </div>
+      </div>
+    </div>
+    <div
+      class="ant-upload-list-text-container"
+    >
+      <div
+        class="ant-upload-draggable-list-item "
+        style="cursor:move"
+      >
+        <div
+          class="ant-upload-list-item ant-upload-list-item-done ant-upload-list-item-list-type-text"
+        >
+          <div
+            class="ant-upload-list-item-info"
+          >
+            <span
+              class="ant-upload-span"
+            >
+              <div
+                class="ant-upload-text-icon"
+              >
+                <span
+                  aria-label="paper-clip"
+                  class="anticon anticon-paper-clip"
+                  role="img"
+                >
+                  <svg
+                    aria-hidden="true"
+                    data-icon="paper-clip"
+                    fill="currentColor"
+                    focusable="false"
+                    height="1em"
+                    viewBox="64 64 896 896"
+                    width="1em"
+                  >
+                    <path
+                      d="M779.3 196.6c-94.2-94.2-247.6-94.2-341.7 0l-261 260.8c-1.7 1.7-2.6 4-2.6 6.4s.9 4.7 2.6 6.4l36.9 36.9a9 9 0 0012.7 0l261-260.8c32.4-32.4 75.5-50.2 121.3-50.2s88.9 17.8 121.2 50.2c32.4 32.4 50.2 75.5 50.2 121.2 0 45.8-17.8 88.8-50.2 121.2l-266 265.9-43.1 43.1c-40.3 40.3-105.8 40.3-146.1 0-19.5-19.5-30.2-45.4-30.2-73s10.7-53.5 30.2-73l263.9-263.8c6.7-6.6 15.5-10.3 24.9-10.3h.1c9.4 0 18.1 3.7 24.7 10.3 6.7 6.7 10.3 15.5 10.3 24.9 0 9.3-3.7 18.1-10.3 24.7L372.4 653c-1.7 1.7-2.6 4-2.6 6.4s.9 4.7 2.6 6.4l36.9 36.9a9 9 0 0012.7 0l215.6-215.6c19.9-19.9 30.8-46.3 30.8-74.4s-11-54.6-30.8-74.4c-41.1-41.1-107.9-41-149 0L463 364 224.8 602.1A172.22 172.22 0 00174 724.8c0 46.3 18.1 89.8 50.8 122.5 33.9 33.8 78.3 50.7 122.7 50.7 44.4 0 88.8-16.9 122.6-50.7l309.2-309C824.8 492.7 850 432 850 367.5c.1-64.6-25.1-125.3-70.7-170.9z"
+                    />
+                  </svg>
+                </span>
+              </div>
+              <a
+                class="ant-upload-list-item-name"
+                href="https://zos.alipayobjects.com/rmsportal/jkjgkEfvpUPVyRjUImniVslZfWPnJuuZ.png"
+                rel="noopener noreferrer"
+                target="_blank"
+                title="image4.png"
+              >
+                image4.png
+              </a>
+              <span
+                class="ant-upload-list-item-card-actions"
+              >
+                <button
+                  class="ant-btn ant-btn-text ant-btn-sm ant-btn-icon-only ant-upload-list-item-card-actions-btn"
+                  title="Remove file"
+                  type="button"
+                >
+                  <span
+                    aria-label="delete"
+                    class="anticon anticon-delete"
+                    role="img"
+                    tabindex="-1"
+                  >
+                    <svg
+                      aria-hidden="true"
+                      data-icon="delete"
+                      fill="currentColor"
+                      focusable="false"
+                      height="1em"
+                      viewBox="64 64 896 896"
+                      width="1em"
+                    >
+                      <path
+                        d="M360 184h-8c4.4 0 8-3.6 8-8v8h304v-8c0 4.4 3.6 8 8 8h-8v72h72v-80c0-35.3-28.7-64-64-64H352c-35.3 0-64 28.7-64 64v80h72v-72zm504 72H160c-17.7 0-32 14.3-32 32v32c0 4.4 3.6 8 8 8h60.4l24.7 523c1.6 34.1 29.8 61 63.9 61h454c34.2 0 62.3-26.8 63.9-61l24.7-523H888c4.4 0 8-3.6 8-8v-32c0-17.7-14.3-32-32-32zM731.3 840H292.7l-24.2-512h487l-24.2 512z"
+                      />
+                    </svg>
+                  </span>
+                </button>
+              </span>
+            </span>
+          </div>
+        </div>
+      </div>
+    </div>
+    <div
+      class="ant-upload-list-text-container"
+    >
+      <div
+        class="ant-upload-draggable-list-item "
+        style="cursor:move"
+      >
+        <div
+          class="ant-upload-list-item ant-upload-list-item-error ant-upload-list-item-list-type-text"
+        >
+          <div
+            class="ant-upload-list-item-info"
+          >
+            <span
+              class="ant-upload-span"
+            >
+              <div
+                class="ant-upload-text-icon"
+              >
+                <span
+                  aria-label="paper-clip"
+                  class="anticon anticon-paper-clip"
+                  role="img"
+                >
+                  <svg
+                    aria-hidden="true"
+                    data-icon="paper-clip"
+                    fill="currentColor"
+                    focusable="false"
+                    height="1em"
+                    viewBox="64 64 896 896"
+                    width="1em"
+                  >
+                    <path
+                      d="M779.3 196.6c-94.2-94.2-247.6-94.2-341.7 0l-261 260.8c-1.7 1.7-2.6 4-2.6 6.4s.9 4.7 2.6 6.4l36.9 36.9a9 9 0 0012.7 0l261-260.8c32.4-32.4 75.5-50.2 121.3-50.2s88.9 17.8 121.2 50.2c32.4 32.4 50.2 75.5 50.2 121.2 0 45.8-17.8 88.8-50.2 121.2l-266 265.9-43.1 43.1c-40.3 40.3-105.8 40.3-146.1 0-19.5-19.5-30.2-45.4-30.2-73s10.7-53.5 30.2-73l263.9-263.8c6.7-6.6 15.5-10.3 24.9-10.3h.1c9.4 0 18.1 3.7 24.7 10.3 6.7 6.7 10.3 15.5 10.3 24.9 0 9.3-3.7 18.1-10.3 24.7L372.4 653c-1.7 1.7-2.6 4-2.6 6.4s.9 4.7 2.6 6.4l36.9 36.9a9 9 0 0012.7 0l215.6-215.6c19.9-19.9 30.8-46.3 30.8-74.4s-11-54.6-30.8-74.4c-41.1-41.1-107.9-41-149 0L463 364 224.8 602.1A172.22 172.22 0 00174 724.8c0 46.3 18.1 89.8 50.8 122.5 33.9 33.8 78.3 50.7 122.7 50.7 44.4 0 88.8-16.9 122.6-50.7l309.2-309C824.8 492.7 850 432 850 367.5c.1-64.6-25.1-125.3-70.7-170.9z"
+                    />
+                  </svg>
+                </span>
+              </div>
+              <span
+                class="ant-upload-list-item-name"
+                title="image.png"
+              >
+                image.png
+              </span>
+              <span
+                class="ant-upload-list-item-card-actions"
+              >
+                <button
+                  class="ant-btn ant-btn-text ant-btn-sm ant-btn-icon-only ant-upload-list-item-card-actions-btn"
+                  title="Remove file"
+                  type="button"
+                >
+                  <span
+                    aria-label="delete"
+                    class="anticon anticon-delete"
+                    role="img"
+                    tabindex="-1"
+                  >
+                    <svg
+                      aria-hidden="true"
+                      data-icon="delete"
+                      fill="currentColor"
+                      focusable="false"
+                      height="1em"
+                      viewBox="64 64 896 896"
+                      width="1em"
+                    >
+                      <path
+                        d="M360 184h-8c4.4 0 8-3.6 8-8v8h304v-8c0 4.4 3.6 8 8 8h-8v72h72v-80c0-35.3-28.7-64-64-64H352c-35.3 0-64 28.7-64 64v80h72v-72zm504 72H160c-17.7 0-32 14.3-32 32v32c0 4.4 3.6 8 8 8h60.4l24.7 523c1.6 34.1 29.8 61 63.9 61h454c34.2 0 62.3-26.8 63.9-61l24.7-523H888c4.4 0 8-3.6 8-8v-32c0-17.7-14.3-32-32-32zM731.3 840H292.7l-24.2-512h487l-24.2 512z"
+                      />
+                    </svg>
+                  </span>
+                </button>
+              </span>
+            </span>
+          </div>
+        </div>
+        <div>
+          <div
+            class="ant-tooltip"
+            style="opacity:0"
+          >
+            <div
+              class="ant-tooltip-content"
+            >
+              <div
+                class="ant-tooltip-arrow"
+              >
+                <span
+                  class="ant-tooltip-arrow-content"
                 />
-              </svg>
-            </span>
+              </div>
+              <div
+                class="ant-tooltip-inner"
+                role="tooltip"
+              >
+                Upload Error
+              </div>
+            </div>
           </div>
-          <a
-            class="ant-upload-list-item-name"
-            href="https://zos.alipayobjects.com/rmsportal/jkjgkEfvpUPVyRjUImniVslZfWPnJuuZ.png"
-            rel="noopener noreferrer"
-            target="_blank"
-            title="image1.png"
-          >
-            image1.png
-          </a>
+        </div>
+      </div>
+    </div>
+  </div>
+</span>
+`;
+
+exports[`renders ./components/upload/demo/file-type.md extend context correctly 1`] = `
+<span
+  class="ant-upload-picture-card-wrapper"
+>
+  <div
+    class="ant-upload-list ant-upload-list-picture-card"
+  >
+    <div
+      class="ant-upload-list-picture-card-container"
+    >
+      <div
+        class="ant-upload-list-item ant-upload-list-item-done ant-upload-list-item-list-type-picture-card"
+      >
+        <div
+          class="ant-upload-list-item-info"
+        >
           <span
-            class="ant-upload-list-item-actions"
-          >
-            <button
-              class="ant-btn ant-btn-text ant-btn-sm ant-btn-icon-only ant-upload-list-item-action"
-              title="Remove file"
-              type="button"
+            class="ant-upload-span"
+          >
+            <a
+              class="ant-upload-list-item-thumbnail ant-upload-list-item-file"
+              href="http://cdn07.foxitsoftware.cn/pub/foxit/cpdf/FoxitCompanyProfile.pdf"
+              rel="noopener noreferrer"
+              target="_blank"
             >
               <span
-                aria-label="delete"
-                class="anticon anticon-delete"
+                aria-label="file-pdf"
+                class="anticon anticon-file-pdf"
                 role="img"
-                tabindex="-1"
               >
                 <svg
                   aria-hidden="true"
-                  data-icon="delete"
+                  data-icon="file-pdf"
                   fill="currentColor"
                   focusable="false"
                   height="1em"
@@ -809,405 +1223,39 @@
                   width="1em"
                 >
                   <path
-                    d="M360 184h-8c4.4 0 8-3.6 8-8v8h304v-8c0 4.4 3.6 8 8 8h-8v72h72v-80c0-35.3-28.7-64-64-64H352c-35.3 0-64 28.7-64 64v80h72v-72zm504 72H160c-17.7 0-32 14.3-32 32v32c0 4.4 3.6 8 8 8h60.4l24.7 523c1.6 34.1 29.8 61 63.9 61h454c34.2 0 62.3-26.8 63.9-61l24.7-523H888c4.4 0 8-3.6 8-8v-32c0-17.7-14.3-32-32-32zM731.3 840H292.7l-24.2-512h487l-24.2 512z"
+                    d="M509.2 490.8c-.7-1.3-1.4-1.9-2.2-2-2.9 3.3-2.2 31.5 2.7 51.4 4-13.6 4.7-40.5-.5-49.4zm-1.6 120.5c-7.7 20-18.8 47.3-32.1 71.4 4-1.6 8.1-3.3 12.3-5 17.6-7.2 37.3-15.3 58.9-20.2-14.9-11.8-28.4-27.7-39.1-46.2z"
+                    fill="#e6f7ff"
+                  />
+                  <path
+                    d="M534 352V136H232v752h560V394H576a42 42 0 01-42-42zm55 287.6c16.1-1.9 30.6-2.8 44.3-2.3 12.8.4 23.6 2 32 5.1.2.1.3.1.5.2.4.2.8.3 1.2.5.5.2 1.1.4 1.6.7.1.1.3.1.4.2 4.1 1.8 7.5 4 10.1 6.6 9.1 9.1 11.8 26.1 6.2 39.6-3.2 7.7-11.7 20.5-33.3 20.5-21.8 0-53.9-9.7-82.1-24.8-25.5 4.3-53.7 13.9-80.9 23.1-5.8 2-11.8 4-17.6 5.9-38 65.2-66.5 79.4-84.1 79.4-4.2 0-7.8-.9-10.8-2-6.9-2.6-12.8-8-16.5-15-.9-1.7-1.6-3.4-2.2-5.2-1.6-4.8-2.1-9.6-1.3-13.6l.6-2.7c.1-.2.1-.4.2-.6.2-.7.4-1.4.7-2.1 0-.1.1-.2.1-.3 4.1-11.9 13.6-23.4 27.7-34.6 12.3-9.8 27.1-18.7 45.9-28.4 15.9-28 37.6-75.1 51.2-107.4-10.8-41.8-16.7-74.6-10.1-98.6.9-3.3 2.5-6.4 4.6-9.1.2-.2.3-.4.5-.6.1-.1.1-.2.2-.2 6.3-7.5 16.9-11.9 28.1-11.5 16.6.7 29.7 11.5 33 30.1 1.7 8 2.2 16.5 1.9 25.7v.7c0 .5 0 1-.1 1.5-.7 13.3-3 26.6-7.3 44.7-.4 1.6-.8 3.2-1.2 5.2l-1 4.1-.1.3c.1.2.1.3.2.5l1.8 4.5c.1.3.3.7.4 1 .7 1.6 1.4 3.3 2.1 4.8v.1c8.7 18.8 19.7 33.4 33.9 45.1 4.3 3.5 8.9 6.7 13.9 9.8 1.8-.5 3.5-.7 5.3-.9z"
+                    fill="#e6f7ff"
+                  />
+                  <path
+                    d="M391.5 761c5.7-4.4 16.2-14.5 30.1-34.7-10.3 9.4-23.4 22.4-30.1 34.7zm270.9-83l.2-.3h.2c.6-.4.5-.7.4-.9-.1-.1-4.5-9.3-45.1-7.4 35.3 13.9 43.5 9.1 44.3 8.6z"
+                    fill="#e6f7ff"
+                  />
+                  <path
+                    d="M854.6 288.6L639.4 73.4c-6-6-14.1-9.4-22.6-9.4H192c-17.7 0-32 14.3-32 32v832c0 17.7 14.3 32 32 32h640c17.7 0 32-14.3 32-32V311.3c0-8.5-3.4-16.7-9.4-22.7zM602 137.8L790.2 326H602V137.8zM792 888H232V136h302v216a42 42 0 0042 42h216v494z"
+                    fill="#1890ff"
+                  />
+                  <path
+                    d="M535.9 585.3c-.8-1.7-1.5-3.3-2.2-4.9-.1-.3-.3-.7-.4-1l-1.8-4.5c-.1-.2-.1-.3-.2-.5l.1-.3.2-1.1c4-16.3 8.6-35.3 9.4-54.4v-.7c.3-8.6-.2-17.2-2-25.6-3.8-21.3-19.5-29.6-32.9-30.2-11.3-.5-21.8 4-28.1 11.4-.1.1-.1.2-.2.2-.2.2-.4.4-.5.6-2.1 2.7-3.7 5.8-4.6 9.1-6.6 24-.7 56.8 10.1 98.6-13.6 32.4-35.3 79.4-51.2 107.4v.1c-27.7 14.3-64.1 35.8-73.6 62.9 0 .1-.1.2-.1.3-.2.7-.5 1.4-.7 2.1-.1.2-.1.4-.2.6-.2.9-.5 1.8-.6 2.7-.9 4-.4 8.8 1.3 13.6.6 1.8 1.3 3.5 2.2 5.2 3.7 7 9.6 12.4 16.5 15 3 1.1 6.6 2 10.8 2 17.6 0 46.1-14.2 84.1-79.4 5.8-1.9 11.8-3.9 17.6-5.9 27.2-9.2 55.4-18.8 80.9-23.1 28.2 15.1 60.3 24.8 82.1 24.8 21.6 0 30.1-12.8 33.3-20.5 5.6-13.5 2.9-30.5-6.2-39.6-2.6-2.6-6-4.8-10.1-6.6-.1-.1-.3-.1-.4-.2-.5-.2-1.1-.4-1.6-.7-.4-.2-.8-.3-1.2-.5-.2-.1-.3-.1-.5-.2-16.2-5.8-41.7-6.7-76.3-2.8l-5.3.6c-5-3-9.6-6.3-13.9-9.8-14.2-11.3-25.1-25.8-33.8-44.7zM391.5 761c6.7-12.3 19.8-25.3 30.1-34.7-13.9 20.2-24.4 30.3-30.1 34.7zM507 488.8c.8.1 1.5.7 2.2 2 5.2 8.9 4.5 35.8.5 49.4-4.9-19.9-5.6-48.1-2.7-51.4zm-19.2 188.9c-4.2 1.7-8.3 3.4-12.3 5 13.3-24.1 24.4-51.4 32.1-71.4 10.7 18.5 24.2 34.4 39.1 46.2-21.6 4.9-41.3 13-58.9 20.2zm175.4-.9c.1.2.2.5-.4.9h-.2l-.2.3c-.8.5-9 5.3-44.3-8.6 40.6-1.9 45 7.3 45.1 7.4z"
+                    fill="#1890ff"
                   />
                 </svg>
               </span>
-            </button>
+            </a>
+            <a
+              class="ant-upload-list-item-name"
+              href="http://cdn07.foxitsoftware.cn/pub/foxit/cpdf/FoxitCompanyProfile.pdf"
+              rel="noopener noreferrer"
+              target="_blank"
+              title="pdf.pdf"
+            >
+              pdf.pdf
+            </a>
           </span>
         </div>
-      </div>
-    </div>
-    <div
-      class="ant-upload-list-item-container"
-    >
-      <div
-        class="ant-upload-draggable-list-item "
-        style="cursor:move"
-      >
-        <div
-          class="ant-upload-list-item ant-upload-list-item-done"
-        >
-          <div
-            class="ant-upload-icon"
-          >
-            <span
-              aria-label="paper-clip"
-              class="anticon anticon-paper-clip"
-              role="img"
-            >
-              <svg
-                aria-hidden="true"
-                data-icon="paper-clip"
-                fill="currentColor"
-                focusable="false"
-                height="1em"
-                viewBox="64 64 896 896"
-                width="1em"
-              >
-                <path
-                  d="M779.3 196.6c-94.2-94.2-247.6-94.2-341.7 0l-261 260.8c-1.7 1.7-2.6 4-2.6 6.4s.9 4.7 2.6 6.4l36.9 36.9a9 9 0 0012.7 0l261-260.8c32.4-32.4 75.5-50.2 121.3-50.2s88.9 17.8 121.2 50.2c32.4 32.4 50.2 75.5 50.2 121.2 0 45.8-17.8 88.8-50.2 121.2l-266 265.9-43.1 43.1c-40.3 40.3-105.8 40.3-146.1 0-19.5-19.5-30.2-45.4-30.2-73s10.7-53.5 30.2-73l263.9-263.8c6.7-6.6 15.5-10.3 24.9-10.3h.1c9.4 0 18.1 3.7 24.7 10.3 6.7 6.7 10.3 15.5 10.3 24.9 0 9.3-3.7 18.1-10.3 24.7L372.4 653c-1.7 1.7-2.6 4-2.6 6.4s.9 4.7 2.6 6.4l36.9 36.9a9 9 0 0012.7 0l215.6-215.6c19.9-19.9 30.8-46.3 30.8-74.4s-11-54.6-30.8-74.4c-41.1-41.1-107.9-41-149 0L463 364 224.8 602.1A172.22 172.22 0 00174 724.8c0 46.3 18.1 89.8 50.8 122.5 33.9 33.8 78.3 50.7 122.7 50.7 44.4 0 88.8-16.9 122.6-50.7l309.2-309C824.8 492.7 850 432 850 367.5c.1-64.6-25.1-125.3-70.7-170.9z"
-                />
-              </svg>
-            </span>
-          </div>
-          <a
-            class="ant-upload-list-item-name"
-            href="https://zos.alipayobjects.com/rmsportal/jkjgkEfvpUPVyRjUImniVslZfWPnJuuZ.png"
-            rel="noopener noreferrer"
-            target="_blank"
-            title="image2.png"
-          >
-            image2.png
-          </a>
-          <span
-            class="ant-upload-list-item-actions"
-          >
-            <button
-              class="ant-btn ant-btn-text ant-btn-sm ant-btn-icon-only ant-upload-list-item-action"
-              title="Remove file"
-              type="button"
-            >
-              <span
-                aria-label="delete"
-                class="anticon anticon-delete"
-                role="img"
-                tabindex="-1"
-              >
-                <svg
-                  aria-hidden="true"
-                  data-icon="delete"
-                  fill="currentColor"
-                  focusable="false"
-                  height="1em"
-                  viewBox="64 64 896 896"
-                  width="1em"
-                >
-                  <path
-                    d="M360 184h-8c4.4 0 8-3.6 8-8v8h304v-8c0 4.4 3.6 8 8 8h-8v72h72v-80c0-35.3-28.7-64-64-64H352c-35.3 0-64 28.7-64 64v80h72v-72zm504 72H160c-17.7 0-32 14.3-32 32v32c0 4.4 3.6 8 8 8h60.4l24.7 523c1.6 34.1 29.8 61 63.9 61h454c34.2 0 62.3-26.8 63.9-61l24.7-523H888c4.4 0 8-3.6 8-8v-32c0-17.7-14.3-32-32-32zM731.3 840H292.7l-24.2-512h487l-24.2 512z"
-                  />
-                </svg>
-              </span>
-            </button>
-          </span>
-        </div>
-      </div>
-    </div>
-    <div
-      class="ant-upload-list-item-container"
-    >
-      <div
-        class="ant-upload-draggable-list-item "
-        style="cursor:move"
-      >
-        <div
-          class="ant-upload-list-item ant-upload-list-item-done"
-        >
-          <div
-            class="ant-upload-icon"
-          >
-            <span
-              aria-label="paper-clip"
-              class="anticon anticon-paper-clip"
-              role="img"
-            >
-              <svg
-                aria-hidden="true"
-                data-icon="paper-clip"
-                fill="currentColor"
-                focusable="false"
-                height="1em"
-                viewBox="64 64 896 896"
-                width="1em"
-              >
-                <path
-                  d="M779.3 196.6c-94.2-94.2-247.6-94.2-341.7 0l-261 260.8c-1.7 1.7-2.6 4-2.6 6.4s.9 4.7 2.6 6.4l36.9 36.9a9 9 0 0012.7 0l261-260.8c32.4-32.4 75.5-50.2 121.3-50.2s88.9 17.8 121.2 50.2c32.4 32.4 50.2 75.5 50.2 121.2 0 45.8-17.8 88.8-50.2 121.2l-266 265.9-43.1 43.1c-40.3 40.3-105.8 40.3-146.1 0-19.5-19.5-30.2-45.4-30.2-73s10.7-53.5 30.2-73l263.9-263.8c6.7-6.6 15.5-10.3 24.9-10.3h.1c9.4 0 18.1 3.7 24.7 10.3 6.7 6.7 10.3 15.5 10.3 24.9 0 9.3-3.7 18.1-10.3 24.7L372.4 653c-1.7 1.7-2.6 4-2.6 6.4s.9 4.7 2.6 6.4l36.9 36.9a9 9 0 0012.7 0l215.6-215.6c19.9-19.9 30.8-46.3 30.8-74.4s-11-54.6-30.8-74.4c-41.1-41.1-107.9-41-149 0L463 364 224.8 602.1A172.22 172.22 0 00174 724.8c0 46.3 18.1 89.8 50.8 122.5 33.9 33.8 78.3 50.7 122.7 50.7 44.4 0 88.8-16.9 122.6-50.7l309.2-309C824.8 492.7 850 432 850 367.5c.1-64.6-25.1-125.3-70.7-170.9z"
-                />
-              </svg>
-            </span>
-          </div>
-          <a
-            class="ant-upload-list-item-name"
-            href="https://zos.alipayobjects.com/rmsportal/jkjgkEfvpUPVyRjUImniVslZfWPnJuuZ.png"
-            rel="noopener noreferrer"
-            target="_blank"
-            title="image3.png"
-          >
-            image3.png
-          </a>
-          <span
-            class="ant-upload-list-item-actions"
-          >
-            <button
-              class="ant-btn ant-btn-text ant-btn-sm ant-btn-icon-only ant-upload-list-item-action"
-              title="Remove file"
-              type="button"
-            >
-              <span
-                aria-label="delete"
-                class="anticon anticon-delete"
-                role="img"
-                tabindex="-1"
-              >
-                <svg
-                  aria-hidden="true"
-                  data-icon="delete"
-                  fill="currentColor"
-                  focusable="false"
-                  height="1em"
-                  viewBox="64 64 896 896"
-                  width="1em"
-                >
-                  <path
-                    d="M360 184h-8c4.4 0 8-3.6 8-8v8h304v-8c0 4.4 3.6 8 8 8h-8v72h72v-80c0-35.3-28.7-64-64-64H352c-35.3 0-64 28.7-64 64v80h72v-72zm504 72H160c-17.7 0-32 14.3-32 32v32c0 4.4 3.6 8 8 8h60.4l24.7 523c1.6 34.1 29.8 61 63.9 61h454c34.2 0 62.3-26.8 63.9-61l24.7-523H888c4.4 0 8-3.6 8-8v-32c0-17.7-14.3-32-32-32zM731.3 840H292.7l-24.2-512h487l-24.2 512z"
-                  />
-                </svg>
-              </span>
-            </button>
-          </span>
-        </div>
-      </div>
-    </div>
-    <div
-      class="ant-upload-list-item-container"
-    >
-      <div
-        class="ant-upload-draggable-list-item "
-        style="cursor:move"
-      >
-        <div
-          class="ant-upload-list-item ant-upload-list-item-done"
-        >
-          <div
-            class="ant-upload-icon"
-          >
-            <span
-              aria-label="paper-clip"
-              class="anticon anticon-paper-clip"
-              role="img"
-            >
-              <svg
-                aria-hidden="true"
-                data-icon="paper-clip"
-                fill="currentColor"
-                focusable="false"
-                height="1em"
-                viewBox="64 64 896 896"
-                width="1em"
-              >
-                <path
-                  d="M779.3 196.6c-94.2-94.2-247.6-94.2-341.7 0l-261 260.8c-1.7 1.7-2.6 4-2.6 6.4s.9 4.7 2.6 6.4l36.9 36.9a9 9 0 0012.7 0l261-260.8c32.4-32.4 75.5-50.2 121.3-50.2s88.9 17.8 121.2 50.2c32.4 32.4 50.2 75.5 50.2 121.2 0 45.8-17.8 88.8-50.2 121.2l-266 265.9-43.1 43.1c-40.3 40.3-105.8 40.3-146.1 0-19.5-19.5-30.2-45.4-30.2-73s10.7-53.5 30.2-73l263.9-263.8c6.7-6.6 15.5-10.3 24.9-10.3h.1c9.4 0 18.1 3.7 24.7 10.3 6.7 6.7 10.3 15.5 10.3 24.9 0 9.3-3.7 18.1-10.3 24.7L372.4 653c-1.7 1.7-2.6 4-2.6 6.4s.9 4.7 2.6 6.4l36.9 36.9a9 9 0 0012.7 0l215.6-215.6c19.9-19.9 30.8-46.3 30.8-74.4s-11-54.6-30.8-74.4c-41.1-41.1-107.9-41-149 0L463 364 224.8 602.1A172.22 172.22 0 00174 724.8c0 46.3 18.1 89.8 50.8 122.5 33.9 33.8 78.3 50.7 122.7 50.7 44.4 0 88.8-16.9 122.6-50.7l309.2-309C824.8 492.7 850 432 850 367.5c.1-64.6-25.1-125.3-70.7-170.9z"
-                />
-              </svg>
-            </span>
-          </div>
-          <a
-            class="ant-upload-list-item-name"
-            href="https://zos.alipayobjects.com/rmsportal/jkjgkEfvpUPVyRjUImniVslZfWPnJuuZ.png"
-            rel="noopener noreferrer"
-            target="_blank"
-            title="image4.png"
-          >
-            image4.png
-          </a>
-          <span
-            class="ant-upload-list-item-actions"
-          >
-            <button
-              class="ant-btn ant-btn-text ant-btn-sm ant-btn-icon-only ant-upload-list-item-action"
-              title="Remove file"
-              type="button"
-            >
-              <span
-                aria-label="delete"
-                class="anticon anticon-delete"
-                role="img"
-                tabindex="-1"
-              >
-                <svg
-                  aria-hidden="true"
-                  data-icon="delete"
-                  fill="currentColor"
-                  focusable="false"
-                  height="1em"
-                  viewBox="64 64 896 896"
-                  width="1em"
-                >
-                  <path
-                    d="M360 184h-8c4.4 0 8-3.6 8-8v8h304v-8c0 4.4 3.6 8 8 8h-8v72h72v-80c0-35.3-28.7-64-64-64H352c-35.3 0-64 28.7-64 64v80h72v-72zm504 72H160c-17.7 0-32 14.3-32 32v32c0 4.4 3.6 8 8 8h60.4l24.7 523c1.6 34.1 29.8 61 63.9 61h454c34.2 0 62.3-26.8 63.9-61l24.7-523H888c4.4 0 8-3.6 8-8v-32c0-17.7-14.3-32-32-32zM731.3 840H292.7l-24.2-512h487l-24.2 512z"
-                  />
-                </svg>
-              </span>
-            </button>
-          </span>
-        </div>
-      </div>
-    </div>
-    <div
-      class="ant-upload-list-item-container"
-    >
-      <div
-        class="ant-upload-draggable-list-item "
-        style="cursor:move"
-      >
-        <div
-          class="ant-upload-list-item ant-upload-list-item-error"
-        >
-          <div
-            class="ant-upload-icon"
-          >
-            <span
-              aria-label="paper-clip"
-              class="anticon anticon-paper-clip"
-              role="img"
-            >
-              <svg
-                aria-hidden="true"
-                data-icon="paper-clip"
-                fill="currentColor"
-                focusable="false"
-                height="1em"
-                viewBox="64 64 896 896"
-                width="1em"
-              >
-                <path
-                  d="M779.3 196.6c-94.2-94.2-247.6-94.2-341.7 0l-261 260.8c-1.7 1.7-2.6 4-2.6 6.4s.9 4.7 2.6 6.4l36.9 36.9a9 9 0 0012.7 0l261-260.8c32.4-32.4 75.5-50.2 121.3-50.2s88.9 17.8 121.2 50.2c32.4 32.4 50.2 75.5 50.2 121.2 0 45.8-17.8 88.8-50.2 121.2l-266 265.9-43.1 43.1c-40.3 40.3-105.8 40.3-146.1 0-19.5-19.5-30.2-45.4-30.2-73s10.7-53.5 30.2-73l263.9-263.8c6.7-6.6 15.5-10.3 24.9-10.3h.1c9.4 0 18.1 3.7 24.7 10.3 6.7 6.7 10.3 15.5 10.3 24.9 0 9.3-3.7 18.1-10.3 24.7L372.4 653c-1.7 1.7-2.6 4-2.6 6.4s.9 4.7 2.6 6.4l36.9 36.9a9 9 0 0012.7 0l215.6-215.6c19.9-19.9 30.8-46.3 30.8-74.4s-11-54.6-30.8-74.4c-41.1-41.1-107.9-41-149 0L463 364 224.8 602.1A172.22 172.22 0 00174 724.8c0 46.3 18.1 89.8 50.8 122.5 33.9 33.8 78.3 50.7 122.7 50.7 44.4 0 88.8-16.9 122.6-50.7l309.2-309C824.8 492.7 850 432 850 367.5c.1-64.6-25.1-125.3-70.7-170.9z"
-                />
-              </svg>
-            </span>
-          </div>
-          <span
-            class="ant-upload-list-item-name"
-            title="image.png"
-          >
-            image.png
-          </span>
-          <span
-            class="ant-upload-list-item-actions"
-          >
-            <button
-              class="ant-btn ant-btn-text ant-btn-sm ant-btn-icon-only ant-upload-list-item-action"
-              title="Remove file"
-              type="button"
-            >
-              <span
-                aria-label="delete"
-                class="anticon anticon-delete"
-                role="img"
-                tabindex="-1"
-              >
-                <svg
-                  aria-hidden="true"
-                  data-icon="delete"
-                  fill="currentColor"
-                  focusable="false"
-                  height="1em"
-                  viewBox="64 64 896 896"
-                  width="1em"
-                >
-                  <path
-                    d="M360 184h-8c4.4 0 8-3.6 8-8v8h304v-8c0 4.4 3.6 8 8 8h-8v72h72v-80c0-35.3-28.7-64-64-64H352c-35.3 0-64 28.7-64 64v80h72v-72zm504 72H160c-17.7 0-32 14.3-32 32v32c0 4.4 3.6 8 8 8h60.4l24.7 523c1.6 34.1 29.8 61 63.9 61h454c34.2 0 62.3-26.8 63.9-61l24.7-523H888c4.4 0 8-3.6 8-8v-32c0-17.7-14.3-32-32-32zM731.3 840H292.7l-24.2-512h487l-24.2 512z"
-                  />
-                </svg>
-              </span>
-            </button>
-          </span>
-        </div>
-        <div>
-          <div
-            class="ant-tooltip"
-            style="opacity:0"
-          >
-            <div
-              class="ant-tooltip-content"
-            >
-              <div
-                class="ant-tooltip-arrow"
-              >
-                <span
-                  class="ant-tooltip-arrow-content"
-                />
-              </div>
-              <div
-                class="ant-tooltip-inner"
-                role="tooltip"
-              >
-                Upload Error
-              </div>
-            </div>
-          </div>
-        </div>
-      </div>
-    </div>
-  </div>
-</span>
-`;
-
-exports[`renders ./components/upload/demo/file-type.md extend context correctly 1`] = `
-<span
-  class="ant-upload-wrapper ant-upload-picture-card-wrapper"
->
-  <div
-    class="ant-upload-list ant-upload-list-picture-card"
-  >
-    <div
-      class="ant-upload-list-item-container"
-    >
-      <div
-        class="ant-upload-list-item ant-upload-list-item-done"
-      >
-        <a
-          class="ant-upload-list-item-thumbnail ant-upload-list-item-file"
-          href="http://cdn07.foxitsoftware.cn/pub/foxit/cpdf/FoxitCompanyProfile.pdf"
-          rel="noopener noreferrer"
-          target="_blank"
-        >
-          <span
-            aria-label="file-pdf"
-            class="anticon anticon-file-pdf"
-            role="img"
-          >
-            <svg
-              aria-hidden="true"
-              data-icon="file-pdf"
-              fill="currentColor"
-              focusable="false"
-              height="1em"
-              viewBox="64 64 896 896"
-              width="1em"
-            >
-              <path
-                d="M509.2 490.8c-.7-1.3-1.4-1.9-2.2-2-2.9 3.3-2.2 31.5 2.7 51.4 4-13.6 4.7-40.5-.5-49.4zm-1.6 120.5c-7.7 20-18.8 47.3-32.1 71.4 4-1.6 8.1-3.3 12.3-5 17.6-7.2 37.3-15.3 58.9-20.2-14.9-11.8-28.4-27.7-39.1-46.2z"
-                fill="#e6f7ff"
-              />
-              <path
-                d="M534 352V136H232v752h560V394H576a42 42 0 01-42-42zm55 287.6c16.1-1.9 30.6-2.8 44.3-2.3 12.8.4 23.6 2 32 5.1.2.1.3.1.5.2.4.2.8.3 1.2.5.5.2 1.1.4 1.6.7.1.1.3.1.4.2 4.1 1.8 7.5 4 10.1 6.6 9.1 9.1 11.8 26.1 6.2 39.6-3.2 7.7-11.7 20.5-33.3 20.5-21.8 0-53.9-9.7-82.1-24.8-25.5 4.3-53.7 13.9-80.9 23.1-5.8 2-11.8 4-17.6 5.9-38 65.2-66.5 79.4-84.1 79.4-4.2 0-7.8-.9-10.8-2-6.9-2.6-12.8-8-16.5-15-.9-1.7-1.6-3.4-2.2-5.2-1.6-4.8-2.1-9.6-1.3-13.6l.6-2.7c.1-.2.1-.4.2-.6.2-.7.4-1.4.7-2.1 0-.1.1-.2.1-.3 4.1-11.9 13.6-23.4 27.7-34.6 12.3-9.8 27.1-18.7 45.9-28.4 15.9-28 37.6-75.1 51.2-107.4-10.8-41.8-16.7-74.6-10.1-98.6.9-3.3 2.5-6.4 4.6-9.1.2-.2.3-.4.5-.6.1-.1.1-.2.2-.2 6.3-7.5 16.9-11.9 28.1-11.5 16.6.7 29.7 11.5 33 30.1 1.7 8 2.2 16.5 1.9 25.7v.7c0 .5 0 1-.1 1.5-.7 13.3-3 26.6-7.3 44.7-.4 1.6-.8 3.2-1.2 5.2l-1 4.1-.1.3c.1.2.1.3.2.5l1.8 4.5c.1.3.3.7.4 1 .7 1.6 1.4 3.3 2.1 4.8v.1c8.7 18.8 19.7 33.4 33.9 45.1 4.3 3.5 8.9 6.7 13.9 9.8 1.8-.5 3.5-.7 5.3-.9z"
-                fill="#e6f7ff"
-              />
-              <path
-                d="M391.5 761c5.7-4.4 16.2-14.5 30.1-34.7-10.3 9.4-23.4 22.4-30.1 34.7zm270.9-83l.2-.3h.2c.6-.4.5-.7.4-.9-.1-.1-4.5-9.3-45.1-7.4 35.3 13.9 43.5 9.1 44.3 8.6z"
-                fill="#e6f7ff"
-              />
-              <path
-                d="M854.6 288.6L639.4 73.4c-6-6-14.1-9.4-22.6-9.4H192c-17.7 0-32 14.3-32 32v832c0 17.7 14.3 32 32 32h640c17.7 0 32-14.3 32-32V311.3c0-8.5-3.4-16.7-9.4-22.7zM602 137.8L790.2 326H602V137.8zM792 888H232V136h302v216a42 42 0 0042 42h216v494z"
-                fill="#1890ff"
-              />
-              <path
-                d="M535.9 585.3c-.8-1.7-1.5-3.3-2.2-4.9-.1-.3-.3-.7-.4-1l-1.8-4.5c-.1-.2-.1-.3-.2-.5l.1-.3.2-1.1c4-16.3 8.6-35.3 9.4-54.4v-.7c.3-8.6-.2-17.2-2-25.6-3.8-21.3-19.5-29.6-32.9-30.2-11.3-.5-21.8 4-28.1 11.4-.1.1-.1.2-.2.2-.2.2-.4.4-.5.6-2.1 2.7-3.7 5.8-4.6 9.1-6.6 24-.7 56.8 10.1 98.6-13.6 32.4-35.3 79.4-51.2 107.4v.1c-27.7 14.3-64.1 35.8-73.6 62.9 0 .1-.1.2-.1.3-.2.7-.5 1.4-.7 2.1-.1.2-.1.4-.2.6-.2.9-.5 1.8-.6 2.7-.9 4-.4 8.8 1.3 13.6.6 1.8 1.3 3.5 2.2 5.2 3.7 7 9.6 12.4 16.5 15 3 1.1 6.6 2 10.8 2 17.6 0 46.1-14.2 84.1-79.4 5.8-1.9 11.8-3.9 17.6-5.9 27.2-9.2 55.4-18.8 80.9-23.1 28.2 15.1 60.3 24.8 82.1 24.8 21.6 0 30.1-12.8 33.3-20.5 5.6-13.5 2.9-30.5-6.2-39.6-2.6-2.6-6-4.8-10.1-6.6-.1-.1-.3-.1-.4-.2-.5-.2-1.1-.4-1.6-.7-.4-.2-.8-.3-1.2-.5-.2-.1-.3-.1-.5-.2-16.2-5.8-41.7-6.7-76.3-2.8l-5.3.6c-5-3-9.6-6.3-13.9-9.8-14.2-11.3-25.1-25.8-33.8-44.7zM391.5 761c6.7-12.3 19.8-25.3 30.1-34.7-13.9 20.2-24.4 30.3-30.1 34.7zM507 488.8c.8.1 1.5.7 2.2 2 5.2 8.9 4.5 35.8.5 49.4-4.9-19.9-5.6-48.1-2.7-51.4zm-19.2 188.9c-4.2 1.7-8.3 3.4-12.3 5 13.3-24.1 24.4-51.4 32.1-71.4 10.7 18.5 24.2 34.4 39.1 46.2-21.6 4.9-41.3 13-58.9 20.2zm175.4-.9c.1.2.2.5-.4.9h-.2l-.2.3c-.8.5-9 5.3-44.3-8.6 40.6-1.9 45 7.3 45.1 7.4z"
-                fill="#1890ff"
-              />
-            </svg>
-          </span>
-        </a>
-        <a
-          class="ant-upload-list-item-name"
-          href="http://cdn07.foxitsoftware.cn/pub/foxit/cpdf/FoxitCompanyProfile.pdf"
-          rel="noopener noreferrer"
-          target="_blank"
-          title="pdf.pdf"
-        >
-          pdf.pdf
-        </a>
         <span
           class="ant-upload-list-item-actions"
         >
@@ -1238,7 +1286,7 @@
             </span>
           </a>
           <button
-            class="ant-btn ant-btn-text ant-btn-sm ant-btn-icon-only ant-upload-list-item-action"
+            class="ant-btn ant-btn-text ant-btn-sm ant-btn-icon-only ant-upload-list-item-card-actions-btn"
             title="Remove file"
             type="button"
           >
@@ -1267,55 +1315,63 @@
       </div>
     </div>
     <div
-      class="ant-upload-list-item-container"
+      class="ant-upload-list-picture-card-container"
     >
       <div
-        class="ant-upload-list-item ant-upload-list-item-done"
-      >
-        <a
-          class="ant-upload-list-item-thumbnail ant-upload-list-item-file"
-          href="https://zos.alipayobjects.com/rmsportal/jkjgkEfvpUPVyRjUImniVslZfWPnJuuZ.doc"
-          rel="noopener noreferrer"
-          target="_blank"
+        class="ant-upload-list-item ant-upload-list-item-done ant-upload-list-item-list-type-picture-card"
+      >
+        <div
+          class="ant-upload-list-item-info"
         >
           <span
-            aria-label="file-word"
-            class="anticon anticon-file-word"
-            role="img"
-          >
-            <svg
-              aria-hidden="true"
-              data-icon="file-word"
-              fill="currentColor"
-              focusable="false"
-              height="1em"
-              viewBox="64 64 896 896"
-              width="1em"
-            >
-              <path
-                d="M534 352V136H232v752h560V394H576a42 42 0 01-42-42zm101.3 129.3c1.3-5.4 6.1-9.3 11.7-9.3h35.6a12.04 12.04 0 0111.6 15.1l-74.4 276c-1.4 5.3-6.2 8.9-11.6 8.9h-31.8c-5.4 0-10.2-3.7-11.6-8.9l-52.8-197-52.8 197c-1.4 5.3-6.2 8.9-11.6 8.9h-32c-5.4 0-10.2-3.7-11.6-8.9l-74.2-276a12.02 12.02 0 0111.6-15.1h35.4c5.6 0 10.4 3.9 11.7 9.3L434.6 680l49.7-198.9c1.3-5.4 6.1-9.1 11.6-9.1h32.2c5.5 0 10.3 3.7 11.6 9.1l49.8 199.3 45.8-199.1z"
-                fill="#e6f7ff"
-              />
-              <path
-                d="M854.6 288.6L639.4 73.4c-6-6-14.1-9.4-22.6-9.4H192c-17.7 0-32 14.3-32 32v832c0 17.7 14.3 32 32 32h640c17.7 0 32-14.3 32-32V311.3c0-8.5-3.4-16.7-9.4-22.7zM602 137.8L790.2 326H602V137.8zM792 888H232V136h302v216a42 42 0 0042 42h216v494z"
-                fill="#1890ff"
-              />
-              <path
-                d="M528.1 472h-32.2c-5.5 0-10.3 3.7-11.6 9.1L434.6 680l-46.1-198.7c-1.3-5.4-6.1-9.3-11.7-9.3h-35.4a12.02 12.02 0 00-11.6 15.1l74.2 276c1.4 5.2 6.2 8.9 11.6 8.9h32c5.4 0 10.2-3.6 11.6-8.9l52.8-197 52.8 197c1.4 5.2 6.2 8.9 11.6 8.9h31.8c5.4 0 10.2-3.6 11.6-8.9l74.4-276a12.04 12.04 0 00-11.6-15.1H647c-5.6 0-10.4 3.9-11.7 9.3l-45.8 199.1-49.8-199.3c-1.3-5.4-6.1-9.1-11.6-9.1z"
-                fill="#1890ff"
-              />
-            </svg>
+            class="ant-upload-span"
+          >
+            <a
+              class="ant-upload-list-item-thumbnail ant-upload-list-item-file"
+              href="https://zos.alipayobjects.com/rmsportal/jkjgkEfvpUPVyRjUImniVslZfWPnJuuZ.doc"
+              rel="noopener noreferrer"
+              target="_blank"
+            >
+              <span
+                aria-label="file-word"
+                class="anticon anticon-file-word"
+                role="img"
+              >
+                <svg
+                  aria-hidden="true"
+                  data-icon="file-word"
+                  fill="currentColor"
+                  focusable="false"
+                  height="1em"
+                  viewBox="64 64 896 896"
+                  width="1em"
+                >
+                  <path
+                    d="M534 352V136H232v752h560V394H576a42 42 0 01-42-42zm101.3 129.3c1.3-5.4 6.1-9.3 11.7-9.3h35.6a12.04 12.04 0 0111.6 15.1l-74.4 276c-1.4 5.3-6.2 8.9-11.6 8.9h-31.8c-5.4 0-10.2-3.7-11.6-8.9l-52.8-197-52.8 197c-1.4 5.3-6.2 8.9-11.6 8.9h-32c-5.4 0-10.2-3.7-11.6-8.9l-74.2-276a12.02 12.02 0 0111.6-15.1h35.4c5.6 0 10.4 3.9 11.7 9.3L434.6 680l49.7-198.9c1.3-5.4 6.1-9.1 11.6-9.1h32.2c5.5 0 10.3 3.7 11.6 9.1l49.8 199.3 45.8-199.1z"
+                    fill="#e6f7ff"
+                  />
+                  <path
+                    d="M854.6 288.6L639.4 73.4c-6-6-14.1-9.4-22.6-9.4H192c-17.7 0-32 14.3-32 32v832c0 17.7 14.3 32 32 32h640c17.7 0 32-14.3 32-32V311.3c0-8.5-3.4-16.7-9.4-22.7zM602 137.8L790.2 326H602V137.8zM792 888H232V136h302v216a42 42 0 0042 42h216v494z"
+                    fill="#1890ff"
+                  />
+                  <path
+                    d="M528.1 472h-32.2c-5.5 0-10.3 3.7-11.6 9.1L434.6 680l-46.1-198.7c-1.3-5.4-6.1-9.3-11.7-9.3h-35.4a12.02 12.02 0 00-11.6 15.1l74.2 276c1.4 5.2 6.2 8.9 11.6 8.9h32c5.4 0 10.2-3.6 11.6-8.9l52.8-197 52.8 197c1.4 5.2 6.2 8.9 11.6 8.9h31.8c5.4 0 10.2-3.6 11.6-8.9l74.4-276a12.04 12.04 0 00-11.6-15.1H647c-5.6 0-10.4 3.9-11.7 9.3l-45.8 199.1-49.8-199.3c-1.3-5.4-6.1-9.1-11.6-9.1z"
+                    fill="#1890ff"
+                  />
+                </svg>
+              </span>
+            </a>
+            <a
+              class="ant-upload-list-item-name"
+              href="https://zos.alipayobjects.com/rmsportal/jkjgkEfvpUPVyRjUImniVslZfWPnJuuZ.doc"
+              rel="noopener noreferrer"
+              target="_blank"
+              title="doc.doc"
+            >
+              doc.doc
+            </a>
           </span>
-        </a>
-        <a
-          class="ant-upload-list-item-name"
-          href="https://zos.alipayobjects.com/rmsportal/jkjgkEfvpUPVyRjUImniVslZfWPnJuuZ.doc"
-          rel="noopener noreferrer"
-          target="_blank"
-          title="doc.doc"
-        >
-          doc.doc
-        </a>
+        </div>
         <span
           class="ant-upload-list-item-actions"
         >
@@ -1346,7 +1402,7 @@
             </span>
           </a>
           <button
-            class="ant-btn ant-btn-text ant-btn-sm ant-btn-icon-only ant-upload-list-item-action"
+            class="ant-btn ant-btn-text ant-btn-sm ant-btn-icon-only ant-upload-list-item-card-actions-btn"
             title="Remove file"
             type="button"
           >
@@ -1375,57 +1431,65 @@
       </div>
     </div>
     <div
-      class="ant-upload-list-item-container"
+      class="ant-upload-list-picture-card-container"
     >
       <div
-        class="ant-upload-list-item ant-upload-list-item-error"
+        class="ant-upload-list-item ant-upload-list-item-error ant-upload-list-item-list-type-picture-card"
       >
         <div
-          class="ant-upload-list-item-thumbnail ant-upload-list-item-file"
+          class="ant-upload-list-item-info"
         >
           <span
-            aria-label="picture"
-            class="anticon anticon-picture"
-            role="img"
-          >
-            <svg
-              aria-hidden="true"
-              data-icon="picture"
-              fill="currentColor"
-              focusable="false"
-              height="1em"
-              viewBox="64 64 896 896"
-              width="1em"
-            >
-              <path
-                d="M928 160H96c-17.7 0-32 14.3-32 32v640c0 17.7 14.3 32 32 32h832c17.7 0 32-14.3 32-32V192c0-17.7-14.3-32-32-32zm-40 632H136v-39.9l138.5-164.3 150.1 178L658.1 489 888 761.6V792zm0-129.8L664.2 396.8c-3.2-3.8-9-3.8-12.2 0L424.6 666.4l-144-170.7c-3.2-3.8-9-3.8-12.2 0L136 652.7V232h752v430.2z"
-                fill="#1890ff"
-              />
-              <path
-                d="M424.6 765.8l-150.1-178L136 752.1V792h752v-30.4L658.1 489z"
-                fill="#e6f7ff"
-              />
-              <path
-                d="M136 652.7l132.4-157c3.2-3.8 9-3.8 12.2 0l144 170.7L652 396.8c3.2-3.8 9-3.8 12.2 0L888 662.2V232H136v420.7zM304 280a88 88 0 110 176 88 88 0 010-176z"
-                fill="#e6f7ff"
-              />
-              <path
-                d="M276 368a28 28 0 1056 0 28 28 0 10-56 0z"
-                fill="#e6f7ff"
-              />
-              <path
-                d="M304 456a88 88 0 100-176 88 88 0 000 176zm0-116c15.5 0 28 12.5 28 28s-12.5 28-28 28-28-12.5-28-28 12.5-28 28-28z"
-                fill="#1890ff"
-              />
-            </svg>
+            class="ant-upload-span"
+          >
+            <div
+              class="ant-upload-list-item-thumbnail ant-upload-list-item-file"
+            >
+              <span
+                aria-label="picture"
+                class="anticon anticon-picture"
+                role="img"
+              >
+                <svg
+                  aria-hidden="true"
+                  data-icon="picture"
+                  fill="currentColor"
+                  focusable="false"
+                  height="1em"
+                  viewBox="64 64 896 896"
+                  width="1em"
+                >
+                  <path
+                    d="M928 160H96c-17.7 0-32 14.3-32 32v640c0 17.7 14.3 32 32 32h832c17.7 0 32-14.3 32-32V192c0-17.7-14.3-32-32-32zm-40 632H136v-39.9l138.5-164.3 150.1 178L658.1 489 888 761.6V792zm0-129.8L664.2 396.8c-3.2-3.8-9-3.8-12.2 0L424.6 666.4l-144-170.7c-3.2-3.8-9-3.8-12.2 0L136 652.7V232h752v430.2z"
+                    fill="#1890ff"
+                  />
+                  <path
+                    d="M424.6 765.8l-150.1-178L136 752.1V792h752v-30.4L658.1 489z"
+                    fill="#e6f7ff"
+                  />
+                  <path
+                    d="M136 652.7l132.4-157c3.2-3.8 9-3.8 12.2 0l144 170.7L652 396.8c3.2-3.8 9-3.8 12.2 0L888 662.2V232H136v420.7zM304 280a88 88 0 110 176 88 88 0 010-176z"
+                    fill="#e6f7ff"
+                  />
+                  <path
+                    d="M276 368a28 28 0 1056 0 28 28 0 10-56 0z"
+                    fill="#e6f7ff"
+                  />
+                  <path
+                    d="M304 456a88 88 0 100-176 88 88 0 000 176zm0-116c15.5 0 28 12.5 28 28s-12.5 28-28 28-28-12.5-28-28 12.5-28 28-28z"
+                    fill="#1890ff"
+                  />
+                </svg>
+              </span>
+            </div>
+            <span
+              class="ant-upload-list-item-name"
+              title="image.png"
+            >
+              image.png
+            </span>
           </span>
         </div>
-        <span
-          class="ant-upload-list-item-name"
-          title="image.png"
-        >
-          image.png
-        </span>
         <span
           class="ant-upload-list-item-actions"
         >
@@ -1456,7 +1520,7 @@
             </span>
           </a>
           <button
-            class="ant-btn ant-btn-text ant-btn-sm ant-btn-icon-only ant-upload-list-item-action"
+            class="ant-btn ant-btn-text ant-btn-sm ant-btn-icon-only ant-upload-list-item-card-actions-btn"
             title="Remove file"
             type="button"
           >
@@ -1509,57 +1573,65 @@
       </div>
     </div>
     <div
-      class="ant-upload-list-item-container"
+      class="ant-upload-list-picture-card-container"
     >
       <div
-        class="ant-upload-list-item ant-upload-list-item-error"
+        class="ant-upload-list-item ant-upload-list-item-error ant-upload-list-item-list-type-picture-card"
       >
         <div
-          class="ant-upload-list-item-thumbnail ant-upload-list-item-file"
+          class="ant-upload-list-item-info"
         >
           <span
-            aria-label="file-pdf"
-            class="anticon anticon-file-pdf"
-            role="img"
-          >
-            <svg
-              aria-hidden="true"
-              data-icon="file-pdf"
-              fill="currentColor"
-              focusable="false"
-              height="1em"
-              viewBox="64 64 896 896"
-              width="1em"
-            >
-              <path
-                d="M509.2 490.8c-.7-1.3-1.4-1.9-2.2-2-2.9 3.3-2.2 31.5 2.7 51.4 4-13.6 4.7-40.5-.5-49.4zm-1.6 120.5c-7.7 20-18.8 47.3-32.1 71.4 4-1.6 8.1-3.3 12.3-5 17.6-7.2 37.3-15.3 58.9-20.2-14.9-11.8-28.4-27.7-39.1-46.2z"
-                fill="#e6f7ff"
-              />
-              <path
-                d="M534 352V136H232v752h560V394H576a42 42 0 01-42-42zm55 287.6c16.1-1.9 30.6-2.8 44.3-2.3 12.8.4 23.6 2 32 5.1.2.1.3.1.5.2.4.2.8.3 1.2.5.5.2 1.1.4 1.6.7.1.1.3.1.4.2 4.1 1.8 7.5 4 10.1 6.6 9.1 9.1 11.8 26.1 6.2 39.6-3.2 7.7-11.7 20.5-33.3 20.5-21.8 0-53.9-9.7-82.1-24.8-25.5 4.3-53.7 13.9-80.9 23.1-5.8 2-11.8 4-17.6 5.9-38 65.2-66.5 79.4-84.1 79.4-4.2 0-7.8-.9-10.8-2-6.9-2.6-12.8-8-16.5-15-.9-1.7-1.6-3.4-2.2-5.2-1.6-4.8-2.1-9.6-1.3-13.6l.6-2.7c.1-.2.1-.4.2-.6.2-.7.4-1.4.7-2.1 0-.1.1-.2.1-.3 4.1-11.9 13.6-23.4 27.7-34.6 12.3-9.8 27.1-18.7 45.9-28.4 15.9-28 37.6-75.1 51.2-107.4-10.8-41.8-16.7-74.6-10.1-98.6.9-3.3 2.5-6.4 4.6-9.1.2-.2.3-.4.5-.6.1-.1.1-.2.2-.2 6.3-7.5 16.9-11.9 28.1-11.5 16.6.7 29.7 11.5 33 30.1 1.7 8 2.2 16.5 1.9 25.7v.7c0 .5 0 1-.1 1.5-.7 13.3-3 26.6-7.3 44.7-.4 1.6-.8 3.2-1.2 5.2l-1 4.1-.1.3c.1.2.1.3.2.5l1.8 4.5c.1.3.3.7.4 1 .7 1.6 1.4 3.3 2.1 4.8v.1c8.7 18.8 19.7 33.4 33.9 45.1 4.3 3.5 8.9 6.7 13.9 9.8 1.8-.5 3.5-.7 5.3-.9z"
-                fill="#e6f7ff"
-              />
-              <path
-                d="M391.5 761c5.7-4.4 16.2-14.5 30.1-34.7-10.3 9.4-23.4 22.4-30.1 34.7zm270.9-83l.2-.3h.2c.6-.4.5-.7.4-.9-.1-.1-4.5-9.3-45.1-7.4 35.3 13.9 43.5 9.1 44.3 8.6z"
-                fill="#e6f7ff"
-              />
-              <path
-                d="M854.6 288.6L639.4 73.4c-6-6-14.1-9.4-22.6-9.4H192c-17.7 0-32 14.3-32 32v832c0 17.7 14.3 32 32 32h640c17.7 0 32-14.3 32-32V311.3c0-8.5-3.4-16.7-9.4-22.7zM602 137.8L790.2 326H602V137.8zM792 888H232V136h302v216a42 42 0 0042 42h216v494z"
-                fill="#1890ff"
-              />
-              <path
-                d="M535.9 585.3c-.8-1.7-1.5-3.3-2.2-4.9-.1-.3-.3-.7-.4-1l-1.8-4.5c-.1-.2-.1-.3-.2-.5l.1-.3.2-1.1c4-16.3 8.6-35.3 9.4-54.4v-.7c.3-8.6-.2-17.2-2-25.6-3.8-21.3-19.5-29.6-32.9-30.2-11.3-.5-21.8 4-28.1 11.4-.1.1-.1.2-.2.2-.2.2-.4.4-.5.6-2.1 2.7-3.7 5.8-4.6 9.1-6.6 24-.7 56.8 10.1 98.6-13.6 32.4-35.3 79.4-51.2 107.4v.1c-27.7 14.3-64.1 35.8-73.6 62.9 0 .1-.1.2-.1.3-.2.7-.5 1.4-.7 2.1-.1.2-.1.4-.2.6-.2.9-.5 1.8-.6 2.7-.9 4-.4 8.8 1.3 13.6.6 1.8 1.3 3.5 2.2 5.2 3.7 7 9.6 12.4 16.5 15 3 1.1 6.6 2 10.8 2 17.6 0 46.1-14.2 84.1-79.4 5.8-1.9 11.8-3.9 17.6-5.9 27.2-9.2 55.4-18.8 80.9-23.1 28.2 15.1 60.3 24.8 82.1 24.8 21.6 0 30.1-12.8 33.3-20.5 5.6-13.5 2.9-30.5-6.2-39.6-2.6-2.6-6-4.8-10.1-6.6-.1-.1-.3-.1-.4-.2-.5-.2-1.1-.4-1.6-.7-.4-.2-.8-.3-1.2-.5-.2-.1-.3-.1-.5-.2-16.2-5.8-41.7-6.7-76.3-2.8l-5.3.6c-5-3-9.6-6.3-13.9-9.8-14.2-11.3-25.1-25.8-33.8-44.7zM391.5 761c6.7-12.3 19.8-25.3 30.1-34.7-13.9 20.2-24.4 30.3-30.1 34.7zM507 488.8c.8.1 1.5.7 2.2 2 5.2 8.9 4.5 35.8.5 49.4-4.9-19.9-5.6-48.1-2.7-51.4zm-19.2 188.9c-4.2 1.7-8.3 3.4-12.3 5 13.3-24.1 24.4-51.4 32.1-71.4 10.7 18.5 24.2 34.4 39.1 46.2-21.6 4.9-41.3 13-58.9 20.2zm175.4-.9c.1.2.2.5-.4.9h-.2l-.2.3c-.8.5-9 5.3-44.3-8.6 40.6-1.9 45 7.3 45.1 7.4z"
-                fill="#1890ff"
-              />
-            </svg>
+            class="ant-upload-span"
+          >
+            <div
+              class="ant-upload-list-item-thumbnail ant-upload-list-item-file"
+            >
+              <span
+                aria-label="file-pdf"
+                class="anticon anticon-file-pdf"
+                role="img"
+              >
+                <svg
+                  aria-hidden="true"
+                  data-icon="file-pdf"
+                  fill="currentColor"
+                  focusable="false"
+                  height="1em"
+                  viewBox="64 64 896 896"
+                  width="1em"
+                >
+                  <path
+                    d="M509.2 490.8c-.7-1.3-1.4-1.9-2.2-2-2.9 3.3-2.2 31.5 2.7 51.4 4-13.6 4.7-40.5-.5-49.4zm-1.6 120.5c-7.7 20-18.8 47.3-32.1 71.4 4-1.6 8.1-3.3 12.3-5 17.6-7.2 37.3-15.3 58.9-20.2-14.9-11.8-28.4-27.7-39.1-46.2z"
+                    fill="#e6f7ff"
+                  />
+                  <path
+                    d="M534 352V136H232v752h560V394H576a42 42 0 01-42-42zm55 287.6c16.1-1.9 30.6-2.8 44.3-2.3 12.8.4 23.6 2 32 5.1.2.1.3.1.5.2.4.2.8.3 1.2.5.5.2 1.1.4 1.6.7.1.1.3.1.4.2 4.1 1.8 7.5 4 10.1 6.6 9.1 9.1 11.8 26.1 6.2 39.6-3.2 7.7-11.7 20.5-33.3 20.5-21.8 0-53.9-9.7-82.1-24.8-25.5 4.3-53.7 13.9-80.9 23.1-5.8 2-11.8 4-17.6 5.9-38 65.2-66.5 79.4-84.1 79.4-4.2 0-7.8-.9-10.8-2-6.9-2.6-12.8-8-16.5-15-.9-1.7-1.6-3.4-2.2-5.2-1.6-4.8-2.1-9.6-1.3-13.6l.6-2.7c.1-.2.1-.4.2-.6.2-.7.4-1.4.7-2.1 0-.1.1-.2.1-.3 4.1-11.9 13.6-23.4 27.7-34.6 12.3-9.8 27.1-18.7 45.9-28.4 15.9-28 37.6-75.1 51.2-107.4-10.8-41.8-16.7-74.6-10.1-98.6.9-3.3 2.5-6.4 4.6-9.1.2-.2.3-.4.5-.6.1-.1.1-.2.2-.2 6.3-7.5 16.9-11.9 28.1-11.5 16.6.7 29.7 11.5 33 30.1 1.7 8 2.2 16.5 1.9 25.7v.7c0 .5 0 1-.1 1.5-.7 13.3-3 26.6-7.3 44.7-.4 1.6-.8 3.2-1.2 5.2l-1 4.1-.1.3c.1.2.1.3.2.5l1.8 4.5c.1.3.3.7.4 1 .7 1.6 1.4 3.3 2.1 4.8v.1c8.7 18.8 19.7 33.4 33.9 45.1 4.3 3.5 8.9 6.7 13.9 9.8 1.8-.5 3.5-.7 5.3-.9z"
+                    fill="#e6f7ff"
+                  />
+                  <path
+                    d="M391.5 761c5.7-4.4 16.2-14.5 30.1-34.7-10.3 9.4-23.4 22.4-30.1 34.7zm270.9-83l.2-.3h.2c.6-.4.5-.7.4-.9-.1-.1-4.5-9.3-45.1-7.4 35.3 13.9 43.5 9.1 44.3 8.6z"
+                    fill="#e6f7ff"
+                  />
+                  <path
+                    d="M854.6 288.6L639.4 73.4c-6-6-14.1-9.4-22.6-9.4H192c-17.7 0-32 14.3-32 32v832c0 17.7 14.3 32 32 32h640c17.7 0 32-14.3 32-32V311.3c0-8.5-3.4-16.7-9.4-22.7zM602 137.8L790.2 326H602V137.8zM792 888H232V136h302v216a42 42 0 0042 42h216v494z"
+                    fill="#1890ff"
+                  />
+                  <path
+                    d="M535.9 585.3c-.8-1.7-1.5-3.3-2.2-4.9-.1-.3-.3-.7-.4-1l-1.8-4.5c-.1-.2-.1-.3-.2-.5l.1-.3.2-1.1c4-16.3 8.6-35.3 9.4-54.4v-.7c.3-8.6-.2-17.2-2-25.6-3.8-21.3-19.5-29.6-32.9-30.2-11.3-.5-21.8 4-28.1 11.4-.1.1-.1.2-.2.2-.2.2-.4.4-.5.6-2.1 2.7-3.7 5.8-4.6 9.1-6.6 24-.7 56.8 10.1 98.6-13.6 32.4-35.3 79.4-51.2 107.4v.1c-27.7 14.3-64.1 35.8-73.6 62.9 0 .1-.1.2-.1.3-.2.7-.5 1.4-.7 2.1-.1.2-.1.4-.2.6-.2.9-.5 1.8-.6 2.7-.9 4-.4 8.8 1.3 13.6.6 1.8 1.3 3.5 2.2 5.2 3.7 7 9.6 12.4 16.5 15 3 1.1 6.6 2 10.8 2 17.6 0 46.1-14.2 84.1-79.4 5.8-1.9 11.8-3.9 17.6-5.9 27.2-9.2 55.4-18.8 80.9-23.1 28.2 15.1 60.3 24.8 82.1 24.8 21.6 0 30.1-12.8 33.3-20.5 5.6-13.5 2.9-30.5-6.2-39.6-2.6-2.6-6-4.8-10.1-6.6-.1-.1-.3-.1-.4-.2-.5-.2-1.1-.4-1.6-.7-.4-.2-.8-.3-1.2-.5-.2-.1-.3-.1-.5-.2-16.2-5.8-41.7-6.7-76.3-2.8l-5.3.6c-5-3-9.6-6.3-13.9-9.8-14.2-11.3-25.1-25.8-33.8-44.7zM391.5 761c6.7-12.3 19.8-25.3 30.1-34.7-13.9 20.2-24.4 30.3-30.1 34.7zM507 488.8c.8.1 1.5.7 2.2 2 5.2 8.9 4.5 35.8.5 49.4-4.9-19.9-5.6-48.1-2.7-51.4zm-19.2 188.9c-4.2 1.7-8.3 3.4-12.3 5 13.3-24.1 24.4-51.4 32.1-71.4 10.7 18.5 24.2 34.4 39.1 46.2-21.6 4.9-41.3 13-58.9 20.2zm175.4-.9c.1.2.2.5-.4.9h-.2l-.2.3c-.8.5-9 5.3-44.3-8.6 40.6-1.9 45 7.3 45.1 7.4z"
+                    fill="#1890ff"
+                  />
+                </svg>
+              </span>
+            </div>
+            <span
+              class="ant-upload-list-item-name"
+              title="pdf.pdf"
+            >
+              pdf.pdf
+            </span>
           </span>
         </div>
-        <span
-          class="ant-upload-list-item-name"
-          title="pdf.pdf"
-        >
-          pdf.pdf
-        </span>
         <span
           class="ant-upload-list-item-actions"
         >
@@ -1590,7 +1662,7 @@
             </span>
           </a>
           <button
-            class="ant-btn ant-btn-text ant-btn-sm ant-btn-icon-only ant-upload-list-item-action"
+            class="ant-btn ant-btn-text ant-btn-sm ant-btn-icon-only ant-upload-list-item-card-actions-btn"
             title="Remove file"
             type="button"
           >
@@ -1643,49 +1715,57 @@
       </div>
     </div>
     <div
-      class="ant-upload-list-item-container"
+      class="ant-upload-list-picture-card-container"
     >
       <div
-        class="ant-upload-list-item ant-upload-list-item-error"
+        class="ant-upload-list-item ant-upload-list-item-error ant-upload-list-item-list-type-picture-card"
       >
         <div
-          class="ant-upload-list-item-thumbnail ant-upload-list-item-file"
+          class="ant-upload-list-item-info"
         >
           <span
-            aria-label="file-word"
-            class="anticon anticon-file-word"
-            role="img"
-          >
-            <svg
-              aria-hidden="true"
-              data-icon="file-word"
-              fill="currentColor"
-              focusable="false"
-              height="1em"
-              viewBox="64 64 896 896"
-              width="1em"
-            >
-              <path
-                d="M534 352V136H232v752h560V394H576a42 42 0 01-42-42zm101.3 129.3c1.3-5.4 6.1-9.3 11.7-9.3h35.6a12.04 12.04 0 0111.6 15.1l-74.4 276c-1.4 5.3-6.2 8.9-11.6 8.9h-31.8c-5.4 0-10.2-3.7-11.6-8.9l-52.8-197-52.8 197c-1.4 5.3-6.2 8.9-11.6 8.9h-32c-5.4 0-10.2-3.7-11.6-8.9l-74.2-276a12.02 12.02 0 0111.6-15.1h35.4c5.6 0 10.4 3.9 11.7 9.3L434.6 680l49.7-198.9c1.3-5.4 6.1-9.1 11.6-9.1h32.2c5.5 0 10.3 3.7 11.6 9.1l49.8 199.3 45.8-199.1z"
-                fill="#e6f7ff"
-              />
-              <path
-                d="M854.6 288.6L639.4 73.4c-6-6-14.1-9.4-22.6-9.4H192c-17.7 0-32 14.3-32 32v832c0 17.7 14.3 32 32 32h640c17.7 0 32-14.3 32-32V311.3c0-8.5-3.4-16.7-9.4-22.7zM602 137.8L790.2 326H602V137.8zM792 888H232V136h302v216a42 42 0 0042 42h216v494z"
-                fill="#1890ff"
-              />
-              <path
-                d="M528.1 472h-32.2c-5.5 0-10.3 3.7-11.6 9.1L434.6 680l-46.1-198.7c-1.3-5.4-6.1-9.3-11.7-9.3h-35.4a12.02 12.02 0 00-11.6 15.1l74.2 276c1.4 5.2 6.2 8.9 11.6 8.9h32c5.4 0 10.2-3.6 11.6-8.9l52.8-197 52.8 197c1.4 5.2 6.2 8.9 11.6 8.9h31.8c5.4 0 10.2-3.6 11.6-8.9l74.4-276a12.04 12.04 0 00-11.6-15.1H647c-5.6 0-10.4 3.9-11.7 9.3l-45.8 199.1-49.8-199.3c-1.3-5.4-6.1-9.1-11.6-9.1z"
-                fill="#1890ff"
-              />
-            </svg>
+            class="ant-upload-span"
+          >
+            <div
+              class="ant-upload-list-item-thumbnail ant-upload-list-item-file"
+            >
+              <span
+                aria-label="file-word"
+                class="anticon anticon-file-word"
+                role="img"
+              >
+                <svg
+                  aria-hidden="true"
+                  data-icon="file-word"
+                  fill="currentColor"
+                  focusable="false"
+                  height="1em"
+                  viewBox="64 64 896 896"
+                  width="1em"
+                >
+                  <path
+                    d="M534 352V136H232v752h560V394H576a42 42 0 01-42-42zm101.3 129.3c1.3-5.4 6.1-9.3 11.7-9.3h35.6a12.04 12.04 0 0111.6 15.1l-74.4 276c-1.4 5.3-6.2 8.9-11.6 8.9h-31.8c-5.4 0-10.2-3.7-11.6-8.9l-52.8-197-52.8 197c-1.4 5.3-6.2 8.9-11.6 8.9h-32c-5.4 0-10.2-3.7-11.6-8.9l-74.2-276a12.02 12.02 0 0111.6-15.1h35.4c5.6 0 10.4 3.9 11.7 9.3L434.6 680l49.7-198.9c1.3-5.4 6.1-9.1 11.6-9.1h32.2c5.5 0 10.3 3.7 11.6 9.1l49.8 199.3 45.8-199.1z"
+                    fill="#e6f7ff"
+                  />
+                  <path
+                    d="M854.6 288.6L639.4 73.4c-6-6-14.1-9.4-22.6-9.4H192c-17.7 0-32 14.3-32 32v832c0 17.7 14.3 32 32 32h640c17.7 0 32-14.3 32-32V311.3c0-8.5-3.4-16.7-9.4-22.7zM602 137.8L790.2 326H602V137.8zM792 888H232V136h302v216a42 42 0 0042 42h216v494z"
+                    fill="#1890ff"
+                  />
+                  <path
+                    d="M528.1 472h-32.2c-5.5 0-10.3 3.7-11.6 9.1L434.6 680l-46.1-198.7c-1.3-5.4-6.1-9.3-11.7-9.3h-35.4a12.02 12.02 0 00-11.6 15.1l74.2 276c1.4 5.2 6.2 8.9 11.6 8.9h32c5.4 0 10.2-3.6 11.6-8.9l52.8-197 52.8 197c1.4 5.2 6.2 8.9 11.6 8.9h31.8c5.4 0 10.2-3.6 11.6-8.9l74.4-276a12.04 12.04 0 00-11.6-15.1H647c-5.6 0-10.4 3.9-11.7 9.3l-45.8 199.1-49.8-199.3c-1.3-5.4-6.1-9.1-11.6-9.1z"
+                    fill="#1890ff"
+                  />
+                </svg>
+              </span>
+            </div>
+            <span
+              class="ant-upload-list-item-name"
+              title="doc.doc"
+            >
+              doc.doc
+            </span>
           </span>
         </div>
-        <span
-          class="ant-upload-list-item-name"
-          title="doc.doc"
-        >
-          doc.doc
-        </span>
         <span
           class="ant-upload-list-item-actions"
         >
@@ -1716,7 +1796,7 @@
             </span>
           </a>
           <button
-            class="ant-btn ant-btn-text ant-btn-sm ant-btn-icon-only ant-upload-list-item-action"
+            class="ant-btn ant-btn-text ant-btn-sm ant-btn-icon-only ant-upload-list-item-card-actions-btn"
             title="Remove file"
             type="button"
           >
@@ -1769,7 +1849,7 @@
       </div>
     </div>
     <div
-      class="ant-upload ant-upload-select"
+      class="ant-upload ant-upload-select ant-upload-select-picture-card"
     >
       <span
         class="ant-upload"
@@ -1820,15 +1900,9 @@
 `;
 
 exports[`renders ./components/upload/demo/fileList.md extend context correctly 1`] = `
-<<<<<<< HEAD
-<span
-  class="ant-upload-wrapper"
->
-=======
 <span>
->>>>>>> 8a454a13
   <div
-    class="ant-upload ant-upload-select"
+    class="ant-upload ant-upload-select ant-upload-select-text"
   >
     <span
       class="ant-upload"
@@ -1874,73 +1948,81 @@
     class="ant-upload-list ant-upload-list-text"
   >
     <div
-      class="ant-upload-list-item-container"
+      class="ant-upload-list-text-container"
     >
       <div
-        class="ant-upload-list-item ant-upload-list-item-done"
+        class="ant-upload-list-item ant-upload-list-item-done ant-upload-list-item-list-type-text"
       >
         <div
-          class="ant-upload-icon"
+          class="ant-upload-list-item-info"
         >
           <span
-            aria-label="paper-clip"
-            class="anticon anticon-paper-clip"
-            role="img"
-          >
-            <svg
-              aria-hidden="true"
-              data-icon="paper-clip"
-              fill="currentColor"
-              focusable="false"
-              height="1em"
-              viewBox="64 64 896 896"
-              width="1em"
-            >
-              <path
-                d="M779.3 196.6c-94.2-94.2-247.6-94.2-341.7 0l-261 260.8c-1.7 1.7-2.6 4-2.6 6.4s.9 4.7 2.6 6.4l36.9 36.9a9 9 0 0012.7 0l261-260.8c32.4-32.4 75.5-50.2 121.3-50.2s88.9 17.8 121.2 50.2c32.4 32.4 50.2 75.5 50.2 121.2 0 45.8-17.8 88.8-50.2 121.2l-266 265.9-43.1 43.1c-40.3 40.3-105.8 40.3-146.1 0-19.5-19.5-30.2-45.4-30.2-73s10.7-53.5 30.2-73l263.9-263.8c6.7-6.6 15.5-10.3 24.9-10.3h.1c9.4 0 18.1 3.7 24.7 10.3 6.7 6.7 10.3 15.5 10.3 24.9 0 9.3-3.7 18.1-10.3 24.7L372.4 653c-1.7 1.7-2.6 4-2.6 6.4s.9 4.7 2.6 6.4l36.9 36.9a9 9 0 0012.7 0l215.6-215.6c19.9-19.9 30.8-46.3 30.8-74.4s-11-54.6-30.8-74.4c-41.1-41.1-107.9-41-149 0L463 364 224.8 602.1A172.22 172.22 0 00174 724.8c0 46.3 18.1 89.8 50.8 122.5 33.9 33.8 78.3 50.7 122.7 50.7 44.4 0 88.8-16.9 122.6-50.7l309.2-309C824.8 492.7 850 432 850 367.5c.1-64.6-25.1-125.3-70.7-170.9z"
-              />
-            </svg>
+            class="ant-upload-span"
+          >
+            <div
+              class="ant-upload-text-icon"
+            >
+              <span
+                aria-label="paper-clip"
+                class="anticon anticon-paper-clip"
+                role="img"
+              >
+                <svg
+                  aria-hidden="true"
+                  data-icon="paper-clip"
+                  fill="currentColor"
+                  focusable="false"
+                  height="1em"
+                  viewBox="64 64 896 896"
+                  width="1em"
+                >
+                  <path
+                    d="M779.3 196.6c-94.2-94.2-247.6-94.2-341.7 0l-261 260.8c-1.7 1.7-2.6 4-2.6 6.4s.9 4.7 2.6 6.4l36.9 36.9a9 9 0 0012.7 0l261-260.8c32.4-32.4 75.5-50.2 121.3-50.2s88.9 17.8 121.2 50.2c32.4 32.4 50.2 75.5 50.2 121.2 0 45.8-17.8 88.8-50.2 121.2l-266 265.9-43.1 43.1c-40.3 40.3-105.8 40.3-146.1 0-19.5-19.5-30.2-45.4-30.2-73s10.7-53.5 30.2-73l263.9-263.8c6.7-6.6 15.5-10.3 24.9-10.3h.1c9.4 0 18.1 3.7 24.7 10.3 6.7 6.7 10.3 15.5 10.3 24.9 0 9.3-3.7 18.1-10.3 24.7L372.4 653c-1.7 1.7-2.6 4-2.6 6.4s.9 4.7 2.6 6.4l36.9 36.9a9 9 0 0012.7 0l215.6-215.6c19.9-19.9 30.8-46.3 30.8-74.4s-11-54.6-30.8-74.4c-41.1-41.1-107.9-41-149 0L463 364 224.8 602.1A172.22 172.22 0 00174 724.8c0 46.3 18.1 89.8 50.8 122.5 33.9 33.8 78.3 50.7 122.7 50.7 44.4 0 88.8-16.9 122.6-50.7l309.2-309C824.8 492.7 850 432 850 367.5c.1-64.6-25.1-125.3-70.7-170.9z"
+                  />
+                </svg>
+              </span>
+            </div>
+            <a
+              class="ant-upload-list-item-name"
+              href="http://www.baidu.com/xxx.png"
+              rel="noopener noreferrer"
+              target="_blank"
+              title="xxx.png"
+            >
+              xxx.png
+            </a>
+            <span
+              class="ant-upload-list-item-card-actions"
+            >
+              <button
+                class="ant-btn ant-btn-text ant-btn-sm ant-btn-icon-only ant-upload-list-item-card-actions-btn"
+                title="Remove file"
+                type="button"
+              >
+                <span
+                  aria-label="delete"
+                  class="anticon anticon-delete"
+                  role="img"
+                  tabindex="-1"
+                >
+                  <svg
+                    aria-hidden="true"
+                    data-icon="delete"
+                    fill="currentColor"
+                    focusable="false"
+                    height="1em"
+                    viewBox="64 64 896 896"
+                    width="1em"
+                  >
+                    <path
+                      d="M360 184h-8c4.4 0 8-3.6 8-8v8h304v-8c0 4.4 3.6 8 8 8h-8v72h72v-80c0-35.3-28.7-64-64-64H352c-35.3 0-64 28.7-64 64v80h72v-72zm504 72H160c-17.7 0-32 14.3-32 32v32c0 4.4 3.6 8 8 8h60.4l24.7 523c1.6 34.1 29.8 61 63.9 61h454c34.2 0 62.3-26.8 63.9-61l24.7-523H888c4.4 0 8-3.6 8-8v-32c0-17.7-14.3-32-32-32zM731.3 840H292.7l-24.2-512h487l-24.2 512z"
+                    />
+                  </svg>
+                </span>
+              </button>
+            </span>
           </span>
         </div>
-        <a
-          class="ant-upload-list-item-name"
-          href="http://www.baidu.com/xxx.png"
-          rel="noopener noreferrer"
-          target="_blank"
-          title="xxx.png"
-        >
-          xxx.png
-        </a>
-        <span
-          class="ant-upload-list-item-actions"
-        >
-          <button
-            class="ant-btn ant-btn-text ant-btn-sm ant-btn-icon-only ant-upload-list-item-action"
-            title="Remove file"
-            type="button"
-          >
-            <span
-              aria-label="delete"
-              class="anticon anticon-delete"
-              role="img"
-              tabindex="-1"
-            >
-              <svg
-                aria-hidden="true"
-                data-icon="delete"
-                fill="currentColor"
-                focusable="false"
-                height="1em"
-                viewBox="64 64 896 896"
-                width="1em"
-              >
-                <path
-                  d="M360 184h-8c4.4 0 8-3.6 8-8v8h304v-8c0 4.4 3.6 8 8 8h-8v72h72v-80c0-35.3-28.7-64-64-64H352c-35.3 0-64 28.7-64 64v80h72v-72zm504 72H160c-17.7 0-32 14.3-32 32v32c0 4.4 3.6 8 8 8h60.4l24.7 523c1.6 34.1 29.8 61 63.9 61h454c34.2 0 62.3-26.8 63.9-61l24.7-523H888c4.4 0 8-3.6 8-8v-32c0-17.7-14.3-32-32-32zM731.3 840H292.7l-24.2-512h487l-24.2 512z"
-                />
-              </svg>
-            </span>
-          </button>
-        </span>
       </div>
     </div>
   </div>
@@ -1956,15 +2038,9 @@
     class="ant-space-item"
     style="margin-bottom:24px"
   >
-<<<<<<< HEAD
-    <span
-      class="ant-upload-wrapper"
-    >
-=======
     <span>
->>>>>>> 8a454a13
       <div
-        class="ant-upload ant-upload-select"
+        class="ant-upload ant-upload-select ant-upload-select-picture"
       >
         <span
           class="ant-upload"
@@ -2013,15 +2089,9 @@
   <div
     class="ant-space-item"
   >
-<<<<<<< HEAD
-    <span
-      class="ant-upload-wrapper"
-    >
-=======
     <span>
->>>>>>> 8a454a13
       <div
-        class="ant-upload ant-upload-select"
+        class="ant-upload ant-upload-select ant-upload-select-picture"
       >
         <span
           class="ant-upload"
@@ -2073,38 +2143,46 @@
 
 exports[`renders ./components/upload/demo/picture-card.md extend context correctly 1`] = `
 <span
-  class="ant-upload-wrapper ant-upload-picture-card-wrapper"
+  class="ant-upload-picture-card-wrapper"
 >
   <div
     class="ant-upload-list ant-upload-list-picture-card"
   >
     <div
-      class="ant-upload-list-item-container"
+      class="ant-upload-list-picture-card-container"
     >
       <div
-        class="ant-upload-list-item ant-upload-list-item-done"
-      >
-        <a
-          class="ant-upload-list-item-thumbnail"
-          href="https://zos.alipayobjects.com/rmsportal/jkjgkEfvpUPVyRjUImniVslZfWPnJuuZ.png"
-          rel="noopener noreferrer"
-          target="_blank"
-        >
-          <img
-            alt="image.png"
-            class="ant-upload-list-item-image"
-            src="https://zos.alipayobjects.com/rmsportal/jkjgkEfvpUPVyRjUImniVslZfWPnJuuZ.png"
-          />
-        </a>
-        <a
-          class="ant-upload-list-item-name"
-          href="https://zos.alipayobjects.com/rmsportal/jkjgkEfvpUPVyRjUImniVslZfWPnJuuZ.png"
-          rel="noopener noreferrer"
-          target="_blank"
-          title="image.png"
-        >
-          image.png
-        </a>
+        class="ant-upload-list-item ant-upload-list-item-done ant-upload-list-item-list-type-picture-card"
+      >
+        <div
+          class="ant-upload-list-item-info"
+        >
+          <span
+            class="ant-upload-span"
+          >
+            <a
+              class="ant-upload-list-item-thumbnail"
+              href="https://zos.alipayobjects.com/rmsportal/jkjgkEfvpUPVyRjUImniVslZfWPnJuuZ.png"
+              rel="noopener noreferrer"
+              target="_blank"
+            >
+              <img
+                alt="image.png"
+                class="ant-upload-list-item-image"
+                src="https://zos.alipayobjects.com/rmsportal/jkjgkEfvpUPVyRjUImniVslZfWPnJuuZ.png"
+              />
+            </a>
+            <a
+              class="ant-upload-list-item-name"
+              href="https://zos.alipayobjects.com/rmsportal/jkjgkEfvpUPVyRjUImniVslZfWPnJuuZ.png"
+              rel="noopener noreferrer"
+              target="_blank"
+              title="image.png"
+            >
+              image.png
+            </a>
+          </span>
+        </div>
         <span
           class="ant-upload-list-item-actions"
         >
@@ -2135,7 +2213,7 @@
             </span>
           </a>
           <button
-            class="ant-btn ant-btn-text ant-btn-sm ant-btn-icon-only ant-upload-list-item-action"
+            class="ant-btn ant-btn-text ant-btn-sm ant-btn-icon-only ant-upload-list-item-card-actions-btn"
             title="Remove file"
             type="button"
           >
@@ -2164,32 +2242,40 @@
       </div>
     </div>
     <div
-      class="ant-upload-list-item-container"
+      class="ant-upload-list-picture-card-container"
     >
       <div
-        class="ant-upload-list-item ant-upload-list-item-done"
-      >
-        <a
-          class="ant-upload-list-item-thumbnail"
-          href="https://zos.alipayobjects.com/rmsportal/jkjgkEfvpUPVyRjUImniVslZfWPnJuuZ.png"
-          rel="noopener noreferrer"
-          target="_blank"
-        >
-          <img
-            alt="image.png"
-            class="ant-upload-list-item-image"
-            src="https://zos.alipayobjects.com/rmsportal/jkjgkEfvpUPVyRjUImniVslZfWPnJuuZ.png"
-          />
-        </a>
-        <a
-          class="ant-upload-list-item-name"
-          href="https://zos.alipayobjects.com/rmsportal/jkjgkEfvpUPVyRjUImniVslZfWPnJuuZ.png"
-          rel="noopener noreferrer"
-          target="_blank"
-          title="image.png"
-        >
-          image.png
-        </a>
+        class="ant-upload-list-item ant-upload-list-item-done ant-upload-list-item-list-type-picture-card"
+      >
+        <div
+          class="ant-upload-list-item-info"
+        >
+          <span
+            class="ant-upload-span"
+          >
+            <a
+              class="ant-upload-list-item-thumbnail"
+              href="https://zos.alipayobjects.com/rmsportal/jkjgkEfvpUPVyRjUImniVslZfWPnJuuZ.png"
+              rel="noopener noreferrer"
+              target="_blank"
+            >
+              <img
+                alt="image.png"
+                class="ant-upload-list-item-image"
+                src="https://zos.alipayobjects.com/rmsportal/jkjgkEfvpUPVyRjUImniVslZfWPnJuuZ.png"
+              />
+            </a>
+            <a
+              class="ant-upload-list-item-name"
+              href="https://zos.alipayobjects.com/rmsportal/jkjgkEfvpUPVyRjUImniVslZfWPnJuuZ.png"
+              rel="noopener noreferrer"
+              target="_blank"
+              title="image.png"
+            >
+              image.png
+            </a>
+          </span>
+        </div>
         <span
           class="ant-upload-list-item-actions"
         >
@@ -2220,7 +2306,7 @@
             </span>
           </a>
           <button
-            class="ant-btn ant-btn-text ant-btn-sm ant-btn-icon-only ant-upload-list-item-action"
+            class="ant-btn ant-btn-text ant-btn-sm ant-btn-icon-only ant-upload-list-item-card-actions-btn"
             title="Remove file"
             type="button"
           >
@@ -2249,32 +2335,40 @@
       </div>
     </div>
     <div
-      class="ant-upload-list-item-container"
+      class="ant-upload-list-picture-card-container"
     >
       <div
-        class="ant-upload-list-item ant-upload-list-item-done"
-      >
-        <a
-          class="ant-upload-list-item-thumbnail"
-          href="https://zos.alipayobjects.com/rmsportal/jkjgkEfvpUPVyRjUImniVslZfWPnJuuZ.png"
-          rel="noopener noreferrer"
-          target="_blank"
-        >
-          <img
-            alt="image.png"
-            class="ant-upload-list-item-image"
-            src="https://zos.alipayobjects.com/rmsportal/jkjgkEfvpUPVyRjUImniVslZfWPnJuuZ.png"
-          />
-        </a>
-        <a
-          class="ant-upload-list-item-name"
-          href="https://zos.alipayobjects.com/rmsportal/jkjgkEfvpUPVyRjUImniVslZfWPnJuuZ.png"
-          rel="noopener noreferrer"
-          target="_blank"
-          title="image.png"
-        >
-          image.png
-        </a>
+        class="ant-upload-list-item ant-upload-list-item-done ant-upload-list-item-list-type-picture-card"
+      >
+        <div
+          class="ant-upload-list-item-info"
+        >
+          <span
+            class="ant-upload-span"
+          >
+            <a
+              class="ant-upload-list-item-thumbnail"
+              href="https://zos.alipayobjects.com/rmsportal/jkjgkEfvpUPVyRjUImniVslZfWPnJuuZ.png"
+              rel="noopener noreferrer"
+              target="_blank"
+            >
+              <img
+                alt="image.png"
+                class="ant-upload-list-item-image"
+                src="https://zos.alipayobjects.com/rmsportal/jkjgkEfvpUPVyRjUImniVslZfWPnJuuZ.png"
+              />
+            </a>
+            <a
+              class="ant-upload-list-item-name"
+              href="https://zos.alipayobjects.com/rmsportal/jkjgkEfvpUPVyRjUImniVslZfWPnJuuZ.png"
+              rel="noopener noreferrer"
+              target="_blank"
+              title="image.png"
+            >
+              image.png
+            </a>
+          </span>
+        </div>
         <span
           class="ant-upload-list-item-actions"
         >
@@ -2305,7 +2399,7 @@
             </span>
           </a>
           <button
-            class="ant-btn ant-btn-text ant-btn-sm ant-btn-icon-only ant-upload-list-item-action"
+            class="ant-btn ant-btn-text ant-btn-sm ant-btn-icon-only ant-upload-list-item-card-actions-btn"
             title="Remove file"
             type="button"
           >
@@ -2334,32 +2428,40 @@
       </div>
     </div>
     <div
-      class="ant-upload-list-item-container"
+      class="ant-upload-list-picture-card-container"
     >
       <div
-        class="ant-upload-list-item ant-upload-list-item-done"
-      >
-        <a
-          class="ant-upload-list-item-thumbnail"
-          href="https://zos.alipayobjects.com/rmsportal/jkjgkEfvpUPVyRjUImniVslZfWPnJuuZ.png"
-          rel="noopener noreferrer"
-          target="_blank"
-        >
-          <img
-            alt="image.png"
-            class="ant-upload-list-item-image"
-            src="https://zos.alipayobjects.com/rmsportal/jkjgkEfvpUPVyRjUImniVslZfWPnJuuZ.png"
-          />
-        </a>
-        <a
-          class="ant-upload-list-item-name"
-          href="https://zos.alipayobjects.com/rmsportal/jkjgkEfvpUPVyRjUImniVslZfWPnJuuZ.png"
-          rel="noopener noreferrer"
-          target="_blank"
-          title="image.png"
-        >
-          image.png
-        </a>
+        class="ant-upload-list-item ant-upload-list-item-done ant-upload-list-item-list-type-picture-card"
+      >
+        <div
+          class="ant-upload-list-item-info"
+        >
+          <span
+            class="ant-upload-span"
+          >
+            <a
+              class="ant-upload-list-item-thumbnail"
+              href="https://zos.alipayobjects.com/rmsportal/jkjgkEfvpUPVyRjUImniVslZfWPnJuuZ.png"
+              rel="noopener noreferrer"
+              target="_blank"
+            >
+              <img
+                alt="image.png"
+                class="ant-upload-list-item-image"
+                src="https://zos.alipayobjects.com/rmsportal/jkjgkEfvpUPVyRjUImniVslZfWPnJuuZ.png"
+              />
+            </a>
+            <a
+              class="ant-upload-list-item-name"
+              href="https://zos.alipayobjects.com/rmsportal/jkjgkEfvpUPVyRjUImniVslZfWPnJuuZ.png"
+              rel="noopener noreferrer"
+              target="_blank"
+              title="image.png"
+            >
+              image.png
+            </a>
+          </span>
+        </div>
         <span
           class="ant-upload-list-item-actions"
         >
@@ -2390,7 +2492,7 @@
             </span>
           </a>
           <button
-            class="ant-btn ant-btn-text ant-btn-sm ant-btn-icon-only ant-upload-list-item-action"
+            class="ant-btn ant-btn-text ant-btn-sm ant-btn-icon-only ant-upload-list-item-card-actions-btn"
             title="Remove file"
             type="button"
           >
@@ -2419,79 +2521,95 @@
       </div>
     </div>
     <div
-      class="ant-upload-list-item-container"
+      class="ant-upload-list-picture-card-container"
     >
       <div
-        class="ant-upload-list-item ant-upload-list-item-uploading"
+        class="ant-upload-list-item ant-upload-list-item-uploading ant-upload-list-item-list-type-picture-card"
       >
         <div
-          class="ant-upload-list-item-thumbnail"
-        >
-          Uploading...
-        </div>
-        <a
-          class="ant-upload-list-item-name"
-          href="https://zos.alipayobjects.com/rmsportal/jkjgkEfvpUPVyRjUImniVslZfWPnJuuZ.png"
-          rel="noopener noreferrer"
-          target="_blank"
-          title="image.png"
-        >
-          image.png
-        </a>
+          class="ant-upload-list-item-info"
+        >
+          <span
+            class="ant-upload-span"
+          >
+            <div
+              class="ant-upload-list-item-thumbnail"
+            >
+              Uploading...
+            </div>
+            <a
+              class="ant-upload-list-item-name"
+              href="https://zos.alipayobjects.com/rmsportal/jkjgkEfvpUPVyRjUImniVslZfWPnJuuZ.png"
+              rel="noopener noreferrer"
+              target="_blank"
+              title="image.png"
+            >
+              image.png
+            </a>
+          </span>
+        </div>
       </div>
     </div>
     <div
-      class="ant-upload-list-item-container"
+      class="ant-upload-list-picture-card-container"
     >
       <div
-        class="ant-upload-list-item ant-upload-list-item-error"
+        class="ant-upload-list-item ant-upload-list-item-error ant-upload-list-item-list-type-picture-card"
       >
         <div
-          class="ant-upload-list-item-thumbnail ant-upload-list-item-file"
+          class="ant-upload-list-item-info"
         >
           <span
-            aria-label="picture"
-            class="anticon anticon-picture"
-            role="img"
-          >
-            <svg
-              aria-hidden="true"
-              data-icon="picture"
-              fill="currentColor"
-              focusable="false"
-              height="1em"
-              viewBox="64 64 896 896"
-              width="1em"
-            >
-              <path
-                d="M928 160H96c-17.7 0-32 14.3-32 32v640c0 17.7 14.3 32 32 32h832c17.7 0 32-14.3 32-32V192c0-17.7-14.3-32-32-32zm-40 632H136v-39.9l138.5-164.3 150.1 178L658.1 489 888 761.6V792zm0-129.8L664.2 396.8c-3.2-3.8-9-3.8-12.2 0L424.6 666.4l-144-170.7c-3.2-3.8-9-3.8-12.2 0L136 652.7V232h752v430.2z"
-                fill="#1890ff"
-              />
-              <path
-                d="M424.6 765.8l-150.1-178L136 752.1V792h752v-30.4L658.1 489z"
-                fill="#e6f7ff"
-              />
-              <path
-                d="M136 652.7l132.4-157c3.2-3.8 9-3.8 12.2 0l144 170.7L652 396.8c3.2-3.8 9-3.8 12.2 0L888 662.2V232H136v420.7zM304 280a88 88 0 110 176 88 88 0 010-176z"
-                fill="#e6f7ff"
-              />
-              <path
-                d="M276 368a28 28 0 1056 0 28 28 0 10-56 0z"
-                fill="#e6f7ff"
-              />
-              <path
-                d="M304 456a88 88 0 100-176 88 88 0 000 176zm0-116c15.5 0 28 12.5 28 28s-12.5 28-28 28-28-12.5-28-28 12.5-28 28-28z"
-                fill="#1890ff"
-              />
-            </svg>
+            class="ant-upload-span"
+          >
+            <div
+              class="ant-upload-list-item-thumbnail ant-upload-list-item-file"
+            >
+              <span
+                aria-label="picture"
+                class="anticon anticon-picture"
+                role="img"
+              >
+                <svg
+                  aria-hidden="true"
+                  data-icon="picture"
+                  fill="currentColor"
+                  focusable="false"
+                  height="1em"
+                  viewBox="64 64 896 896"
+                  width="1em"
+                >
+                  <path
+                    d="M928 160H96c-17.7 0-32 14.3-32 32v640c0 17.7 14.3 32 32 32h832c17.7 0 32-14.3 32-32V192c0-17.7-14.3-32-32-32zm-40 632H136v-39.9l138.5-164.3 150.1 178L658.1 489 888 761.6V792zm0-129.8L664.2 396.8c-3.2-3.8-9-3.8-12.2 0L424.6 666.4l-144-170.7c-3.2-3.8-9-3.8-12.2 0L136 652.7V232h752v430.2z"
+                    fill="#1890ff"
+                  />
+                  <path
+                    d="M424.6 765.8l-150.1-178L136 752.1V792h752v-30.4L658.1 489z"
+                    fill="#e6f7ff"
+                  />
+                  <path
+                    d="M136 652.7l132.4-157c3.2-3.8 9-3.8 12.2 0l144 170.7L652 396.8c3.2-3.8 9-3.8 12.2 0L888 662.2V232H136v420.7zM304 280a88 88 0 110 176 88 88 0 010-176z"
+                    fill="#e6f7ff"
+                  />
+                  <path
+                    d="M276 368a28 28 0 1056 0 28 28 0 10-56 0z"
+                    fill="#e6f7ff"
+                  />
+                  <path
+                    d="M304 456a88 88 0 100-176 88 88 0 000 176zm0-116c15.5 0 28 12.5 28 28s-12.5 28-28 28-28-12.5-28-28 12.5-28 28-28z"
+                    fill="#1890ff"
+                  />
+                </svg>
+              </span>
+            </div>
+            <span
+              class="ant-upload-list-item-name"
+              title="image.png"
+            >
+              image.png
+            </span>
           </span>
         </div>
-        <span
-          class="ant-upload-list-item-name"
-          title="image.png"
-        >
-          image.png
-        </span>
         <span
           class="ant-upload-list-item-actions"
         >
@@ -2522,7 +2640,7 @@
             </span>
           </a>
           <button
-            class="ant-btn ant-btn-text ant-btn-sm ant-btn-icon-only ant-upload-list-item-action"
+            class="ant-btn ant-btn-text ant-btn-sm ant-btn-icon-only ant-upload-list-item-card-actions-btn"
             title="Remove file"
             type="button"
           >
@@ -2575,7 +2693,7 @@
       </div>
     </div>
     <div
-      class="ant-upload ant-upload-select"
+      class="ant-upload ant-upload-select ant-upload-select-picture-card"
     >
       <span
         class="ant-upload"
@@ -2627,15 +2745,9 @@
 
 exports[`renders ./components/upload/demo/picture-style.md extend context correctly 1`] = `
 Array [
-<<<<<<< HEAD
-  <span
-    class="ant-upload-wrapper"
-  >
-=======
   <span>
->>>>>>> 8a454a13
     <div
-      class="ant-upload ant-upload-select"
+      class="ant-upload ant-upload-select ant-upload-select-picture"
     >
       <span
         class="ant-upload"
@@ -2680,213 +2792,162 @@
       class="ant-upload-list ant-upload-list-picture"
     >
       <div
-        class="ant-upload-list-item-container"
+        class="ant-upload-list-picture-container"
       >
         <div
-          class="ant-upload-list-item ant-upload-list-item-uploading"
+          class="ant-upload-list-item ant-upload-list-item-done ant-upload-list-item-list-type-picture"
         >
           <div
-            class="ant-upload-list-item-thumbnail"
-          >
-            <span
-              aria-label="loading"
-              class="anticon anticon-loading anticon-spin"
-              role="img"
-            >
-              <svg
-                aria-hidden="true"
-                data-icon="loading"
-                fill="currentColor"
-                focusable="false"
-                height="1em"
-                viewBox="0 0 1024 1024"
-                width="1em"
-              >
-                <path
-                  d="M988 548c-19.9 0-36-16.1-36-36 0-59.4-11.6-117-34.6-171.3a440.45 440.45 0 00-94.3-139.9 437.71 437.71 0 00-139.9-94.3C629 83.6 571.4 72 512 72c-19.9 0-36-16.1-36-36s16.1-36 36-36c69.1 0 136.2 13.5 199.3 40.3C772.3 66 827 103 874 150c47 47 83.9 101.8 109.7 162.7 26.7 63.1 40.2 130.2 40.2 199.3.1 19.9-16 36-35.9 36z"
+            class="ant-upload-list-item-info"
+          >
+            <span
+              class="ant-upload-span"
+            >
+              <a
+                class="ant-upload-list-item-thumbnail"
+                href="https://zos.alipayobjects.com/rmsportal/jkjgkEfvpUPVyRjUImniVslZfWPnJuuZ.png"
+                rel="noopener noreferrer"
+                target="_blank"
+              >
+                <img
+                  alt="xxx.png"
+                  class="ant-upload-list-item-image"
+                  src="https://zos.alipayobjects.com/rmsportal/jkjgkEfvpUPVyRjUImniVslZfWPnJuuZ.png"
                 />
-              </svg>
+              </a>
+              <a
+                class="ant-upload-list-item-name"
+                href="https://zos.alipayobjects.com/rmsportal/jkjgkEfvpUPVyRjUImniVslZfWPnJuuZ.png"
+                rel="noopener noreferrer"
+                target="_blank"
+                title="xxx.png"
+              >
+                xxx.png
+              </a>
+              <span
+                class="ant-upload-list-item-card-actions picture"
+              >
+                <button
+                  class="ant-btn ant-btn-text ant-btn-sm ant-btn-icon-only ant-upload-list-item-card-actions-btn"
+                  title="Remove file"
+                  type="button"
+                >
+                  <span
+                    aria-label="delete"
+                    class="anticon anticon-delete"
+                    role="img"
+                    tabindex="-1"
+                  >
+                    <svg
+                      aria-hidden="true"
+                      data-icon="delete"
+                      fill="currentColor"
+                      focusable="false"
+                      height="1em"
+                      viewBox="64 64 896 896"
+                      width="1em"
+                    >
+                      <path
+                        d="M360 184h-8c4.4 0 8-3.6 8-8v8h304v-8c0 4.4 3.6 8 8 8h-8v72h72v-80c0-35.3-28.7-64-64-64H352c-35.3 0-64 28.7-64 64v80h72v-72zm504 72H160c-17.7 0-32 14.3-32 32v32c0 4.4 3.6 8 8 8h60.4l24.7 523c1.6 34.1 29.8 61 63.9 61h454c34.2 0 62.3-26.8 63.9-61l24.7-523H888c4.4 0 8-3.6 8-8v-32c0-17.7-14.3-32-32-32zM731.3 840H292.7l-24.2-512h487l-24.2 512z"
+                      />
+                    </svg>
+                  </span>
+                </button>
+              </span>
             </span>
           </div>
-          <span
-            class="ant-upload-list-item-name"
-            title="xxx.png"
-          >
-            xxx.png
-          </span>
-          <span
-            class="ant-upload-list-item-actions picture"
-          >
-            <button
-              class="ant-btn ant-btn-text ant-btn-sm ant-btn-icon-only ant-upload-list-item-action"
-              title="Remove file"
-              type="button"
-            >
+        </div>
+      </div>
+      <div
+        class="ant-upload-list-picture-container"
+      >
+        <div
+          class="ant-upload-list-item ant-upload-list-item-error ant-upload-list-item-list-type-picture"
+        >
+          <div
+            class="ant-upload-list-item-info"
+          >
+            <span
+              class="ant-upload-span"
+            >
+              <div
+                class="ant-upload-list-item-thumbnail ant-upload-list-item-file"
+              >
+                <span
+                  aria-label="picture"
+                  class="anticon anticon-picture"
+                  role="img"
+                >
+                  <svg
+                    aria-hidden="true"
+                    data-icon="picture"
+                    fill="currentColor"
+                    focusable="false"
+                    height="1em"
+                    viewBox="64 64 896 896"
+                    width="1em"
+                  >
+                    <path
+                      d="M928 160H96c-17.7 0-32 14.3-32 32v640c0 17.7 14.3 32 32 32h832c17.7 0 32-14.3 32-32V192c0-17.7-14.3-32-32-32zm-40 632H136v-39.9l138.5-164.3 150.1 178L658.1 489 888 761.6V792zm0-129.8L664.2 396.8c-3.2-3.8-9-3.8-12.2 0L424.6 666.4l-144-170.7c-3.2-3.8-9-3.8-12.2 0L136 652.7V232h752v430.2z"
+                      fill="#1890ff"
+                    />
+                    <path
+                      d="M424.6 765.8l-150.1-178L136 752.1V792h752v-30.4L658.1 489z"
+                      fill="#e6f7ff"
+                    />
+                    <path
+                      d="M136 652.7l132.4-157c3.2-3.8 9-3.8 12.2 0l144 170.7L652 396.8c3.2-3.8 9-3.8 12.2 0L888 662.2V232H136v420.7zM304 280a88 88 0 110 176 88 88 0 010-176z"
+                      fill="#e6f7ff"
+                    />
+                    <path
+                      d="M276 368a28 28 0 1056 0 28 28 0 10-56 0z"
+                      fill="#e6f7ff"
+                    />
+                    <path
+                      d="M304 456a88 88 0 100-176 88 88 0 000 176zm0-116c15.5 0 28 12.5 28 28s-12.5 28-28 28-28-12.5-28-28 12.5-28 28-28z"
+                      fill="#1890ff"
+                    />
+                  </svg>
+                </span>
+              </div>
               <span
-                aria-label="delete"
-                class="anticon anticon-delete"
-                role="img"
-                tabindex="-1"
-              >
-                <svg
-                  aria-hidden="true"
-                  data-icon="delete"
-                  fill="currentColor"
-                  focusable="false"
-                  height="1em"
-                  viewBox="64 64 896 896"
-                  width="1em"
+                class="ant-upload-list-item-name"
+                title="yyy.png"
+              >
+                yyy.png
+              </span>
+              <span
+                class="ant-upload-list-item-card-actions picture"
+              >
+                <button
+                  class="ant-btn ant-btn-text ant-btn-sm ant-btn-icon-only ant-upload-list-item-card-actions-btn"
+                  title="Remove file"
+                  type="button"
                 >
-                  <path
-                    d="M360 184h-8c4.4 0 8-3.6 8-8v8h304v-8c0 4.4 3.6 8 8 8h-8v72h72v-80c0-35.3-28.7-64-64-64H352c-35.3 0-64 28.7-64 64v80h72v-72zm504 72H160c-17.7 0-32 14.3-32 32v32c0 4.4 3.6 8 8 8h60.4l24.7 523c1.6 34.1 29.8 61 63.9 61h454c34.2 0 62.3-26.8 63.9-61l24.7-523H888c4.4 0 8-3.6 8-8v-32c0-17.7-14.3-32-32-32zM731.3 840H292.7l-24.2-512h487l-24.2 512z"
-                  />
-                </svg>
+                  <span
+                    aria-label="delete"
+                    class="anticon anticon-delete"
+                    role="img"
+                    tabindex="-1"
+                  >
+                    <svg
+                      aria-hidden="true"
+                      data-icon="delete"
+                      fill="currentColor"
+                      focusable="false"
+                      height="1em"
+                      viewBox="64 64 896 896"
+                      width="1em"
+                    >
+                      <path
+                        d="M360 184h-8c4.4 0 8-3.6 8-8v8h304v-8c0 4.4 3.6 8 8 8h-8v72h72v-80c0-35.3-28.7-64-64-64H352c-35.3 0-64 28.7-64 64v80h72v-72zm504 72H160c-17.7 0-32 14.3-32 32v32c0 4.4 3.6 8 8 8h60.4l24.7 523c1.6 34.1 29.8 61 63.9 61h454c34.2 0 62.3-26.8 63.9-61l24.7-523H888c4.4 0 8-3.6 8-8v-32c0-17.7-14.3-32-32-32zM731.3 840H292.7l-24.2-512h487l-24.2 512z"
+                      />
+                    </svg>
+                  </span>
+                </button>
               </span>
-            </button>
-          </span>
-        </div>
-      </div>
-      <div
-        class="ant-upload-list-item-container"
-      >
-        <div
-          class="ant-upload-list-item ant-upload-list-item-done"
-        >
-          <a
-            class="ant-upload-list-item-thumbnail"
-            href="https://zos.alipayobjects.com/rmsportal/jkjgkEfvpUPVyRjUImniVslZfWPnJuuZ.png"
-            rel="noopener noreferrer"
-            target="_blank"
-          >
-            <img
-              alt="yyy.png"
-              class="ant-upload-list-item-image"
-              src="https://zos.alipayobjects.com/rmsportal/jkjgkEfvpUPVyRjUImniVslZfWPnJuuZ.png"
-            />
-          </a>
-          <a
-            class="ant-upload-list-item-name"
-            href="https://zos.alipayobjects.com/rmsportal/jkjgkEfvpUPVyRjUImniVslZfWPnJuuZ.png"
-            rel="noopener noreferrer"
-            target="_blank"
-            title="yyy.png"
-          >
-            yyy.png
-          </a>
-          <span
-            class="ant-upload-list-item-actions picture"
-          >
-            <button
-              class="ant-btn ant-btn-text ant-btn-sm ant-btn-icon-only ant-upload-list-item-action"
-              title="Remove file"
-              type="button"
-            >
-              <span
-                aria-label="delete"
-                class="anticon anticon-delete"
-                role="img"
-                tabindex="-1"
-              >
-                <svg
-                  aria-hidden="true"
-                  data-icon="delete"
-                  fill="currentColor"
-                  focusable="false"
-                  height="1em"
-                  viewBox="64 64 896 896"
-                  width="1em"
-                >
-                  <path
-                    d="M360 184h-8c4.4 0 8-3.6 8-8v8h304v-8c0 4.4 3.6 8 8 8h-8v72h72v-80c0-35.3-28.7-64-64-64H352c-35.3 0-64 28.7-64 64v80h72v-72zm504 72H160c-17.7 0-32 14.3-32 32v32c0 4.4 3.6 8 8 8h60.4l24.7 523c1.6 34.1 29.8 61 63.9 61h454c34.2 0 62.3-26.8 63.9-61l24.7-523H888c4.4 0 8-3.6 8-8v-32c0-17.7-14.3-32-32-32zM731.3 840H292.7l-24.2-512h487l-24.2 512z"
-                  />
-                </svg>
-              </span>
-            </button>
-          </span>
-        </div>
-      </div>
-      <div
-        class="ant-upload-list-item-container"
-      >
-        <div
-          class="ant-upload-list-item ant-upload-list-item-error"
-        >
-          <div
-            class="ant-upload-list-item-thumbnail ant-upload-list-item-file"
-          >
-            <span
-              aria-label="picture"
-              class="anticon anticon-picture"
-              role="img"
-            >
-              <svg
-                aria-hidden="true"
-                data-icon="picture"
-                fill="currentColor"
-                focusable="false"
-                height="1em"
-                viewBox="64 64 896 896"
-                width="1em"
-              >
-                <path
-                  d="M928 160H96c-17.7 0-32 14.3-32 32v640c0 17.7 14.3 32 32 32h832c17.7 0 32-14.3 32-32V192c0-17.7-14.3-32-32-32zm-40 632H136v-39.9l138.5-164.3 150.1 178L658.1 489 888 761.6V792zm0-129.8L664.2 396.8c-3.2-3.8-9-3.8-12.2 0L424.6 666.4l-144-170.7c-3.2-3.8-9-3.8-12.2 0L136 652.7V232h752v430.2z"
-                  fill="#1890ff"
-                />
-                <path
-                  d="M424.6 765.8l-150.1-178L136 752.1V792h752v-30.4L658.1 489z"
-                  fill="#e6f7ff"
-                />
-                <path
-                  d="M136 652.7l132.4-157c3.2-3.8 9-3.8 12.2 0l144 170.7L652 396.8c3.2-3.8 9-3.8 12.2 0L888 662.2V232H136v420.7zM304 280a88 88 0 110 176 88 88 0 010-176z"
-                  fill="#e6f7ff"
-                />
-                <path
-                  d="M276 368a28 28 0 1056 0 28 28 0 10-56 0z"
-                  fill="#e6f7ff"
-                />
-                <path
-                  d="M304 456a88 88 0 100-176 88 88 0 000 176zm0-116c15.5 0 28 12.5 28 28s-12.5 28-28 28-28-12.5-28-28 12.5-28 28-28z"
-                  fill="#1890ff"
-                />
-              </svg>
             </span>
           </div>
-          <span
-            class="ant-upload-list-item-name"
-            title="zzz.png"
-          >
-            zzz.png
-          </span>
-          <span
-            class="ant-upload-list-item-actions picture"
-          >
-            <button
-              class="ant-btn ant-btn-text ant-btn-sm ant-btn-icon-only ant-upload-list-item-action"
-              title="Remove file"
-              type="button"
-            >
-              <span
-                aria-label="delete"
-                class="anticon anticon-delete"
-                role="img"
-                tabindex="-1"
-              >
-                <svg
-                  aria-hidden="true"
-                  data-icon="delete"
-                  fill="currentColor"
-                  focusable="false"
-                  height="1em"
-                  viewBox="64 64 896 896"
-                  width="1em"
-                >
-                  <path
-                    d="M360 184h-8c4.4 0 8-3.6 8-8v8h304v-8c0 4.4 3.6 8 8 8h-8v72h72v-80c0-35.3-28.7-64-64-64H352c-35.3 0-64 28.7-64 64v80h72v-72zm504 72H160c-17.7 0-32 14.3-32 32v32c0 4.4 3.6 8 8 8h60.4l24.7 523c1.6 34.1 29.8 61 63.9 61h454c34.2 0 62.3-26.8 63.9-61l24.7-523H888c4.4 0 8-3.6 8-8v-32c0-17.7-14.3-32-32-32zM731.3 840H292.7l-24.2-512h487l-24.2 512z"
-                  />
-                </svg>
-              </span>
-            </button>
-          </span>
         </div>
         <div>
           <div
@@ -2918,10 +2979,10 @@
   <br />,
   <br />,
   <span
-    class="ant-upload-wrapper upload-list-inline"
+    class="upload-list-inline"
   >
     <div
-      class="ant-upload ant-upload-select"
+      class="ant-upload ant-upload-select ant-upload-select-picture"
     >
       <span
         class="ant-upload"
@@ -2966,213 +3027,162 @@
       class="ant-upload-list ant-upload-list-picture"
     >
       <div
-        class="ant-upload-list-item-container"
+        class="ant-upload-list-picture-container"
       >
         <div
-          class="ant-upload-list-item ant-upload-list-item-uploading"
+          class="ant-upload-list-item ant-upload-list-item-done ant-upload-list-item-list-type-picture"
         >
           <div
-            class="ant-upload-list-item-thumbnail"
-          >
-            <span
-              aria-label="loading"
-              class="anticon anticon-loading anticon-spin"
-              role="img"
-            >
-              <svg
-                aria-hidden="true"
-                data-icon="loading"
-                fill="currentColor"
-                focusable="false"
-                height="1em"
-                viewBox="0 0 1024 1024"
-                width="1em"
-              >
-                <path
-                  d="M988 548c-19.9 0-36-16.1-36-36 0-59.4-11.6-117-34.6-171.3a440.45 440.45 0 00-94.3-139.9 437.71 437.71 0 00-139.9-94.3C629 83.6 571.4 72 512 72c-19.9 0-36-16.1-36-36s16.1-36 36-36c69.1 0 136.2 13.5 199.3 40.3C772.3 66 827 103 874 150c47 47 83.9 101.8 109.7 162.7 26.7 63.1 40.2 130.2 40.2 199.3.1 19.9-16 36-35.9 36z"
+            class="ant-upload-list-item-info"
+          >
+            <span
+              class="ant-upload-span"
+            >
+              <a
+                class="ant-upload-list-item-thumbnail"
+                href="https://zos.alipayobjects.com/rmsportal/jkjgkEfvpUPVyRjUImniVslZfWPnJuuZ.png"
+                rel="noopener noreferrer"
+                target="_blank"
+              >
+                <img
+                  alt="xxx.png"
+                  class="ant-upload-list-item-image"
+                  src="https://zos.alipayobjects.com/rmsportal/jkjgkEfvpUPVyRjUImniVslZfWPnJuuZ.png"
                 />
-              </svg>
+              </a>
+              <a
+                class="ant-upload-list-item-name"
+                href="https://zos.alipayobjects.com/rmsportal/jkjgkEfvpUPVyRjUImniVslZfWPnJuuZ.png"
+                rel="noopener noreferrer"
+                target="_blank"
+                title="xxx.png"
+              >
+                xxx.png
+              </a>
+              <span
+                class="ant-upload-list-item-card-actions picture"
+              >
+                <button
+                  class="ant-btn ant-btn-text ant-btn-sm ant-btn-icon-only ant-upload-list-item-card-actions-btn"
+                  title="Remove file"
+                  type="button"
+                >
+                  <span
+                    aria-label="delete"
+                    class="anticon anticon-delete"
+                    role="img"
+                    tabindex="-1"
+                  >
+                    <svg
+                      aria-hidden="true"
+                      data-icon="delete"
+                      fill="currentColor"
+                      focusable="false"
+                      height="1em"
+                      viewBox="64 64 896 896"
+                      width="1em"
+                    >
+                      <path
+                        d="M360 184h-8c4.4 0 8-3.6 8-8v8h304v-8c0 4.4 3.6 8 8 8h-8v72h72v-80c0-35.3-28.7-64-64-64H352c-35.3 0-64 28.7-64 64v80h72v-72zm504 72H160c-17.7 0-32 14.3-32 32v32c0 4.4 3.6 8 8 8h60.4l24.7 523c1.6 34.1 29.8 61 63.9 61h454c34.2 0 62.3-26.8 63.9-61l24.7-523H888c4.4 0 8-3.6 8-8v-32c0-17.7-14.3-32-32-32zM731.3 840H292.7l-24.2-512h487l-24.2 512z"
+                      />
+                    </svg>
+                  </span>
+                </button>
+              </span>
             </span>
           </div>
-          <span
-            class="ant-upload-list-item-name"
-            title="xxx.png"
-          >
-            xxx.png
-          </span>
-          <span
-            class="ant-upload-list-item-actions picture"
-          >
-            <button
-              class="ant-btn ant-btn-text ant-btn-sm ant-btn-icon-only ant-upload-list-item-action"
-              title="Remove file"
-              type="button"
-            >
+        </div>
+      </div>
+      <div
+        class="ant-upload-list-picture-container"
+      >
+        <div
+          class="ant-upload-list-item ant-upload-list-item-error ant-upload-list-item-list-type-picture"
+        >
+          <div
+            class="ant-upload-list-item-info"
+          >
+            <span
+              class="ant-upload-span"
+            >
+              <div
+                class="ant-upload-list-item-thumbnail ant-upload-list-item-file"
+              >
+                <span
+                  aria-label="picture"
+                  class="anticon anticon-picture"
+                  role="img"
+                >
+                  <svg
+                    aria-hidden="true"
+                    data-icon="picture"
+                    fill="currentColor"
+                    focusable="false"
+                    height="1em"
+                    viewBox="64 64 896 896"
+                    width="1em"
+                  >
+                    <path
+                      d="M928 160H96c-17.7 0-32 14.3-32 32v640c0 17.7 14.3 32 32 32h832c17.7 0 32-14.3 32-32V192c0-17.7-14.3-32-32-32zm-40 632H136v-39.9l138.5-164.3 150.1 178L658.1 489 888 761.6V792zm0-129.8L664.2 396.8c-3.2-3.8-9-3.8-12.2 0L424.6 666.4l-144-170.7c-3.2-3.8-9-3.8-12.2 0L136 652.7V232h752v430.2z"
+                      fill="#1890ff"
+                    />
+                    <path
+                      d="M424.6 765.8l-150.1-178L136 752.1V792h752v-30.4L658.1 489z"
+                      fill="#e6f7ff"
+                    />
+                    <path
+                      d="M136 652.7l132.4-157c3.2-3.8 9-3.8 12.2 0l144 170.7L652 396.8c3.2-3.8 9-3.8 12.2 0L888 662.2V232H136v420.7zM304 280a88 88 0 110 176 88 88 0 010-176z"
+                      fill="#e6f7ff"
+                    />
+                    <path
+                      d="M276 368a28 28 0 1056 0 28 28 0 10-56 0z"
+                      fill="#e6f7ff"
+                    />
+                    <path
+                      d="M304 456a88 88 0 100-176 88 88 0 000 176zm0-116c15.5 0 28 12.5 28 28s-12.5 28-28 28-28-12.5-28-28 12.5-28 28-28z"
+                      fill="#1890ff"
+                    />
+                  </svg>
+                </span>
+              </div>
               <span
-                aria-label="delete"
-                class="anticon anticon-delete"
-                role="img"
-                tabindex="-1"
-              >
-                <svg
-                  aria-hidden="true"
-                  data-icon="delete"
-                  fill="currentColor"
-                  focusable="false"
-                  height="1em"
-                  viewBox="64 64 896 896"
-                  width="1em"
+                class="ant-upload-list-item-name"
+                title="yyy.png"
+              >
+                yyy.png
+              </span>
+              <span
+                class="ant-upload-list-item-card-actions picture"
+              >
+                <button
+                  class="ant-btn ant-btn-text ant-btn-sm ant-btn-icon-only ant-upload-list-item-card-actions-btn"
+                  title="Remove file"
+                  type="button"
                 >
-                  <path
-                    d="M360 184h-8c4.4 0 8-3.6 8-8v8h304v-8c0 4.4 3.6 8 8 8h-8v72h72v-80c0-35.3-28.7-64-64-64H352c-35.3 0-64 28.7-64 64v80h72v-72zm504 72H160c-17.7 0-32 14.3-32 32v32c0 4.4 3.6 8 8 8h60.4l24.7 523c1.6 34.1 29.8 61 63.9 61h454c34.2 0 62.3-26.8 63.9-61l24.7-523H888c4.4 0 8-3.6 8-8v-32c0-17.7-14.3-32-32-32zM731.3 840H292.7l-24.2-512h487l-24.2 512z"
-                  />
-                </svg>
+                  <span
+                    aria-label="delete"
+                    class="anticon anticon-delete"
+                    role="img"
+                    tabindex="-1"
+                  >
+                    <svg
+                      aria-hidden="true"
+                      data-icon="delete"
+                      fill="currentColor"
+                      focusable="false"
+                      height="1em"
+                      viewBox="64 64 896 896"
+                      width="1em"
+                    >
+                      <path
+                        d="M360 184h-8c4.4 0 8-3.6 8-8v8h304v-8c0 4.4 3.6 8 8 8h-8v72h72v-80c0-35.3-28.7-64-64-64H352c-35.3 0-64 28.7-64 64v80h72v-72zm504 72H160c-17.7 0-32 14.3-32 32v32c0 4.4 3.6 8 8 8h60.4l24.7 523c1.6 34.1 29.8 61 63.9 61h454c34.2 0 62.3-26.8 63.9-61l24.7-523H888c4.4 0 8-3.6 8-8v-32c0-17.7-14.3-32-32-32zM731.3 840H292.7l-24.2-512h487l-24.2 512z"
+                      />
+                    </svg>
+                  </span>
+                </button>
               </span>
-            </button>
-          </span>
-        </div>
-      </div>
-      <div
-        class="ant-upload-list-item-container"
-      >
-        <div
-          class="ant-upload-list-item ant-upload-list-item-done"
-        >
-          <a
-            class="ant-upload-list-item-thumbnail"
-            href="https://zos.alipayobjects.com/rmsportal/jkjgkEfvpUPVyRjUImniVslZfWPnJuuZ.png"
-            rel="noopener noreferrer"
-            target="_blank"
-          >
-            <img
-              alt="yyy.png"
-              class="ant-upload-list-item-image"
-              src="https://zos.alipayobjects.com/rmsportal/jkjgkEfvpUPVyRjUImniVslZfWPnJuuZ.png"
-            />
-          </a>
-          <a
-            class="ant-upload-list-item-name"
-            href="https://zos.alipayobjects.com/rmsportal/jkjgkEfvpUPVyRjUImniVslZfWPnJuuZ.png"
-            rel="noopener noreferrer"
-            target="_blank"
-            title="yyy.png"
-          >
-            yyy.png
-          </a>
-          <span
-            class="ant-upload-list-item-actions picture"
-          >
-            <button
-              class="ant-btn ant-btn-text ant-btn-sm ant-btn-icon-only ant-upload-list-item-action"
-              title="Remove file"
-              type="button"
-            >
-              <span
-                aria-label="delete"
-                class="anticon anticon-delete"
-                role="img"
-                tabindex="-1"
-              >
-                <svg
-                  aria-hidden="true"
-                  data-icon="delete"
-                  fill="currentColor"
-                  focusable="false"
-                  height="1em"
-                  viewBox="64 64 896 896"
-                  width="1em"
-                >
-                  <path
-                    d="M360 184h-8c4.4 0 8-3.6 8-8v8h304v-8c0 4.4 3.6 8 8 8h-8v72h72v-80c0-35.3-28.7-64-64-64H352c-35.3 0-64 28.7-64 64v80h72v-72zm504 72H160c-17.7 0-32 14.3-32 32v32c0 4.4 3.6 8 8 8h60.4l24.7 523c1.6 34.1 29.8 61 63.9 61h454c34.2 0 62.3-26.8 63.9-61l24.7-523H888c4.4 0 8-3.6 8-8v-32c0-17.7-14.3-32-32-32zM731.3 840H292.7l-24.2-512h487l-24.2 512z"
-                  />
-                </svg>
-              </span>
-            </button>
-          </span>
-        </div>
-      </div>
-      <div
-        class="ant-upload-list-item-container"
-      >
-        <div
-          class="ant-upload-list-item ant-upload-list-item-error"
-        >
-          <div
-            class="ant-upload-list-item-thumbnail ant-upload-list-item-file"
-          >
-            <span
-              aria-label="picture"
-              class="anticon anticon-picture"
-              role="img"
-            >
-              <svg
-                aria-hidden="true"
-                data-icon="picture"
-                fill="currentColor"
-                focusable="false"
-                height="1em"
-                viewBox="64 64 896 896"
-                width="1em"
-              >
-                <path
-                  d="M928 160H96c-17.7 0-32 14.3-32 32v640c0 17.7 14.3 32 32 32h832c17.7 0 32-14.3 32-32V192c0-17.7-14.3-32-32-32zm-40 632H136v-39.9l138.5-164.3 150.1 178L658.1 489 888 761.6V792zm0-129.8L664.2 396.8c-3.2-3.8-9-3.8-12.2 0L424.6 666.4l-144-170.7c-3.2-3.8-9-3.8-12.2 0L136 652.7V232h752v430.2z"
-                  fill="#1890ff"
-                />
-                <path
-                  d="M424.6 765.8l-150.1-178L136 752.1V792h752v-30.4L658.1 489z"
-                  fill="#e6f7ff"
-                />
-                <path
-                  d="M136 652.7l132.4-157c3.2-3.8 9-3.8 12.2 0l144 170.7L652 396.8c3.2-3.8 9-3.8 12.2 0L888 662.2V232H136v420.7zM304 280a88 88 0 110 176 88 88 0 010-176z"
-                  fill="#e6f7ff"
-                />
-                <path
-                  d="M276 368a28 28 0 1056 0 28 28 0 10-56 0z"
-                  fill="#e6f7ff"
-                />
-                <path
-                  d="M304 456a88 88 0 100-176 88 88 0 000 176zm0-116c15.5 0 28 12.5 28 28s-12.5 28-28 28-28-12.5-28-28 12.5-28 28-28z"
-                  fill="#1890ff"
-                />
-              </svg>
             </span>
           </div>
-          <span
-            class="ant-upload-list-item-name"
-            title="zzz.png"
-          >
-            zzz.png
-          </span>
-          <span
-            class="ant-upload-list-item-actions picture"
-          >
-            <button
-              class="ant-btn ant-btn-text ant-btn-sm ant-btn-icon-only ant-upload-list-item-action"
-              title="Remove file"
-              type="button"
-            >
-              <span
-                aria-label="delete"
-                class="anticon anticon-delete"
-                role="img"
-                tabindex="-1"
-              >
-                <svg
-                  aria-hidden="true"
-                  data-icon="delete"
-                  fill="currentColor"
-                  focusable="false"
-                  height="1em"
-                  viewBox="64 64 896 896"
-                  width="1em"
-                >
-                  <path
-                    d="M360 184h-8c4.4 0 8-3.6 8-8v8h304v-8c0 4.4 3.6 8 8 8h-8v72h72v-80c0-35.3-28.7-64-64-64H352c-35.3 0-64 28.7-64 64v80h72v-72zm504 72H160c-17.7 0-32 14.3-32 32v32c0 4.4 3.6 8 8 8h60.4l24.7 523c1.6 34.1 29.8 61 63.9 61h454c34.2 0 62.3-26.8 63.9-61l24.7-523H888c4.4 0 8-3.6 8-8v-32c0-17.7-14.3-32-32-32zM731.3 840H292.7l-24.2-512h487l-24.2 512z"
-                  />
-                </svg>
-              </span>
-            </button>
-          </span>
         </div>
         <div>
           <div
@@ -3205,15 +3215,9 @@
 `;
 
 exports[`renders ./components/upload/demo/preview-file.md extend context correctly 1`] = `
-<<<<<<< HEAD
-<span
-  class="ant-upload-wrapper"
->
-=======
 <span>
->>>>>>> 8a454a13
   <div
-    class="ant-upload ant-upload-select"
+    class="ant-upload ant-upload-select ant-upload-select-picture"
   >
     <span
       class="ant-upload"
@@ -3261,15 +3265,9 @@
 `;
 
 exports[`renders ./components/upload/demo/transform-file.md extend context correctly 1`] = `
-<<<<<<< HEAD
-<span
-  class="ant-upload-wrapper"
->
-=======
 <span>
->>>>>>> 8a454a13
   <div
-    class="ant-upload ant-upload-select"
+    class="ant-upload ant-upload-select ant-upload-select-picture"
   >
     <span
       class="ant-upload"
@@ -3317,15 +3315,9 @@
 `;
 
 exports[`renders ./components/upload/demo/upload-custom-action-icon.md extend context correctly 1`] = `
-<<<<<<< HEAD
-<span
-  class="ant-upload-wrapper"
->
-=======
 <span>
->>>>>>> 8a454a13
   <div
-    class="ant-upload ant-upload-select"
+    class="ant-upload ant-upload-select ant-upload-select-text"
   >
     <span
       class="ant-upload"
@@ -3370,231 +3362,255 @@
     class="ant-upload-list ant-upload-list-text"
   >
     <div
-      class="ant-upload-list-item-container"
+      class="ant-upload-list-text-container"
     >
       <div
-        class="ant-upload-list-item ant-upload-list-item-done"
+        class="ant-upload-list-item ant-upload-list-item-done ant-upload-list-item-list-type-text"
       >
         <div
-          class="ant-upload-icon"
+          class="ant-upload-list-item-info"
         >
           <span
-            aria-label="paper-clip"
-            class="anticon anticon-paper-clip"
-            role="img"
-          >
-            <svg
-              aria-hidden="true"
-              data-icon="paper-clip"
-              fill="currentColor"
-              focusable="false"
-              height="1em"
-              viewBox="64 64 896 896"
-              width="1em"
-            >
-              <path
-                d="M779.3 196.6c-94.2-94.2-247.6-94.2-341.7 0l-261 260.8c-1.7 1.7-2.6 4-2.6 6.4s.9 4.7 2.6 6.4l36.9 36.9a9 9 0 0012.7 0l261-260.8c32.4-32.4 75.5-50.2 121.3-50.2s88.9 17.8 121.2 50.2c32.4 32.4 50.2 75.5 50.2 121.2 0 45.8-17.8 88.8-50.2 121.2l-266 265.9-43.1 43.1c-40.3 40.3-105.8 40.3-146.1 0-19.5-19.5-30.2-45.4-30.2-73s10.7-53.5 30.2-73l263.9-263.8c6.7-6.6 15.5-10.3 24.9-10.3h.1c9.4 0 18.1 3.7 24.7 10.3 6.7 6.7 10.3 15.5 10.3 24.9 0 9.3-3.7 18.1-10.3 24.7L372.4 653c-1.7 1.7-2.6 4-2.6 6.4s.9 4.7 2.6 6.4l36.9 36.9a9 9 0 0012.7 0l215.6-215.6c19.9-19.9 30.8-46.3 30.8-74.4s-11-54.6-30.8-74.4c-41.1-41.1-107.9-41-149 0L463 364 224.8 602.1A172.22 172.22 0 00174 724.8c0 46.3 18.1 89.8 50.8 122.5 33.9 33.8 78.3 50.7 122.7 50.7 44.4 0 88.8-16.9 122.6-50.7l309.2-309C824.8 492.7 850 432 850 367.5c.1-64.6-25.1-125.3-70.7-170.9z"
-              />
-            </svg>
+            class="ant-upload-span"
+          >
+            <div
+              class="ant-upload-text-icon"
+            >
+              <span
+                aria-label="paper-clip"
+                class="anticon anticon-paper-clip"
+                role="img"
+              >
+                <svg
+                  aria-hidden="true"
+                  data-icon="paper-clip"
+                  fill="currentColor"
+                  focusable="false"
+                  height="1em"
+                  viewBox="64 64 896 896"
+                  width="1em"
+                >
+                  <path
+                    d="M779.3 196.6c-94.2-94.2-247.6-94.2-341.7 0l-261 260.8c-1.7 1.7-2.6 4-2.6 6.4s.9 4.7 2.6 6.4l36.9 36.9a9 9 0 0012.7 0l261-260.8c32.4-32.4 75.5-50.2 121.3-50.2s88.9 17.8 121.2 50.2c32.4 32.4 50.2 75.5 50.2 121.2 0 45.8-17.8 88.8-50.2 121.2l-266 265.9-43.1 43.1c-40.3 40.3-105.8 40.3-146.1 0-19.5-19.5-30.2-45.4-30.2-73s10.7-53.5 30.2-73l263.9-263.8c6.7-6.6 15.5-10.3 24.9-10.3h.1c9.4 0 18.1 3.7 24.7 10.3 6.7 6.7 10.3 15.5 10.3 24.9 0 9.3-3.7 18.1-10.3 24.7L372.4 653c-1.7 1.7-2.6 4-2.6 6.4s.9 4.7 2.6 6.4l36.9 36.9a9 9 0 0012.7 0l215.6-215.6c19.9-19.9 30.8-46.3 30.8-74.4s-11-54.6-30.8-74.4c-41.1-41.1-107.9-41-149 0L463 364 224.8 602.1A172.22 172.22 0 00174 724.8c0 46.3 18.1 89.8 50.8 122.5 33.9 33.8 78.3 50.7 122.7 50.7 44.4 0 88.8-16.9 122.6-50.7l309.2-309C824.8 492.7 850 432 850 367.5c.1-64.6-25.1-125.3-70.7-170.9z"
+                  />
+                </svg>
+              </span>
+            </div>
+            <a
+              class="ant-upload-list-item-name"
+              href="http://www.baidu.com/xxx.png"
+              rel="noopener noreferrer"
+              target="_blank"
+              title="xxx.png"
+            >
+              xxx.png
+            </a>
+            <span
+              class="ant-upload-list-item-card-actions"
+            >
+              <button
+                class="ant-btn ant-btn-text ant-btn-sm ant-upload-list-item-card-actions-btn"
+                title="Download file"
+                type="button"
+              >
+                <span>
+                  Download
+                </span>
+              </button>
+              <button
+                class="ant-btn ant-btn-text ant-btn-sm ant-btn-icon-only ant-upload-list-item-card-actions-btn"
+                title="Remove file"
+                type="button"
+              >
+                <span
+                  aria-label="star"
+                  class="anticon anticon-star"
+                  role="img"
+                  tabindex="-1"
+                >
+                  <svg
+                    aria-hidden="true"
+                    data-icon="star"
+                    fill="currentColor"
+                    focusable="false"
+                    height="1em"
+                    viewBox="64 64 896 896"
+                    width="1em"
+                  >
+                    <path
+                      d="M908.1 353.1l-253.9-36.9L540.7 86.1c-3.1-6.3-8.2-11.4-14.5-14.5-15.8-7.8-35-1.3-42.9 14.5L369.8 316.2l-253.9 36.9c-7 1-13.4 4.3-18.3 9.3a32.05 32.05 0 00.6 45.3l183.7 179.1-43.4 252.9a31.95 31.95 0 0046.4 33.7L512 754l227.1 119.4c6.2 3.3 13.4 4.4 20.3 3.2 17.4-3 29.1-19.5 26.1-36.9l-43.4-252.9 183.7-179.1c5-4.9 8.3-11.3 9.3-18.3 2.7-17.5-9.5-33.7-27-36.3zM664.8 561.6l36.1 210.3L512 672.7 323.1 772l36.1-210.3-152.8-149L417.6 382 512 190.7 606.4 382l211.2 30.7-152.8 148.9z"
+                    />
+                  </svg>
+                </span>
+              </button>
+            </span>
           </span>
         </div>
-        <a
-          class="ant-upload-list-item-name"
-          href="http://www.baidu.com/xxx.png"
-          rel="noopener noreferrer"
-          target="_blank"
-          title="xxx.png"
-        >
-          xxx.png
-        </a>
-        <span
-          class="ant-upload-list-item-actions"
-        >
-          <button
-            class="ant-btn ant-btn-text ant-btn-sm ant-upload-list-item-action"
-            title="Download file"
-            type="button"
-          >
-            <span>
-              Download
-            </span>
-          </button>
-          <button
-            class="ant-btn ant-btn-text ant-btn-sm ant-btn-icon-only ant-upload-list-item-action"
-            title="Remove file"
-            type="button"
-          >
-            <span
-              aria-label="star"
-              class="anticon anticon-star"
-              role="img"
-              tabindex="-1"
-            >
-              <svg
-                aria-hidden="true"
-                data-icon="star"
-                fill="currentColor"
-                focusable="false"
-                height="1em"
-                viewBox="64 64 896 896"
-                width="1em"
-              >
-                <path
-                  d="M908.1 353.1l-253.9-36.9L540.7 86.1c-3.1-6.3-8.2-11.4-14.5-14.5-15.8-7.8-35-1.3-42.9 14.5L369.8 316.2l-253.9 36.9c-7 1-13.4 4.3-18.3 9.3a32.05 32.05 0 00.6 45.3l183.7 179.1-43.4 252.9a31.95 31.95 0 0046.4 33.7L512 754l227.1 119.4c6.2 3.3 13.4 4.4 20.3 3.2 17.4-3 29.1-19.5 26.1-36.9l-43.4-252.9 183.7-179.1c5-4.9 8.3-11.3 9.3-18.3 2.7-17.5-9.5-33.7-27-36.3zM664.8 561.6l36.1 210.3L512 672.7 323.1 772l36.1-210.3-152.8-149L417.6 382 512 190.7 606.4 382l211.2 30.7-152.8 148.9z"
-                />
-              </svg>
-            </span>
-          </button>
-        </span>
       </div>
     </div>
     <div
-      class="ant-upload-list-item-container"
+      class="ant-upload-list-text-container"
     >
       <div
-        class="ant-upload-list-item ant-upload-list-item-done"
+        class="ant-upload-list-item ant-upload-list-item-done ant-upload-list-item-list-type-text"
       >
         <div
-          class="ant-upload-icon"
+          class="ant-upload-list-item-info"
         >
           <span
-            aria-label="paper-clip"
-            class="anticon anticon-paper-clip"
-            role="img"
-          >
-            <svg
-              aria-hidden="true"
-              data-icon="paper-clip"
-              fill="currentColor"
-              focusable="false"
-              height="1em"
-              viewBox="64 64 896 896"
-              width="1em"
-            >
-              <path
-                d="M779.3 196.6c-94.2-94.2-247.6-94.2-341.7 0l-261 260.8c-1.7 1.7-2.6 4-2.6 6.4s.9 4.7 2.6 6.4l36.9 36.9a9 9 0 0012.7 0l261-260.8c32.4-32.4 75.5-50.2 121.3-50.2s88.9 17.8 121.2 50.2c32.4 32.4 50.2 75.5 50.2 121.2 0 45.8-17.8 88.8-50.2 121.2l-266 265.9-43.1 43.1c-40.3 40.3-105.8 40.3-146.1 0-19.5-19.5-30.2-45.4-30.2-73s10.7-53.5 30.2-73l263.9-263.8c6.7-6.6 15.5-10.3 24.9-10.3h.1c9.4 0 18.1 3.7 24.7 10.3 6.7 6.7 10.3 15.5 10.3 24.9 0 9.3-3.7 18.1-10.3 24.7L372.4 653c-1.7 1.7-2.6 4-2.6 6.4s.9 4.7 2.6 6.4l36.9 36.9a9 9 0 0012.7 0l215.6-215.6c19.9-19.9 30.8-46.3 30.8-74.4s-11-54.6-30.8-74.4c-41.1-41.1-107.9-41-149 0L463 364 224.8 602.1A172.22 172.22 0 00174 724.8c0 46.3 18.1 89.8 50.8 122.5 33.9 33.8 78.3 50.7 122.7 50.7 44.4 0 88.8-16.9 122.6-50.7l309.2-309C824.8 492.7 850 432 850 367.5c.1-64.6-25.1-125.3-70.7-170.9z"
-              />
-            </svg>
+            class="ant-upload-span"
+          >
+            <div
+              class="ant-upload-text-icon"
+            >
+              <span
+                aria-label="paper-clip"
+                class="anticon anticon-paper-clip"
+                role="img"
+              >
+                <svg
+                  aria-hidden="true"
+                  data-icon="paper-clip"
+                  fill="currentColor"
+                  focusable="false"
+                  height="1em"
+                  viewBox="64 64 896 896"
+                  width="1em"
+                >
+                  <path
+                    d="M779.3 196.6c-94.2-94.2-247.6-94.2-341.7 0l-261 260.8c-1.7 1.7-2.6 4-2.6 6.4s.9 4.7 2.6 6.4l36.9 36.9a9 9 0 0012.7 0l261-260.8c32.4-32.4 75.5-50.2 121.3-50.2s88.9 17.8 121.2 50.2c32.4 32.4 50.2 75.5 50.2 121.2 0 45.8-17.8 88.8-50.2 121.2l-266 265.9-43.1 43.1c-40.3 40.3-105.8 40.3-146.1 0-19.5-19.5-30.2-45.4-30.2-73s10.7-53.5 30.2-73l263.9-263.8c6.7-6.6 15.5-10.3 24.9-10.3h.1c9.4 0 18.1 3.7 24.7 10.3 6.7 6.7 10.3 15.5 10.3 24.9 0 9.3-3.7 18.1-10.3 24.7L372.4 653c-1.7 1.7-2.6 4-2.6 6.4s.9 4.7 2.6 6.4l36.9 36.9a9 9 0 0012.7 0l215.6-215.6c19.9-19.9 30.8-46.3 30.8-74.4s-11-54.6-30.8-74.4c-41.1-41.1-107.9-41-149 0L463 364 224.8 602.1A172.22 172.22 0 00174 724.8c0 46.3 18.1 89.8 50.8 122.5 33.9 33.8 78.3 50.7 122.7 50.7 44.4 0 88.8-16.9 122.6-50.7l309.2-309C824.8 492.7 850 432 850 367.5c.1-64.6-25.1-125.3-70.7-170.9z"
+                  />
+                </svg>
+              </span>
+            </div>
+            <a
+              class="ant-upload-list-item-name"
+              href="http://www.baidu.com/yyy.png"
+              rel="noopener noreferrer"
+              target="_blank"
+              title="yyy.png"
+            >
+              yyy.png
+            </a>
+            <span
+              class="ant-upload-list-item-card-actions"
+            >
+              <button
+                class="ant-btn ant-btn-text ant-btn-sm ant-upload-list-item-card-actions-btn"
+                title="Download file"
+                type="button"
+              >
+                <span>
+                  Download
+                </span>
+              </button>
+              <button
+                class="ant-btn ant-btn-text ant-btn-sm ant-btn-icon-only ant-upload-list-item-card-actions-btn"
+                title="Remove file"
+                type="button"
+              >
+                <span
+                  aria-label="star"
+                  class="anticon anticon-star"
+                  role="img"
+                  tabindex="-1"
+                >
+                  <svg
+                    aria-hidden="true"
+                    data-icon="star"
+                    fill="currentColor"
+                    focusable="false"
+                    height="1em"
+                    viewBox="64 64 896 896"
+                    width="1em"
+                  >
+                    <path
+                      d="M908.1 353.1l-253.9-36.9L540.7 86.1c-3.1-6.3-8.2-11.4-14.5-14.5-15.8-7.8-35-1.3-42.9 14.5L369.8 316.2l-253.9 36.9c-7 1-13.4 4.3-18.3 9.3a32.05 32.05 0 00.6 45.3l183.7 179.1-43.4 252.9a31.95 31.95 0 0046.4 33.7L512 754l227.1 119.4c6.2 3.3 13.4 4.4 20.3 3.2 17.4-3 29.1-19.5 26.1-36.9l-43.4-252.9 183.7-179.1c5-4.9 8.3-11.3 9.3-18.3 2.7-17.5-9.5-33.7-27-36.3zM664.8 561.6l36.1 210.3L512 672.7 323.1 772l36.1-210.3-152.8-149L417.6 382 512 190.7 606.4 382l211.2 30.7-152.8 148.9z"
+                    />
+                  </svg>
+                </span>
+              </button>
+            </span>
           </span>
         </div>
-        <a
-          class="ant-upload-list-item-name"
-          href="http://www.baidu.com/yyy.png"
-          rel="noopener noreferrer"
-          target="_blank"
-          title="yyy.png"
-        >
-          yyy.png
-        </a>
-        <span
-          class="ant-upload-list-item-actions"
-        >
-          <button
-            class="ant-btn ant-btn-text ant-btn-sm ant-upload-list-item-action"
-            title="Download file"
-            type="button"
-          >
-            <span>
-              Download
-            </span>
-          </button>
-          <button
-            class="ant-btn ant-btn-text ant-btn-sm ant-btn-icon-only ant-upload-list-item-action"
-            title="Remove file"
-            type="button"
-          >
-            <span
-              aria-label="star"
-              class="anticon anticon-star"
-              role="img"
-              tabindex="-1"
-            >
-              <svg
-                aria-hidden="true"
-                data-icon="star"
-                fill="currentColor"
-                focusable="false"
-                height="1em"
-                viewBox="64 64 896 896"
-                width="1em"
-              >
-                <path
-                  d="M908.1 353.1l-253.9-36.9L540.7 86.1c-3.1-6.3-8.2-11.4-14.5-14.5-15.8-7.8-35-1.3-42.9 14.5L369.8 316.2l-253.9 36.9c-7 1-13.4 4.3-18.3 9.3a32.05 32.05 0 00.6 45.3l183.7 179.1-43.4 252.9a31.95 31.95 0 0046.4 33.7L512 754l227.1 119.4c6.2 3.3 13.4 4.4 20.3 3.2 17.4-3 29.1-19.5 26.1-36.9l-43.4-252.9 183.7-179.1c5-4.9 8.3-11.3 9.3-18.3 2.7-17.5-9.5-33.7-27-36.3zM664.8 561.6l36.1 210.3L512 672.7 323.1 772l36.1-210.3-152.8-149L417.6 382 512 190.7 606.4 382l211.2 30.7-152.8 148.9z"
-                />
-              </svg>
-            </span>
-          </button>
-        </span>
       </div>
     </div>
     <div
-      class="ant-upload-list-item-container"
+      class="ant-upload-list-text-container"
     >
       <div
-        class="ant-upload-list-item ant-upload-list-item-error"
+        class="ant-upload-list-item ant-upload-list-item-error ant-upload-list-item-list-type-text"
       >
         <div
-          class="ant-upload-icon"
+          class="ant-upload-list-item-info"
         >
           <span
-            aria-label="paper-clip"
-            class="anticon anticon-paper-clip"
-            role="img"
-          >
-            <svg
-              aria-hidden="true"
-              data-icon="paper-clip"
-              fill="currentColor"
-              focusable="false"
-              height="1em"
-              viewBox="64 64 896 896"
-              width="1em"
-            >
-              <path
-                d="M779.3 196.6c-94.2-94.2-247.6-94.2-341.7 0l-261 260.8c-1.7 1.7-2.6 4-2.6 6.4s.9 4.7 2.6 6.4l36.9 36.9a9 9 0 0012.7 0l261-260.8c32.4-32.4 75.5-50.2 121.3-50.2s88.9 17.8 121.2 50.2c32.4 32.4 50.2 75.5 50.2 121.2 0 45.8-17.8 88.8-50.2 121.2l-266 265.9-43.1 43.1c-40.3 40.3-105.8 40.3-146.1 0-19.5-19.5-30.2-45.4-30.2-73s10.7-53.5 30.2-73l263.9-263.8c6.7-6.6 15.5-10.3 24.9-10.3h.1c9.4 0 18.1 3.7 24.7 10.3 6.7 6.7 10.3 15.5 10.3 24.9 0 9.3-3.7 18.1-10.3 24.7L372.4 653c-1.7 1.7-2.6 4-2.6 6.4s.9 4.7 2.6 6.4l36.9 36.9a9 9 0 0012.7 0l215.6-215.6c19.9-19.9 30.8-46.3 30.8-74.4s-11-54.6-30.8-74.4c-41.1-41.1-107.9-41-149 0L463 364 224.8 602.1A172.22 172.22 0 00174 724.8c0 46.3 18.1 89.8 50.8 122.5 33.9 33.8 78.3 50.7 122.7 50.7 44.4 0 88.8-16.9 122.6-50.7l309.2-309C824.8 492.7 850 432 850 367.5c.1-64.6-25.1-125.3-70.7-170.9z"
-              />
-            </svg>
+            class="ant-upload-span"
+          >
+            <div
+              class="ant-upload-text-icon"
+            >
+              <span
+                aria-label="paper-clip"
+                class="anticon anticon-paper-clip"
+                role="img"
+              >
+                <svg
+                  aria-hidden="true"
+                  data-icon="paper-clip"
+                  fill="currentColor"
+                  focusable="false"
+                  height="1em"
+                  viewBox="64 64 896 896"
+                  width="1em"
+                >
+                  <path
+                    d="M779.3 196.6c-94.2-94.2-247.6-94.2-341.7 0l-261 260.8c-1.7 1.7-2.6 4-2.6 6.4s.9 4.7 2.6 6.4l36.9 36.9a9 9 0 0012.7 0l261-260.8c32.4-32.4 75.5-50.2 121.3-50.2s88.9 17.8 121.2 50.2c32.4 32.4 50.2 75.5 50.2 121.2 0 45.8-17.8 88.8-50.2 121.2l-266 265.9-43.1 43.1c-40.3 40.3-105.8 40.3-146.1 0-19.5-19.5-30.2-45.4-30.2-73s10.7-53.5 30.2-73l263.9-263.8c6.7-6.6 15.5-10.3 24.9-10.3h.1c9.4 0 18.1 3.7 24.7 10.3 6.7 6.7 10.3 15.5 10.3 24.9 0 9.3-3.7 18.1-10.3 24.7L372.4 653c-1.7 1.7-2.6 4-2.6 6.4s.9 4.7 2.6 6.4l36.9 36.9a9 9 0 0012.7 0l215.6-215.6c19.9-19.9 30.8-46.3 30.8-74.4s-11-54.6-30.8-74.4c-41.1-41.1-107.9-41-149 0L463 364 224.8 602.1A172.22 172.22 0 00174 724.8c0 46.3 18.1 89.8 50.8 122.5 33.9 33.8 78.3 50.7 122.7 50.7 44.4 0 88.8-16.9 122.6-50.7l309.2-309C824.8 492.7 850 432 850 367.5c.1-64.6-25.1-125.3-70.7-170.9z"
+                  />
+                </svg>
+              </span>
+            </div>
+            <a
+              class="ant-upload-list-item-name"
+              href="http://www.baidu.com/zzz.png"
+              rel="noopener noreferrer"
+              target="_blank"
+              title="zzz.png"
+            >
+              zzz.png
+            </a>
+            <span
+              class="ant-upload-list-item-card-actions"
+            >
+              <button
+                class="ant-btn ant-btn-text ant-btn-sm ant-btn-icon-only ant-upload-list-item-card-actions-btn"
+                title="Remove file"
+                type="button"
+              >
+                <span
+                  aria-label="star"
+                  class="anticon anticon-star"
+                  role="img"
+                  tabindex="-1"
+                >
+                  <svg
+                    aria-hidden="true"
+                    data-icon="star"
+                    fill="currentColor"
+                    focusable="false"
+                    height="1em"
+                    viewBox="64 64 896 896"
+                    width="1em"
+                  >
+                    <path
+                      d="M908.1 353.1l-253.9-36.9L540.7 86.1c-3.1-6.3-8.2-11.4-14.5-14.5-15.8-7.8-35-1.3-42.9 14.5L369.8 316.2l-253.9 36.9c-7 1-13.4 4.3-18.3 9.3a32.05 32.05 0 00.6 45.3l183.7 179.1-43.4 252.9a31.95 31.95 0 0046.4 33.7L512 754l227.1 119.4c6.2 3.3 13.4 4.4 20.3 3.2 17.4-3 29.1-19.5 26.1-36.9l-43.4-252.9 183.7-179.1c5-4.9 8.3-11.3 9.3-18.3 2.7-17.5-9.5-33.7-27-36.3zM664.8 561.6l36.1 210.3L512 672.7 323.1 772l36.1-210.3-152.8-149L417.6 382 512 190.7 606.4 382l211.2 30.7-152.8 148.9z"
+                    />
+                  </svg>
+                </span>
+              </button>
+            </span>
           </span>
         </div>
-        <a
-          class="ant-upload-list-item-name"
-          href="http://www.baidu.com/zzz.png"
-          rel="noopener noreferrer"
-          target="_blank"
-          title="zzz.png"
-        >
-          zzz.png
-        </a>
-        <span
-          class="ant-upload-list-item-actions"
-        >
-          <button
-            class="ant-btn ant-btn-text ant-btn-sm ant-btn-icon-only ant-upload-list-item-action"
-            title="Remove file"
-            type="button"
-          >
-            <span
-              aria-label="star"
-              class="anticon anticon-star"
-              role="img"
-              tabindex="-1"
-            >
-              <svg
-                aria-hidden="true"
-                data-icon="star"
-                fill="currentColor"
-                focusable="false"
-                height="1em"
-                viewBox="64 64 896 896"
-                width="1em"
-              >
-                <path
-                  d="M908.1 353.1l-253.9-36.9L540.7 86.1c-3.1-6.3-8.2-11.4-14.5-14.5-15.8-7.8-35-1.3-42.9 14.5L369.8 316.2l-253.9 36.9c-7 1-13.4 4.3-18.3 9.3a32.05 32.05 0 00.6 45.3l183.7 179.1-43.4 252.9a31.95 31.95 0 0046.4 33.7L512 754l227.1 119.4c6.2 3.3 13.4 4.4 20.3 3.2 17.4-3 29.1-19.5 26.1-36.9l-43.4-252.9 183.7-179.1c5-4.9 8.3-11.3 9.3-18.3 2.7-17.5-9.5-33.7-27-36.3zM664.8 561.6l36.1 210.3L512 672.7 323.1 772l36.1-210.3-152.8-149L417.6 382 512 190.7 606.4 382l211.2 30.7-152.8 148.9z"
-                />
-              </svg>
-            </span>
-          </button>
-        </span>
       </div>
       <div>
         <div
@@ -3627,15 +3643,9 @@
 
 exports[`renders ./components/upload/demo/upload-manually.md extend context correctly 1`] = `
 Array [
-<<<<<<< HEAD
-  <span
-    class="ant-upload-wrapper"
-  >
-=======
   <span>
->>>>>>> 8a454a13
     <div
-      class="ant-upload ant-upload-select"
+      class="ant-upload ant-upload-select ant-upload-select-text"
     >
       <span
         class="ant-upload"
@@ -3694,15 +3704,9 @@
 `;
 
 exports[`renders ./components/upload/demo/upload-png-only.md extend context correctly 1`] = `
-<<<<<<< HEAD
-<span
-  class="ant-upload-wrapper"
->
-=======
 <span>
->>>>>>> 8a454a13
   <div
-    class="ant-upload ant-upload-select"
+    class="ant-upload ant-upload-select ant-upload-select-text"
   >
     <span
       class="ant-upload"
@@ -3779,15 +3783,9 @@
           <div
             class="ant-form-item-control-input-content"
           >
-<<<<<<< HEAD
-            <span
-              class="ant-upload-wrapper"
-            >
-=======
             <span>
->>>>>>> 8a454a13
               <div
-                class="ant-upload ant-upload-select"
+                class="ant-upload ant-upload-select ant-upload-select-text"
               >
                 <span
                   class="ant-upload"
