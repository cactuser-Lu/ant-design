// Jest Snapshot v1, https://goo.gl/fbAQLP

exports[`Upload List handle error 1`] = `
<span
  class="ant-upload-wrapper"
>
  <div
    class="ant-upload ant-upload-select"
  >
    <span
      class="ant-upload"
      role="button"
      tabindex="0"
    >
      <input
        accept=""
        style="display: none;"
        type="file"
      />
      <button
        type="button"
      >
        upload
      </button>
    </span>
  </div>
  <div
    class="ant-upload-list ant-upload-list-text"
  >
    <div
<<<<<<< HEAD
      class="ant-upload-list-item-container ant-upload-animate-appear ant-upload-animate-appear-active ant-upload-animate"
      style="height: 0px; opacity: 1;"
=======
      class="ant-upload-list-text-container"
      style=""
>>>>>>> 9ab8cc44
    >
      <div
        class="ant-upload-list-item ant-upload-list-item-error"
      >
        <div
          class="ant-upload-icon"
        >
          <span
            aria-label="paper-clip"
            class="anticon anticon-paper-clip"
            role="img"
          >
            <svg
              aria-hidden="true"
              data-icon="paper-clip"
              fill="currentColor"
              focusable="false"
              height="1em"
              viewBox="64 64 896 896"
              width="1em"
            >
              <path
                d="M779.3 196.6c-94.2-94.2-247.6-94.2-341.7 0l-261 260.8c-1.7 1.7-2.6 4-2.6 6.4s.9 4.7 2.6 6.4l36.9 36.9a9 9 0 0012.7 0l261-260.8c32.4-32.4 75.5-50.2 121.3-50.2s88.9 17.8 121.2 50.2c32.4 32.4 50.2 75.5 50.2 121.2 0 45.8-17.8 88.8-50.2 121.2l-266 265.9-43.1 43.1c-40.3 40.3-105.8 40.3-146.1 0-19.5-19.5-30.2-45.4-30.2-73s10.7-53.5 30.2-73l263.9-263.8c6.7-6.6 15.5-10.3 24.9-10.3h.1c9.4 0 18.1 3.7 24.7 10.3 6.7 6.7 10.3 15.5 10.3 24.9 0 9.3-3.7 18.1-10.3 24.7L372.4 653c-1.7 1.7-2.6 4-2.6 6.4s.9 4.7 2.6 6.4l36.9 36.9a9 9 0 0012.7 0l215.6-215.6c19.9-19.9 30.8-46.3 30.8-74.4s-11-54.6-30.8-74.4c-41.1-41.1-107.9-41-149 0L463 364 224.8 602.1A172.22 172.22 0 00174 724.8c0 46.3 18.1 89.8 50.8 122.5 33.9 33.8 78.3 50.7 122.7 50.7 44.4 0 88.8-16.9 122.6-50.7l309.2-309C824.8 492.7 850 432 850 367.5c.1-64.6-25.1-125.3-70.7-170.9z"
              />
            </svg>
          </span>
        </div>
        <span
          class="ant-upload-list-item-name"
          title="foo.png"
        >
          foo.png
        </span>
        <span
          class="ant-upload-list-item-actions"
        >
          <button
            class="ant-btn ant-btn-text ant-btn-sm ant-btn-icon-only ant-upload-list-item-action"
            title="Remove file"
            type="button"
          >
            <span
              aria-label="delete"
              class="anticon anticon-delete"
              role="img"
              tabindex="-1"
            >
              <svg
                aria-hidden="true"
                data-icon="delete"
                fill="currentColor"
                focusable="false"
                height="1em"
                viewBox="64 64 896 896"
                width="1em"
              >
                <path
                  d="M360 184h-8c4.4 0 8-3.6 8-8v8h304v-8c0 4.4 3.6 8 8 8h-8v72h72v-80c0-35.3-28.7-64-64-64H352c-35.3 0-64 28.7-64 64v80h72v-72zm504 72H160c-17.7 0-32 14.3-32 32v32c0 4.4 3.6 8 8 8h60.4l24.7 523c1.6 34.1 29.8 61 63.9 61h454c34.2 0 62.3-26.8 63.9-61l24.7-523H888c4.4 0 8-3.6 8-8v-32c0-17.7-14.3-32-32-32zM731.3 840H292.7l-24.2-512h487l-24.2 512z"
                />
              </svg>
            </span>
          </button>
        </span>
      </div>
    </div>
  </div>
</span>
`;

exports[`Upload List itemRender 1`] = `
<div
  class="ant-upload-list ant-upload-list-text"
>
  <div
    class="ant-upload-list-item-container"
  >
    <div
      class="custom-item-render"
    >
      <span>
        uid:-1 name: xxx.png status: removed url: https://zos.alipayobjects.com/rmsportal/jkjgkEfvpUPVyRjUImniVslZfWPnJuuZ.png  1/2
      </span>
      <span
        class="custom-item-render-action-remove"
      >
        remove
      </span>
      <span
        class="custom-item-render-action-download"
      >
        download
      </span>
      <span
        class="custom-item-render-action-preview"
      >
        preview
      </span>
    </div>
  </div>
  <div
    class="ant-upload-list-item-container"
  >
    <div
      class="custom-item-render"
    >
      <span>
        uid:-2 name: yyy.png status: removed url: https://zos.alipayobjects.com/rmsportal/IQKRngzUuFzJzGzRJXUs.png  2/2
      </span>
      <span
        class="custom-item-render-action-remove"
      >
        remove
      </span>
      <span
        class="custom-item-render-action-download"
      >
        download
      </span>
      <span
        class="custom-item-render-action-preview"
      >
        preview
      </span>
    </div>
  </div>
</div>
`;

exports[`Upload List should be uploading when upload a file 1`] = `
<span
  class="ant-upload-wrapper"
>
  <div
    class="ant-upload ant-upload-select"
  >
    <span
      class="ant-upload"
      role="button"
      tabindex="0"
    >
      <input
        accept=""
        style="display: none;"
        type="file"
      />
      <button
        type="button"
      >
        upload
      </button>
    </span>
  </div>
  <div
    class="ant-upload-list ant-upload-list-text"
  >
    <div
      class="ant-upload-list-item-container ant-upload-animate-appear ant-upload-animate-appear-start ant-upload-animate"
      style="height: 0px; opacity: 0;"
    >
      <div
        class="ant-upload-list-item ant-upload-list-item-uploading"
      >
        <div
          class="ant-upload-icon"
        >
          <span
            aria-label="loading"
            class="anticon anticon-loading anticon-spin"
            role="img"
          >
            <svg
              aria-hidden="true"
              data-icon="loading"
              fill="currentColor"
              focusable="false"
              height="1em"
              viewBox="0 0 1024 1024"
              width="1em"
            >
              <path
                d="M988 548c-19.9 0-36-16.1-36-36 0-59.4-11.6-117-34.6-171.3a440.45 440.45 0 00-94.3-139.9 437.71 437.71 0 00-139.9-94.3C629 83.6 571.4 72 512 72c-19.9 0-36-16.1-36-36s16.1-36 36-36c69.1 0 136.2 13.5 199.3 40.3C772.3 66 827 103 874 150c47 47 83.9 101.8 109.7 162.7 26.7 63.1 40.2 130.2 40.2 199.3.1 19.9-16 36-35.9 36z"
              />
            </svg>
          </span>
        </div>
        <span
          class="ant-upload-list-item-name"
          title="foo.png"
        >
          foo.png
        </span>
        <span
          class="ant-upload-list-item-actions"
        >
          <button
            class="ant-btn ant-btn-text ant-btn-sm ant-btn-icon-only ant-upload-list-item-action"
            title="Remove file"
            type="button"
          >
            <span
              aria-label="delete"
              class="anticon anticon-delete"
              role="img"
              tabindex="-1"
            >
              <svg
                aria-hidden="true"
                data-icon="delete"
                fill="currentColor"
                focusable="false"
                height="1em"
                viewBox="64 64 896 896"
                width="1em"
              >
                <path
                  d="M360 184h-8c4.4 0 8-3.6 8-8v8h304v-8c0 4.4 3.6 8 8 8h-8v72h72v-80c0-35.3-28.7-64-64-64H352c-35.3 0-64 28.7-64 64v80h72v-72zm504 72H160c-17.7 0-32 14.3-32 32v32c0 4.4 3.6 8 8 8h60.4l24.7 523c1.6 34.1 29.8 61 63.9 61h454c34.2 0 62.3-26.8 63.9-61l24.7-523H888c4.4 0 8-3.6 8-8v-32c0-17.7-14.3-32-32-32zM731.3 840H292.7l-24.2-512h487l-24.2 512z"
                />
              </svg>
            </span>
          </button>
        </span>
      </div>
    </div>
  </div>
</span>
`;

exports[`Upload List should non-image format file preview 1`] = `
<span
  class="ant-upload-wrapper"
>
  <div
    class="ant-upload ant-upload-select"
  >
    <span
      class="ant-upload"
      role="button"
      tabindex="0"
    >
      <input
        accept=""
        style="display: none;"
        type="file"
      />
      <button
        type="button"
      >
        upload
      </button>
    </span>
  </div>
  <div
    class="ant-upload-list ant-upload-list-picture"
  >
    <div
      class="ant-upload-list-item-container"
    >
      <div
        class="ant-upload-list-item ant-upload-list-item-done"
      >
        <a
          class="ant-upload-list-item-thumbnail ant-upload-list-item-file"
          href="https://cdn.xxx.com/aaa.zip"
          rel="noopener noreferrer"
          target="_blank"
        >
          <span
            aria-label="file"
            class="anticon anticon-file"
            role="img"
          >
            <svg
              aria-hidden="true"
              data-icon="file"
              fill="currentColor"
              focusable="false"
              height="1em"
              viewBox="64 64 896 896"
              width="1em"
            >
              <path
                d="M534 352V136H232v752h560V394H576a42 42 0 01-42-42z"
                fill="#e6f7ff"
              />
              <path
                d="M854.6 288.6L639.4 73.4c-6-6-14.1-9.4-22.6-9.4H192c-17.7 0-32 14.3-32 32v832c0 17.7 14.3 32 32 32h640c17.7 0 32-14.3 32-32V311.3c0-8.5-3.4-16.7-9.4-22.7zM602 137.8L790.2 326H602V137.8zM792 888H232V136h302v216a42 42 0 0042 42h216v494z"
                fill="#1890ff"
              />
            </svg>
          </span>
        </a>
        <a
          class="ant-upload-list-item-name"
          href="https://cdn.xxx.com/aaa.zip"
          rel="noopener noreferrer"
          target="_blank"
          title="not-image"
        >
          not-image
        </a>
        <span
          class="ant-upload-list-item-actions picture"
        >
          <button
            class="ant-btn ant-btn-text ant-btn-sm ant-btn-icon-only ant-upload-list-item-action"
            title="Remove file"
            type="button"
          >
            <span
              aria-label="delete"
              class="anticon anticon-delete"
              role="img"
              tabindex="-1"
            >
              <svg
                aria-hidden="true"
                data-icon="delete"
                fill="currentColor"
                focusable="false"
                height="1em"
                viewBox="64 64 896 896"
                width="1em"
              >
                <path
                  d="M360 184h-8c4.4 0 8-3.6 8-8v8h304v-8c0 4.4 3.6 8 8 8h-8v72h72v-80c0-35.3-28.7-64-64-64H352c-35.3 0-64 28.7-64 64v80h72v-72zm504 72H160c-17.7 0-32 14.3-32 32v32c0 4.4 3.6 8 8 8h60.4l24.7 523c1.6 34.1 29.8 61 63.9 61h454c34.2 0 62.3-26.8 63.9-61l24.7-523H888c4.4 0 8-3.6 8-8v-32c0-17.7-14.3-32-32-32zM731.3 840H292.7l-24.2-512h487l-24.2 512z"
                />
              </svg>
            </span>
          </button>
        </span>
      </div>
    </div>
    <div
      class="ant-upload-list-item-container"
    >
      <div
        class="ant-upload-list-item ant-upload-list-item-done"
      >
        <a
          class="ant-upload-list-item-thumbnail"
          href="https://cdn.xxx.com/aaa"
          rel="noopener noreferrer"
          target="_blank"
        >
          <img
            alt="image"
            class="ant-upload-list-item-image"
            src="https://cdn.xxx.com/aaa"
          />
        </a>
        <a
          class="ant-upload-list-item-name"
          href="https://cdn.xxx.com/aaa"
          rel="noopener noreferrer"
          target="_blank"
          title="image"
        >
          image
        </a>
        <span
          class="ant-upload-list-item-actions picture"
        >
          <button
            class="ant-btn ant-btn-text ant-btn-sm ant-btn-icon-only ant-upload-list-item-action"
            title="Remove file"
            type="button"
          >
            <span
              aria-label="delete"
              class="anticon anticon-delete"
              role="img"
              tabindex="-1"
            >
              <svg
                aria-hidden="true"
                data-icon="delete"
                fill="currentColor"
                focusable="false"
                height="1em"
                viewBox="64 64 896 896"
                width="1em"
              >
                <path
                  d="M360 184h-8c4.4 0 8-3.6 8-8v8h304v-8c0 4.4 3.6 8 8 8h-8v72h72v-80c0-35.3-28.7-64-64-64H352c-35.3 0-64 28.7-64 64v80h72v-72zm504 72H160c-17.7 0-32 14.3-32 32v32c0 4.4 3.6 8 8 8h60.4l24.7 523c1.6 34.1 29.8 61 63.9 61h454c34.2 0 62.3-26.8 63.9-61l24.7-523H888c4.4 0 8-3.6 8-8v-32c0-17.7-14.3-32-32-32zM731.3 840H292.7l-24.2-512h487l-24.2 512z"
                />
              </svg>
            </span>
          </button>
        </span>
      </div>
    </div>
    <div
      class="ant-upload-list-item-container"
    >
      <div
        class="ant-upload-list-item ant-upload-list-item-done"
      >
        <a
          class="ant-upload-list-item-thumbnail ant-upload-list-item-file"
          href="https://cdn.xxx.com/aaa.xx"
          rel="noopener noreferrer"
          target="_blank"
        >
          <span
            aria-label="file"
            class="anticon anticon-file"
            role="img"
          >
            <svg
              aria-hidden="true"
              data-icon="file"
              fill="currentColor"
              focusable="false"
              height="1em"
              viewBox="64 64 896 896"
              width="1em"
            >
              <path
                d="M534 352V136H232v752h560V394H576a42 42 0 01-42-42z"
                fill="#e6f7ff"
              />
              <path
                d="M854.6 288.6L639.4 73.4c-6-6-14.1-9.4-22.6-9.4H192c-17.7 0-32 14.3-32 32v832c0 17.7 14.3 32 32 32h640c17.7 0 32-14.3 32-32V311.3c0-8.5-3.4-16.7-9.4-22.7zM602 137.8L790.2 326H602V137.8zM792 888H232V136h302v216a42 42 0 0042 42h216v494z"
                fill="#1890ff"
              />
            </svg>
          </span>
        </a>
        <a
          class="ant-upload-list-item-name"
          href="https://cdn.xxx.com/aaa.xx"
          rel="noopener noreferrer"
          target="_blank"
          title="not-image"
        >
          not-image
        </a>
        <span
          class="ant-upload-list-item-actions picture"
        >
          <button
            class="ant-btn ant-btn-text ant-btn-sm ant-btn-icon-only ant-upload-list-item-action"
            title="Remove file"
            type="button"
          >
            <span
              aria-label="delete"
              class="anticon anticon-delete"
              role="img"
              tabindex="-1"
            >
              <svg
                aria-hidden="true"
                data-icon="delete"
                fill="currentColor"
                focusable="false"
                height="1em"
                viewBox="64 64 896 896"
                width="1em"
              >
                <path
                  d="M360 184h-8c4.4 0 8-3.6 8-8v8h304v-8c0 4.4 3.6 8 8 8h-8v72h72v-80c0-35.3-28.7-64-64-64H352c-35.3 0-64 28.7-64 64v80h72v-72zm504 72H160c-17.7 0-32 14.3-32 32v32c0 4.4 3.6 8 8 8h60.4l24.7 523c1.6 34.1 29.8 61 63.9 61h454c34.2 0 62.3-26.8 63.9-61l24.7-523H888c4.4 0 8-3.6 8-8v-32c0-17.7-14.3-32-32-32zM731.3 840H292.7l-24.2-512h487l-24.2 512z"
                />
              </svg>
            </span>
          </button>
        </span>
      </div>
    </div>
    <div
      class="ant-upload-list-item-container"
    >
      <div
        class="ant-upload-list-item ant-upload-list-item-done"
      >
        <a
          class="ant-upload-list-item-thumbnail ant-upload-list-item-file"
          href="https://cdn.xxx.com/aaa.png/xx.xx"
          rel="noopener noreferrer"
          target="_blank"
        >
          <span
            aria-label="file"
            class="anticon anticon-file"
            role="img"
          >
            <svg
              aria-hidden="true"
              data-icon="file"
              fill="currentColor"
              focusable="false"
              height="1em"
              viewBox="64 64 896 896"
              width="1em"
            >
              <path
                d="M534 352V136H232v752h560V394H576a42 42 0 01-42-42z"
                fill="#e6f7ff"
              />
              <path
                d="M854.6 288.6L639.4 73.4c-6-6-14.1-9.4-22.6-9.4H192c-17.7 0-32 14.3-32 32v832c0 17.7 14.3 32 32 32h640c17.7 0 32-14.3 32-32V311.3c0-8.5-3.4-16.7-9.4-22.7zM602 137.8L790.2 326H602V137.8zM792 888H232V136h302v216a42 42 0 0042 42h216v494z"
                fill="#1890ff"
              />
            </svg>
          </span>
        </a>
        <a
          class="ant-upload-list-item-name"
          href="https://cdn.xxx.com/aaa.png/xx.xx"
          rel="noopener noreferrer"
          target="_blank"
          title="not-image"
        >
          not-image
        </a>
        <span
          class="ant-upload-list-item-actions picture"
        >
          <button
            class="ant-btn ant-btn-text ant-btn-sm ant-btn-icon-only ant-upload-list-item-action"
            title="Remove file"
            type="button"
          >
            <span
              aria-label="delete"
              class="anticon anticon-delete"
              role="img"
              tabindex="-1"
            >
              <svg
                aria-hidden="true"
                data-icon="delete"
                fill="currentColor"
                focusable="false"
                height="1em"
                viewBox="64 64 896 896"
                width="1em"
              >
                <path
                  d="M360 184h-8c4.4 0 8-3.6 8-8v8h304v-8c0 4.4 3.6 8 8 8h-8v72h72v-80c0-35.3-28.7-64-64-64H352c-35.3 0-64 28.7-64 64v80h72v-72zm504 72H160c-17.7 0-32 14.3-32 32v32c0 4.4 3.6 8 8 8h60.4l24.7 523c1.6 34.1 29.8 61 63.9 61h454c34.2 0 62.3-26.8 63.9-61l24.7-523H888c4.4 0 8-3.6 8-8v-32c0-17.7-14.3-32-32-32zM731.3 840H292.7l-24.2-512h487l-24.2 512z"
                />
              </svg>
            </span>
          </button>
        </span>
      </div>
    </div>
    <div
      class="ant-upload-list-item-container"
    >
      <div
        class="ant-upload-list-item ant-upload-list-item-done"
      >
        <a
          class="ant-upload-list-item-thumbnail"
          href="https://cdn.xxx.com/xx.xx/aaa.png"
          rel="noopener noreferrer"
          target="_blank"
        >
          <img
            alt="image"
            class="ant-upload-list-item-image"
            src="https://cdn.xxx.com/xx.xx/aaa.png"
          />
        </a>
        <a
          class="ant-upload-list-item-name"
          href="https://cdn.xxx.com/xx.xx/aaa.png"
          rel="noopener noreferrer"
          target="_blank"
          title="image"
        >
          image
        </a>
        <span
          class="ant-upload-list-item-actions picture"
        >
          <button
            class="ant-btn ant-btn-text ant-btn-sm ant-btn-icon-only ant-upload-list-item-action"
            title="Remove file"
            type="button"
          >
            <span
              aria-label="delete"
              class="anticon anticon-delete"
              role="img"
              tabindex="-1"
            >
              <svg
                aria-hidden="true"
                data-icon="delete"
                fill="currentColor"
                focusable="false"
                height="1em"
                viewBox="64 64 896 896"
                width="1em"
              >
                <path
                  d="M360 184h-8c4.4 0 8-3.6 8-8v8h304v-8c0 4.4 3.6 8 8 8h-8v72h72v-80c0-35.3-28.7-64-64-64H352c-35.3 0-64 28.7-64 64v80h72v-72zm504 72H160c-17.7 0-32 14.3-32 32v32c0 4.4 3.6 8 8 8h60.4l24.7 523c1.6 34.1 29.8 61 63.9 61h454c34.2 0 62.3-26.8 63.9-61l24.7-523H888c4.4 0 8-3.6 8-8v-32c0-17.7-14.3-32-32-32zM731.3 840H292.7l-24.2-512h487l-24.2 512z"
                />
              </svg>
            </span>
          </button>
        </span>
      </div>
    </div>
    <div
      class="ant-upload-list-item-container"
    >
      <div
        class="ant-upload-list-item ant-upload-list-item-done"
      >
        <a
          class="ant-upload-list-item-thumbnail"
          href="https://cdn.xxx.com/xx.xx/aaa.png"
          rel="noopener noreferrer"
          target="_blank"
        >
          <img
            alt="image"
            class="ant-upload-list-item-image"
            src="data:image/png;base64,UEsDBAoAAAAAADYZYkwAAAAAAAAAAAAAAAAdAAk"
          />
        </a>
        <a
          class="ant-upload-list-item-name"
          href="https://cdn.xxx.com/xx.xx/aaa.png"
          rel="noopener noreferrer"
          target="_blank"
          title="image"
        >
          image
        </a>
        <span
          class="ant-upload-list-item-actions picture"
        >
          <button
            class="ant-btn ant-btn-text ant-btn-sm ant-btn-icon-only ant-upload-list-item-action"
            title="Remove file"
            type="button"
          >
            <span
              aria-label="delete"
              class="anticon anticon-delete"
              role="img"
              tabindex="-1"
            >
              <svg
                aria-hidden="true"
                data-icon="delete"
                fill="currentColor"
                focusable="false"
                height="1em"
                viewBox="64 64 896 896"
                width="1em"
              >
                <path
                  d="M360 184h-8c4.4 0 8-3.6 8-8v8h304v-8c0 4.4 3.6 8 8 8h-8v72h72v-80c0-35.3-28.7-64-64-64H352c-35.3 0-64 28.7-64 64v80h72v-72zm504 72H160c-17.7 0-32 14.3-32 32v32c0 4.4 3.6 8 8 8h60.4l24.7 523c1.6 34.1 29.8 61 63.9 61h454c34.2 0 62.3-26.8 63.9-61l24.7-523H888c4.4 0 8-3.6 8-8v-32c0-17.7-14.3-32-32-32zM731.3 840H292.7l-24.2-512h487l-24.2 512z"
                />
              </svg>
            </span>
          </button>
        </span>
      </div>
    </div>
    <div
      class="ant-upload-list-item-container"
    >
      <div
        class="ant-upload-list-item ant-upload-list-item-done"
      >
        <a
          class="ant-upload-list-item-thumbnail"
          href="https://cdn.xxx.com/xx.xx/aaa.png?query=123"
          rel="noopener noreferrer"
          target="_blank"
        >
          <img
            alt="image"
            class="ant-upload-list-item-image"
            src="https://cdn.xxx.com/xx.xx/aaa.png?query=123"
          />
        </a>
        <a
          class="ant-upload-list-item-name"
          href="https://cdn.xxx.com/xx.xx/aaa.png?query=123"
          rel="noopener noreferrer"
          target="_blank"
          title="image"
        >
          image
        </a>
        <span
          class="ant-upload-list-item-actions picture"
        >
          <button
            class="ant-btn ant-btn-text ant-btn-sm ant-btn-icon-only ant-upload-list-item-action"
            title="Remove file"
            type="button"
          >
            <span
              aria-label="delete"
              class="anticon anticon-delete"
              role="img"
              tabindex="-1"
            >
              <svg
                aria-hidden="true"
                data-icon="delete"
                fill="currentColor"
                focusable="false"
                height="1em"
                viewBox="64 64 896 896"
                width="1em"
              >
                <path
                  d="M360 184h-8c4.4 0 8-3.6 8-8v8h304v-8c0 4.4 3.6 8 8 8h-8v72h72v-80c0-35.3-28.7-64-64-64H352c-35.3 0-64 28.7-64 64v80h72v-72zm504 72H160c-17.7 0-32 14.3-32 32v32c0 4.4 3.6 8 8 8h60.4l24.7 523c1.6 34.1 29.8 61 63.9 61h454c34.2 0 62.3-26.8 63.9-61l24.7-523H888c4.4 0 8-3.6 8-8v-32c0-17.7-14.3-32-32-32zM731.3 840H292.7l-24.2-512h487l-24.2 512z"
                />
              </svg>
            </span>
          </button>
        </span>
      </div>
    </div>
    <div
      class="ant-upload-list-item-container"
    >
      <div
        class="ant-upload-list-item ant-upload-list-item-done"
      >
        <a
          class="ant-upload-list-item-thumbnail"
          href="https://cdn.xxx.com/xx.xx/aaa.png#anchor"
          rel="noopener noreferrer"
          target="_blank"
        >
          <img
            alt="image"
            class="ant-upload-list-item-image"
            src="https://cdn.xxx.com/xx.xx/aaa.png#anchor"
          />
        </a>
        <a
          class="ant-upload-list-item-name"
          href="https://cdn.xxx.com/xx.xx/aaa.png#anchor"
          rel="noopener noreferrer"
          target="_blank"
          title="image"
        >
          image
        </a>
        <span
          class="ant-upload-list-item-actions picture"
        >
          <button
            class="ant-btn ant-btn-text ant-btn-sm ant-btn-icon-only ant-upload-list-item-action"
            title="Remove file"
            type="button"
          >
            <span
              aria-label="delete"
              class="anticon anticon-delete"
              role="img"
              tabindex="-1"
            >
              <svg
                aria-hidden="true"
                data-icon="delete"
                fill="currentColor"
                focusable="false"
                height="1em"
                viewBox="64 64 896 896"
                width="1em"
              >
                <path
                  d="M360 184h-8c4.4 0 8-3.6 8-8v8h304v-8c0 4.4 3.6 8 8 8h-8v72h72v-80c0-35.3-28.7-64-64-64H352c-35.3 0-64 28.7-64 64v80h72v-72zm504 72H160c-17.7 0-32 14.3-32 32v32c0 4.4 3.6 8 8 8h60.4l24.7 523c1.6 34.1 29.8 61 63.9 61h454c34.2 0 62.3-26.8 63.9-61l24.7-523H888c4.4 0 8-3.6 8-8v-32c0-17.7-14.3-32-32-32zM731.3 840H292.7l-24.2-512h487l-24.2 512z"
                />
              </svg>
            </span>
          </button>
        </span>
      </div>
    </div>
    <div
      class="ant-upload-list-item-container"
    >
      <div
        class="ant-upload-list-item ant-upload-list-item-done"
      >
        <a
          class="ant-upload-list-item-thumbnail"
          href="https://cdn.xxx.com/xx.xx/aaa.png?query=some.query.with.dot"
          rel="noopener noreferrer"
          target="_blank"
        >
          <img
            alt="image"
            class="ant-upload-list-item-image"
            src="https://cdn.xxx.com/xx.xx/aaa.png?query=some.query.with.dot"
          />
        </a>
        <a
          class="ant-upload-list-item-name"
          href="https://cdn.xxx.com/xx.xx/aaa.png?query=some.query.with.dot"
          rel="noopener noreferrer"
          target="_blank"
          title="image"
        >
          image
        </a>
        <span
          class="ant-upload-list-item-actions picture"
        >
          <button
            class="ant-btn ant-btn-text ant-btn-sm ant-btn-icon-only ant-upload-list-item-action"
            title="Remove file"
            type="button"
          >
            <span
              aria-label="delete"
              class="anticon anticon-delete"
              role="img"
              tabindex="-1"
            >
              <svg
                aria-hidden="true"
                data-icon="delete"
                fill="currentColor"
                focusable="false"
                height="1em"
                viewBox="64 64 896 896"
                width="1em"
              >
                <path
                  d="M360 184h-8c4.4 0 8-3.6 8-8v8h304v-8c0 4.4 3.6 8 8 8h-8v72h72v-80c0-35.3-28.7-64-64-64H352c-35.3 0-64 28.7-64 64v80h72v-72zm504 72H160c-17.7 0-32 14.3-32 32v32c0 4.4 3.6 8 8 8h60.4l24.7 523c1.6 34.1 29.8 61 63.9 61h454c34.2 0 62.3-26.8 63.9-61l24.7-523H888c4.4 0 8-3.6 8-8v-32c0-17.7-14.3-32-32-32zM731.3 840H292.7l-24.2-512h487l-24.2 512z"
                />
              </svg>
            </span>
          </button>
        </span>
      </div>
    </div>
    <div
      class="ant-upload-list-item-container"
    >
      <div
        class="ant-upload-list-item ant-upload-list-item-done"
      >
        <a
          class="ant-upload-list-item-thumbnail"
          href="https://publish-pic-cpu.baidu.com/1296beb3-50d9-4276-885f-52645cbb378e.jpeg@w_228%2ch_152"
          rel="noopener noreferrer"
          target="_blank"
        >
          <img
            alt="image"
            class="ant-upload-list-item-image"
            src="https://publish-pic-cpu.baidu.com/1296beb3-50d9-4276-885f-52645cbb378e.jpeg@w_228%2ch_152"
          />
        </a>
        <a
          class="ant-upload-list-item-name"
          href="https://publish-pic-cpu.baidu.com/1296beb3-50d9-4276-885f-52645cbb378e.jpeg@w_228%2ch_152"
          rel="noopener noreferrer"
          target="_blank"
          title="image"
        >
          image
        </a>
        <span
          class="ant-upload-list-item-actions picture"
        >
          <button
            class="ant-btn ant-btn-text ant-btn-sm ant-btn-icon-only ant-upload-list-item-action"
            title="Remove file"
            type="button"
          >
            <span
              aria-label="delete"
              class="anticon anticon-delete"
              role="img"
              tabindex="-1"
            >
              <svg
                aria-hidden="true"
                data-icon="delete"
                fill="currentColor"
                focusable="false"
                height="1em"
                viewBox="64 64 896 896"
                width="1em"
              >
                <path
                  d="M360 184h-8c4.4 0 8-3.6 8-8v8h304v-8c0 4.4 3.6 8 8 8h-8v72h72v-80c0-35.3-28.7-64-64-64H352c-35.3 0-64 28.7-64 64v80h72v-72zm504 72H160c-17.7 0-32 14.3-32 32v32c0 4.4 3.6 8 8 8h60.4l24.7 523c1.6 34.1 29.8 61 63.9 61h454c34.2 0 62.3-26.8 63.9-61l24.7-523H888c4.4 0 8-3.6 8-8v-32c0-17.7-14.3-32-32-32zM731.3 840H292.7l-24.2-512h487l-24.2 512z"
                />
              </svg>
            </span>
          </button>
        </span>
      </div>
    </div>
  </div>
</span>
`;

exports[`Upload List should support removeIcon and downloadIcon 1`] = `
<span
  class="ant-upload-wrapper"
>
  <div
    class="ant-upload ant-upload-select"
  >
    <span
      class="ant-upload"
      role="button"
      tabindex="0"
    >
      <input
        accept=""
        style="display: none;"
        type="file"
      />
      <button
        type="button"
      >
        upload
      </button>
    </span>
  </div>
  <div
    class="ant-upload-list ant-upload-list-picture"
  >
    <div
      class="ant-upload-list-item-container"
    >
      <div
        class="ant-upload-list-item ant-upload-list-item-uploading"
      >
        <div
          class="ant-upload-list-item-thumbnail"
        >
          <span
            aria-label="loading"
            class="anticon anticon-loading anticon-spin"
            role="img"
          >
            <svg
              aria-hidden="true"
              data-icon="loading"
              fill="currentColor"
              focusable="false"
              height="1em"
              viewBox="0 0 1024 1024"
              width="1em"
            >
              <path
                d="M988 548c-19.9 0-36-16.1-36-36 0-59.4-11.6-117-34.6-171.3a440.45 440.45 0 00-94.3-139.9 437.71 437.71 0 00-139.9-94.3C629 83.6 571.4 72 512 72c-19.9 0-36-16.1-36-36s16.1-36 36-36c69.1 0 136.2 13.5 199.3 40.3C772.3 66 827 103 874 150c47 47 83.9 101.8 109.7 162.7 26.7 63.1 40.2 130.2 40.2 199.3.1 19.9-16 36-35.9 36z"
              />
            </svg>
          </span>
        </div>
        <a
          class="ant-upload-list-item-name"
          href="https://cdn.xxx.com/aaa"
          rel="noopener noreferrer"
          target="_blank"
          title="image"
        >
          image
        </a>
        <span
          class="ant-upload-list-item-actions picture"
        >
          <button
            class="ant-btn ant-btn-text ant-btn-sm ant-btn-icon-only ant-upload-list-item-action"
            title="Remove file"
            type="button"
          >
            <i>
              RM
            </i>
          </button>
        </span>
      </div>
    </div>
    <div
      class="ant-upload-list-item-container"
    >
      <div
        class="ant-upload-list-item ant-upload-list-item-done"
      >
        <a
          class="ant-upload-list-item-thumbnail"
          href="https://cdn.xxx.com/aaa"
          rel="noopener noreferrer"
          target="_blank"
        >
          <img
            alt="image"
            class="ant-upload-list-item-image"
            src="https://cdn.xxx.com/aaa"
          />
        </a>
        <a
          class="ant-upload-list-item-name"
          href="https://cdn.xxx.com/aaa"
          rel="noopener noreferrer"
          target="_blank"
          title="image"
        >
          image
        </a>
        <span
          class="ant-upload-list-item-actions picture"
        >
          <button
            class="ant-btn ant-btn-text ant-btn-sm ant-btn-icon-only ant-upload-list-item-action"
            title="Download file"
            type="button"
          >
            <i>
              DL
            </i>
          </button>
          <button
            class="ant-btn ant-btn-text ant-btn-sm ant-btn-icon-only ant-upload-list-item-action"
            title="Remove file"
            type="button"
          >
            <i>
              RM
            </i>
          </button>
        </span>
      </div>
    </div>
  </div>
</span>
`;

exports[`Upload List should support removeIcon and downloadIcon 2`] = `
<span
  class="ant-upload-wrapper"
>
  <div
    class="ant-upload ant-upload-select"
  >
    <span
      class="ant-upload"
      role="button"
      tabindex="0"
    >
      <input
        accept=""
        style="display: none;"
        type="file"
      />
      <button
        type="button"
      >
        upload
      </button>
    </span>
  </div>
  <div
    class="ant-upload-list ant-upload-list-picture"
  >
    <div
      class="ant-upload-list-item-container"
    >
      <div
        class="ant-upload-list-item ant-upload-list-item-uploading"
      >
        <div
          class="ant-upload-list-item-thumbnail"
        >
          <span
            aria-label="loading"
            class="anticon anticon-loading anticon-spin"
            role="img"
          >
            <svg
              aria-hidden="true"
              data-icon="loading"
              fill="currentColor"
              focusable="false"
              height="1em"
              viewBox="0 0 1024 1024"
              width="1em"
            >
              <path
                d="M988 548c-19.9 0-36-16.1-36-36 0-59.4-11.6-117-34.6-171.3a440.45 440.45 0 00-94.3-139.9 437.71 437.71 0 00-139.9-94.3C629 83.6 571.4 72 512 72c-19.9 0-36-16.1-36-36s16.1-36 36-36c69.1 0 136.2 13.5 199.3 40.3C772.3 66 827 103 874 150c47 47 83.9 101.8 109.7 162.7 26.7 63.1 40.2 130.2 40.2 199.3.1 19.9-16 36-35.9 36z"
              />
            </svg>
          </span>
        </div>
        <a
          class="ant-upload-list-item-name"
          href="https://cdn.xxx.com/aaa"
          rel="noopener noreferrer"
          target="_blank"
          title="image"
        >
          image
        </a>
        <span
          class="ant-upload-list-item-actions picture"
        >
          <button
            class="ant-btn ant-btn-text ant-btn-sm ant-btn-icon-only ant-upload-list-item-action"
            title="Remove file"
            type="button"
          >
            <i>
              RM
            </i>
          </button>
        </span>
      </div>
    </div>
    <div
      class="ant-upload-list-item-container"
    >
      <div
        class="ant-upload-list-item ant-upload-list-item-done"
      >
        <a
          class="ant-upload-list-item-thumbnail"
          href="https://cdn.xxx.com/aaa"
          rel="noopener noreferrer"
          target="_blank"
        >
          <img
            alt="image"
            class="ant-upload-list-item-image"
            src="https://cdn.xxx.com/aaa"
          />
        </a>
        <a
          class="ant-upload-list-item-name"
          href="https://cdn.xxx.com/aaa"
          rel="noopener noreferrer"
          target="_blank"
          title="image"
        >
          image
        </a>
        <span
          class="ant-upload-list-item-actions picture"
        >
          <button
            class="ant-btn ant-btn-text ant-btn-sm ant-btn-icon-only ant-upload-list-item-action"
            title="Download file"
            type="button"
          >
            <i>
              DL
            </i>
          </button>
          <button
            class="ant-btn ant-btn-text ant-btn-sm ant-btn-icon-only ant-upload-list-item-action"
            title="Remove file"
            type="button"
          >
            <i>
              RM
            </i>
          </button>
        </span>
      </div>
    </div>
  </div>
</span>
`;

exports[`Upload List should support showRemoveIcon and showPreviewIcon 1`] = `
<span
  class="ant-upload-wrapper"
>
  <div
    class="ant-upload ant-upload-select"
  >
    <span
      class="ant-upload"
      role="button"
      tabindex="0"
    >
      <input
        accept=""
        style="display: none;"
        type="file"
      />
      <button
        type="button"
      >
        upload
      </button>
    </span>
  </div>
  <div
    class="ant-upload-list ant-upload-list-picture"
  >
    <div
      class="ant-upload-list-item-container"
    >
      <div
        class="ant-upload-list-item ant-upload-list-item-uploading"
      >
        <div
          class="ant-upload-list-item-thumbnail"
        >
          <span
            aria-label="loading"
            class="anticon anticon-loading anticon-spin"
            role="img"
          >
            <svg
              aria-hidden="true"
              data-icon="loading"
              fill="currentColor"
              focusable="false"
              height="1em"
              viewBox="0 0 1024 1024"
              width="1em"
            >
              <path
                d="M988 548c-19.9 0-36-16.1-36-36 0-59.4-11.6-117-34.6-171.3a440.45 440.45 0 00-94.3-139.9 437.71 437.71 0 00-139.9-94.3C629 83.6 571.4 72 512 72c-19.9 0-36-16.1-36-36s16.1-36 36-36c69.1 0 136.2 13.5 199.3 40.3C772.3 66 827 103 874 150c47 47 83.9 101.8 109.7 162.7 26.7 63.1 40.2 130.2 40.2 199.3.1 19.9-16 36-35.9 36z"
              />
            </svg>
          </span>
        </div>
        <a
          class="ant-upload-list-item-name"
          href="https://cdn.xxx.com/aaa"
          rel="noopener noreferrer"
          target="_blank"
          title="image"
        >
          image
        </a>
        <span
          class="ant-upload-list-item-actions picture"
        />
      </div>
    </div>
    <div
      class="ant-upload-list-item-container"
    >
      <div
        class="ant-upload-list-item ant-upload-list-item-done"
      >
        <a
          class="ant-upload-list-item-thumbnail"
          href="https://cdn.xxx.com/aaa"
          rel="noopener noreferrer"
          target="_blank"
        >
          <img
            alt="image"
            class="ant-upload-list-item-image"
            src="https://cdn.xxx.com/aaa"
          />
        </a>
        <a
          class="ant-upload-list-item-name"
          href="https://cdn.xxx.com/aaa"
          rel="noopener noreferrer"
          target="_blank"
          title="image"
        >
          image
        </a>
        <span
          class="ant-upload-list-item-actions picture"
        />
      </div>
    </div>
  </div>
</span>
`;<|MERGE_RESOLUTION|>--- conflicted
+++ resolved
@@ -28,13 +28,8 @@
     class="ant-upload-list ant-upload-list-text"
   >
     <div
-<<<<<<< HEAD
-      class="ant-upload-list-item-container ant-upload-animate-appear ant-upload-animate-appear-active ant-upload-animate"
-      style="height: 0px; opacity: 1;"
-=======
-      class="ant-upload-list-text-container"
+      class="ant-upload-list-item-container"
       style=""
->>>>>>> 9ab8cc44
     >
       <div
         class="ant-upload-list-item ant-upload-list-item-error"
