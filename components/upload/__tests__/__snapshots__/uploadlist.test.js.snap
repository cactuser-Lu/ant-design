// Jest Snapshot v1, https://goo.gl/fbAQLP

exports[`Upload List handle error 1`] = `
<span
  class="ant-upload-wrapper"
>
  <div
    class="ant-upload ant-upload-select"
  >
    <span
      class="ant-upload"
      role="button"
      tabindex="0"
    >
      <input
        accept=""
        style="display: none;"
        type="file"
      />
      <button
        type="button"
      >
        upload
      </button>
    </span>
  </div>
  <div
    class="ant-upload-list ant-upload-list-text"
  >
    <div
      class="ant-upload-list-item-container ant-upload-animate-appear ant-upload-animate-appear-active ant-upload-animate"
      style="height: 0px; opacity: 1;"
    >
      <div
        class="ant-upload-list-item ant-upload-list-item-error"
      >
        <div
          class="ant-upload-icon"
        >
          <span
            aria-label="paper-clip"
            class="anticon anticon-paper-clip"
            role="img"
          >
            <svg
              aria-hidden="true"
              data-icon="paper-clip"
              fill="currentColor"
              focusable="false"
              height="1em"
              viewBox="64 64 896 896"
              width="1em"
            >
              <path
                d="M779.3 196.6c-94.2-94.2-247.6-94.2-341.7 0l-261 260.8c-1.7 1.7-2.6 4-2.6 6.4s.9 4.7 2.6 6.4l36.9 36.9a9 9 0 0012.7 0l261-260.8c32.4-32.4 75.5-50.2 121.3-50.2s88.9 17.8 121.2 50.2c32.4 32.4 50.2 75.5 50.2 121.2 0 45.8-17.8 88.8-50.2 121.2l-266 265.9-43.1 43.1c-40.3 40.3-105.8 40.3-146.1 0-19.5-19.5-30.2-45.4-30.2-73s10.7-53.5 30.2-73l263.9-263.8c6.7-6.6 15.5-10.3 24.9-10.3h.1c9.4 0 18.1 3.7 24.7 10.3 6.7 6.7 10.3 15.5 10.3 24.9 0 9.3-3.7 18.1-10.3 24.7L372.4 653c-1.7 1.7-2.6 4-2.6 6.4s.9 4.7 2.6 6.4l36.9 36.9a9 9 0 0012.7 0l215.6-215.6c19.9-19.9 30.8-46.3 30.8-74.4s-11-54.6-30.8-74.4c-41.1-41.1-107.9-41-149 0L463 364 224.8 602.1A172.22 172.22 0 00174 724.8c0 46.3 18.1 89.8 50.8 122.5 33.9 33.8 78.3 50.7 122.7 50.7 44.4 0 88.8-16.9 122.6-50.7l309.2-309C824.8 492.7 850 432 850 367.5c.1-64.6-25.1-125.3-70.7-170.9z"
              />
            </svg>
          </span>
        </div>
        <span
          class="ant-upload-list-item-name"
          title="foo.png"
        >
          foo.png
        </span>
        <span
          class="ant-upload-list-item-actions"
        >
          <button
            class="ant-btn ant-btn-text ant-btn-sm ant-btn-icon-only ant-upload-list-item-action"
            title="Remove file"
            type="button"
          >
            <span
              aria-label="delete"
              class="anticon anticon-delete"
              role="img"
              tabindex="-1"
            >
              <svg
                aria-hidden="true"
                data-icon="delete"
                fill="currentColor"
                focusable="false"
                height="1em"
                viewBox="64 64 896 896"
                width="1em"
              >
                <path
                  d="M360 184h-8c4.4 0 8-3.6 8-8v8h304v-8c0 4.4 3.6 8 8 8h-8v72h72v-80c0-35.3-28.7-64-64-64H352c-35.3 0-64 28.7-64 64v80h72v-72zm504 72H160c-17.7 0-32 14.3-32 32v32c0 4.4 3.6 8 8 8h60.4l24.7 523c1.6 34.1 29.8 61 63.9 61h454c34.2 0 62.3-26.8 63.9-61l24.7-523H888c4.4 0 8-3.6 8-8v-32c0-17.7-14.3-32-32-32zM731.3 840H292.7l-24.2-512h487l-24.2 512z"
                />
              </svg>
            </span>
          </button>
        </span>
      </div>
    </div>
  </div>
</span>
`;

exports[`Upload List itemRender 1`] = `
<div
  class="ant-upload-list ant-upload-list-text"
>
  <div
    class="ant-upload-list-item-container"
  >
    <div
      class="custom-item-render"
    >
      <span>
        uid:-1 name: xxx.png status: removed url: https://zos.alipayobjects.com/rmsportal/jkjgkEfvpUPVyRjUImniVslZfWPnJuuZ.png  1/2
      </span>
      <span
        class="custom-item-render-action-remove"
      >
        remove
      </span>
      <span
        class="custom-item-render-action-download"
      >
        download
      </span>
      <span
        class="custom-item-render-action-preview"
      >
        preview
      </span>
    </div>
  </div>
  <div
    class="ant-upload-list-item-container"
  >
    <div
      class="custom-item-render"
    >
      <span>
        uid:-2 name: yyy.png status: removed url: https://zos.alipayobjects.com/rmsportal/IQKRngzUuFzJzGzRJXUs.png  2/2
      </span>
      <span
        class="custom-item-render-action-remove"
      >
        remove
      </span>
      <span
        class="custom-item-render-action-download"
      >
        download
      </span>
      <span
        class="custom-item-render-action-preview"
      >
        preview
      </span>
    </div>
  </div>
</div>
`;

exports[`Upload List should be uploading when upload a file 1`] = `
<span
  class="ant-upload-wrapper"
>
  <div
    class="ant-upload ant-upload-select"
  >
    <span
      class="ant-upload"
      role="button"
      tabindex="0"
    >
      <input
        accept=""
        style="display: none;"
        type="file"
      />
      <button
        type="button"
      >
        upload
      </button>
    </span>
  </div>
  <div
    class="ant-upload-list ant-upload-list-text"
  >
    <div
      class="ant-upload-list-item-container ant-upload-animate-appear ant-upload-animate-appear-start ant-upload-animate"
      style="height: 0px; opacity: 0;"
    >
      <div
        class="ant-upload-list-item ant-upload-list-item-uploading"
      >
        <div
          class="ant-upload-icon"
        >
          <span
            aria-label="loading"
            class="anticon anticon-loading anticon-spin"
            role="img"
          >
            <svg
              aria-hidden="true"
              data-icon="loading"
              fill="currentColor"
              focusable="false"
              height="1em"
              viewBox="0 0 1024 1024"
              width="1em"
            >
              <path
                d="M988 548c-19.9 0-36-16.1-36-36 0-59.4-11.6-117-34.6-171.3a440.45 440.45 0 00-94.3-139.9 437.71 437.71 0 00-139.9-94.3C629 83.6 571.4 72 512 72c-19.9 0-36-16.1-36-36s16.1-36 36-36c69.1 0 136.2 13.5 199.3 40.3C772.3 66 827 103 874 150c47 47 83.9 101.8 109.7 162.7 26.7 63.1 40.2 130.2 40.2 199.3.1 19.9-16 36-35.9 36z"
              />
            </svg>
          </span>
        </div>
        <span
          class="ant-upload-list-item-name"
          title="foo.png"
        >
          foo.png
        </span>
        <span
          class="ant-upload-list-item-actions"
        >
          <button
            class="ant-btn ant-btn-text ant-btn-sm ant-btn-icon-only ant-upload-list-item-action"
            title="Remove file"
            type="button"
          >
            <span
              aria-label="delete"
              class="anticon anticon-delete"
              role="img"
              tabindex="-1"
            >
              <svg
                aria-hidden="true"
                data-icon="delete"
                fill="currentColor"
                focusable="false"
                height="1em"
                viewBox="64 64 896 896"
                width="1em"
              >
                <path
                  d="M360 184h-8c4.4 0 8-3.6 8-8v8h304v-8c0 4.4 3.6 8 8 8h-8v72h72v-80c0-35.3-28.7-64-64-64H352c-35.3 0-64 28.7-64 64v80h72v-72zm504 72H160c-17.7 0-32 14.3-32 32v32c0 4.4 3.6 8 8 8h60.4l24.7 523c1.6 34.1 29.8 61 63.9 61h454c34.2 0 62.3-26.8 63.9-61l24.7-523H888c4.4 0 8-3.6 8-8v-32c0-17.7-14.3-32-32-32zM731.3 840H292.7l-24.2-512h487l-24.2 512z"
                />
              </svg>
            </span>
          </button>
        </span>
      </div>
    </div>
  </div>
</span>
`;

<<<<<<< HEAD
exports[`Upload List should be uploading when upload a file 2`] = `
<span
  class="ant-upload-wrapper"
>
  <div
    class="ant-upload ant-upload-select"
  >
    <span
      class="ant-upload"
      role="button"
      tabindex="0"
    >
      <input
        accept=""
        style="display: none;"
        type="file"
      />
      <button
        type="button"
      >
        upload
      </button>
    </span>
  </div>
  <div
    class="ant-upload-list ant-upload-list-text"
  >
    <div
      class="ant-upload-list-item-container ant-upload-animate-appear ant-upload-animate-appear-start ant-upload-animate"
      style="height: 0px; opacity: 0;"
    >
      <div
        class="ant-upload-list-item ant-upload-list-item-done"
      >
        <div
          class="ant-upload-icon"
        >
          <span
            aria-label="paper-clip"
            class="anticon anticon-paper-clip"
            role="img"
          >
            <svg
              aria-hidden="true"
              data-icon="paper-clip"
              fill="currentColor"
              focusable="false"
              height="1em"
              viewBox="64 64 896 896"
              width="1em"
            >
              <path
                d="M779.3 196.6c-94.2-94.2-247.6-94.2-341.7 0l-261 260.8c-1.7 1.7-2.6 4-2.6 6.4s.9 4.7 2.6 6.4l36.9 36.9a9 9 0 0012.7 0l261-260.8c32.4-32.4 75.5-50.2 121.3-50.2s88.9 17.8 121.2 50.2c32.4 32.4 50.2 75.5 50.2 121.2 0 45.8-17.8 88.8-50.2 121.2l-266 265.9-43.1 43.1c-40.3 40.3-105.8 40.3-146.1 0-19.5-19.5-30.2-45.4-30.2-73s10.7-53.5 30.2-73l263.9-263.8c6.7-6.6 15.5-10.3 24.9-10.3h.1c9.4 0 18.1 3.7 24.7 10.3 6.7 6.7 10.3 15.5 10.3 24.9 0 9.3-3.7 18.1-10.3 24.7L372.4 653c-1.7 1.7-2.6 4-2.6 6.4s.9 4.7 2.6 6.4l36.9 36.9a9 9 0 0012.7 0l215.6-215.6c19.9-19.9 30.8-46.3 30.8-74.4s-11-54.6-30.8-74.4c-41.1-41.1-107.9-41-149 0L463 364 224.8 602.1A172.22 172.22 0 00174 724.8c0 46.3 18.1 89.8 50.8 122.5 33.9 33.8 78.3 50.7 122.7 50.7 44.4 0 88.8-16.9 122.6-50.7l309.2-309C824.8 492.7 850 432 850 367.5c.1-64.6-25.1-125.3-70.7-170.9z"
              />
            </svg>
          </span>
        </div>
        <span
          class="ant-upload-list-item-name"
          title="foo.png"
        >
          foo.png
        </span>
        <span
          class="ant-upload-list-item-actions"
        >
          <button
            class="ant-btn ant-btn-text ant-btn-sm ant-btn-icon-only ant-upload-list-item-action"
            title="Remove file"
            type="button"
          >
            <span
              aria-label="delete"
              class="anticon anticon-delete"
              role="img"
              tabindex="-1"
            >
              <svg
                aria-hidden="true"
                data-icon="delete"
                fill="currentColor"
                focusable="false"
                height="1em"
                viewBox="64 64 896 896"
                width="1em"
              >
                <path
                  d="M360 184h-8c4.4 0 8-3.6 8-8v8h304v-8c0 4.4 3.6 8 8 8h-8v72h72v-80c0-35.3-28.7-64-64-64H352c-35.3 0-64 28.7-64 64v80h72v-72zm504 72H160c-17.7 0-32 14.3-32 32v32c0 4.4 3.6 8 8 8h60.4l24.7 523c1.6 34.1 29.8 61 63.9 61h454c34.2 0 62.3-26.8 63.9-61l24.7-523H888c4.4 0 8-3.6 8-8v-32c0-17.7-14.3-32-32-32zM731.3 840H292.7l-24.2-512h487l-24.2 512z"
                />
              </svg>
            </span>
          </button>
        </span>
      </div>
    </div>
  </div>
</span>
`;

=======
>>>>>>> d2410282
exports[`Upload List should non-image format file preview 1`] = `
<span
  class="ant-upload-wrapper"
>
  <div
    class="ant-upload ant-upload-select"
  >
    <span
      class="ant-upload"
      role="button"
      tabindex="0"
    >
      <input
        accept=""
        style="display: none;"
        type="file"
      />
      <button
        type="button"
      >
        upload
      </button>
    </span>
  </div>
  <div
    class="ant-upload-list ant-upload-list-picture"
  >
    <div
      class="ant-upload-list-item-container"
    >
      <div
        class="ant-upload-list-item ant-upload-list-item-done"
      >
        <a
          class="ant-upload-list-item-thumbnail ant-upload-list-item-file"
          href="https://cdn.xxx.com/aaa.zip"
          rel="noopener noreferrer"
          target="_blank"
        >
          <span
            aria-label="file"
            class="anticon anticon-file"
            role="img"
          >
            <svg
              aria-hidden="true"
              data-icon="file"
              fill="currentColor"
              focusable="false"
              height="1em"
              viewBox="64 64 896 896"
              width="1em"
            >
              <path
                d="M534 352V136H232v752h560V394H576a42 42 0 01-42-42z"
                fill="#e6f7ff"
              />
              <path
                d="M854.6 288.6L639.4 73.4c-6-6-14.1-9.4-22.6-9.4H192c-17.7 0-32 14.3-32 32v832c0 17.7 14.3 32 32 32h640c17.7 0 32-14.3 32-32V311.3c0-8.5-3.4-16.7-9.4-22.7zM602 137.8L790.2 326H602V137.8zM792 888H232V136h302v216a42 42 0 0042 42h216v494z"
                fill="#1890ff"
              />
            </svg>
          </span>
        </a>
        <a
          class="ant-upload-list-item-name"
          href="https://cdn.xxx.com/aaa.zip"
          rel="noopener noreferrer"
          target="_blank"
          title="not-image"
        >
          not-image
        </a>
        <span
          class="ant-upload-list-item-actions picture"
        >
          <button
            class="ant-btn ant-btn-text ant-btn-sm ant-btn-icon-only ant-upload-list-item-action"
            title="Remove file"
            type="button"
          >
            <span
              aria-label="delete"
              class="anticon anticon-delete"
              role="img"
              tabindex="-1"
            >
              <svg
                aria-hidden="true"
                data-icon="delete"
                fill="currentColor"
                focusable="false"
                height="1em"
                viewBox="64 64 896 896"
                width="1em"
              >
                <path
                  d="M360 184h-8c4.4 0 8-3.6 8-8v8h304v-8c0 4.4 3.6 8 8 8h-8v72h72v-80c0-35.3-28.7-64-64-64H352c-35.3 0-64 28.7-64 64v80h72v-72zm504 72H160c-17.7 0-32 14.3-32 32v32c0 4.4 3.6 8 8 8h60.4l24.7 523c1.6 34.1 29.8 61 63.9 61h454c34.2 0 62.3-26.8 63.9-61l24.7-523H888c4.4 0 8-3.6 8-8v-32c0-17.7-14.3-32-32-32zM731.3 840H292.7l-24.2-512h487l-24.2 512z"
                />
              </svg>
            </span>
          </button>
        </span>
      </div>
    </div>
    <div
      class="ant-upload-list-item-container"
    >
      <div
        class="ant-upload-list-item ant-upload-list-item-done"
      >
        <a
          class="ant-upload-list-item-thumbnail"
          href="https://cdn.xxx.com/aaa"
          rel="noopener noreferrer"
          target="_blank"
        >
          <img
            alt="image"
            class="ant-upload-list-item-image"
            src="https://cdn.xxx.com/aaa"
          />
        </a>
        <a
          class="ant-upload-list-item-name"
          href="https://cdn.xxx.com/aaa"
          rel="noopener noreferrer"
          target="_blank"
          title="image"
        >
          image
        </a>
        <span
          class="ant-upload-list-item-actions picture"
        >
          <button
            class="ant-btn ant-btn-text ant-btn-sm ant-btn-icon-only ant-upload-list-item-action"
            title="Remove file"
            type="button"
          >
            <span
              aria-label="delete"
              class="anticon anticon-delete"
              role="img"
              tabindex="-1"
            >
              <svg
                aria-hidden="true"
                data-icon="delete"
                fill="currentColor"
                focusable="false"
                height="1em"
                viewBox="64 64 896 896"
                width="1em"
              >
                <path
                  d="M360 184h-8c4.4 0 8-3.6 8-8v8h304v-8c0 4.4 3.6 8 8 8h-8v72h72v-80c0-35.3-28.7-64-64-64H352c-35.3 0-64 28.7-64 64v80h72v-72zm504 72H160c-17.7 0-32 14.3-32 32v32c0 4.4 3.6 8 8 8h60.4l24.7 523c1.6 34.1 29.8 61 63.9 61h454c34.2 0 62.3-26.8 63.9-61l24.7-523H888c4.4 0 8-3.6 8-8v-32c0-17.7-14.3-32-32-32zM731.3 840H292.7l-24.2-512h487l-24.2 512z"
                />
              </svg>
            </span>
          </button>
        </span>
      </div>
    </div>
    <div
      class="ant-upload-list-item-container"
    >
      <div
        class="ant-upload-list-item ant-upload-list-item-done"
      >
        <a
          class="ant-upload-list-item-thumbnail ant-upload-list-item-file"
          href="https://cdn.xxx.com/aaa.xx"
          rel="noopener noreferrer"
          target="_blank"
        >
          <span
            aria-label="file"
            class="anticon anticon-file"
            role="img"
          >
            <svg
              aria-hidden="true"
              data-icon="file"
              fill="currentColor"
              focusable="false"
              height="1em"
              viewBox="64 64 896 896"
              width="1em"
            >
              <path
                d="M534 352V136H232v752h560V394H576a42 42 0 01-42-42z"
                fill="#e6f7ff"
              />
              <path
                d="M854.6 288.6L639.4 73.4c-6-6-14.1-9.4-22.6-9.4H192c-17.7 0-32 14.3-32 32v832c0 17.7 14.3 32 32 32h640c17.7 0 32-14.3 32-32V311.3c0-8.5-3.4-16.7-9.4-22.7zM602 137.8L790.2 326H602V137.8zM792 888H232V136h302v216a42 42 0 0042 42h216v494z"
                fill="#1890ff"
              />
            </svg>
          </span>
        </a>
        <a
          class="ant-upload-list-item-name"
          href="https://cdn.xxx.com/aaa.xx"
          rel="noopener noreferrer"
          target="_blank"
          title="not-image"
        >
          not-image
        </a>
        <span
          class="ant-upload-list-item-actions picture"
        >
          <button
            class="ant-btn ant-btn-text ant-btn-sm ant-btn-icon-only ant-upload-list-item-action"
            title="Remove file"
            type="button"
          >
            <span
              aria-label="delete"
              class="anticon anticon-delete"
              role="img"
              tabindex="-1"
            >
              <svg
                aria-hidden="true"
                data-icon="delete"
                fill="currentColor"
                focusable="false"
                height="1em"
                viewBox="64 64 896 896"
                width="1em"
              >
                <path
                  d="M360 184h-8c4.4 0 8-3.6 8-8v8h304v-8c0 4.4 3.6 8 8 8h-8v72h72v-80c0-35.3-28.7-64-64-64H352c-35.3 0-64 28.7-64 64v80h72v-72zm504 72H160c-17.7 0-32 14.3-32 32v32c0 4.4 3.6 8 8 8h60.4l24.7 523c1.6 34.1 29.8 61 63.9 61h454c34.2 0 62.3-26.8 63.9-61l24.7-523H888c4.4 0 8-3.6 8-8v-32c0-17.7-14.3-32-32-32zM731.3 840H292.7l-24.2-512h487l-24.2 512z"
                />
              </svg>
            </span>
          </button>
        </span>
      </div>
    </div>
    <div
      class="ant-upload-list-item-container"
    >
      <div
        class="ant-upload-list-item ant-upload-list-item-done"
      >
        <a
          class="ant-upload-list-item-thumbnail ant-upload-list-item-file"
          href="https://cdn.xxx.com/aaa.png/xx.xx"
          rel="noopener noreferrer"
          target="_blank"
        >
          <span
            aria-label="file"
            class="anticon anticon-file"
            role="img"
          >
            <svg
              aria-hidden="true"
              data-icon="file"
              fill="currentColor"
              focusable="false"
              height="1em"
              viewBox="64 64 896 896"
              width="1em"
            >
              <path
                d="M534 352V136H232v752h560V394H576a42 42 0 01-42-42z"
                fill="#e6f7ff"
              />
              <path
                d="M854.6 288.6L639.4 73.4c-6-6-14.1-9.4-22.6-9.4H192c-17.7 0-32 14.3-32 32v832c0 17.7 14.3 32 32 32h640c17.7 0 32-14.3 32-32V311.3c0-8.5-3.4-16.7-9.4-22.7zM602 137.8L790.2 326H602V137.8zM792 888H232V136h302v216a42 42 0 0042 42h216v494z"
                fill="#1890ff"
              />
            </svg>
          </span>
        </a>
        <a
          class="ant-upload-list-item-name"
          href="https://cdn.xxx.com/aaa.png/xx.xx"
          rel="noopener noreferrer"
          target="_blank"
          title="not-image"
        >
          not-image
        </a>
        <span
          class="ant-upload-list-item-actions picture"
        >
          <button
            class="ant-btn ant-btn-text ant-btn-sm ant-btn-icon-only ant-upload-list-item-action"
            title="Remove file"
            type="button"
          >
            <span
              aria-label="delete"
              class="anticon anticon-delete"
              role="img"
              tabindex="-1"
            >
              <svg
                aria-hidden="true"
                data-icon="delete"
                fill="currentColor"
                focusable="false"
                height="1em"
                viewBox="64 64 896 896"
                width="1em"
              >
                <path
                  d="M360 184h-8c4.4 0 8-3.6 8-8v8h304v-8c0 4.4 3.6 8 8 8h-8v72h72v-80c0-35.3-28.7-64-64-64H352c-35.3 0-64 28.7-64 64v80h72v-72zm504 72H160c-17.7 0-32 14.3-32 32v32c0 4.4 3.6 8 8 8h60.4l24.7 523c1.6 34.1 29.8 61 63.9 61h454c34.2 0 62.3-26.8 63.9-61l24.7-523H888c4.4 0 8-3.6 8-8v-32c0-17.7-14.3-32-32-32zM731.3 840H292.7l-24.2-512h487l-24.2 512z"
                />
              </svg>
            </span>
          </button>
        </span>
      </div>
    </div>
    <div
      class="ant-upload-list-item-container"
    >
      <div
        class="ant-upload-list-item ant-upload-list-item-done"
      >
        <a
          class="ant-upload-list-item-thumbnail"
          href="https://cdn.xxx.com/xx.xx/aaa.png"
          rel="noopener noreferrer"
          target="_blank"
        >
          <img
            alt="image"
            class="ant-upload-list-item-image"
            src="https://cdn.xxx.com/xx.xx/aaa.png"
          />
        </a>
        <a
          class="ant-upload-list-item-name"
          href="https://cdn.xxx.com/xx.xx/aaa.png"
          rel="noopener noreferrer"
          target="_blank"
          title="image"
        >
          image
        </a>
        <span
          class="ant-upload-list-item-actions picture"
        >
          <button
            class="ant-btn ant-btn-text ant-btn-sm ant-btn-icon-only ant-upload-list-item-action"
            title="Remove file"
            type="button"
          >
            <span
              aria-label="delete"
              class="anticon anticon-delete"
              role="img"
              tabindex="-1"
            >
              <svg
                aria-hidden="true"
                data-icon="delete"
                fill="currentColor"
                focusable="false"
                height="1em"
                viewBox="64 64 896 896"
                width="1em"
              >
                <path
                  d="M360 184h-8c4.4 0 8-3.6 8-8v8h304v-8c0 4.4 3.6 8 8 8h-8v72h72v-80c0-35.3-28.7-64-64-64H352c-35.3 0-64 28.7-64 64v80h72v-72zm504 72H160c-17.7 0-32 14.3-32 32v32c0 4.4 3.6 8 8 8h60.4l24.7 523c1.6 34.1 29.8 61 63.9 61h454c34.2 0 62.3-26.8 63.9-61l24.7-523H888c4.4 0 8-3.6 8-8v-32c0-17.7-14.3-32-32-32zM731.3 840H292.7l-24.2-512h487l-24.2 512z"
                />
              </svg>
            </span>
          </button>
        </span>
      </div>
    </div>
    <div
      class="ant-upload-list-item-container"
    >
      <div
        class="ant-upload-list-item ant-upload-list-item-done"
      >
        <a
          class="ant-upload-list-item-thumbnail"
          href="https://cdn.xxx.com/xx.xx/aaa.png"
          rel="noopener noreferrer"
          target="_blank"
        >
          <img
            alt="image"
            class="ant-upload-list-item-image"
            src="data:image/png;base64,UEsDBAoAAAAAADYZYkwAAAAAAAAAAAAAAAAdAAk"
          />
        </a>
        <a
          class="ant-upload-list-item-name"
          href="https://cdn.xxx.com/xx.xx/aaa.png"
          rel="noopener noreferrer"
          target="_blank"
          title="image"
        >
          image
        </a>
        <span
          class="ant-upload-list-item-actions picture"
        >
          <button
            class="ant-btn ant-btn-text ant-btn-sm ant-btn-icon-only ant-upload-list-item-action"
            title="Remove file"
            type="button"
          >
            <span
              aria-label="delete"
              class="anticon anticon-delete"
              role="img"
              tabindex="-1"
            >
              <svg
                aria-hidden="true"
                data-icon="delete"
                fill="currentColor"
                focusable="false"
                height="1em"
                viewBox="64 64 896 896"
                width="1em"
              >
                <path
                  d="M360 184h-8c4.4 0 8-3.6 8-8v8h304v-8c0 4.4 3.6 8 8 8h-8v72h72v-80c0-35.3-28.7-64-64-64H352c-35.3 0-64 28.7-64 64v80h72v-72zm504 72H160c-17.7 0-32 14.3-32 32v32c0 4.4 3.6 8 8 8h60.4l24.7 523c1.6 34.1 29.8 61 63.9 61h454c34.2 0 62.3-26.8 63.9-61l24.7-523H888c4.4 0 8-3.6 8-8v-32c0-17.7-14.3-32-32-32zM731.3 840H292.7l-24.2-512h487l-24.2 512z"
                />
              </svg>
            </span>
          </button>
        </span>
      </div>
    </div>
    <div
      class="ant-upload-list-item-container"
    >
      <div
        class="ant-upload-list-item ant-upload-list-item-done"
      >
        <a
          class="ant-upload-list-item-thumbnail"
          href="https://cdn.xxx.com/xx.xx/aaa.png?query=123"
          rel="noopener noreferrer"
          target="_blank"
        >
          <img
            alt="image"
            class="ant-upload-list-item-image"
            src="https://cdn.xxx.com/xx.xx/aaa.png?query=123"
          />
        </a>
        <a
          class="ant-upload-list-item-name"
          href="https://cdn.xxx.com/xx.xx/aaa.png?query=123"
          rel="noopener noreferrer"
          target="_blank"
          title="image"
        >
          image
        </a>
        <span
          class="ant-upload-list-item-actions picture"
        >
          <button
            class="ant-btn ant-btn-text ant-btn-sm ant-btn-icon-only ant-upload-list-item-action"
            title="Remove file"
            type="button"
          >
            <span
              aria-label="delete"
              class="anticon anticon-delete"
              role="img"
              tabindex="-1"
            >
              <svg
                aria-hidden="true"
                data-icon="delete"
                fill="currentColor"
                focusable="false"
                height="1em"
                viewBox="64 64 896 896"
                width="1em"
              >
                <path
                  d="M360 184h-8c4.4 0 8-3.6 8-8v8h304v-8c0 4.4 3.6 8 8 8h-8v72h72v-80c0-35.3-28.7-64-64-64H352c-35.3 0-64 28.7-64 64v80h72v-72zm504 72H160c-17.7 0-32 14.3-32 32v32c0 4.4 3.6 8 8 8h60.4l24.7 523c1.6 34.1 29.8 61 63.9 61h454c34.2 0 62.3-26.8 63.9-61l24.7-523H888c4.4 0 8-3.6 8-8v-32c0-17.7-14.3-32-32-32zM731.3 840H292.7l-24.2-512h487l-24.2 512z"
                />
              </svg>
            </span>
          </button>
        </span>
      </div>
    </div>
    <div
      class="ant-upload-list-item-container"
    >
      <div
        class="ant-upload-list-item ant-upload-list-item-done"
      >
        <a
          class="ant-upload-list-item-thumbnail"
          href="https://cdn.xxx.com/xx.xx/aaa.png#anchor"
          rel="noopener noreferrer"
          target="_blank"
        >
          <img
            alt="image"
            class="ant-upload-list-item-image"
            src="https://cdn.xxx.com/xx.xx/aaa.png#anchor"
          />
        </a>
        <a
          class="ant-upload-list-item-name"
          href="https://cdn.xxx.com/xx.xx/aaa.png#anchor"
          rel="noopener noreferrer"
          target="_blank"
          title="image"
        >
          image
        </a>
        <span
          class="ant-upload-list-item-actions picture"
        >
          <button
            class="ant-btn ant-btn-text ant-btn-sm ant-btn-icon-only ant-upload-list-item-action"
            title="Remove file"
            type="button"
          >
            <span
              aria-label="delete"
              class="anticon anticon-delete"
              role="img"
              tabindex="-1"
            >
              <svg
                aria-hidden="true"
                data-icon="delete"
                fill="currentColor"
                focusable="false"
                height="1em"
                viewBox="64 64 896 896"
                width="1em"
              >
                <path
                  d="M360 184h-8c4.4 0 8-3.6 8-8v8h304v-8c0 4.4 3.6 8 8 8h-8v72h72v-80c0-35.3-28.7-64-64-64H352c-35.3 0-64 28.7-64 64v80h72v-72zm504 72H160c-17.7 0-32 14.3-32 32v32c0 4.4 3.6 8 8 8h60.4l24.7 523c1.6 34.1 29.8 61 63.9 61h454c34.2 0 62.3-26.8 63.9-61l24.7-523H888c4.4 0 8-3.6 8-8v-32c0-17.7-14.3-32-32-32zM731.3 840H292.7l-24.2-512h487l-24.2 512z"
                />
              </svg>
            </span>
          </button>
        </span>
      </div>
    </div>
    <div
      class="ant-upload-list-item-container"
    >
      <div
        class="ant-upload-list-item ant-upload-list-item-done"
      >
        <a
          class="ant-upload-list-item-thumbnail"
          href="https://cdn.xxx.com/xx.xx/aaa.png?query=some.query.with.dot"
          rel="noopener noreferrer"
          target="_blank"
        >
          <img
            alt="image"
            class="ant-upload-list-item-image"
            src="https://cdn.xxx.com/xx.xx/aaa.png?query=some.query.with.dot"
          />
        </a>
        <a
          class="ant-upload-list-item-name"
          href="https://cdn.xxx.com/xx.xx/aaa.png?query=some.query.with.dot"
          rel="noopener noreferrer"
          target="_blank"
          title="image"
        >
          image
        </a>
        <span
          class="ant-upload-list-item-actions picture"
        >
          <button
            class="ant-btn ant-btn-text ant-btn-sm ant-btn-icon-only ant-upload-list-item-action"
            title="Remove file"
            type="button"
          >
            <span
              aria-label="delete"
              class="anticon anticon-delete"
              role="img"
              tabindex="-1"
            >
              <svg
                aria-hidden="true"
                data-icon="delete"
                fill="currentColor"
                focusable="false"
                height="1em"
                viewBox="64 64 896 896"
                width="1em"
              >
                <path
                  d="M360 184h-8c4.4 0 8-3.6 8-8v8h304v-8c0 4.4 3.6 8 8 8h-8v72h72v-80c0-35.3-28.7-64-64-64H352c-35.3 0-64 28.7-64 64v80h72v-72zm504 72H160c-17.7 0-32 14.3-32 32v32c0 4.4 3.6 8 8 8h60.4l24.7 523c1.6 34.1 29.8 61 63.9 61h454c34.2 0 62.3-26.8 63.9-61l24.7-523H888c4.4 0 8-3.6 8-8v-32c0-17.7-14.3-32-32-32zM731.3 840H292.7l-24.2-512h487l-24.2 512z"
                />
              </svg>
            </span>
          </button>
        </span>
      </div>
    </div>
    <div
      class="ant-upload-list-item-container"
    >
      <div
        class="ant-upload-list-item ant-upload-list-item-done"
      >
        <a
          class="ant-upload-list-item-thumbnail"
          href="https://publish-pic-cpu.baidu.com/1296beb3-50d9-4276-885f-52645cbb378e.jpeg@w_228%2ch_152"
          rel="noopener noreferrer"
          target="_blank"
        >
          <img
            alt="image"
            class="ant-upload-list-item-image"
            src="https://publish-pic-cpu.baidu.com/1296beb3-50d9-4276-885f-52645cbb378e.jpeg@w_228%2ch_152"
          />
        </a>
        <a
          class="ant-upload-list-item-name"
          href="https://publish-pic-cpu.baidu.com/1296beb3-50d9-4276-885f-52645cbb378e.jpeg@w_228%2ch_152"
          rel="noopener noreferrer"
          target="_blank"
          title="image"
        >
          image
        </a>
        <span
          class="ant-upload-list-item-actions picture"
        >
          <button
            class="ant-btn ant-btn-text ant-btn-sm ant-btn-icon-only ant-upload-list-item-action"
            title="Remove file"
            type="button"
          >
            <span
              aria-label="delete"
              class="anticon anticon-delete"
              role="img"
              tabindex="-1"
            >
              <svg
                aria-hidden="true"
                data-icon="delete"
                fill="currentColor"
                focusable="false"
                height="1em"
                viewBox="64 64 896 896"
                width="1em"
              >
                <path
                  d="M360 184h-8c4.4 0 8-3.6 8-8v8h304v-8c0 4.4 3.6 8 8 8h-8v72h72v-80c0-35.3-28.7-64-64-64H352c-35.3 0-64 28.7-64 64v80h72v-72zm504 72H160c-17.7 0-32 14.3-32 32v32c0 4.4 3.6 8 8 8h60.4l24.7 523c1.6 34.1 29.8 61 63.9 61h454c34.2 0 62.3-26.8 63.9-61l24.7-523H888c4.4 0 8-3.6 8-8v-32c0-17.7-14.3-32-32-32zM731.3 840H292.7l-24.2-512h487l-24.2 512z"
                />
              </svg>
            </span>
          </button>
        </span>
      </div>
    </div>
  </div>
</span>
`;

exports[`Upload List should support removeIcon and downloadIcon 1`] = `
<span
  class="ant-upload-wrapper"
>
  <div
    class="ant-upload ant-upload-select"
  >
    <span
      class="ant-upload"
      role="button"
      tabindex="0"
    >
      <input
        accept=""
        style="display: none;"
        type="file"
      />
      <button
        type="button"
      >
        upload
      </button>
    </span>
  </div>
  <div
    class="ant-upload-list ant-upload-list-picture"
  >
    <div
      class="ant-upload-list-item-container"
    >
      <div
        class="ant-upload-list-item ant-upload-list-item-uploading"
      >
        <div
          class="ant-upload-list-item-thumbnail"
        >
          <span
            aria-label="loading"
            class="anticon anticon-loading anticon-spin"
            role="img"
          >
            <svg
              aria-hidden="true"
              data-icon="loading"
              fill="currentColor"
              focusable="false"
              height="1em"
              viewBox="0 0 1024 1024"
              width="1em"
            >
              <path
                d="M988 548c-19.9 0-36-16.1-36-36 0-59.4-11.6-117-34.6-171.3a440.45 440.45 0 00-94.3-139.9 437.71 437.71 0 00-139.9-94.3C629 83.6 571.4 72 512 72c-19.9 0-36-16.1-36-36s16.1-36 36-36c69.1 0 136.2 13.5 199.3 40.3C772.3 66 827 103 874 150c47 47 83.9 101.8 109.7 162.7 26.7 63.1 40.2 130.2 40.2 199.3.1 19.9-16 36-35.9 36z"
              />
            </svg>
          </span>
        </div>
        <a
          class="ant-upload-list-item-name"
          href="https://cdn.xxx.com/aaa"
          rel="noopener noreferrer"
          target="_blank"
          title="image"
        >
          image
        </a>
        <span
          class="ant-upload-list-item-actions picture"
        >
          <button
            class="ant-btn ant-btn-text ant-btn-sm ant-btn-icon-only ant-upload-list-item-action"
            title="Remove file"
            type="button"
          >
            <i>
              RM
            </i>
          </button>
        </span>
      </div>
    </div>
    <div
      class="ant-upload-list-item-container"
    >
      <div
        class="ant-upload-list-item ant-upload-list-item-done"
      >
        <a
          class="ant-upload-list-item-thumbnail"
          href="https://cdn.xxx.com/aaa"
          rel="noopener noreferrer"
          target="_blank"
        >
          <img
            alt="image"
            class="ant-upload-list-item-image"
            src="https://cdn.xxx.com/aaa"
          />
        </a>
        <a
          class="ant-upload-list-item-name"
          href="https://cdn.xxx.com/aaa"
          rel="noopener noreferrer"
          target="_blank"
          title="image"
        >
          image
        </a>
        <span
          class="ant-upload-list-item-actions picture"
        >
          <button
            class="ant-btn ant-btn-text ant-btn-sm ant-btn-icon-only ant-upload-list-item-action"
            title="Download file"
            type="button"
          >
            <i>
              DL
            </i>
          </button>
          <button
            class="ant-btn ant-btn-text ant-btn-sm ant-btn-icon-only ant-upload-list-item-action"
            title="Remove file"
            type="button"
          >
            <i>
              RM
            </i>
          </button>
        </span>
      </div>
    </div>
  </div>
</span>
`;

exports[`Upload List should support removeIcon and downloadIcon 2`] = `
<span
  class="ant-upload-wrapper"
>
  <div
    class="ant-upload ant-upload-select"
  >
    <span
      class="ant-upload"
      role="button"
      tabindex="0"
    >
      <input
        accept=""
        style="display: none;"
        type="file"
      />
      <button
        type="button"
      >
        upload
      </button>
    </span>
  </div>
  <div
    class="ant-upload-list ant-upload-list-picture"
  >
    <div
      class="ant-upload-list-item-container"
    >
      <div
        class="ant-upload-list-item ant-upload-list-item-uploading"
      >
        <div
          class="ant-upload-list-item-thumbnail"
        >
          <span
            aria-label="loading"
            class="anticon anticon-loading anticon-spin"
            role="img"
          >
            <svg
              aria-hidden="true"
              data-icon="loading"
              fill="currentColor"
              focusable="false"
              height="1em"
              viewBox="0 0 1024 1024"
              width="1em"
            >
              <path
                d="M988 548c-19.9 0-36-16.1-36-36 0-59.4-11.6-117-34.6-171.3a440.45 440.45 0 00-94.3-139.9 437.71 437.71 0 00-139.9-94.3C629 83.6 571.4 72 512 72c-19.9 0-36-16.1-36-36s16.1-36 36-36c69.1 0 136.2 13.5 199.3 40.3C772.3 66 827 103 874 150c47 47 83.9 101.8 109.7 162.7 26.7 63.1 40.2 130.2 40.2 199.3.1 19.9-16 36-35.9 36z"
              />
            </svg>
          </span>
        </div>
        <a
          class="ant-upload-list-item-name"
          href="https://cdn.xxx.com/aaa"
          rel="noopener noreferrer"
          target="_blank"
          title="image"
        >
          image
        </a>
        <span
          class="ant-upload-list-item-actions picture"
        >
          <button
            class="ant-btn ant-btn-text ant-btn-sm ant-btn-icon-only ant-upload-list-item-action"
            title="Remove file"
            type="button"
          >
            <i>
              RM
            </i>
          </button>
        </span>
      </div>
    </div>
    <div
      class="ant-upload-list-item-container"
    >
      <div
        class="ant-upload-list-item ant-upload-list-item-done"
      >
        <a
          class="ant-upload-list-item-thumbnail"
          href="https://cdn.xxx.com/aaa"
          rel="noopener noreferrer"
          target="_blank"
        >
          <img
            alt="image"
            class="ant-upload-list-item-image"
            src="https://cdn.xxx.com/aaa"
          />
        </a>
        <a
          class="ant-upload-list-item-name"
          href="https://cdn.xxx.com/aaa"
          rel="noopener noreferrer"
          target="_blank"
          title="image"
        >
          image
        </a>
        <span
          class="ant-upload-list-item-actions picture"
        >
          <button
            class="ant-btn ant-btn-text ant-btn-sm ant-btn-icon-only ant-upload-list-item-action"
            title="Download file"
            type="button"
          >
            <i>
              DL
            </i>
          </button>
          <button
            class="ant-btn ant-btn-text ant-btn-sm ant-btn-icon-only ant-upload-list-item-action"
            title="Remove file"
            type="button"
          >
            <i>
              RM
            </i>
          </button>
        </span>
      </div>
    </div>
  </div>
</span>
`;

exports[`Upload List should support showRemoveIcon and showPreviewIcon 1`] = `
<span
  class="ant-upload-wrapper"
>
  <div
    class="ant-upload ant-upload-select"
  >
    <span
      class="ant-upload"
      role="button"
      tabindex="0"
    >
      <input
        accept=""
        style="display: none;"
        type="file"
      />
      <button
        type="button"
      >
        upload
      </button>
    </span>
  </div>
  <div
    class="ant-upload-list ant-upload-list-picture"
  >
    <div
      class="ant-upload-list-item-container"
    >
      <div
        class="ant-upload-list-item ant-upload-list-item-uploading"
      >
        <div
          class="ant-upload-list-item-thumbnail"
        >
          <span
            aria-label="loading"
            class="anticon anticon-loading anticon-spin"
            role="img"
          >
            <svg
              aria-hidden="true"
              data-icon="loading"
              fill="currentColor"
              focusable="false"
              height="1em"
              viewBox="0 0 1024 1024"
              width="1em"
            >
              <path
                d="M988 548c-19.9 0-36-16.1-36-36 0-59.4-11.6-117-34.6-171.3a440.45 440.45 0 00-94.3-139.9 437.71 437.71 0 00-139.9-94.3C629 83.6 571.4 72 512 72c-19.9 0-36-16.1-36-36s16.1-36 36-36c69.1 0 136.2 13.5 199.3 40.3C772.3 66 827 103 874 150c47 47 83.9 101.8 109.7 162.7 26.7 63.1 40.2 130.2 40.2 199.3.1 19.9-16 36-35.9 36z"
              />
            </svg>
          </span>
        </div>
        <a
          class="ant-upload-list-item-name"
          href="https://cdn.xxx.com/aaa"
          rel="noopener noreferrer"
          target="_blank"
          title="image"
        >
          image
        </a>
        <span
          class="ant-upload-list-item-actions picture"
        />
      </div>
    </div>
    <div
      class="ant-upload-list-item-container"
    >
      <div
        class="ant-upload-list-item ant-upload-list-item-done"
      >
        <a
          class="ant-upload-list-item-thumbnail"
          href="https://cdn.xxx.com/aaa"
          rel="noopener noreferrer"
          target="_blank"
        >
          <img
            alt="image"
            class="ant-upload-list-item-image"
            src="https://cdn.xxx.com/aaa"
          />
        </a>
        <a
          class="ant-upload-list-item-name"
          href="https://cdn.xxx.com/aaa"
          rel="noopener noreferrer"
          target="_blank"
          title="image"
        >
          image
        </a>
        <span
          class="ant-upload-list-item-actions picture"
        />
      </div>
    </div>
  </div>
</span>
`;<|MERGE_RESOLUTION|>--- conflicted
+++ resolved
@@ -257,108 +257,6 @@
 </span>
 `;
 
-<<<<<<< HEAD
-exports[`Upload List should be uploading when upload a file 2`] = `
-<span
-  class="ant-upload-wrapper"
->
-  <div
-    class="ant-upload ant-upload-select"
-  >
-    <span
-      class="ant-upload"
-      role="button"
-      tabindex="0"
-    >
-      <input
-        accept=""
-        style="display: none;"
-        type="file"
-      />
-      <button
-        type="button"
-      >
-        upload
-      </button>
-    </span>
-  </div>
-  <div
-    class="ant-upload-list ant-upload-list-text"
-  >
-    <div
-      class="ant-upload-list-item-container ant-upload-animate-appear ant-upload-animate-appear-start ant-upload-animate"
-      style="height: 0px; opacity: 0;"
-    >
-      <div
-        class="ant-upload-list-item ant-upload-list-item-done"
-      >
-        <div
-          class="ant-upload-icon"
-        >
-          <span
-            aria-label="paper-clip"
-            class="anticon anticon-paper-clip"
-            role="img"
-          >
-            <svg
-              aria-hidden="true"
-              data-icon="paper-clip"
-              fill="currentColor"
-              focusable="false"
-              height="1em"
-              viewBox="64 64 896 896"
-              width="1em"
-            >
-              <path
-                d="M779.3 196.6c-94.2-94.2-247.6-94.2-341.7 0l-261 260.8c-1.7 1.7-2.6 4-2.6 6.4s.9 4.7 2.6 6.4l36.9 36.9a9 9 0 0012.7 0l261-260.8c32.4-32.4 75.5-50.2 121.3-50.2s88.9 17.8 121.2 50.2c32.4 32.4 50.2 75.5 50.2 121.2 0 45.8-17.8 88.8-50.2 121.2l-266 265.9-43.1 43.1c-40.3 40.3-105.8 40.3-146.1 0-19.5-19.5-30.2-45.4-30.2-73s10.7-53.5 30.2-73l263.9-263.8c6.7-6.6 15.5-10.3 24.9-10.3h.1c9.4 0 18.1 3.7 24.7 10.3 6.7 6.7 10.3 15.5 10.3 24.9 0 9.3-3.7 18.1-10.3 24.7L372.4 653c-1.7 1.7-2.6 4-2.6 6.4s.9 4.7 2.6 6.4l36.9 36.9a9 9 0 0012.7 0l215.6-215.6c19.9-19.9 30.8-46.3 30.8-74.4s-11-54.6-30.8-74.4c-41.1-41.1-107.9-41-149 0L463 364 224.8 602.1A172.22 172.22 0 00174 724.8c0 46.3 18.1 89.8 50.8 122.5 33.9 33.8 78.3 50.7 122.7 50.7 44.4 0 88.8-16.9 122.6-50.7l309.2-309C824.8 492.7 850 432 850 367.5c.1-64.6-25.1-125.3-70.7-170.9z"
-              />
-            </svg>
-          </span>
-        </div>
-        <span
-          class="ant-upload-list-item-name"
-          title="foo.png"
-        >
-          foo.png
-        </span>
-        <span
-          class="ant-upload-list-item-actions"
-        >
-          <button
-            class="ant-btn ant-btn-text ant-btn-sm ant-btn-icon-only ant-upload-list-item-action"
-            title="Remove file"
-            type="button"
-          >
-            <span
-              aria-label="delete"
-              class="anticon anticon-delete"
-              role="img"
-              tabindex="-1"
-            >
-              <svg
-                aria-hidden="true"
-                data-icon="delete"
-                fill="currentColor"
-                focusable="false"
-                height="1em"
-                viewBox="64 64 896 896"
-                width="1em"
-              >
-                <path
-                  d="M360 184h-8c4.4 0 8-3.6 8-8v8h304v-8c0 4.4 3.6 8 8 8h-8v72h72v-80c0-35.3-28.7-64-64-64H352c-35.3 0-64 28.7-64 64v80h72v-72zm504 72H160c-17.7 0-32 14.3-32 32v32c0 4.4 3.6 8 8 8h60.4l24.7 523c1.6 34.1 29.8 61 63.9 61h454c34.2 0 62.3-26.8 63.9-61l24.7-523H888c4.4 0 8-3.6 8-8v-32c0-17.7-14.3-32-32-32zM731.3 840H292.7l-24.2-512h487l-24.2 512z"
-                />
-              </svg>
-            </span>
-          </button>
-        </span>
-      </div>
-    </div>
-  </div>
-</span>
-`;
-
-=======
->>>>>>> d2410282
 exports[`Upload List should non-image format file preview 1`] = `
 <span
   class="ant-upload-wrapper"
