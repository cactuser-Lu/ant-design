--- conflicted
+++ resolved
@@ -450,11 +450,7 @@
 
     const wrapper = mount(<Upload {...props} />);
 
-<<<<<<< HEAD
-    wrapper.find('div.ant-upload-list-item .anticon-close').simulate('click');
-=======
-    wrapper.find('div.ant-upload-list-item i.anticon-delete').simulate('click');
->>>>>>> ab349700
+    wrapper.find('div.ant-upload-list-item .anticon-delete').simulate('click');
 
     setImmediate(() => {
       wrapper.update();
@@ -499,7 +495,7 @@
 
     wrapper = mount(<Upload {...props} />);
 
-    wrapper.find('div.ant-upload-list-item i.anticon-delete').simulate('click');
+    wrapper.find('div.ant-upload-list-item .anticon-delete').simulate('click');
   });
 
   it('should not stop download when return use onDownload', done => {
@@ -518,7 +514,7 @@
 
     const wrapper = mount(<Upload {...props} onDownload={() => {}} />);
 
-    wrapper.find('div.ant-upload-list-item i.anticon-download').simulate('click');
+    wrapper.find('div.ant-upload-list-item .anticon-download').simulate('click');
 
     setImmediate(() => {
       wrapper.update();
