---
order: 3
title:
  zh-CN: 回复框
  en-US: Reply Editor
---

## zh-CN

评论编辑器组件提供了相同样式的封装以支持自定义评论编辑器。

## en-US

Comment can be used as an editor, so the user can customize the contents of the component.

```jsx
import { Comment, Avatar, Form, Button, List, Input } from 'antd';
import dayjs from 'dayjs';

const { TextArea } = Input;

const CommentList = ({ comments }) => (
  <List
    dataSource={comments}
    header={`${comments.length} ${comments.length > 1 ? 'replies' : 'reply'}`}
    itemLayout="horizontal"
    renderItem={props => <Comment {...props} />}
  />
);

const Editor = ({ onChange, onSubmit, submitting, value }) => (
  <>
    <Form.Item>
      <TextArea rows={4} onChange={onChange} value={value} />
    </Form.Item>
    <Form.Item>
      <Button htmlType="submit" loading={submitting} onClick={onSubmit} type="primary">
        Add Comment
      </Button>
    </Form.Item>
  </>
);

export default () => {
  const [state, setState] = React.useState({
    comments: [],
    submitting: false,
    value: '',
  });

  const handleSubmit = () => {
    if (!state.value) {
      return;
    }

    setState({
      ...state,
      submitting: true,
    });

    setTimeout(() => {
      setState({
        submitting: false,
        value: '',
        comments: [
          ...state.comments,
          {
            author: 'Han Solo',
            avatar: 'https://joeschmoe.io/api/v1/random',
<<<<<<< HEAD
            content: <p>{this.state.value}</p>,
            datetime: dayjs().fromNow(),
=======
            content: <p>{state.value}</p>,
            datetime: moment().fromNow(),
>>>>>>> 089dc7e3
          },
        ],
      });
    }, 1000);
  };

  const handleChange = e => {
    setState({
      ...state,
      value: e.target.value,
    });
  };

  return (
    <>
      {state.comments.length > 0 && <CommentList comments={state.comments} />}
      <Comment
        avatar={<Avatar src="https://joeschmoe.io/api/v1/random" alt="Han Solo" />}
        content={
          <Editor
            onChange={handleChange}
            onSubmit={handleSubmit}
            submitting={state.submitting}
            value={state.value}
          />
        }
      />
    </>
  );
};
```<|MERGE_RESOLUTION|>--- conflicted
+++ resolved
@@ -67,13 +67,8 @@
           {
             author: 'Han Solo',
             avatar: 'https://joeschmoe.io/api/v1/random',
-<<<<<<< HEAD
-            content: <p>{this.state.value}</p>,
+            content: <p>{state.value}</p>,
             datetime: dayjs().fromNow(),
-=======
-            content: <p>{state.value}</p>,
-            datetime: moment().fromNow(),
->>>>>>> 089dc7e3
           },
         ],
       });
