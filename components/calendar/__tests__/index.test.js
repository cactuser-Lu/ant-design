import React from 'react';
import Dayjs from 'dayjs';
import dayjsGenerateConfig from 'rc-picker/lib/generate/dayjs';
import { mount } from 'enzyme';
import MockDate from 'mockdate';
import Calendar from '..';
import Header from '../Header';
import Select from '../../select';
import Group from '../../radio/group';
import Button from '../../radio/radioButton';
import mountTest from '../../../tests/shared/mountTest';
import rtlTest from '../../../tests/shared/rtlTest';
<<<<<<< HEAD
import 'dayjs/locale/zh-cn';
=======
import { render, fireEvent } from '../../../tests/utils';
>>>>>>> 7460c95b

describe('Calendar', () => {
  mountTest(Calendar);
  rtlTest(Calendar, true);

  function openSelect(wrapper, className) {
    wrapper.find(className).find('.ant-select-selector').simulate('mousedown');
  }

  function findSelectItem(wrapper) {
    return wrapper.find('.ant-select-item-option');
  }

  function clickSelectItem(wrapper, index = 0) {
    findSelectItem(wrapper).at(index).simulate('click');
  }

  // https://github.com/ant-design/ant-design/issues/30392
  it('should be able to set undefined or null', () => {
    expect(() => {
      const wrapper = mount(<Calendar />);
      wrapper.setProps({ value: null });
    }).not.toThrow();
    expect(() => {
      const wrapper = mount(<Calendar />);
      wrapper.setProps({ value: undefined });
    }).not.toThrow();
  });

  it('Calendar should be selectable', () => {
    MockDate.set(Moment('2000-01-01').valueOf());

    const onSelect = jest.fn();
    const onChange = jest.fn();
    const { container } = render(<Calendar onSelect={onSelect} onChange={onChange} />);

    fireEvent.click(container.querySelector('.ant-picker-cell'));
    expect(onSelect).toHaveBeenCalledWith(expect.anything());

    const value = onSelect.mock.calls[0][0];
<<<<<<< HEAD
    expect(Dayjs.isDayjs(value)).toBe(true);
=======
    expect(Moment.isMoment(value)).toBe(true);

>>>>>>> 7460c95b
    expect(onChange).toHaveBeenCalled();

    MockDate.reset();
  });

  it('only Valid range should be selectable', () => {
    const onSelect = jest.fn();
    const validRange = [Dayjs('2018-02-02'), Dayjs('2018-02-18')];
    const wrapper = mount(
      <Calendar onSelect={onSelect} validRange={validRange} defaultValue={Dayjs('2018-02-02')} />,
    );
    wrapper.find('[title="2018-02-01"]').at(0).simulate('click');
    wrapper.find('[title="2018-02-02"]').at(0).simulate('click');
    expect(onSelect.mock.calls.length).toBe(1);
  });

  it('dates other than in valid range should be disabled', () => {
    const onSelect = jest.fn();
    const validRange = [Dayjs('2018-02-02'), Dayjs('2018-02-18')];
    const wrapper = mount(
      <Calendar onSelect={onSelect} validRange={validRange} defaultValue={Dayjs('2018-02-02')} />,
    );
    wrapper.find('[title="2018-02-20"]').at(0).simulate('click');
    const elem = wrapper.find('[title="2018-02-20"]').hasClass('ant-picker-cell-disabled');
    expect(elem).toEqual(true);
    expect(onSelect.mock.calls.length).toBe(0);
  });

  it('months other than in valid range should be disabled', () => {
    const onSelect = jest.fn();
    const validRange = [Dayjs('2018-02-02'), Dayjs('2018-05-18')];
    const wrapper = mount(
      <Calendar
        onSelect={onSelect}
        validRange={validRange}
        defaultValue={Dayjs('2018-02-02')}
        mode="year"
      />,
    );
    expect(wrapper.find('[title="2018-01"]').at(0).hasClass('ant-picker-cell-disabled')).toBe(true);
    expect(wrapper.find('[title="2018-02"]').at(0).hasClass('ant-picker-cell-disabled')).toBe(
      false,
    );
    expect(wrapper.find('[title="2018-06"]').at(0).hasClass('ant-picker-cell-disabled')).toBe(true);
    wrapper.find('[title="2018-01"]').at(0).simulate('click');
    wrapper.find('[title="2018-03"]').at(0).simulate('click');
    expect(onSelect.mock.calls.length).toBe(1);
  });

  it('months other than in valid range should not be shown in header', () => {
    const validRange = [Dayjs('2017-02-02'), Dayjs('2018-05-18')];
    const wrapper = mount(<Calendar validRange={validRange} />);
    openSelect(wrapper, '.ant-picker-calendar-year-select');
    clickSelectItem(wrapper);
    openSelect(wrapper, '.ant-picker-calendar-month-select');
    // 2 years and 11 months
    expect(wrapper.find('.ant-select-item-option').length).toBe(13);
  });

  it('getDateRange should returns a disabledDate function', () => {
    const validRange = [Dayjs('2018-02-02'), Dayjs('2018-05-18')];
    const wrapper = mount(<Calendar validRange={validRange} defaultValue={Dayjs('2018-02-02')} />);
    const { disabledDate } = wrapper.find('PickerPanel').props();
    expect(disabledDate(Dayjs('2018-06-02'))).toBe(true);
    expect(disabledDate(Dayjs('2018-04-02'))).toBe(false);
  });

  it('validRange should work with disabledDate function', () => {
    const validRange = [Dayjs('2018-02-02'), Dayjs('2018-05-18')];
    const wrapper = mount(
      <Calendar validRange={validRange} disabledDate={data => data.isSame(Dayjs('2018-02-03'))} />,
    );

    const { disabledDate } = wrapper.find('PickerPanel').props();
    expect(disabledDate(Dayjs('2018-02-01'))).toBe(true);
    expect(disabledDate(Dayjs('2018-02-02'))).toBe(false);
    expect(disabledDate(Dayjs('2018-02-03'))).toBe(true);
    expect(disabledDate(Dayjs('2018-02-04'))).toBe(false);
    expect(disabledDate(Dayjs('2018-06-01'))).toBe(true);
  });

  it('Calendar MonthSelect should display correct label', () => {
    const validRange = [Dayjs('2018-02-02'), Dayjs('2019-06-1')];
    const wrapper = mount(<Calendar validRange={validRange} defaultValue={Dayjs('2019-01-01')} />);
    expect(wrapper.render()).toMatchSnapshot();
  });

  it('Calendar should change mode by prop', () => {
    const monthMode = 'month';
    const yearMode = 'year';
    const wrapper = mount(<Calendar />);
    expect(wrapper.find('CalendarHeader').props().mode).toEqual(monthMode);
    wrapper.setProps({ mode: yearMode });
    expect(wrapper.find('CalendarHeader').props().mode).toEqual(yearMode);
  });

  it('Calendar should switch mode', () => {
    const monthMode = 'month';
    const yearMode = 'year';
    const onPanelChangeStub = jest.fn();
    const wrapper = mount(<Calendar mode={yearMode} onPanelChange={onPanelChangeStub} />);
    expect(wrapper.find('CalendarHeader').props().mode).toEqual(yearMode);
    wrapper.setProps({ mode: monthMode });
    expect(wrapper.find('CalendarHeader').props().mode).toEqual(monthMode);
    expect(onPanelChangeStub).toHaveBeenCalledTimes(0);
  });

  it('Calendar should support locale', () => {
    MockDate.set(Dayjs('2018-10-19').valueOf());
    // eslint-disable-next-line global-require
    const zhCN = require('../locale/zh_CN').default;
    const wrapper = mount(<Calendar locale={zhCN} />);
    expect(wrapper.render()).toMatchSnapshot();
    MockDate.reset();
  });

  describe('onPanelChange', () => {
    it('trigger when click last month of date', () => {
      const onPanelChange = jest.fn();
      const date = new Dayjs('1990-09-03');
      const wrapper = mount(<Calendar onPanelChange={onPanelChange} value={date} />);

      wrapper.find('.ant-picker-cell').at(0).simulate('click');

      expect(onPanelChange).toHaveBeenCalled();
      expect(onPanelChange.mock.calls[0][0].month()).toEqual(date.month() - 1);
    });

    it('not trigger when in same month', () => {
      const onPanelChange = jest.fn();
      const date = new Dayjs('1990-09-03');
      const wrapper = mount(<Calendar onPanelChange={onPanelChange} value={date} />);

      wrapper.find('.ant-picker-cell').at(10).simulate('click');

      expect(onPanelChange).not.toHaveBeenCalled();
    });
  });

  it('switch should work correctly without prop mode', async () => {
    const onPanelChange = jest.fn();
    const date = new Dayjs(new Date(Date.UTC(2017, 7, 9, 8)));
    const wrapper = mount(<Calendar onPanelChange={onPanelChange} value={date} />);

    expect(wrapper.find('CalendarHeader').props().mode).toBe('month');
    expect(wrapper.find('.ant-picker-date-panel').length).toBe(1);
    expect(wrapper.find('.ant-picker-month-panel').length).toBe(0);

    wrapper.find('.ant-radio-button-input[value="year"]').simulate('change');
    expect(wrapper.find('.ant-picker-date-panel').length).toBe(0);
    expect(wrapper.find('.ant-picker-month-panel').length).toBe(1);
    expect(onPanelChange).toHaveBeenCalled();
    expect(onPanelChange.mock.calls[0][1]).toEqual('year');
  });

  const createWrapper = (start, end, value, onValueChange) => {
    const wrapper = mount(
      <Header
        prefixCls="ant-picker-calendar"
        generateConfig={dayjsGenerateConfig}
        onChange={onValueChange}
        value={value}
        validRange={[start, end]}
        locale={{ year: '年' }}
      />,
    );
    openSelect(wrapper, '.ant-picker-calendar-year-select');
    clickSelectItem(wrapper);
  };

  it('if value.month > end.month, set value.month to end.month', () => {
    const value = new Dayjs('1990-01-03');
    const start = new Dayjs('2019-04-01');
    const end = new Dayjs('2019-11-01');
    const onValueChange = jest.fn();
    createWrapper(start, end, value, onValueChange);
    expect(onValueChange).toHaveBeenCalledWith(value.year('2019').month('3'));
  });

  it('if start.month > value.month, set value.month to start.month', () => {
    const value = new Dayjs('1990-01-03');
    const start = new Dayjs('2019-11-01');
    const end = new Dayjs('2019-03-01');
    const onValueChange = jest.fn();
    createWrapper(start, end, value, onValueChange);
    expect(onValueChange).toHaveBeenCalledWith(value.year('2019').month('10'));
  });

  it('if change year and new month > end month, set value.month to end.month', () => {
    const value = new Dayjs('2018-11-03');
    const start = new Dayjs('2000-01-01');
    const end = new Dayjs('2019-03-01');
    const onValueChange = jest.fn();
    const wrapper = mount(
      <Header
        prefixCls="ant-picker-calendar"
        generateConfig={dayjsGenerateConfig}
        onChange={onValueChange}
        value={value}
        validRange={[start, end]}
        locale={{ year: '年' }}
      />,
    );
    openSelect(wrapper, '.ant-picker-calendar-year-select');
    wrapper.find('.ant-select-item-option').last().simulate('click');
    expect(onValueChange).toHaveBeenCalledWith(value.year('2019').month('2'));
  });

  it('onMonthChange should work correctly', () => {
    const start = new Dayjs('2018-11-01');
    const end = new Dayjs('2019-03-01');
    const value = new Dayjs('2018-12-03');
    const onValueChange = jest.fn();
    const wrapper = mount(
      <Header
        prefixCls="ant-picker-calendar"
        generateConfig={dayjsGenerateConfig}
        onChange={onValueChange}
        value={value}
        validRange={[start, end]}
        locale={{ year: '年', locale: 'zh_CN' }}
        mode="month"
      />,
    );
    openSelect(wrapper, '.ant-picker-calendar-month-select');
    clickSelectItem(wrapper);
    expect(onValueChange).toHaveBeenCalledWith(value.month(10));
  });

  it('onTypeChange should work correctly', () => {
    const onTypeChange = jest.fn();
    const value = new Dayjs('2018-12-03');
    const wrapper = mount(
      <Header
        prefixCls="ant-picker-calendar"
        generateConfig={dayjsGenerateConfig}
        onModeChange={onTypeChange}
        locale={{ year: '年', month: '月', locale: 'zh_CN' }}
        value={value}
        type="date"
      />,
    );
    wrapper.find('input[type="radio"]').at(1).simulate('change');
    expect(onTypeChange).toHaveBeenCalledWith('year');
  });

  it('headerRender should work correctly', () => {
    const onMonthChange = jest.fn();
    const onYearChange = jest.fn();
    const onTypeChange = jest.fn();

    // Year
    const headerRender = jest.fn(({ value }) => {
      const year = value.year();
      const options = [];
      for (let i = year - 100; i < year + 100; i += 1) {
        options.push(
          <Select.Option className="year-item" key={i} value={i}>
            {i}
          </Select.Option>,
        );
      }

      return (
        <Select
          size="small"
          dropdownMatchSelectWidth={false}
          className="my-year-select"
          onChange={onYearChange}
          value={String(year)}
        >
          {options}
        </Select>
      );
    });
    const wrapperWithYear = mount(<Calendar fullscreen={false} headerRender={headerRender} />);

    openSelect(wrapperWithYear, '.ant-select');
    wrapperWithYear.update();

    findSelectItem(wrapperWithYear).last().simulate('click');

    expect(onYearChange).toHaveBeenCalled();

    // Month
    const headerRenderWithMonth = jest.fn(({ value }) => {
      const start = 0;
      const end = 12;
      const monthOptions = [];
      const current = value.clone();
      const localeData = value.localeData();
      const months = [];
      for (let i = 0; i < 12; i += 1) {
        current.month(i);
        months.push(localeData.monthsShort(current));
      }

      for (let index = start; index < end; index += 1) {
        monthOptions.push(
          <Select.Option className="month-item" key={`${index}`} value={index}>
            {months[index]}
          </Select.Option>,
        );
      }

      const month = value.month();
      return (
        <Select
          size="small"
          dropdownMatchSelectWidth={false}
          className="my-month-select"
          onChange={onMonthChange}
          value={String(month)}
        >
          {monthOptions}
        </Select>
      );
    });
    const wrapperWithMonth = mount(
      <Calendar fullscreen={false} headerRender={headerRenderWithMonth} />,
    );

    openSelect(wrapperWithMonth, '.ant-select');
    wrapperWithMonth.update();

    findSelectItem(wrapperWithMonth).last().simulate('click');

    expect(onMonthChange).toHaveBeenCalled();

    // Type
    const headerRenderWithTypeChange = jest.fn(({ type }) => (
      <Group size="small" onChange={onTypeChange} value={type}>
        <Button value="month">Month</Button>
        <Button value="year">Year</Button>
      </Group>
    ));

    const wrapperWithTypeChange = mount(
      <Calendar fullscreen={false} headerRender={headerRenderWithTypeChange} />,
    );

    wrapperWithTypeChange.find('.ant-radio-button-input').last().simulate('change');
    expect(onTypeChange).toHaveBeenCalled();
  });

  it('dateFullCellRender', () => {
    const wrapper = mount(
      <Calendar dateFullCellRender={() => <div className="light">Bamboo</div>} />,
    );
    expect(wrapper.find('.light').first().text()).toEqual('Bamboo');
  });

  it('monthFullCellRender', () => {
    const wrapper = mount(
      <Calendar mode="year" monthFullCellRender={() => <div className="bamboo">Light</div>} />,
    );
    expect(wrapper.find('.bamboo').first().text()).toEqual('Light');
  });

  it('when fullscreen is false, the element returned by dateFullCellRender should be interactive', () => {
    const onClick = jest.fn();
    const wrapper = mount(
      <Calendar
        fullscreen={false}
        dateFullCellRender={() => (
          <div className="bamboo" onClick={onClick}>
            Light
          </div>
        )}
      />,
    );
    wrapper.find('.bamboo').first().simulate('click');
    expect(onClick).toBeCalled();
  });
});<|MERGE_RESOLUTION|>--- conflicted
+++ resolved
@@ -1,5 +1,6 @@
 import React from 'react';
 import Dayjs from 'dayjs';
+import 'dayjs/locale/zh-cn';
 import dayjsGenerateConfig from 'rc-picker/lib/generate/dayjs';
 import { mount } from 'enzyme';
 import MockDate from 'mockdate';
@@ -10,11 +11,7 @@
 import Button from '../../radio/radioButton';
 import mountTest from '../../../tests/shared/mountTest';
 import rtlTest from '../../../tests/shared/rtlTest';
-<<<<<<< HEAD
-import 'dayjs/locale/zh-cn';
-=======
 import { render, fireEvent } from '../../../tests/utils';
->>>>>>> 7460c95b
 
 describe('Calendar', () => {
   mountTest(Calendar);
@@ -55,12 +52,7 @@
     expect(onSelect).toHaveBeenCalledWith(expect.anything());
 
     const value = onSelect.mock.calls[0][0];
-<<<<<<< HEAD
     expect(Dayjs.isDayjs(value)).toBe(true);
-=======
-    expect(Moment.isMoment(value)).toBe(true);
-
->>>>>>> 7460c95b
     expect(onChange).toHaveBeenCalled();
 
     MockDate.reset();
