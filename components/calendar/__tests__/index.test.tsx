--- conflicted
+++ resolved
@@ -90,16 +90,9 @@
 
   it('only Valid range should be selectable', () => {
     const onSelect = jest.fn();
-<<<<<<< HEAD
     const validRange: [Dayjs.Dayjs, Dayjs.Dayjs] = [Dayjs('2018-02-02'), Dayjs('2018-02-18')];
-    const wrapper = mount(
+    const wrapper = render(
       <Calendar onSelect={onSelect} validRange={validRange} defaultValue={Dayjs('2018-02-02')} />,
-=======
-    const validRange: [Moment.Moment, Moment.Moment] = [Moment('2018-02-02'), Moment('2018-02-18')];
-    const defaultValue = Moment('2018-02-02');
-    const wrapper = render(
-      <Calendar onSelect={onSelect} validRange={validRange} defaultValue={defaultValue} />,
->>>>>>> 8a454a13
     );
     fireEvent.click(wrapper.container.querySelectorAll('[title="2018-02-01"]')[0]);
     fireEvent.click(wrapper.container.querySelectorAll('[title="2018-02-02"]')[0]);
@@ -108,16 +101,9 @@
 
   it('dates other than in valid range should be disabled', () => {
     const onSelect = jest.fn();
-<<<<<<< HEAD
     const validRange: [Dayjs.Dayjs, Dayjs.Dayjs] = [Dayjs('2018-02-02'), Dayjs('2018-02-18')];
     const { container } = render(
       <Calendar onSelect={onSelect} validRange={validRange} defaultValue={Dayjs('2018-02-02')} />,
-=======
-    const validRange: [Moment.Moment, Moment.Moment] = [Moment('2018-02-02'), Moment('2018-02-18')];
-    const defaultValue = Moment('2018-02-02');
-    const { container } = render(
-      <Calendar onSelect={onSelect} validRange={validRange} defaultValue={defaultValue} />,
->>>>>>> 8a454a13
     );
     fireEvent.click(container.querySelector('[title="2018-02-20"]')!);
     const elem = container
@@ -163,59 +149,29 @@
   });
 
   it('getDateRange should returns a disabledDate function', () => {
-<<<<<<< HEAD
     const validRange: [Dayjs.Dayjs, Dayjs.Dayjs] = [Dayjs('2018-02-02'), Dayjs('2018-05-18')];
-    const wrapper = mount(<Calendar validRange={validRange} defaultValue={Dayjs('2018-02-02')} />);
-    const { disabledDate } = wrapper.find('PickerPanel').props() as any;
-    expect(disabledDate(Dayjs('2018-06-02'))).toBe(true);
-    expect(disabledDate(Dayjs('2018-04-02'))).toBe(false);
+    render(<Calendar validRange={validRange} defaultValue={Dayjs('2018-02-02')} />);
+    expect(calendarProps().disabledDate?.(Dayjs('2018-06-02'))).toBe(true);
+    expect(calendarProps().disabledDate?.(Dayjs('2018-04-02'))).toBe(false);
   });
 
   it('validRange should work with disabledDate function', () => {
     const validRange: [Dayjs.Dayjs, Dayjs.Dayjs] = [Dayjs('2018-02-02'), Dayjs('2018-05-18')];
-    const wrapper = mount(
+    render(
       <Calendar validRange={validRange} disabledDate={data => data.isSame(Dayjs('2018-02-03'))} />,
     );
 
-    const { disabledDate } = wrapper.find('PickerPanel').props() as any;
-    expect(disabledDate(Dayjs('2018-02-01'))).toBe(true);
-    expect(disabledDate(Dayjs('2018-02-02'))).toBe(false);
-    expect(disabledDate(Dayjs('2018-02-03'))).toBe(true);
-    expect(disabledDate(Dayjs('2018-02-04'))).toBe(false);
-    expect(disabledDate(Dayjs('2018-06-01'))).toBe(true);
+    expect(calendarProps().disabledDate?.(Dayjs('2018-02-01'))).toBe(true);
+    expect(calendarProps().disabledDate?.(Dayjs('2018-02-02'))).toBe(false);
+    expect(calendarProps().disabledDate?.(Dayjs('2018-02-03'))).toBe(true);
+    expect(calendarProps().disabledDate?.(Dayjs('2018-02-04'))).toBe(false);
+    expect(calendarProps().disabledDate?.(Dayjs('2018-06-01'))).toBe(true);
   });
 
   it('Calendar MonthSelect should display correct label', () => {
     const validRange: [Dayjs.Dayjs, Dayjs.Dayjs] = [Dayjs('2018-02-02'), Dayjs('2019-06-1')];
-    const wrapper = mount(<Calendar validRange={validRange} defaultValue={Dayjs('2019-01-01')} />);
-    expect(wrapper.render()).toMatchSnapshot();
-=======
-    const validRange: [Moment.Moment, Moment.Moment] = [Moment('2018-02-02'), Moment('2018-05-18')];
-    render(<Calendar validRange={validRange} defaultValue={Moment('2018-02-02')} />);
-    expect(calendarProps().disabledDate?.(Moment('2018-06-02'))).toBe(true);
-    expect(calendarProps().disabledDate?.(Moment('2018-04-02'))).toBe(false);
-  });
-
-  it('validRange should work with disabledDate function', () => {
-    const validRange: [Moment.Moment, Moment.Moment] = [Moment('2018-02-02'), Moment('2018-05-18')];
-    render(
-      <Calendar validRange={validRange} disabledDate={data => data.isSame(Moment('2018-02-03'))} />,
-    );
-
-    expect(calendarProps().disabledDate?.(Moment('2018-02-01'))).toBe(true);
-    expect(calendarProps().disabledDate?.(Moment('2018-02-02'))).toBe(false);
-    expect(calendarProps().disabledDate?.(Moment('2018-02-03'))).toBe(true);
-    expect(calendarProps().disabledDate?.(Moment('2018-02-04'))).toBe(false);
-    expect(calendarProps().disabledDate?.(Moment('2018-06-01'))).toBe(true);
-  });
-
-  it('Calendar MonthSelect should display correct label', () => {
-    const validRange: [Moment.Moment, Moment.Moment] = [Moment('2018-02-02'), Moment('2019-06-1')];
-    const wrapper = render(
-      <Calendar validRange={validRange} defaultValue={Moment('2019-01-01')} />,
-    );
+    const wrapper = render(<Calendar validRange={validRange} defaultValue={Dayjs('2019-01-01')} />);
     expect(wrapper.container.children[0]).toMatchSnapshot();
->>>>>>> 8a454a13
   });
 
   it('Calendar should change mode by prop', () => {
@@ -250,13 +206,8 @@
   describe('onPanelChange', () => {
     it('trigger when click last month of date', () => {
       const onPanelChange = jest.fn();
-<<<<<<< HEAD
       const date = Dayjs('1990-09-03');
-      const wrapper = mount(<Calendar onPanelChange={onPanelChange} value={date} />);
-=======
-      const date = Moment('1990-09-03');
       const wrapper = render(<Calendar onPanelChange={onPanelChange} value={date} />);
->>>>>>> 8a454a13
 
       fireEvent.click(Array.from(wrapper.container.querySelectorAll('.ant-picker-cell')).at(0)!);
 
@@ -266,13 +217,8 @@
 
     it('not trigger when in same month', () => {
       const onPanelChange = jest.fn();
-<<<<<<< HEAD
       const date = Dayjs('1990-09-03');
-      const wrapper = mount(<Calendar onPanelChange={onPanelChange} value={date} />);
-=======
-      const date = Moment('1990-09-03');
       const wrapper = render(<Calendar onPanelChange={onPanelChange} value={date} />);
->>>>>>> 8a454a13
 
       fireEvent.click(Array.from(wrapper.container.querySelectorAll('.ant-picker-cell')).at(10)!);
 
@@ -282,13 +228,8 @@
 
   it('switch should work correctly without prop mode', async () => {
     const onPanelChange = jest.fn();
-<<<<<<< HEAD
     const date = Dayjs(new Date(Date.UTC(2017, 7, 9, 8)));
-    const wrapper = mount(<Calendar onPanelChange={onPanelChange} value={date} />);
-=======
-    const date = Moment(new Date(Date.UTC(2017, 7, 9, 8)));
     const wrapper = render(<Calendar onPanelChange={onPanelChange} value={date} />);
->>>>>>> 8a454a13
 
     expect(calendarHeaderProps().mode).toBe('month');
     expect(wrapper.container.querySelectorAll('.ant-picker-date-panel').length).toBe(1);
