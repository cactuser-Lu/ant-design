---
order: 0
title:
  zh-CN: 基本
  en-US: Basic
---

## zh-CN

一个通用的日历面板，支持年/月切换。

## en-US

A basic calendar component with Year/Month switch.

```tsx
import { Calendar } from 'antd';
<<<<<<< HEAD
import type { CalendarMode } from 'antd/lib/calendar/generateCalendar';
import type { Dayjs } from 'dayjs';
=======
import type { CalendarMode } from 'antd/es/calendar/generateCalendar';
import type { Moment } from 'moment';
>>>>>>> e503f9d5
import React from 'react';

const App: React.FC = () => {
  const onPanelChange = (value: Dayjs, mode: CalendarMode) => {
    console.log(value.format('YYYY-MM-DD'), mode);
  };

  return <Calendar onPanelChange={onPanelChange} />;
};

export default App;
```<|MERGE_RESOLUTION|>--- conflicted
+++ resolved
@@ -15,13 +15,8 @@
 
 ```tsx
 import { Calendar } from 'antd';
-<<<<<<< HEAD
-import type { CalendarMode } from 'antd/lib/calendar/generateCalendar';
 import type { Dayjs } from 'dayjs';
-=======
 import type { CalendarMode } from 'antd/es/calendar/generateCalendar';
-import type { Moment } from 'moment';
->>>>>>> e503f9d5
 import React from 'react';
 
 const App: React.FC = () => {
