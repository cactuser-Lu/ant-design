--- conflicted
+++ resolved
@@ -13,11 +13,9 @@
 import { ConfigContext } from '../config-provider';
 import LocaleReceiver from '../locale-provider/LocaleReceiver';
 import CalendarHeader from './Header';
-<<<<<<< HEAD
+import enUS from './locale/en_US';
+
 import useStyle from './style';
-=======
-import enUS from './locale/en_US';
->>>>>>> 2c2c631b
 
 type InjectDefaultProps<Props> = Omit<
   Props,
