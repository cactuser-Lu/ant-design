--- conflicted
+++ resolved
@@ -330,12 +330,8 @@
           “antd is an enterprise-class UI design language and React UI library.”
         </h3>
         <a
-<<<<<<< HEAD
+          aria-disabled="false"
           class="ant-btn css-var-test-id ant-btn-primary ant-btn-color-primary ant-btn-variant-solid"
-=======
-          aria-disabled="false"
-          class="ant-btn ant-btn-primary ant-btn-color-primary ant-btn-variant-solid"
->>>>>>> f40cedc3
           href="https://ant.design"
           tabindex="0"
           target="_blank"
