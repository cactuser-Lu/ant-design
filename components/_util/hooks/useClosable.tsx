import type { ReactNode } from 'react';
import React from 'react';
import CloseOutlined from '@ant-design/icons/CloseOutlined';
import type { DialogProps } from '@rc-component/dialog';
import pickAttrs from '@rc-component/util/lib/pickAttrs';

import { useLocale } from '../../locale';
import defaultLocale from '../../locale/en_US';
import type { HTMLAriaDataAttributes } from '../aria-data-attrs';

export type ClosableType = DialogProps['closable'];

export type BaseContextClosable = { closable?: ClosableType; closeIcon?: ReactNode };
export type ContextClosable<T extends BaseContextClosable = any> = Partial<
  Pick<T, 'closable' | 'closeIcon'>
>;

export function pickClosable<T extends BaseContextClosable>(
  context?: ContextClosable<T>,
): ContextClosable<T> | undefined {
  if (!context) {
    return undefined;
  }
  return {
    closable: context.closable,
    closeIcon: context.closeIcon,
  };
}

export type UseClosableParams = {
  closable?: ClosableType;
  closeIcon?: ReactNode;
  defaultClosable?: boolean;
  defaultCloseIcon?: ReactNode;
  customCloseIconRender?: (closeIcon: ReactNode) => ReactNode;
  context?: ContextClosable;
};

/** Convert `closable` and `closeIcon` to config object */
function useClosableConfig(closableCollection?: ClosableCollection | null) {
  const { closable, closeIcon } = closableCollection || {};

  return React.useMemo(() => {
    if (
      // If `closable`, whatever rest be should be true
      !closable &&
      (closable === false || closeIcon === false || closeIcon === null)
    ) {
      return false;
    }

    if (closable === undefined && closeIcon === undefined) {
      return null;
    }

    let closableConfig: ClosableType = {
      closeIcon: typeof closeIcon !== 'boolean' && closeIcon !== null ? closeIcon : undefined,
    };
    if (closable && typeof closable === 'object') {
      closableConfig = {
        ...closableConfig,
        ...closable,
      };
    }
    return closableConfig;
  }, [closable, closeIcon]);
}

/**
 * Assign object without `undefined` field. Will skip if is `false`.
 * This helps to handle both closableConfig or false
 */
function assignWithoutUndefined<T extends object>(
  ...objList: (Partial<T> | false | null | undefined)[]
): Partial<T> {
  const target: Partial<T> = {};

  objList.forEach((obj) => {
    if (obj) {
      (Object.keys(obj) as (keyof T)[]).forEach((key) => {
        if (obj[key] !== undefined) {
          target[key] = obj[key];
        }
      });
    }
  });

  return target;
}

/** Collection contains the all the props related with closable. e.g. `closable`, `closeIcon` */
interface ClosableCollection {
  closable?: ClosableType;
  closeIcon?: ReactNode;
}

/** Use same object to support `useMemo` optimization */
const EmptyFallbackCloseCollection: ClosableCollection = {};
type DataAttributes = {
  [key: `data-${string}`]: string;
};
export default function useClosable(
  propCloseCollection?: ClosableCollection,
  contextCloseCollection?: ClosableCollection | null,
  fallbackCloseCollection: ClosableCollection & {
    /**
     * Some components need to wrap CloseIcon twice,
     * this method will be executed once after the final CloseIcon is calculated
     */
    closeIconRender?: (closeIcon: ReactNode) => ReactNode;
  } = EmptyFallbackCloseCollection,
): [
  closable: boolean,
  closeIcon: React.ReactNode,
  closeBtnIsDisabled: boolean,
<<<<<<< HEAD
  ariaOrDataProps: React.AriaAttributes & DataAttributes,
=======
  ariaOrDataProps?: HTMLAriaDataAttributes,
>>>>>>> 5236fa8d
] {
  // Align the `props`, `context` `fallback` to config object first
  const propCloseConfig = useClosableConfig(propCloseCollection);
  const contextCloseConfig = useClosableConfig(contextCloseCollection);

  const [contextLocale] = useLocale('global', defaultLocale.global);
  const closeBtnIsDisabled =
    typeof propCloseConfig !== 'boolean' ? !!propCloseConfig?.disabled : false;
  const mergedFallbackCloseCollection = React.useMemo(
    () => ({
      closeIcon: <CloseOutlined />,
      ...fallbackCloseCollection,
    }),
    [fallbackCloseCollection],
  );

  // Use fallback logic to fill the config
  const mergedClosableConfig = React.useMemo(() => {
    // ================ Props First ================
    // Skip if prop is disabled
    if (propCloseConfig === false) {
      return false;
    }

    if (propCloseConfig) {
      return assignWithoutUndefined(
        mergedFallbackCloseCollection,
        contextCloseConfig,
        propCloseConfig,
      );
    }

    // =============== Context Second ==============
    // Skip if context is disabled
    if (contextCloseConfig === false) {
      return false;
    }

    if (contextCloseConfig) {
      return assignWithoutUndefined(mergedFallbackCloseCollection, contextCloseConfig);
    }

    // ============= Fallback Default ==============
    return !mergedFallbackCloseCollection.closable ? false : mergedFallbackCloseCollection;
  }, [propCloseConfig, contextCloseConfig, mergedFallbackCloseCollection]);

  // Calculate the final closeIcon
  return React.useMemo(() => {
    if (mergedClosableConfig === false) {
      return [false, null, closeBtnIsDisabled, {}];
    }

    const { closeIconRender } = mergedFallbackCloseCollection;
    const { closeIcon } = mergedClosableConfig;

    let mergedCloseIcon: ReactNode = closeIcon;
<<<<<<< HEAD
    // Wrap the closeIcon with aria props
    const ariaOrDataProps = pickAttrs(mergedClosableConfig, true);
=======
    
    // Wrap the closeIcon with aria props
    const ariaOrDataProps = pickAttrs(mergedClosableConfig, true);

>>>>>>> 5236fa8d
    if (mergedCloseIcon !== null && mergedCloseIcon !== undefined) {
      // Wrap the closeIcon if needed
      if (closeIconRender) {
        mergedCloseIcon = closeIconRender(closeIcon);
      }
<<<<<<< HEAD

      if (Object.keys(ariaOrDataProps).length) {
        mergedCloseIcon = React.isValidElement(mergedCloseIcon) ? (
          React.cloneElement(mergedCloseIcon, ariaOrDataProps)
        ) : (
          <span {...ariaOrDataProps}>{mergedCloseIcon}</span>
        );
      }
=======
      mergedCloseIcon = React.isValidElement(mergedCloseIcon) ? (
        React.cloneElement(mergedCloseIcon, {
          'aria-label': contextLocale.close,
          ...ariaOrDataProps,
        } as HTMLAriaDataAttributes)
      ) : (
        <span aria-label={contextLocale.close} {...ariaOrDataProps}>{mergedCloseIcon}</span>
      );
>>>>>>> 5236fa8d
    }

    return [true, mergedCloseIcon, closeBtnIsDisabled, ariaOrDataProps];
  }, [mergedClosableConfig, mergedFallbackCloseCollection]);
}<|MERGE_RESOLUTION|>--- conflicted
+++ resolved
@@ -113,11 +113,7 @@
   closable: boolean,
   closeIcon: React.ReactNode,
   closeBtnIsDisabled: boolean,
-<<<<<<< HEAD
   ariaOrDataProps: React.AriaAttributes & DataAttributes,
-=======
-  ariaOrDataProps?: HTMLAriaDataAttributes,
->>>>>>> 5236fa8d
 ] {
   // Align the `props`, `context` `fallback` to config object first
   const propCloseConfig = useClosableConfig(propCloseCollection);
@@ -174,30 +170,13 @@
     const { closeIcon } = mergedClosableConfig;
 
     let mergedCloseIcon: ReactNode = closeIcon;
-<<<<<<< HEAD
     // Wrap the closeIcon with aria props
     const ariaOrDataProps = pickAttrs(mergedClosableConfig, true);
-=======
-    
-    // Wrap the closeIcon with aria props
-    const ariaOrDataProps = pickAttrs(mergedClosableConfig, true);
-
->>>>>>> 5236fa8d
     if (mergedCloseIcon !== null && mergedCloseIcon !== undefined) {
       // Wrap the closeIcon if needed
       if (closeIconRender) {
         mergedCloseIcon = closeIconRender(closeIcon);
       }
-<<<<<<< HEAD
-
-      if (Object.keys(ariaOrDataProps).length) {
-        mergedCloseIcon = React.isValidElement(mergedCloseIcon) ? (
-          React.cloneElement(mergedCloseIcon, ariaOrDataProps)
-        ) : (
-          <span {...ariaOrDataProps}>{mergedCloseIcon}</span>
-        );
-      }
-=======
       mergedCloseIcon = React.isValidElement(mergedCloseIcon) ? (
         React.cloneElement(mergedCloseIcon, {
           'aria-label': contextLocale.close,
@@ -206,7 +185,6 @@
       ) : (
         <span aria-label={contextLocale.close} {...ariaOrDataProps}>{mergedCloseIcon}</span>
       );
->>>>>>> 5236fa8d
     }
 
     return [true, mergedCloseIcon, closeBtnIsDisabled, ariaOrDataProps];
