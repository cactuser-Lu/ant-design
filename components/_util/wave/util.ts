--- conflicted
+++ resolved
@@ -8,13 +8,8 @@
     color !== 'rgb(255, 255, 255)' &&
     color !== 'rgba(255, 255, 255, 1)' &&
     !/rgba\((?:\d*, ){3}0\)/.test(color) && // any transparent rgba color
-<<<<<<< HEAD
-    color !== 'transparent') as boolean;
-=======
     color !== 'transparent' &&
-    color !== 'canvastext'
-  );
->>>>>>> 9a5d620d
+    color !== 'canvastext') as boolean;
 }
 
 export function getTargetWaveColor(
