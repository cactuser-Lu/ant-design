--- conflicted
+++ resolved
@@ -5,7 +5,6 @@
 @table-padding-vertical-sm: @table-padding-vertical / 2;
 @table-padding-horizontal-sm: @table-padding-horizontal / 2;
 
-<<<<<<< HEAD
 .table-size(@size, @padding-vertical, @padding-horizontal) {
   .@{table-prefix-cls}.@{table-prefix-cls}-@{size} {
     .@{table-prefix-cls}-title,
@@ -13,135 +12,6 @@
     thead > tr > th,
     tbody > tr > td {
       padding: @padding-vertical @padding-horizontal;
-=======
-.@{table-prefix-cls}-middle {
-  > .@{table-prefix-cls}-title,
-  > .@{table-prefix-cls}-content > .@{table-prefix-cls}-footer {
-    padding: @table-padding-vertical-md @table-padding-horizontal-md;
-  }
-  > .@{table-prefix-cls}-content {
-    > .@{table-prefix-cls}-header > table,
-    > .@{table-prefix-cls}-body > table,
-    > .@{table-prefix-cls}-scroll > .@{table-prefix-cls}-header > table,
-    > .@{table-prefix-cls}-scroll > .@{table-prefix-cls}-body > table,
-    > .@{table-prefix-cls}-fixed-left > .@{table-prefix-cls}-header > table,
-    > .@{table-prefix-cls}-fixed-right > .@{table-prefix-cls}-header > table,
-    > .@{table-prefix-cls}-fixed-left
-      > .@{table-prefix-cls}-body-outer
-      > .@{table-prefix-cls}-body-inner
-      > table,
-    > .@{table-prefix-cls}-fixed-right
-      > .@{table-prefix-cls}-body-outer
-      > .@{table-prefix-cls}-body-inner
-      > table {
-      > .@{table-prefix-cls}-thead > tr > th,
-      > .@{table-prefix-cls}-tbody > tr > td {
-        padding: @table-padding-vertical-md @table-padding-horizontal-md;
-      }
-    }
-  }
-
-  tr.@{table-prefix-cls}-expanded-row td > .@{table-prefix-cls}-wrapper {
-    margin: -@table-padding-vertical-md -@table-padding-horizontal / 2 -@table-padding-vertical-md -
-      1px;
-  }
-}
-
-.@{table-prefix-cls}-small {
-  border: @border-width-base @border-style-base @border-color-split;
-  border-radius: @table-border-radius-base;
-
-  > .@{table-prefix-cls}-title,
-  > .@{table-prefix-cls}-content > .@{table-prefix-cls}-footer {
-    padding: @table-padding-vertical-sm @table-padding-horizontal-sm;
-  }
-
-  > .@{table-prefix-cls}-title {
-    top: 0;
-    border-bottom: @border-width-base @border-style-base @border-color-split;
-  }
-
-  > .@{table-prefix-cls}-content > .@{table-prefix-cls}-footer {
-    background-color: transparent;
-    border-top: @border-width-base @border-style-base @border-color-split;
-    &::before {
-      background-color: transparent;
-    }
-  }
-
-  > .@{table-prefix-cls}-content {
-    > .@{table-prefix-cls}-body {
-      margin: 0 @table-padding-horizontal-sm;
-    }
-
-    > .@{table-prefix-cls}-header > table,
-    > .@{table-prefix-cls}-body > table,
-    > .@{table-prefix-cls}-scroll > .@{table-prefix-cls}-header > table,
-    > .@{table-prefix-cls}-scroll > .@{table-prefix-cls}-body > table,
-    > .@{table-prefix-cls}-fixed-left > .@{table-prefix-cls}-header > table,
-    > .@{table-prefix-cls}-fixed-right > .@{table-prefix-cls}-header > table,
-    > .@{table-prefix-cls}-fixed-left
-      > .@{table-prefix-cls}-body-outer
-      > .@{table-prefix-cls}-body-inner
-      > table,
-    > .@{table-prefix-cls}-fixed-right
-      > .@{table-prefix-cls}-body-outer
-      > .@{table-prefix-cls}-body-inner
-      > table {
-      border: 0;
-      > .@{table-prefix-cls}-thead > tr > th,
-      > .@{table-prefix-cls}-tbody > tr > td {
-        padding: @table-padding-vertical-sm @table-padding-horizontal-sm;
-      }
-      > .@{table-prefix-cls}-thead > tr > th {
-        background-color: @table-header-bg-sm;
-      }
-      > .@{table-prefix-cls}-thead > tr {
-        border-bottom: @border-width-base @border-style-base @border-color-split;
-      }
-      > .@{table-prefix-cls}-thead > tr > th.@{table-prefix-cls}-column-sort {
-        background-color: @table-body-sort-bg;
-      }
-    }
-
-    > .@{table-prefix-cls}-scroll > .@{table-prefix-cls}-header > table,
-    > .@{table-prefix-cls}-scroll > .@{table-prefix-cls}-body > table,
-    > .@{table-prefix-cls}-fixed-left > .@{table-prefix-cls}-header > table,
-    > .@{table-prefix-cls}-fixed-right > .@{table-prefix-cls}-header > table,
-    > .@{table-prefix-cls}-fixed-left
-      > .@{table-prefix-cls}-body-outer
-      > .@{table-prefix-cls}-body-inner
-      > table,
-    > .@{table-prefix-cls}-fixed-right
-      > .@{table-prefix-cls}-body-outer
-      > .@{table-prefix-cls}-body-inner
-      > table {
-      padding: 0;
-    }
-
-    .@{table-prefix-cls}-header {
-      background-color: @table-header-bg-sm;
-      border-radius: @table-border-radius-base @table-border-radius-base 0 0;
-    }
-
-    .@{table-prefix-cls}-placeholder,
-    .@{table-prefix-cls}-row:last-child td {
-      border-bottom: 0;
-    }
-  }
-
-  &.@{table-prefix-cls}-bordered {
-    border-right: 0;
-
-    .@{table-prefix-cls}-title {
-      border: 0;
-      border-right: @border-width-base @border-style-base @border-color-split;
-      border-bottom: @border-width-base @border-style-base @border-color-split;
-    }
-
-    .@{table-prefix-cls}-content {
-      border-right: @border-width-base @border-style-base @border-color-split;
->>>>>>> 73db4547
     }
 
     .@{table-prefix-cls}-filter-column {
@@ -162,4 +32,10 @@
 // ================================================================
 // =                            Small                             =
 // ================================================================
-.table-size(~'small', @table-padding-vertical-sm, @table-padding-horizontal-sm);+.table-size(~'small', @table-padding-vertical-sm, @table-padding-horizontal-sm);
+
+.@{table-prefix-cls}.@{table-prefix-cls}-small {
+  thead > tr > th {
+    background-color: @table-header-bg-sm;
+  }
+}