@import '../../style/themes/index';
@import '../../style/mixins/index';
@import './size';
@import './bordered';

@table-prefix-cls: ~'@{ant-prefix}-table';
@dropdown-prefix-cls: ~'@{ant-prefix}-dropdown';
@table-header-icon-color: #bfbfbf;
@table-header-icon-color-hover: darken(@table-header-icon-color, 10%);
@table-header-sort-active-filter-bg: lighten(@table-header-sort-active-bg, 2%);

@table-selection-column-width: 60px;

.@{table-prefix-cls}-wrapper {
  .clearfix;
}

.@{table-prefix-cls} {
  .reset-component;
  position: relative;
  z-index: 0;
  clear: both;
  background: @table-bg;
  border-radius: @border-radius-base;

  // https://github.com/ant-design/ant-design/issues/17611
  table {
    width: 100%;
    text-align: left;
    border-radius: @table-border-radius-base @table-border-radius-base 0 0;
    border-collapse: separate;
    border-spacing: 0;
  }

  // ============================= Cell =============================
  &-thead > tr > th,
  &-tbody > tr > td,
  tfoot > tr > th,
  tfoot > tr > td {
    position: relative;
    padding: @table-padding-vertical @table-padding-horizontal;
    overflow-wrap: break-word;
  }

  &-cell-ellipsis {
    overflow: hidden;
    white-space: nowrap;
    text-overflow: ellipsis;
    word-break: keep-all;

    // Fixed first or last should special process
    &.@{table-prefix-cls}-cell-fix-left-last,
    &.@{table-prefix-cls}-cell-fix-right-first {
      overflow: visible;

      .@{table-prefix-cls}-cell-content {
        display: block;
        overflow: hidden;
        text-overflow: ellipsis;
      }
    }
  }

  // ============================ Title =============================
  &-title {
    padding: @table-padding-vertical @table-padding-horizontal;
  }

  // ============================ Footer ============================
  &-footer {
    padding: @table-padding-vertical @table-padding-horizontal;
    color: @table-footer-color;
    background: @table-footer-bg;
  }

  // ============================ Header ============================
  &-thead {
    > tr {
      > th {
        color: @table-header-color;
        font-weight: 500;
        text-align: left;
        background: @table-header-bg;
        border-bottom: @border-width-base @border-style-base @border-color-split;
        transition: background 0.3s ease;

        &[colspan]:not([colspan='1']) {
          text-align: center;
        }
      }
    }

    > tr:not(:last-child) > th {
      &[colspan] {
        border-bottom: 0;
      }
    }
  }

  // ============================= Body =============================
  &-tbody {
    > tr {
      > td {
        border-bottom: @border-width-base @border-style-base @border-color-split;
        transition: background 0.3s;
      }

      &.@{table-prefix-cls}-row:hover {
        > td {
          background: @table-row-hover-bg;
        }
      }

      &.@{table-prefix-cls}-row-selected {
        > td {
          background: @table-selected-row-bg;
        }

        :hover {
          > td {
            background: @table-selected-row-hover-bg;
          }
        }
      }

      // ========================= Nest Table ===========================
      .@{table-prefix-cls} {
        margin: -@table-padding-vertical -@table-padding-horizontal -@table-padding-vertical (@table-padding-horizontal +
              ceil(@font-size-sm * 1.4));

        td {
          background: transparent;
        }

        &-tbody > tr:last-child > td {
          border-bottom: 0;

          &:first-child,
          &:last-child {
            border-radius: 0;
          }
        }
      }
    }
  }

  // =========================== Summary ============================
  tfoot {
    > tr {
      > th,
      > td {
        border-bottom: @border-width-base @border-style-base @border-color-split;
      }
    }
  }

  // ========================== Pagination ==========================
  &-pagination.@{ant-prefix}-pagination {
    float: right;
    margin: 16px 0;
  }

  // ================================================================
  // =                           Function                           =
  // ================================================================

  // ============================ Sorter ============================
<<<<<<< HEAD
  thead th.@{table-prefix-cls}-column-has-sorters {
    padding: 0;
=======
  &-thead th.@{table-prefix-cls}-column-has-sorters {
>>>>>>> 43de6f3d
    cursor: pointer;
    transition: all 0.3s;

    &:hover {
      background: @table-header-sort-active-bg;

      .@{table-prefix-cls}-filter-trigger-container {
        background: @table-header-sort-active-filter-bg;
      }
    }
  }

  &-thead th.@{table-prefix-cls}-column-sort {
    background: @table-header-sort-bg;
  }
  td&-column-sort {
    background: @table-body-sort-bg;
  }

  &-column-sorters {
    display: inline-flex;
    align-items: center;
    width: 100%;
    padding: @table-padding-vertical @table-padding-horizontal;
  }

  &-column-sorter {
    margin-top: 0.15em;
    margin-bottom: -0.15em;
    margin-left: @padding-xs;
    color: @table-header-icon-color;

    &-full {
      margin-top: -0.2em;
      margin-bottom: 0;
    }

    &-inner {
      display: inline-flex;
      flex-direction: column;
      align-items: center;
    }

    &-up,
    &-down {
      .iconfont-size-under-12px(11px);

      &.active {
        color: @primary-color;
      }
    }

    &-up + &-down {
      margin-top: -0.3em;
    }
  }

  // ============================ Filter ============================
  &-filter-column {
    display: flex;
    align-items: center;
    margin: -@table-padding-vertical -@table-padding-horizontal;
  }

  &-filter-column-title {
    flex: auto;
    padding: @table-padding-vertical 2.3em @table-padding-vertical @table-padding-horizontal;
  }

  &-filter-trigger-container {
    position: absolute;
    top: 0;
    right: 0;
    bottom: 0;
    display: flex;
    flex: none;
    align-items: stretch;
    align-self: stretch;
    cursor: pointer;
    transition: background-color 0.3s;

    &-open,
    &:hover,
    .@{table-prefix-cls}-thead th.@{table-prefix-cls}-column-has-sorters:hover &:hover {
      background: @table-header-filter-active-bg;
    }
  }

  &-filter-trigger {
    display: block;
    width: 2.3em;
    color: @table-header-icon-color;
    font-size: @font-size-sm;
    transition: color 0.3s;

    .@{iconfont-css-prefix} {
      position: absolute;
      top: 50%;
      left: 50%;
      transform: translate(-50%, -50%);
    }

    .@{table-prefix-cls}-filter-trigger-container-open &,
    &:hover {
      color: @text-color-secondary;
    }

    &.active {
      color: @primary-color;
    }
  }

  // Dropdown
  &-filter-dropdown {
    .reset-component;

    // Reset menu
    .@{dropdown-prefix-cls}-menu {
      // https://github.com/ant-design/ant-design/issues/4916
      // https://github.com/ant-design/ant-design/issues/19542
      max-height: calc(100vh - 130px);
      overflow-x: hidden;
      border: 0;
      box-shadow: none;
    }

    min-width: 120px;
    background-color: @table-filter-dropdown-bg;

    border-radius: @border-radius-base;
    box-shadow: @box-shadow-base;

    &-submenu > ul {
      max-height: calc(100vh - 130px);
      overflow-x: hidden;
      overflow-y: auto;
    }

    // Checkbox
    &,
    &-submenu {
      .@{ant-prefix}-checkbox-wrapper + span {
        padding-left: 8px;
      }
    }

    // Operation
    &-btns {
      display: flex;
      justify-content: space-between;
      padding: 7px 8px 7px 3px;
      overflow: hidden;
      background-color: @table-filter-btns-bg;
      border-top: @border-width-base @border-style-base @border-color-split;
    }
  }

  // ========================== Selections ==========================
  colgroup {
    > col.@{table-prefix-cls}-selection-col {
      width: @table-selection-column-width;
    }
  }

  table tr th&-selection-column,
  table tr td&-selection-column {
    text-align: center;

    .@{ant-prefix}-radio-wrapper {
      margin-right: 0;
    }
  }

  &-selection {
    position: relative;

    &-extra {
      position: absolute;
      top: 50%;
      right: 0;
      transform: translate(100%, -50%);

      .@{iconfont-css-prefix} {
        .iconfont-size-under-12px(10px);
        color: @table-header-icon-color;

        &:hover {
          color: @table-header-icon-color-hover;
        }
      }
    }
  }

  // ========================== Expandable ==========================
  &-expand-icon-col {
    width: 48px;
  }

  &-row-expand-icon-cell {
    text-align: center;
  }

  &-row-indent {
    float: left;
    height: 1px;
  }

  &-row-expand-icon {
    .operation-unit();
    position: relative;
    display: inline-flex;
    float: left;
    box-sizing: border-box;

    width: ceil(@font-size-sm * 1.4);
    height: ceil(@font-size-sm * 1.4);
    padding: 0;
    color: inherit;
    line-height: @font-size-sm;
    vertical-align: floor((@font-size-base - ceil(@font-size-sm * 1.4)) / 2);
    background: @table-expand-icon-bg;
    border: @border-width-base @border-style-base @border-color-split;
    border-radius: @border-radius-base;
    outline: none;
    transition: all 0.3s;
    user-select: none;

    &:focus,
    &:hover,
    &:active {
      border-color: currentColor;
    }

    &::before,
    &::after {
      position: absolute;
      background: currentColor;
      transition: transform 0.3s ease-out;
      content: '';
    }

    &::before {
      top: 7px;
      right: 3px;
      left: 3px;
      height: @border-width-base;
    }

    &::after {
      top: 3px;
      bottom: 3px;
      left: 7px;
      width: @border-width-base;
      transform: rotate(90deg);
    }

    // Motion effect
    &-collapsed::before {
      transform: rotate(-180deg);
    }
    &-collapsed::after {
      transform: rotate(0deg);
    }

    &-spaced {
      &::before,
      &::after {
        display: none;
        content: none;
      }
      background: transparent;
      border: 0;
    }

    .@{table-prefix-cls}-row-indent + & {
      margin-top: (@font-size-base * @line-height-base - ceil(@font-size-sm * 1.4)) / 2;
      margin-right: @padding-xs;
    }
  }

  tr&-expanded-row {
    &,
    &:hover {
      > td {
        background: @table-expanded-row-bg;
      }
    }
  }

  // With fixed
  .@{table-prefix-cls}-expanded-row-fixed {
    position: relative;
    margin: -@table-padding-vertical -@table-padding-horizontal;
    padding: @table-padding-vertical @table-padding-horizontal;
  }

  // ========================= Placeholder ==========================
  &-tbody > tr&-placeholder {
    text-align: center;
    &:hover {
      > td {
        background: @component-background;
      }
    }
  }

  // ============================ Fixed =============================
  &-cell-fix-left,
  &-cell-fix-right {
    z-index: 2;
    background: @table-bg;
  }

  &-cell-fix-left-first::after,
  &-cell-fix-left-last::after {
    position: absolute;
    top: 0;
    right: 0;
    bottom: -1px;
    width: 20px;
    transform: translateX(100%);
    transition: box-shadow 0.3s;
    content: '';
    pointer-events: none;
  }
  &-cell-fix-right-first::after,
  &-cell-fix-right-last::after {
    position: absolute;
    top: 0;
    bottom: -1px;
    left: 0;
    width: 20px;
    transform: translateX(-100%);
    transition: box-shadow 0.3s;
    content: '';
    pointer-events: none;
  }

  .@{table-prefix-cls}-container {
    &::before,
    &::after {
      position: absolute;
      top: 0;
      bottom: 0;
      z-index: 1;
      width: 20px;
      transition: box-shadow 0.3s;
      content: '';
      pointer-events: none;
    }

    &::before {
      left: 0;
    }
    &::after {
      right: 0;
    }
  }

  &-ping-left {
    &:not(.@{table-prefix-cls}-has-fix-left) .@{table-prefix-cls}-container {
      position: relative;

      &::before {
        box-shadow: inset 10px 0 8px -8px darken(@shadow-color, 5%);
      }
    }

    .@{table-prefix-cls}-cell-fix-left-first::after,
    .@{table-prefix-cls}-cell-fix-left-last::after {
      box-shadow: inset 10px 0 8px -8px darken(@shadow-color, 5%);
    }
  }

  &-ping-right {
    &:not(.@{table-prefix-cls}-has-fix-right) .@{table-prefix-cls}-container {
      position: relative;

      &::after {
        box-shadow: inset -10px 0 8px -8px darken(@shadow-color, 5%);
      }
    }

    .@{table-prefix-cls}-cell-fix-right-first::after,
    .@{table-prefix-cls}-cell-fix-right-last::after {
      box-shadow: inset -10px 0 8px -8px darken(@shadow-color, 5%);
    }
  }
}

@media all and (-ms-high-contrast: none) {
  .@{table-prefix-cls} {
    &-ping-left {
      .@{table-prefix-cls}-cell-fix-left-last::after {
        box-shadow: none !important;
      }
    }
    &-ping-right {
      .@{table-prefix-cls}-cell-fix-right-first::after {
        box-shadow: none !important;
      }
    }
  }
}

@import './radius';
@import './rtl';<|MERGE_RESOLUTION|>--- conflicted
+++ resolved
@@ -165,12 +165,8 @@
   // ================================================================
 
   // ============================ Sorter ============================
-<<<<<<< HEAD
-  thead th.@{table-prefix-cls}-column-has-sorters {
+  &-thead th.@{table-prefix-cls}-column-has-sorters {
     padding: 0;
-=======
-  &-thead th.@{table-prefix-cls}-column-has-sorters {
->>>>>>> 43de6f3d
     cursor: pointer;
     transition: all 0.3s;
 
