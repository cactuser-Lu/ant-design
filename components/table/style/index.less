<<<<<<< HEAD
// @import '../../style/themes/index';
// @import '../../style/mixins/index';
// @import './size';
// @import './bordered';

// @table-prefix-cls: ~'@{ant-prefix}-table';
// @tree-prefix-cls: ~'@{ant-prefix}-tree';
// @dropdown-prefix-cls: ~'@{ant-prefix}-dropdown';
// @descriptions-prefix-cls: ~'@{ant-prefix}-descriptions';
// @table-header-icon-color: #bfbfbf;
// @table-header-icon-color-hover: darken(@table-header-icon-color, 10%);
// @table-sticky-zindex: calc(@zindex-table-fixed + 1);
// @table-sticky-scroll-bar-active-bg: fade(@table-sticky-scroll-bar-bg, 80%);
// @table-filter-dropdown-max-height: 264px;
// @table-expand-column-width: 48px;

// .@{table-prefix-cls}-wrapper {
//   clear: both;
//   max-width: 100%;
//   .clearfix();
// }

// .@{table-prefix-cls} {
//   .reset-component();
//   position: relative;
//   font-size: @table-font-size;
//   background: @table-bg;
//   border-radius: @table-border-radius-base;

//   // https://github.com/ant-design/ant-design/issues/17611
//   table {
//     width: 100%;
//     text-align: left;
//     border-radius: @table-border-radius-base @table-border-radius-base 0 0;
//     border-collapse: separate;
//     border-spacing: 0;
//   }

//   // ============================= Cell =============================
//   &-thead > tr > th,
//   &-tbody > tr > td,
//   tfoot > tr > th,
//   tfoot > tr > td {
//     position: relative;
//     padding: @table-padding-vertical @table-padding-horizontal;
//     overflow-wrap: break-word;
//   }

//   &-cell-ellipsis {
//     overflow: hidden;
//     white-space: nowrap;
//     text-overflow: ellipsis;
//     word-break: keep-all;

//     // Fixed first or last should special process
//     &.@{table-prefix-cls}-cell-fix-left-last,
//     &.@{table-prefix-cls}-cell-fix-right-first {
//       overflow: visible;

//       .@{table-prefix-cls}-cell-content {
//         display: block;
//         overflow: hidden;
//         text-overflow: ellipsis;
//       }
//     }

//     .@{table-prefix-cls}-column-title {
//       overflow: hidden;
//       text-overflow: ellipsis;
//       word-break: keep-all;
//     }
//   }

//   // ============================ Title =============================
//   &-title {
//     padding: @table-padding-vertical @table-padding-horizontal;
//   }

//   // ============================ Footer ============================
//   &-footer {
//     padding: @table-padding-vertical @table-padding-horizontal;
//     color: @table-footer-color;
//     background: @table-footer-bg;
//   }

//   // ============================ Header ============================
//   &-thead {
//     > tr {
//       > th {
//         position: relative;
//         color: @table-header-color;
//         font-weight: 500;
//         text-align: left;
//         background: @table-header-bg;
//         border-bottom: @border-width-base @border-style-base @table-border-color;
//         transition: background 0.3s ease;

//         &[colspan]:not([colspan='1']) {
//           text-align: center;
//         }

//         &:not(:last-child):not(.@{table-prefix-cls}-selection-column):not(.@{table-prefix-cls}-row-expand-icon-cell):not([colspan])::before {
//           position: absolute;
//           top: 50%;
//           right: 0;
//           width: 1px;
//           height: 1.6em;
//           background-color: @table-header-cell-split-color;
//           transform: translateY(-50%);
//           transition: background-color 0.3s;
//           content: '';
//         }
//       }
//     }

//     > tr:not(:last-child) > th {
//       &[colspan] {
//         border-bottom: 0;
//       }
//     }
//   }

//   // ============================= Body =============================
//   &-tbody {
//     > tr {
//       > td {
//         border-bottom: @border-width-base @border-style-base @table-border-color;
//         transition: background 0.3s;

//         // ========================= Nest Table ===========================
//         > .@{table-prefix-cls}-wrapper:only-child,
//         > .@{table-prefix-cls}-expanded-row-fixed > .@{table-prefix-cls}-wrapper:only-child {
//           .@{table-prefix-cls} {
//             margin: -@table-padding-vertical -@table-padding-horizontal -@table-padding-vertical (@table-expand-column-width -
//                   @table-padding-horizontal);

//             &-tbody > tr:last-child > td {
//               border-bottom: 0;

//               &:first-child,
//               &:last-child {
//                 border-radius: 0;
//               }
//             }
//           }
//         }
//       }

//       &.@{table-prefix-cls}-row:hover > td,
//       > td.@{table-prefix-cls}-cell-row-hover {
//         background: @table-row-hover-bg;
//       }

//       &.@{table-prefix-cls}-row-selected {
//         > td {
//           background: @table-selected-row-bg;
//           border-color: rgba(0, 0, 0, 0.03);
//         }

//         &:hover {
//           > td {
//             background: @table-selected-row-hover-bg;
//           }
//         }
//       }
//     }
//   }

//   // =========================== Summary ============================
//   &-summary {
//     position: relative;
//     z-index: @zindex-table-fixed;
//     background: @table-bg;

//     div& {
//       box-shadow: 0 -@border-width-base 0 @table-border-color;
//     }

//     > tr {
//       > th,
//       > td {
//         border-bottom: @border-width-base @border-style-base @table-border-color;
//       }
//     }
//   }

//   // ========================== Pagination ==========================
//   &-pagination.@{ant-prefix}-pagination {
//     margin: 16px 0;
//   }

//   &-pagination {
//     display: flex;
//     flex-wrap: wrap;
//     row-gap: @padding-xs;

//     > * {
//       flex: none;
//     }

//     &-left {
//       justify-content: flex-start;
//     }

//     &-center {
//       justify-content: center;
//     }

//     &-right {
//       justify-content: flex-end;
//     }
//   }

//   // ================================================================
//   // =                           Function                           =
//   // ================================================================

//   // ============================ Sorter ============================
//   &-thead th.@{table-prefix-cls}-column-has-sorters {
//     outline: none;
//     cursor: pointer;
//     transition: all 0.3s;

//     &:hover {
//       background: @table-header-sort-active-bg;

//       &::before {
//         background-color: transparent !important;
//       }
//     }

//     &:focus-visible {
//       color: @primary-color;
//     }

//     // https://github.com/ant-design/ant-design/issues/30969
//     &.@{table-prefix-cls}-cell-fix-left:hover,
//     &.@{table-prefix-cls}-cell-fix-right:hover {
//       background: @table-fixed-header-sort-active-bg;
//     }
//   }

//   &-thead th.@{table-prefix-cls}-column-sort {
//     background: @table-header-sort-bg;

//     &::before {
//       background-color: transparent !important;
//     }
//   }

//   td&-column-sort {
//     background: @table-body-sort-bg;
//   }

//   &-column-title {
//     position: relative;
//     z-index: 1;
//     flex: 1;
//   }

//   &-column-sorters {
//     display: flex;
//     flex: auto;
//     align-items: center;
//     justify-content: space-between;

//     &::after {
//       position: absolute;
//       top: 0;
//       right: 0;
//       bottom: 0;
//       left: 0;
//       width: 100%;
//       height: 100%;
//       content: '';
//     }
//   }

//   &-column-sorter {
//     margin-left: 4px;
//     color: @table-header-icon-color;
//     font-size: 0;
//     transition: color 0.3s;

//     &-inner {
//       display: inline-flex;
//       flex-direction: column;
//       align-items: center;
//     }

//     &-up,
//     &-down {
//       font-size: 11px;

//       &.active {
//         color: @primary-color;
//       }
//     }

//     &-up + &-down {
//       margin-top: -0.3em;
//     }
//   }

//   &-column-sorters:hover &-column-sorter {
//     color: darken(@table-header-icon-color, 10%);
//   }

//   // ============================ Filter ============================
//   &-filter-column {
//     display: flex;
//     justify-content: space-between;
//   }

//   &-filter-trigger {
//     position: relative;
//     display: flex;
//     align-items: center;
//     margin: -4px (-@table-padding-horizontal / 2) -4px 4px;
//     padding: 0 4px;
//     color: @table-header-icon-color;
//     font-size: @font-size-sm;
//     border-radius: @border-radius-base;
//     cursor: pointer;
//     transition: all 0.3s;

//     &:hover {
//       color: @text-color-secondary;
//       background: @table-header-filter-active-bg;
//     }

//     &.active {
//       color: @primary-color;
//     }
//   }

//   // Dropdown
//   &-filter-dropdown {
//     .reset-component();

//     min-width: 120px;
//     background-color: @table-filter-dropdown-bg;
//     border-radius: @border-radius-base;
//     box-shadow: @box-shadow-base;

//     // Reset menu
//     .@{dropdown-prefix-cls}-menu {
//       // https://github.com/ant-design/ant-design/issues/4916
//       // https://github.com/ant-design/ant-design/issues/19542
//       max-height: @table-filter-dropdown-max-height;
//       overflow-x: hidden;
//       border: 0;
//       box-shadow: none;

//       &:empty::after {
//         display: block;
//         padding: 8px 0;
//         color: @disabled-color;
//         font-size: @font-size-sm;
//         text-align: center;
//         content: 'Not Found';
//       }
//     }

//     &-tree {
//       padding: 8px 8px 0;

//       .@{tree-prefix-cls}-treenode .@{tree-prefix-cls}-node-content-wrapper:hover {
//         background-color: @tree-node-hover-bg;
//       }

//       .@{tree-prefix-cls}-treenode-checkbox-checked .@{tree-prefix-cls}-node-content-wrapper {
//         &,
//         &:hover {
//           background-color: @tree-node-selected-bg;
//         }
//       }
//     }

//     &-search {
//       padding: 8px;
//       border-bottom: @border-width-base @border-color-split @border-style-base;

//       &-input {
//         input {
//           min-width: 140px;
//         }
//         .@{iconfont-css-prefix} {
//           color: @disabled-color;
//         }
//       }
//     }

//     &-checkall {
//       width: 100%;
//       margin-bottom: 4px;
//       margin-left: 4px;
//     }

//     &-submenu > ul {
//       max-height: calc(100vh - 130px);
//       overflow-x: hidden;
//       overflow-y: auto;
//     }

//     // Checkbox
//     &,
//     &-submenu {
//       .@{ant-prefix}-checkbox-wrapper + span {
//         padding-left: 8px;
//       }
//     }

//     // Operation
//     &-btns {
//       display: flex;
//       justify-content: space-between;
//       padding: 7px 8px;
//       overflow: hidden;
//       background-color: @table-filter-btns-bg;
//       border-top: @border-width-base @border-style-base @table-border-color;
//     }
//   }

//   // ========================== Selections ==========================
//   &-selection-col {
//     width: @table-selection-column-width;
//   }

//   &-bordered &-selection-col {
//     width: @table-selection-column-width + 18px;
//   }

//   table tr th&-selection-column,
//   table tr td&-selection-column {
//     padding-right: @padding-xs;
//     padding-left: @padding-xs;
//     text-align: center;

//     .@{ant-prefix}-radio-wrapper {
//       margin-right: 0;
//     }
//   }

//   table tr th&-selection-column&-cell-fix-left {
//     z-index: 3;
//   }

//   table tr th&-selection-column::after {
//     background-color: transparent !important;
//   }

//   &-selection {
//     position: relative;
//     display: inline-flex;
//     flex-direction: column;

//     &-extra {
//       position: absolute;
//       top: 0;
//       z-index: 1;
//       cursor: pointer;
//       transition: all 0.3s;
//       margin-inline-start: 100%;
//       padding-inline-start: (@table-padding-horizontal / 4);

//       .@{iconfont-css-prefix} {
//         color: @table-header-icon-color;
//         font-size: 10px;

//         &:hover {
//           color: @table-header-icon-color-hover;
//         }
//       }
//     }
//   }

//   // ========================== Expandable ==========================
//   &-expand-icon-col {
//     width: @table-expand-column-width;
//   }

//   &-row-expand-icon-cell {
//     text-align: center;
//   }

//   &-row-indent {
//     float: left;
//     height: 1px;
//   }

//   &-row-expand-icon {
//     .operation-unit();
//     position: relative;
//     display: inline-flex;
//     float: left;
//     box-sizing: border-box;
//     width: @expand-icon-size;
//     height: @expand-icon-size;
//     padding: 0;
//     color: inherit;
//     line-height: ceil(((@font-size-sm * 1.4 - @border-width-base * 3) / 2)) * 2 + @border-width-base *
//       3;
//     background: @table-expand-icon-bg;
//     border: @border-width-base @border-style-base @table-border-color;
//     border-radius: @border-radius-base;
//     outline: none;
//     transform: scale((unit(@checkbox-size) / unit(@expand-icon-size)));
//     transition: all 0.3s;
//     user-select: none;
//     @expand-icon-size: ceil(((@font-size-sm * 1.4 - @border-width-base * 3) / 2)) * 2 +
//       @border-width-base * 3;

//     &:focus,
//     &:hover,
//     &:active {
//       border-color: currentcolor;
//     }

//     &::before,
//     &::after {
//       position: absolute;
//       background: currentcolor;
//       transition: transform 0.3s ease-out;
//       content: '';
//     }

//     &::before {
//       top: ceil(((@font-size-sm * 1.4 - @border-width-base * 3) / 2));
//       right: 3px;
//       left: 3px;
//       height: @border-width-base;
//     }

//     &::after {
//       top: 3px;
//       bottom: 3px;
//       left: ceil(((@font-size-sm * 1.4 - @border-width-base * 3) / 2));
//       width: @border-width-base;
//       transform: rotate(90deg);
//     }

//     // Motion effect
//     &-collapsed::before {
//       transform: rotate(-180deg);
//     }

//     &-collapsed::after {
//       transform: rotate(0deg);
//     }

//     &-spaced {
//       &::before,
//       &::after {
//         display: none;
//         content: none;
//       }
//       background: transparent;
//       border: 0;
//       visibility: hidden;
//     }

//     .@{table-prefix-cls}-row-indent + & {
//       margin-top: ((@font-size-base * @line-height-base - @border-width-base * 3) / 2) -
//         ceil(((@font-size-sm * 1.4 - @border-width-base * 3) / 2));
//       margin-right: @padding-xs;
//     }
//   }

//   tr&-expanded-row {
//     &,
//     &:hover {
//       > td {
//         background: @table-expanded-row-bg;
//       }
//     }

//     // https://github.com/ant-design/ant-design/issues/25573
//     .@{descriptions-prefix-cls}-view {
//       display: flex;

//       table {
//         flex: auto;
//         width: auto;
//       }
//     }
//   }

//   // With fixed
//   .@{table-prefix-cls}-expanded-row-fixed {
//     position: relative;
//     margin: -@table-padding-vertical -@table-padding-horizontal;
//     padding: @table-padding-vertical @table-padding-horizontal;
//   }

//   // ========================= Placeholder ==========================
//   &-tbody > tr&-placeholder {
//     text-align: center;
//     .@{table-prefix-cls}-empty & {
//       color: @disabled-color;
//     }

//     &:hover {
//       > td {
//         background: @component-background;
//       }
//     }
//   }

//   // ============================ Fixed =============================
//   &-cell-fix-left,
//   &-cell-fix-right {
//     position: sticky !important;
//     z-index: @zindex-table-fixed;
//     background: @table-bg;
//   }

//   &-cell-fix-left-first::after,
//   &-cell-fix-left-last::after {
//     position: absolute;
//     top: 0;
//     right: 0;
//     bottom: -1px;
//     width: 30px;
//     transform: translateX(100%);
//     transition: box-shadow 0.3s;
//     content: '';
//     pointer-events: none;
//   }

//   &-cell-fix-right-first::after,
//   &-cell-fix-right-last::after {
//     position: absolute;
//     top: 0;
//     bottom: -1px;
//     left: 0;
//     width: 30px;
//     transform: translateX(-100%);
//     transition: box-shadow 0.3s;
//     content: '';
//     pointer-events: none;
//   }

//   .@{table-prefix-cls}-container {
//     &::before,
//     &::after {
//       position: absolute;
//       top: 0;
//       bottom: 0;
//       z-index: 1;
//       width: 30px;
//       transition: box-shadow 0.3s;
//       content: '';
//       pointer-events: none;
//     }

//     &::before {
//       left: 0;
//     }

//     &::after {
//       right: 0;
//     }
//   }

//   &-ping-left {
//     &:not(.@{table-prefix-cls}-has-fix-left) .@{table-prefix-cls}-container {
//       position: relative;

//       &::before {
//         box-shadow: inset 10px 0 8px -8px darken(@shadow-color, 5%);
//       }
//     }

//     .@{table-prefix-cls}-cell-fix-left-first::after,
//     .@{table-prefix-cls}-cell-fix-left-last::after {
//       box-shadow: inset 10px 0 8px -8px darken(@shadow-color, 5%);
//     }

//     .@{table-prefix-cls}-cell-fix-left-last::before {
//       background-color: transparent !important;
//     }
//   }

//   &-ping-right {
//     &:not(.@{table-prefix-cls}-has-fix-right) .@{table-prefix-cls}-container {
//       position: relative;

//       &::after {
//         box-shadow: inset -10px 0 8px -8px darken(@shadow-color, 5%);
//       }
//     }

//     .@{table-prefix-cls}-cell-fix-right-first::after,
//     .@{table-prefix-cls}-cell-fix-right-last::after {
//       box-shadow: inset -10px 0 8px -8px darken(@shadow-color, 5%);
//     }
//   }

//   &-sticky {
//     &-holder {
//       position: sticky;
//       z-index: @table-sticky-zindex;
//       background: @component-background;
//     }

//     &-scroll {
//       position: sticky;
//       bottom: 0;
//       z-index: @table-sticky-zindex;
//       display: flex;
//       align-items: center;
//       background: lighten(@table-border-color, 80%);
//       border-top: 1px solid @table-border-color;
//       opacity: 0.6;

//       &:hover {
//         transform-origin: center bottom;
//       }

//       &-bar {
//         height: 8px;
//         background-color: @table-sticky-scroll-bar-bg;
//         border-radius: @table-sticky-scroll-bar-radius;

//         &:hover {
//           background-color: @table-sticky-scroll-bar-active-bg;
//         }

//         &-active {
//           background-color: @table-sticky-scroll-bar-active-bg;
//         }
//       }
//     }
//   }
// }

// @media all and (-ms-high-contrast: none) {
//   .@{table-prefix-cls} {
//     &-ping-left {
//       .@{table-prefix-cls}-cell-fix-left-last::after {
//         box-shadow: none !important;
//       }
//     }

//     &-ping-right {
//       .@{table-prefix-cls}-cell-fix-right-first::after {
//         box-shadow: none !important;
//       }
//     }
//   }
// }

// @import './radius';
// @import './rtl';
=======
@import '../../style/themes/index';
@import '../../style/mixins/index';
@import './size';
@import './bordered';

@table-prefix-cls: ~'@{ant-prefix}-table';
@tree-prefix-cls: ~'@{ant-prefix}-tree';
@dropdown-prefix-cls: ~'@{ant-prefix}-dropdown';
@descriptions-prefix-cls: ~'@{ant-prefix}-descriptions';
@table-header-icon-color: #bfbfbf;
@table-header-icon-color-hover: darken(@table-header-icon-color, 10%);
@table-sticky-zindex: calc(@zindex-table-fixed + 1);
@table-sticky-scroll-bar-active-bg: fade(@table-sticky-scroll-bar-bg, 80%);
@table-filter-dropdown-max-height: 264px;
@table-expand-column-width: 48px;

.@{table-prefix-cls}-wrapper {
  clear: both;
  max-width: 100%;
  .clearfix();
}

.@{table-prefix-cls} {
  .reset-component();
  position: relative;
  font-size: @table-font-size;
  background: @table-bg;
  border-radius: @table-border-radius-base;

  // https://github.com/ant-design/ant-design/issues/17611
  table {
    width: 100%;
    text-align: left;
    border-radius: @table-border-radius-base @table-border-radius-base 0 0;
    border-collapse: separate;
    border-spacing: 0;
  }

  // ============================= Cell =============================
  &-thead > tr > th,
  &-tbody > tr > td,
  tfoot > tr > th,
  tfoot > tr > td {
    position: relative;
    padding: @table-padding-vertical @table-padding-horizontal;
    overflow-wrap: break-word;
  }

  &-cell-ellipsis {
    overflow: hidden;
    white-space: nowrap;
    text-overflow: ellipsis;
    word-break: keep-all;

    // Fixed first or last should special process
    &.@{table-prefix-cls}-cell-fix-left-last,
    &.@{table-prefix-cls}-cell-fix-right-first {
      overflow: visible;

      .@{table-prefix-cls}-cell-content {
        display: block;
        overflow: hidden;
        text-overflow: ellipsis;
      }
    }

    .@{table-prefix-cls}-column-title {
      overflow: hidden;
      text-overflow: ellipsis;
      word-break: keep-all;
    }
  }

  // ============================ Title =============================
  &-title {
    padding: @table-padding-vertical @table-padding-horizontal;
  }

  // ============================ Footer ============================
  &-footer {
    padding: @table-padding-vertical @table-padding-horizontal;
    color: @table-footer-color;
    background: @table-footer-bg;
  }

  // ============================ Header ============================
  &-thead {
    > tr {
      > th {
        position: relative;
        color: @table-header-color;
        font-weight: 500;
        text-align: left;
        background: @table-header-bg;
        border-bottom: @border-width-base @border-style-base @table-border-color;
        transition: background 0.3s ease;

        &[colspan]:not([colspan='1']) {
          text-align: center;
        }

        &:not(:last-child):not(.@{table-prefix-cls}-selection-column):not(.@{table-prefix-cls}-row-expand-icon-cell):not([colspan])::before {
          position: absolute;
          top: 50%;
          right: 0;
          width: 1px;
          height: 1.6em;
          background-color: @table-header-cell-split-color;
          transform: translateY(-50%);
          transition: background-color 0.3s;
          content: '';
        }
      }
    }

    > tr:not(:last-child) > th {
      &[colspan] {
        border-bottom: 0;
      }
    }
  }

  // ============================= Body =============================
  &-tbody {
    > tr {
      > td {
        border-bottom: @border-width-base @border-style-base @table-border-color;
        transition: background 0.3s;

        // ========================= Nest Table ===========================
        > .@{table-prefix-cls}-wrapper:only-child,
        > .@{table-prefix-cls}-expanded-row-fixed > .@{table-prefix-cls}-wrapper:only-child {
          .@{table-prefix-cls} {
            margin: -@table-padding-vertical -@table-padding-horizontal -@table-padding-vertical (@table-expand-column-width -
                  @table-padding-horizontal);

            &-tbody > tr:last-child > td {
              border-bottom: 0;

              &:first-child,
              &:last-child {
                border-radius: 0;
              }
            }
          }
        }
      }

      &.@{table-prefix-cls}-row:hover > td,
      > td.@{table-prefix-cls}-cell-row-hover {
        background: @table-row-hover-bg;
      }

      &.@{table-prefix-cls}-row-selected {
        > td {
          background: @table-selected-row-bg;
          border-color: rgba(0, 0, 0, 0.03);
        }

        &:hover {
          > td {
            background: @table-selected-row-hover-bg;
          }
        }
      }
    }
  }

  // =========================== Summary ============================
  &-summary {
    position: relative;
    z-index: @zindex-table-fixed;
    background: @table-bg;

    div& {
      box-shadow: 0 -@border-width-base 0 @table-border-color;
    }

    > tr {
      > th,
      > td {
        border-bottom: @border-width-base @border-style-base @table-border-color;
      }
    }
  }

  // ========================== Pagination ==========================
  &-pagination.@{ant-prefix}-pagination {
    margin: 16px 0;
  }

  &-pagination {
    display: flex;
    flex-wrap: wrap;
    row-gap: @padding-xs;

    > * {
      flex: none;
    }

    &-left {
      justify-content: flex-start;
    }

    &-center {
      justify-content: center;
    }

    &-right {
      justify-content: flex-end;
    }
  }

  // ================================================================
  // =                           Function                           =
  // ================================================================

  // ============================ Sorter ============================
  &-thead th.@{table-prefix-cls}-column-has-sorters {
    outline: none;
    cursor: pointer;
    transition: all 0.3s;

    &:hover {
      background: @table-header-sort-active-bg;

      &::before {
        background-color: transparent !important;
      }
    }

    &:focus-visible {
      color: @primary-color;
    }

    // https://github.com/ant-design/ant-design/issues/30969
    &.@{table-prefix-cls}-cell-fix-left:hover,
    &.@{table-prefix-cls}-cell-fix-right:hover {
      background: @table-fixed-header-sort-active-bg;
    }
  }

  &-thead th.@{table-prefix-cls}-column-sort {
    background: @table-header-sort-bg;

    &::before {
      background-color: transparent !important;
    }
  }

  td&-column-sort {
    background: @table-body-sort-bg;
  }

  &-column-title {
    position: relative;
    z-index: 1;
    flex: 1;
  }

  &-column-sorters {
    display: flex;
    flex: auto;
    align-items: center;
    justify-content: space-between;

    &::after {
      position: absolute;
      top: 0;
      right: 0;
      bottom: 0;
      left: 0;
      width: 100%;
      height: 100%;
      content: '';
    }
  }

  &-column-sorter {
    margin-left: 4px;
    color: @table-header-icon-color;
    font-size: 0;
    transition: color 0.3s;

    &-inner {
      display: inline-flex;
      flex-direction: column;
      align-items: center;
    }

    &-up,
    &-down {
      font-size: 11px;

      &.active {
        color: @primary-color;
      }
    }

    &-up + &-down {
      margin-top: -0.3em;
    }
  }

  &-column-sorters:hover &-column-sorter {
    color: darken(@table-header-icon-color, 10%);
  }

  // ============================ Filter ============================
  &-filter-column {
    display: flex;
    justify-content: space-between;
  }

  &-filter-trigger {
    position: relative;
    display: flex;
    align-items: center;
    margin: -4px (-@table-padding-horizontal / 2) -4px 4px;
    padding: 0 4px;
    color: @table-header-icon-color;
    font-size: @font-size-sm;
    border-radius: @border-radius-base;
    cursor: pointer;
    transition: all 0.3s;

    &:hover {
      color: @text-color-secondary;
      background: @table-header-filter-active-bg;
    }

    &.active {
      color: @primary-color;
    }
  }

  // Dropdown
  &-filter-dropdown {
    .reset-component();

    min-width: 120px;
    background-color: @table-filter-dropdown-bg;
    border-radius: @border-radius-base;
    box-shadow: @box-shadow-base;

    // Reset menu
    .@{dropdown-prefix-cls}-menu {
      // https://github.com/ant-design/ant-design/issues/4916
      // https://github.com/ant-design/ant-design/issues/19542
      max-height: @table-filter-dropdown-max-height;
      overflow-x: hidden;
      border: 0;
      box-shadow: none;

      &:empty::after {
        display: block;
        padding: 8px 0;
        color: @disabled-color;
        font-size: @font-size-sm;
        text-align: center;
        content: 'Not Found';
      }
    }

    &-tree {
      padding: 8px 8px 0;

      .@{tree-prefix-cls}-treenode .@{tree-prefix-cls}-node-content-wrapper:hover {
        background-color: @tree-node-hover-bg;
      }

      .@{tree-prefix-cls}-treenode-checkbox-checked .@{tree-prefix-cls}-node-content-wrapper {
        &,
        &:hover {
          background-color: @tree-node-selected-bg;
        }
      }
    }

    &-search {
      padding: 8px;
      border-bottom: @border-width-base @border-color-split @border-style-base;

      &-input {
        input {
          min-width: 140px;
        }
        .@{iconfont-css-prefix} {
          color: @disabled-color;
        }
      }
    }

    &-checkall {
      width: 100%;
      margin-bottom: 4px;
      margin-left: 4px;
    }

    &-submenu > ul {
      max-height: calc(100vh - 130px);
      overflow-x: hidden;
      overflow-y: auto;
    }

    // Checkbox
    &,
    &-submenu {
      .@{ant-prefix}-checkbox-wrapper + span {
        padding-left: 8px;
      }
    }

    // Operation
    &-btns {
      display: flex;
      justify-content: space-between;
      padding: 7px 8px;
      overflow: hidden;
      background-color: @table-filter-btns-bg;
      border-top: @border-width-base @border-style-base @table-border-color;
    }
  }

  // ========================== Selections ==========================
  &-selection-col {
    width: @table-selection-column-width;
  }

  &-bordered &-selection-col {
    width: @table-selection-column-width + 18px;
  }

  table tr th&-selection-column,
  table tr td&-selection-column {
    padding-right: @padding-xs;
    padding-left: @padding-xs;
    text-align: center;

    .@{ant-prefix}-radio-wrapper {
      margin-right: 0;
    }
  }

  table tr th&-selection-column&-cell-fix-left {
    z-index: 3;
  }

  table tr th&-selection-column::after {
    background-color: transparent !important;
  }

  &-selection {
    position: relative;
    display: inline-flex;
    flex-direction: column;

    &-extra {
      position: absolute;
      top: 0;
      z-index: 1;
      cursor: pointer;
      transition: all 0.3s;
      margin-inline-start: 100%;
      padding-inline-start: (@table-padding-horizontal / 4);

      .@{iconfont-css-prefix} {
        color: @table-header-icon-color;
        font-size: 10px;

        &:hover {
          color: @table-header-icon-color-hover;
        }
      }
    }
  }

  // ========================== Expandable ==========================
  &-expand-icon-col {
    width: @table-expand-column-width;
  }

  &-row-expand-icon-cell {
    text-align: center;
  }

  &-row-indent {
    float: left;
    height: 1px;
  }

  &-row-expand-icon {
    .operation-unit();
    position: relative;
    display: inline-flex;
    box-sizing: border-box;
    width: @expand-icon-size;
    height: @expand-icon-size;
    padding: 0;
    color: inherit;
    line-height: ceil(((@font-size-sm * 1.4 - @border-width-base * 3) / 2)) * 2 + @border-width-base *
      3;
    vertical-align: -3px;
    background: @table-expand-icon-bg;
    border: @border-width-base @border-style-base @table-border-color;
    border-radius: @border-radius-base;
    outline: none;
    transform: scale((unit(@checkbox-size) / unit(@expand-icon-size)));
    transition: all 0.3s;
    user-select: none;
    @expand-icon-size: ceil(((@font-size-sm * 1.4 - @border-width-base * 3) / 2)) * 2 +
      @border-width-base * 3;

    &:focus,
    &:hover,
    &:active {
      border-color: currentcolor;
    }

    &::before,
    &::after {
      position: absolute;
      background: currentcolor;
      transition: transform 0.3s ease-out;
      content: '';
    }

    &::before {
      top: ceil(((@font-size-sm * 1.4 - @border-width-base * 3) / 2));
      right: 3px;
      left: 3px;
      height: @border-width-base;
    }

    &::after {
      top: 3px;
      bottom: 3px;
      left: ceil(((@font-size-sm * 1.4 - @border-width-base * 3) / 2));
      width: @border-width-base;
      transform: rotate(90deg);
    }

    // Motion effect
    &-collapsed::before {
      transform: rotate(-180deg);
    }

    &-collapsed::after {
      transform: rotate(0deg);
    }

    &-spaced {
      &::before,
      &::after {
        display: none;
        content: none;
      }
      background: transparent;
      border: 0;
      visibility: hidden;
    }

    .@{table-prefix-cls}-row-indent + & {
      margin-top: ((@font-size-base * @line-height-base - @border-width-base * 3) / 2) -
        ceil(((@font-size-sm * 1.4 - @border-width-base * 3) / 2));
      margin-right: @padding-xs;
    }
  }

  tr&-expanded-row {
    &,
    &:hover {
      > td {
        background: @table-expanded-row-bg;
      }
    }

    // https://github.com/ant-design/ant-design/issues/25573
    .@{descriptions-prefix-cls}-view {
      display: flex;

      table {
        flex: auto;
        width: auto;
      }
    }
  }

  // With fixed
  .@{table-prefix-cls}-expanded-row-fixed {
    position: relative;
    margin: -@table-padding-vertical -@table-padding-horizontal;
    padding: @table-padding-vertical @table-padding-horizontal;
  }

  // ========================= Placeholder ==========================
  &-tbody > tr&-placeholder {
    text-align: center;
    .@{table-prefix-cls}-empty & {
      color: @disabled-color;
    }

    &:hover {
      > td {
        background: @component-background;
      }
    }
  }

  // ============================ Fixed =============================
  &-cell-fix-left,
  &-cell-fix-right {
    position: sticky !important;
    z-index: @zindex-table-fixed;
    background: @table-bg;
  }

  &-cell-fix-left-first::after,
  &-cell-fix-left-last::after {
    position: absolute;
    top: 0;
    right: 0;
    bottom: -1px;
    width: 30px;
    transform: translateX(100%);
    transition: box-shadow 0.3s;
    content: '';
    pointer-events: none;
  }

  &-cell-fix-right-first::after,
  &-cell-fix-right-last::after {
    position: absolute;
    top: 0;
    bottom: -1px;
    left: 0;
    width: 30px;
    transform: translateX(-100%);
    transition: box-shadow 0.3s;
    content: '';
    pointer-events: none;
  }

  .@{table-prefix-cls}-container {
    &::before,
    &::after {
      position: absolute;
      top: 0;
      bottom: 0;
      z-index: 1;
      width: 30px;
      transition: box-shadow 0.3s;
      content: '';
      pointer-events: none;
    }

    &::before {
      left: 0;
    }

    &::after {
      right: 0;
    }
  }

  &-ping-left {
    &:not(.@{table-prefix-cls}-has-fix-left) .@{table-prefix-cls}-container {
      position: relative;

      &::before {
        box-shadow: inset 10px 0 8px -8px darken(@shadow-color, 5%);
      }
    }

    .@{table-prefix-cls}-cell-fix-left-first::after,
    .@{table-prefix-cls}-cell-fix-left-last::after {
      box-shadow: inset 10px 0 8px -8px darken(@shadow-color, 5%);
    }

    .@{table-prefix-cls}-cell-fix-left-last::before {
      background-color: transparent !important;
    }
  }

  &-ping-right {
    &:not(.@{table-prefix-cls}-has-fix-right) .@{table-prefix-cls}-container {
      position: relative;

      &::after {
        box-shadow: inset -10px 0 8px -8px darken(@shadow-color, 5%);
      }
    }

    .@{table-prefix-cls}-cell-fix-right-first::after,
    .@{table-prefix-cls}-cell-fix-right-last::after {
      box-shadow: inset -10px 0 8px -8px darken(@shadow-color, 5%);
    }
  }

  &-sticky {
    &-holder {
      position: sticky;
      z-index: @table-sticky-zindex;
      background: @component-background;
    }

    &-scroll {
      position: sticky;
      bottom: 0;
      z-index: @table-sticky-zindex;
      display: flex;
      align-items: center;
      background: lighten(@table-border-color, 80%);
      border-top: 1px solid @table-border-color;
      opacity: 0.6;

      &:hover {
        transform-origin: center bottom;
      }

      &-bar {
        height: 8px;
        background-color: @table-sticky-scroll-bar-bg;
        border-radius: @table-sticky-scroll-bar-radius;

        &:hover {
          background-color: @table-sticky-scroll-bar-active-bg;
        }

        &-active {
          background-color: @table-sticky-scroll-bar-active-bg;
        }
      }
    }
  }
}

@media all and (-ms-high-contrast: none) {
  .@{table-prefix-cls} {
    &-ping-left {
      .@{table-prefix-cls}-cell-fix-left-last::after {
        box-shadow: none !important;
      }
    }

    &-ping-right {
      .@{table-prefix-cls}-cell-fix-right-first::after {
        box-shadow: none !important;
      }
    }
  }
}

@import './radius';
@import './rtl';
>>>>>>> 326978e7
<|MERGE_RESOLUTION|>--- conflicted
+++ resolved
@@ -1,4 +1,3 @@
-<<<<<<< HEAD
 // @import '../../style/themes/index';
 // @import '../../style/mixins/index';
 // @import './size';
@@ -494,7 +493,6 @@
 //     .operation-unit();
 //     position: relative;
 //     display: inline-flex;
-//     float: left;
 //     box-sizing: border-box;
 //     width: @expand-icon-size;
 //     height: @expand-icon-size;
@@ -502,6 +500,7 @@
 //     color: inherit;
 //     line-height: ceil(((@font-size-sm * 1.4 - @border-width-base * 3) / 2)) * 2 + @border-width-base *
 //       3;
+//     vertical-align: -3px;
 //     background: @table-expand-icon-bg;
 //     border: @border-width-base @border-style-base @table-border-color;
 //     border-radius: @border-radius-base;
@@ -753,761 +752,4 @@
 // }
 
 // @import './radius';
-// @import './rtl';
-=======
-@import '../../style/themes/index';
-@import '../../style/mixins/index';
-@import './size';
-@import './bordered';
-
-@table-prefix-cls: ~'@{ant-prefix}-table';
-@tree-prefix-cls: ~'@{ant-prefix}-tree';
-@dropdown-prefix-cls: ~'@{ant-prefix}-dropdown';
-@descriptions-prefix-cls: ~'@{ant-prefix}-descriptions';
-@table-header-icon-color: #bfbfbf;
-@table-header-icon-color-hover: darken(@table-header-icon-color, 10%);
-@table-sticky-zindex: calc(@zindex-table-fixed + 1);
-@table-sticky-scroll-bar-active-bg: fade(@table-sticky-scroll-bar-bg, 80%);
-@table-filter-dropdown-max-height: 264px;
-@table-expand-column-width: 48px;
-
-.@{table-prefix-cls}-wrapper {
-  clear: both;
-  max-width: 100%;
-  .clearfix();
-}
-
-.@{table-prefix-cls} {
-  .reset-component();
-  position: relative;
-  font-size: @table-font-size;
-  background: @table-bg;
-  border-radius: @table-border-radius-base;
-
-  // https://github.com/ant-design/ant-design/issues/17611
-  table {
-    width: 100%;
-    text-align: left;
-    border-radius: @table-border-radius-base @table-border-radius-base 0 0;
-    border-collapse: separate;
-    border-spacing: 0;
-  }
-
-  // ============================= Cell =============================
-  &-thead > tr > th,
-  &-tbody > tr > td,
-  tfoot > tr > th,
-  tfoot > tr > td {
-    position: relative;
-    padding: @table-padding-vertical @table-padding-horizontal;
-    overflow-wrap: break-word;
-  }
-
-  &-cell-ellipsis {
-    overflow: hidden;
-    white-space: nowrap;
-    text-overflow: ellipsis;
-    word-break: keep-all;
-
-    // Fixed first or last should special process
-    &.@{table-prefix-cls}-cell-fix-left-last,
-    &.@{table-prefix-cls}-cell-fix-right-first {
-      overflow: visible;
-
-      .@{table-prefix-cls}-cell-content {
-        display: block;
-        overflow: hidden;
-        text-overflow: ellipsis;
-      }
-    }
-
-    .@{table-prefix-cls}-column-title {
-      overflow: hidden;
-      text-overflow: ellipsis;
-      word-break: keep-all;
-    }
-  }
-
-  // ============================ Title =============================
-  &-title {
-    padding: @table-padding-vertical @table-padding-horizontal;
-  }
-
-  // ============================ Footer ============================
-  &-footer {
-    padding: @table-padding-vertical @table-padding-horizontal;
-    color: @table-footer-color;
-    background: @table-footer-bg;
-  }
-
-  // ============================ Header ============================
-  &-thead {
-    > tr {
-      > th {
-        position: relative;
-        color: @table-header-color;
-        font-weight: 500;
-        text-align: left;
-        background: @table-header-bg;
-        border-bottom: @border-width-base @border-style-base @table-border-color;
-        transition: background 0.3s ease;
-
-        &[colspan]:not([colspan='1']) {
-          text-align: center;
-        }
-
-        &:not(:last-child):not(.@{table-prefix-cls}-selection-column):not(.@{table-prefix-cls}-row-expand-icon-cell):not([colspan])::before {
-          position: absolute;
-          top: 50%;
-          right: 0;
-          width: 1px;
-          height: 1.6em;
-          background-color: @table-header-cell-split-color;
-          transform: translateY(-50%);
-          transition: background-color 0.3s;
-          content: '';
-        }
-      }
-    }
-
-    > tr:not(:last-child) > th {
-      &[colspan] {
-        border-bottom: 0;
-      }
-    }
-  }
-
-  // ============================= Body =============================
-  &-tbody {
-    > tr {
-      > td {
-        border-bottom: @border-width-base @border-style-base @table-border-color;
-        transition: background 0.3s;
-
-        // ========================= Nest Table ===========================
-        > .@{table-prefix-cls}-wrapper:only-child,
-        > .@{table-prefix-cls}-expanded-row-fixed > .@{table-prefix-cls}-wrapper:only-child {
-          .@{table-prefix-cls} {
-            margin: -@table-padding-vertical -@table-padding-horizontal -@table-padding-vertical (@table-expand-column-width -
-                  @table-padding-horizontal);
-
-            &-tbody > tr:last-child > td {
-              border-bottom: 0;
-
-              &:first-child,
-              &:last-child {
-                border-radius: 0;
-              }
-            }
-          }
-        }
-      }
-
-      &.@{table-prefix-cls}-row:hover > td,
-      > td.@{table-prefix-cls}-cell-row-hover {
-        background: @table-row-hover-bg;
-      }
-
-      &.@{table-prefix-cls}-row-selected {
-        > td {
-          background: @table-selected-row-bg;
-          border-color: rgba(0, 0, 0, 0.03);
-        }
-
-        &:hover {
-          > td {
-            background: @table-selected-row-hover-bg;
-          }
-        }
-      }
-    }
-  }
-
-  // =========================== Summary ============================
-  &-summary {
-    position: relative;
-    z-index: @zindex-table-fixed;
-    background: @table-bg;
-
-    div& {
-      box-shadow: 0 -@border-width-base 0 @table-border-color;
-    }
-
-    > tr {
-      > th,
-      > td {
-        border-bottom: @border-width-base @border-style-base @table-border-color;
-      }
-    }
-  }
-
-  // ========================== Pagination ==========================
-  &-pagination.@{ant-prefix}-pagination {
-    margin: 16px 0;
-  }
-
-  &-pagination {
-    display: flex;
-    flex-wrap: wrap;
-    row-gap: @padding-xs;
-
-    > * {
-      flex: none;
-    }
-
-    &-left {
-      justify-content: flex-start;
-    }
-
-    &-center {
-      justify-content: center;
-    }
-
-    &-right {
-      justify-content: flex-end;
-    }
-  }
-
-  // ================================================================
-  // =                           Function                           =
-  // ================================================================
-
-  // ============================ Sorter ============================
-  &-thead th.@{table-prefix-cls}-column-has-sorters {
-    outline: none;
-    cursor: pointer;
-    transition: all 0.3s;
-
-    &:hover {
-      background: @table-header-sort-active-bg;
-
-      &::before {
-        background-color: transparent !important;
-      }
-    }
-
-    &:focus-visible {
-      color: @primary-color;
-    }
-
-    // https://github.com/ant-design/ant-design/issues/30969
-    &.@{table-prefix-cls}-cell-fix-left:hover,
-    &.@{table-prefix-cls}-cell-fix-right:hover {
-      background: @table-fixed-header-sort-active-bg;
-    }
-  }
-
-  &-thead th.@{table-prefix-cls}-column-sort {
-    background: @table-header-sort-bg;
-
-    &::before {
-      background-color: transparent !important;
-    }
-  }
-
-  td&-column-sort {
-    background: @table-body-sort-bg;
-  }
-
-  &-column-title {
-    position: relative;
-    z-index: 1;
-    flex: 1;
-  }
-
-  &-column-sorters {
-    display: flex;
-    flex: auto;
-    align-items: center;
-    justify-content: space-between;
-
-    &::after {
-      position: absolute;
-      top: 0;
-      right: 0;
-      bottom: 0;
-      left: 0;
-      width: 100%;
-      height: 100%;
-      content: '';
-    }
-  }
-
-  &-column-sorter {
-    margin-left: 4px;
-    color: @table-header-icon-color;
-    font-size: 0;
-    transition: color 0.3s;
-
-    &-inner {
-      display: inline-flex;
-      flex-direction: column;
-      align-items: center;
-    }
-
-    &-up,
-    &-down {
-      font-size: 11px;
-
-      &.active {
-        color: @primary-color;
-      }
-    }
-
-    &-up + &-down {
-      margin-top: -0.3em;
-    }
-  }
-
-  &-column-sorters:hover &-column-sorter {
-    color: darken(@table-header-icon-color, 10%);
-  }
-
-  // ============================ Filter ============================
-  &-filter-column {
-    display: flex;
-    justify-content: space-between;
-  }
-
-  &-filter-trigger {
-    position: relative;
-    display: flex;
-    align-items: center;
-    margin: -4px (-@table-padding-horizontal / 2) -4px 4px;
-    padding: 0 4px;
-    color: @table-header-icon-color;
-    font-size: @font-size-sm;
-    border-radius: @border-radius-base;
-    cursor: pointer;
-    transition: all 0.3s;
-
-    &:hover {
-      color: @text-color-secondary;
-      background: @table-header-filter-active-bg;
-    }
-
-    &.active {
-      color: @primary-color;
-    }
-  }
-
-  // Dropdown
-  &-filter-dropdown {
-    .reset-component();
-
-    min-width: 120px;
-    background-color: @table-filter-dropdown-bg;
-    border-radius: @border-radius-base;
-    box-shadow: @box-shadow-base;
-
-    // Reset menu
-    .@{dropdown-prefix-cls}-menu {
-      // https://github.com/ant-design/ant-design/issues/4916
-      // https://github.com/ant-design/ant-design/issues/19542
-      max-height: @table-filter-dropdown-max-height;
-      overflow-x: hidden;
-      border: 0;
-      box-shadow: none;
-
-      &:empty::after {
-        display: block;
-        padding: 8px 0;
-        color: @disabled-color;
-        font-size: @font-size-sm;
-        text-align: center;
-        content: 'Not Found';
-      }
-    }
-
-    &-tree {
-      padding: 8px 8px 0;
-
-      .@{tree-prefix-cls}-treenode .@{tree-prefix-cls}-node-content-wrapper:hover {
-        background-color: @tree-node-hover-bg;
-      }
-
-      .@{tree-prefix-cls}-treenode-checkbox-checked .@{tree-prefix-cls}-node-content-wrapper {
-        &,
-        &:hover {
-          background-color: @tree-node-selected-bg;
-        }
-      }
-    }
-
-    &-search {
-      padding: 8px;
-      border-bottom: @border-width-base @border-color-split @border-style-base;
-
-      &-input {
-        input {
-          min-width: 140px;
-        }
-        .@{iconfont-css-prefix} {
-          color: @disabled-color;
-        }
-      }
-    }
-
-    &-checkall {
-      width: 100%;
-      margin-bottom: 4px;
-      margin-left: 4px;
-    }
-
-    &-submenu > ul {
-      max-height: calc(100vh - 130px);
-      overflow-x: hidden;
-      overflow-y: auto;
-    }
-
-    // Checkbox
-    &,
-    &-submenu {
-      .@{ant-prefix}-checkbox-wrapper + span {
-        padding-left: 8px;
-      }
-    }
-
-    // Operation
-    &-btns {
-      display: flex;
-      justify-content: space-between;
-      padding: 7px 8px;
-      overflow: hidden;
-      background-color: @table-filter-btns-bg;
-      border-top: @border-width-base @border-style-base @table-border-color;
-    }
-  }
-
-  // ========================== Selections ==========================
-  &-selection-col {
-    width: @table-selection-column-width;
-  }
-
-  &-bordered &-selection-col {
-    width: @table-selection-column-width + 18px;
-  }
-
-  table tr th&-selection-column,
-  table tr td&-selection-column {
-    padding-right: @padding-xs;
-    padding-left: @padding-xs;
-    text-align: center;
-
-    .@{ant-prefix}-radio-wrapper {
-      margin-right: 0;
-    }
-  }
-
-  table tr th&-selection-column&-cell-fix-left {
-    z-index: 3;
-  }
-
-  table tr th&-selection-column::after {
-    background-color: transparent !important;
-  }
-
-  &-selection {
-    position: relative;
-    display: inline-flex;
-    flex-direction: column;
-
-    &-extra {
-      position: absolute;
-      top: 0;
-      z-index: 1;
-      cursor: pointer;
-      transition: all 0.3s;
-      margin-inline-start: 100%;
-      padding-inline-start: (@table-padding-horizontal / 4);
-
-      .@{iconfont-css-prefix} {
-        color: @table-header-icon-color;
-        font-size: 10px;
-
-        &:hover {
-          color: @table-header-icon-color-hover;
-        }
-      }
-    }
-  }
-
-  // ========================== Expandable ==========================
-  &-expand-icon-col {
-    width: @table-expand-column-width;
-  }
-
-  &-row-expand-icon-cell {
-    text-align: center;
-  }
-
-  &-row-indent {
-    float: left;
-    height: 1px;
-  }
-
-  &-row-expand-icon {
-    .operation-unit();
-    position: relative;
-    display: inline-flex;
-    box-sizing: border-box;
-    width: @expand-icon-size;
-    height: @expand-icon-size;
-    padding: 0;
-    color: inherit;
-    line-height: ceil(((@font-size-sm * 1.4 - @border-width-base * 3) / 2)) * 2 + @border-width-base *
-      3;
-    vertical-align: -3px;
-    background: @table-expand-icon-bg;
-    border: @border-width-base @border-style-base @table-border-color;
-    border-radius: @border-radius-base;
-    outline: none;
-    transform: scale((unit(@checkbox-size) / unit(@expand-icon-size)));
-    transition: all 0.3s;
-    user-select: none;
-    @expand-icon-size: ceil(((@font-size-sm * 1.4 - @border-width-base * 3) / 2)) * 2 +
-      @border-width-base * 3;
-
-    &:focus,
-    &:hover,
-    &:active {
-      border-color: currentcolor;
-    }
-
-    &::before,
-    &::after {
-      position: absolute;
-      background: currentcolor;
-      transition: transform 0.3s ease-out;
-      content: '';
-    }
-
-    &::before {
-      top: ceil(((@font-size-sm * 1.4 - @border-width-base * 3) / 2));
-      right: 3px;
-      left: 3px;
-      height: @border-width-base;
-    }
-
-    &::after {
-      top: 3px;
-      bottom: 3px;
-      left: ceil(((@font-size-sm * 1.4 - @border-width-base * 3) / 2));
-      width: @border-width-base;
-      transform: rotate(90deg);
-    }
-
-    // Motion effect
-    &-collapsed::before {
-      transform: rotate(-180deg);
-    }
-
-    &-collapsed::after {
-      transform: rotate(0deg);
-    }
-
-    &-spaced {
-      &::before,
-      &::after {
-        display: none;
-        content: none;
-      }
-      background: transparent;
-      border: 0;
-      visibility: hidden;
-    }
-
-    .@{table-prefix-cls}-row-indent + & {
-      margin-top: ((@font-size-base * @line-height-base - @border-width-base * 3) / 2) -
-        ceil(((@font-size-sm * 1.4 - @border-width-base * 3) / 2));
-      margin-right: @padding-xs;
-    }
-  }
-
-  tr&-expanded-row {
-    &,
-    &:hover {
-      > td {
-        background: @table-expanded-row-bg;
-      }
-    }
-
-    // https://github.com/ant-design/ant-design/issues/25573
-    .@{descriptions-prefix-cls}-view {
-      display: flex;
-
-      table {
-        flex: auto;
-        width: auto;
-      }
-    }
-  }
-
-  // With fixed
-  .@{table-prefix-cls}-expanded-row-fixed {
-    position: relative;
-    margin: -@table-padding-vertical -@table-padding-horizontal;
-    padding: @table-padding-vertical @table-padding-horizontal;
-  }
-
-  // ========================= Placeholder ==========================
-  &-tbody > tr&-placeholder {
-    text-align: center;
-    .@{table-prefix-cls}-empty & {
-      color: @disabled-color;
-    }
-
-    &:hover {
-      > td {
-        background: @component-background;
-      }
-    }
-  }
-
-  // ============================ Fixed =============================
-  &-cell-fix-left,
-  &-cell-fix-right {
-    position: sticky !important;
-    z-index: @zindex-table-fixed;
-    background: @table-bg;
-  }
-
-  &-cell-fix-left-first::after,
-  &-cell-fix-left-last::after {
-    position: absolute;
-    top: 0;
-    right: 0;
-    bottom: -1px;
-    width: 30px;
-    transform: translateX(100%);
-    transition: box-shadow 0.3s;
-    content: '';
-    pointer-events: none;
-  }
-
-  &-cell-fix-right-first::after,
-  &-cell-fix-right-last::after {
-    position: absolute;
-    top: 0;
-    bottom: -1px;
-    left: 0;
-    width: 30px;
-    transform: translateX(-100%);
-    transition: box-shadow 0.3s;
-    content: '';
-    pointer-events: none;
-  }
-
-  .@{table-prefix-cls}-container {
-    &::before,
-    &::after {
-      position: absolute;
-      top: 0;
-      bottom: 0;
-      z-index: 1;
-      width: 30px;
-      transition: box-shadow 0.3s;
-      content: '';
-      pointer-events: none;
-    }
-
-    &::before {
-      left: 0;
-    }
-
-    &::after {
-      right: 0;
-    }
-  }
-
-  &-ping-left {
-    &:not(.@{table-prefix-cls}-has-fix-left) .@{table-prefix-cls}-container {
-      position: relative;
-
-      &::before {
-        box-shadow: inset 10px 0 8px -8px darken(@shadow-color, 5%);
-      }
-    }
-
-    .@{table-prefix-cls}-cell-fix-left-first::after,
-    .@{table-prefix-cls}-cell-fix-left-last::after {
-      box-shadow: inset 10px 0 8px -8px darken(@shadow-color, 5%);
-    }
-
-    .@{table-prefix-cls}-cell-fix-left-last::before {
-      background-color: transparent !important;
-    }
-  }
-
-  &-ping-right {
-    &:not(.@{table-prefix-cls}-has-fix-right) .@{table-prefix-cls}-container {
-      position: relative;
-
-      &::after {
-        box-shadow: inset -10px 0 8px -8px darken(@shadow-color, 5%);
-      }
-    }
-
-    .@{table-prefix-cls}-cell-fix-right-first::after,
-    .@{table-prefix-cls}-cell-fix-right-last::after {
-      box-shadow: inset -10px 0 8px -8px darken(@shadow-color, 5%);
-    }
-  }
-
-  &-sticky {
-    &-holder {
-      position: sticky;
-      z-index: @table-sticky-zindex;
-      background: @component-background;
-    }
-
-    &-scroll {
-      position: sticky;
-      bottom: 0;
-      z-index: @table-sticky-zindex;
-      display: flex;
-      align-items: center;
-      background: lighten(@table-border-color, 80%);
-      border-top: 1px solid @table-border-color;
-      opacity: 0.6;
-
-      &:hover {
-        transform-origin: center bottom;
-      }
-
-      &-bar {
-        height: 8px;
-        background-color: @table-sticky-scroll-bar-bg;
-        border-radius: @table-sticky-scroll-bar-radius;
-
-        &:hover {
-          background-color: @table-sticky-scroll-bar-active-bg;
-        }
-
-        &-active {
-          background-color: @table-sticky-scroll-bar-active-bg;
-        }
-      }
-    }
-  }
-}
-
-@media all and (-ms-high-contrast: none) {
-  .@{table-prefix-cls} {
-    &-ping-left {
-      .@{table-prefix-cls}-cell-fix-left-last::after {
-        box-shadow: none !important;
-      }
-    }
-
-    &-ping-right {
-      .@{table-prefix-cls}-cell-fix-right-first::after {
-        box-shadow: none !important;
-      }
-    }
-  }
-}
-
-@import './radius';
-@import './rtl';
->>>>>>> 326978e7
+// @import './rtl';