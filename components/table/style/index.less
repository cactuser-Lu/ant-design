--- conflicted
+++ resolved
@@ -40,24 +40,10 @@
     overflow-wrap: break-word;
   }
 
-<<<<<<< HEAD
-  &-thead > tr > th {
-    color: @table-header-color;
-    font-weight: 500;
-    text-align: left;
-    background: @table-header-bg;
-    border-bottom: @border-width-base @border-style-base @border-color-split;
-    transition: background 0.3s ease;
-
-    &[colspan]:not([colspan='1']) {
-      text-align: center;
-    }
-=======
   // weak priority
   td {
     background: @table-bg;
   }
->>>>>>> e449b1ae
 
   &-cell-ellipsis {
     overflow: hidden;
@@ -99,7 +85,7 @@
         border-bottom: @border-width-base @border-style-base @border-color-split;
         transition: background 0.3s ease;
 
-        &[colspan] {
+        &[colspan]:not([colspan='1']) {
           text-align: center;
         }
       }
