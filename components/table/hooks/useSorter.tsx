--- conflicted
+++ resolved
@@ -12,11 +12,8 @@
   CompareFn,
   ColumnTitleProps,
   SorterResult,
-<<<<<<< HEAD
   ColumnGroupType,
-=======
   TableLocale,
->>>>>>> b8109bd2
 } from '../interface';
 import Tooltip from '../../tooltip';
 import { getColumnKey, getColumnPos, renderColumnTitle } from '../util';
