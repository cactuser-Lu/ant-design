--- conflicted
+++ resolved
@@ -1,12 +1,8 @@
 import FilterFilled from '@ant-design/icons/FilterFilled';
 import classNames from 'classnames';
 import isEqual from 'lodash/isEqual';
+import type { FieldDataNode } from 'rc-tree';
 import * as React from 'react';
-import type { FieldDataNode } from 'rc-tree';
-<<<<<<< HEAD
-=======
-import * as React from 'react';
->>>>>>> 9ab8cc44
 import type { FilterState } from '.';
 import { flattenKeys } from '.';
 import Button from '../../../button';
@@ -17,10 +13,7 @@
 import Empty from '../../../empty';
 import type { MenuProps } from '../../../menu';
 import Menu from '../../../menu';
-<<<<<<< HEAD
-=======
 import { OverrideProvider } from '../../../menu/OverrideContext';
->>>>>>> 9ab8cc44
 import Radio from '../../../radio';
 import type { EventDataNode } from '../../../tree';
 import Tree from '../../../tree';
