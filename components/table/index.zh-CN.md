---
category: Components
group: 数据展示
title: Table
subtitle: 表格
description: 展示行列数据。
cover: https://mdn.alipayobjects.com/huamei_7uahnr/afts/img/A*3yz3QqMlShYAAAAAAAAAAAAADrJ8AQ/original
coverDark: https://mdn.alipayobjects.com/huamei_7uahnr/afts/img/A*Sv8XQ50NB40AAAAAAAAAAAAADrJ8AQ/original
---

## 何时使用 {#when-to-use}

- 当有大量结构化的数据需要展现时；
- 当需要对数据进行排序、搜索、分页、自定义操作等复杂行为时。

## 如何使用

指定表格的数据源 `dataSource` 为一个数组。

```jsx
const dataSource = [
  {
    key: '1',
    name: '胡彦斌',
    age: 32,
    address: '西湖区湖底公园1号',
  },
  {
    key: '2',
    name: '胡彦祖',
    age: 42,
    address: '西湖区湖底公园1号',
  },
];

const columns = [
  {
    title: '姓名',
    dataIndex: 'name',
    key: 'name',
  },
  {
    title: '年龄',
    dataIndex: 'age',
    key: 'age',
  },
  {
    title: '住址',
    dataIndex: 'address',
    key: 'address',
  },
];

<Table dataSource={dataSource} columns={columns} />;
```

## 相关推荐

- [Kitchen Sketch 插件 💎](https://kitchen.alipay.com/)：设计师神器，两步自动生成 Ant Design 表格组件。
- [ProTable](https://procomponents.ant.design/components/table) 高级表格：在 `antd` Table 之上扩展了更多便捷易用的功能，内置搜索、筛选、刷新等常用表格行为，并为多种类型数据展示提供了内置格式化。
- [S2](https://s2.antv.vision/zh) 多维交叉分析表格：[AntV S2 和 Antd Table 有什么区别？](https://zhuanlan.zhihu.com/p/494995642)

## 代码演示

<!-- prettier-ignore -->
<code src="./demo/basic.tsx">基本用法</code>
<code src="./demo/jsx.tsx">JSX 风格的 API</code>
<code src="./demo/row-selection.tsx">可选择</code>
<code src="./demo/row-selection-and-operation.tsx">选择和操作</code>
<code src="./demo/row-selection-custom.tsx">自定义选择项</code>
<code src="./demo/row-selection-debug.tsx" debug>选择性能</code>
<code src="./demo/head.tsx">筛选和排序</code>
<code src="./demo/filter-in-tree.tsx">树型筛选菜单</code>
<code src="./demo/filter-search.tsx">自定义筛选的搜索</code>
<code src="./demo/multiple-sorter.tsx">多列排序</code>
<code src="./demo/reset-filter.tsx">可控的筛选和排序</code>
<code src="./demo/custom-filter-panel.tsx">自定义筛选菜单</code>
<code src="./demo/ajax.tsx">远程加载数据</code>
<code src="./demo/size.tsx">紧凑型</code>
<code src="./demo/narrow.tsx" debug>紧凑型</code>
<code src="./demo/bordered.tsx">带边框</code>
<code src="./demo/expand.tsx">可展开</code>
<code src="./demo/expand-sticky.tsx">可自定义展开位置</code>
<code src="./demo/order-column.tsx">特殊列排序</code>
<code src="./demo/colspan-rowspan.tsx">表格行/列合并</code>
<code src="./demo/tree-data.tsx">树形数据展示</code>
<code src="./demo/tree-table-ellipsis.tsx" debug>树形数据省略情况测试</code>
<code src="./demo/tree-table-preserveSelectedRowKeys.tsx" debug>树形数据保留key测试</code>
<code src="./demo/fixed-header.tsx">固定表头</code>
<code src="./demo/fixed-columns.tsx">固定列</code>
<code src="./demo/fixed-gapped-columns.tsx" version="5.14.0">堆叠固定列</code>
<code src="./demo/fixed-columns-header.tsx">固定头和列</code>
<code src="./demo/hidden-columns.tsx" version="5.13.0">隐藏列</code>
<code src="./demo/grouping-columns.tsx">表头分组</code>
<code src="./demo/edit-cell.tsx">可编辑单元格</code>
<code src="./demo/edit-row.tsx">可编辑行</code>
<code src="./demo/nested-table.tsx">嵌套子表格</code>
<code src="./demo/drag-sorting.tsx">拖拽排序</code>
<code src="./demo/drag-column-sorting.tsx">列拖拽排序</code>
<code src="./demo/drag-sorting-handler.tsx">拖拽手柄列</code>
<code src="./demo/resizable-column.tsx" debug>可伸缩列</code>
<code src="./demo/ellipsis.tsx">单元格自动省略</code>
<code src="./demo/ellipsis-custom-tooltip.tsx">自定义单元格省略提示</code>
<code src="./demo/custom-empty.tsx">自定义空状态</code>
<code src="./demo/summary.tsx">总结栏</code>
<code src="./demo/virtual-list.tsx" version="5.9.0">虚拟列表</code>
<code src="./demo/responsive.tsx">响应式</code>
<code src="./demo/nest-table-border-debug.tsx" debug>嵌套带边框的表格 Debug</code>
<code src="./demo/pagination.tsx">分页设置</code>
<code src="./demo/row-selection-custom-debug.tsx" debug>自定义选择项组</code>
<code src="./demo/sticky.tsx">随页面滚动的固定表头和滚动条</code>
<code src="./demo/dynamic-settings.tsx">动态控制表格属性</code>
<code src="./demo/selections-debug.tsx" debug>带下拉箭头的表头</code>
<code src="./demo/component-token.tsx" debug>组件 Token</code>

## API

通用属性参考：[通用属性](/docs/react/common-props)

### Table

| 参数 | 说明 | 类型 | 默认值 | 版本 |
| --- | --- | --- | --- | --- |
| bordered | 是否展示外边框和列边框 | boolean | false |  |
| columns | 表格列的配置描述，具体项见下表 | [ColumnsType](#column)\[] | - |  |
| components | 覆盖默认的 table 元素 | [TableComponents](https://github.com/react-component/table/blob/75ee0064e54a4b3215694505870c9d6c817e9e4a/src/interface.ts#L129) | - |  |
| dataSource | 数据数组 | object\[] | - |  |
| expandable | 配置展开属性 | [expandable](#expandable) | - |  |
| footer | 表格尾部 | function(currentPageData) | - |  |
| getPopupContainer | 设置表格内各类浮层的渲染节点，如筛选菜单 | (triggerNode) => HTMLElement | () => TableHtmlElement |  |
| loading | 页面是否加载中 | boolean \| [Spin Props](/components/spin-cn#api) | false |  |
| locale | 默认文案设置，目前包括排序、过滤、空数据文案 | object | [默认值](https://github.com/ant-design/ant-design/blob/6dae4a7e18ad1ba193aedd5ab6867e1d823e2aa4/components/locale/zh_CN.tsx#L20-L37) |  |
| pagination | 分页器，参考[配置项](#pagination)或 [pagination](/components/pagination-cn) 文档，设为 false 时不展示和进行分页 | object \| `false` | - |  |
| rowClassName | 表格行的类名 | function(record, index): string | - |  |
| rowKey | 表格行 key 的取值，可以是字符串或一个函数 | string \| function(record): string | `key` |  |
| rowSelection | 表格行是否可选择，[配置项](#rowselection) | object | - |  |
| rowHoverable | 表格行是否开启 hover 交互 | boolean | true | 5.16.0 |
| scroll | 表格是否可滚动，也可以指定滚动区域的宽、高，[配置项](#scroll) | object | - |  |
| showHeader | 是否显示表头 | boolean | true |  |
| showSorterTooltip | 表头是否显示下一次排序的 tooltip 提示。当参数类型为对象时，将被设置为 Tooltip 的属性 | boolean \| [Tooltip props](/components/tooltip-cn) & `{target?: 'full-header' \| 'sorter-icon' }` | { target: 'full-header' } | 5.16.0 |
| size | 表格大小 | `large` \| `middle` \| `small` | `large` |  |
| sortDirections | 支持的排序方式，取值为 `ascend` `descend` | Array | \[`ascend`, `descend`] |  |
| sticky | 设置粘性头部和滚动条 | boolean \| `{offsetHeader?: number, offsetScroll?: number, getContainer?: () => HTMLElement}` | - | 4.6.0 (getContainer: 4.7.0) |
| summary | 总结栏 | (currentData) => ReactNode | - |  |
| tableLayout | 表格元素的 [table-layout](https://developer.mozilla.org/zh-CN/docs/Web/CSS/table-layout) 属性，设为 `fixed` 表示内容不会影响列的布局 | - \| `auto` \| `fixed` | 无<hr />固定表头/列或使用了 `column.ellipsis` 时，默认值为 `fixed` |  |
| title | 表格标题 | function(currentPageData) | - |  |
| virtual | 支持虚拟列表 | boolean | - | 5.9.0 |
| onChange | 分页、排序、筛选变化时触发 | function(pagination, filters, sorter, extra: { currentDataSource: \[], action: `paginate` \| `sort` \| `filter` }) | - |  |
| onHeaderRow | 设置头部行属性 | function(columns, index) | - |  |
| onRow | 设置行属性 | function(record, index) | - |  |
| onScroll | 表单内容滚动时触发（虚拟滚动下只有垂直滚动会触发事件） | function(event) | - | 5.16.0 |

### Table ref

| 参数 | 说明 | 类型 | 版本 |
| --- | --- | --- | --- |
| nativeElement | 最外层 div 元素 | HTMLDivElement | 5.11.0 |
| scrollTo | 滚动到目标位置（设置 `key` 时为 Record 对应的 `rowKey`）。当指定 `offset` 时，表格会滚动至目标行顶部对齐并应用指定的偏移量。`offset` 对 `top` 无效 | (config: { index?: number, key?: React.Key, top?: number, offset?: number }) => void | 5.11.0 |

#### onRow 用法

适用于 `onRow` `onHeaderRow` `onCell` `onHeaderCell`。

```jsx
<Table
  onRow={(record) => {
    return {
      onClick: (event) => {}, // 点击行
      onDoubleClick: (event) => {},
      onContextMenu: (event) => {},
      onMouseEnter: (event) => {}, // 鼠标移入行
      onMouseLeave: (event) => {},
    };
  }}
  onHeaderRow={(columns, index) => {
    return {
      onClick: () => {}, // 点击表头行
    };
  }}
/>
```

### Column

列描述数据对象，是 columns 中的一项，Column 使用相同的 API。

| 参数 | 说明 | 类型 | 默认值 | 版本 |
| --- | --- | --- | --- | --- |
| align | 设置列的对齐方式 | `left` \| `right` \| `center` | `left` |  |
| className | 列样式类名 | string | - |  |
| colSpan | 表头列合并，设置为 0 时，不渲染 | number | - |  |
| dataIndex | 列数据在数据项中对应的路径，支持通过数组查询嵌套路径 | string \| string\[] | - |  |
| defaultFilteredValue | 默认筛选值 | string\[] | - |  |
| filterResetToDefaultFilteredValue | 点击重置按钮的时候，是否恢复默认筛选值 | boolean | false |  |
| defaultSortOrder | 默认排序顺序 | `ascend` \| `descend` | - |  |
| ellipsis | 超过宽度将自动省略，暂不支持和排序筛选一起使用。<br />设置为 `true` 或 `{ showTitle?: boolean }` 时，表格布局将变成 `tableLayout="fixed"`。 | boolean \| { showTitle?: boolean } | false | showTitle: 4.3.0 |
| filterDropdown | 可以自定义筛选菜单，此函数只负责渲染图层，需要自行编写各种交互 | ReactNode \| (props: [FilterDropdownProps](https://github.com/ant-design/ant-design/blob/ecc54dda839619e921c0ace530408871f0281c2a/components/table/interface.tsx#L79)) => ReactNode | - |  |
| filtered | 标识数据是否经过过滤，筛选图标会高亮 | boolean | false |  |
| filteredValue | 筛选的受控属性，外界可用此控制列的筛选状态，值为已筛选的 value 数组 | string\[] | - |  |
| filterIcon | 自定义 filter 图标。 | ReactNode \| (filtered: boolean) => ReactNode | false |  |
| filterOnClose | 是否在筛选菜单关闭时触发筛选 | boolean | true | 5.15.0 |
| filterMultiple | 是否多选 | boolean | true |  |
| filterMode | 指定筛选菜单的用户界面 | 'menu' \| 'tree' | 'menu' | 4.17.0 |
| filterSearch | 筛选菜单项是否可搜索 | boolean \| function(input, record):boolean | false | boolean:4.17.0 function:4.19.0 |
| filters | 表头的筛选菜单项 | object\[] | - |  |
| filterDropdownProps | 自定义下拉属性，在 `<5.22.0` 之前可用 `filterDropdownOpen` 和 `onFilterDropdownOpenChange` | [DropdownProps](/components/dropdown#api) | - | 5.22.0 |
| fixed | （IE 下无效）列是否固定，可选 `true` (等效于 `'start'`) `'start'` `'end'` | boolean \| string | false |  |
| key | React 需要的 key，如果已经设置了唯一的 `dataIndex`，可以忽略这个属性 | string | - |  |
| render | 生成复杂数据的渲染函数，参数分别为当前单元格的值，当前行数据，行索引 | function(value, record, index) {} | - |  |
| responsive | 响应式 breakpoint 配置列表。未设置则始终可见。 | [Breakpoint](https://github.com/ant-design/ant-design/blob/015109b42b85c63146371b4e32b883cf97b088e8/components/_util/responsiveObserve.ts#L1)\[] | - | 4.2.0 |
| rowScope | 设置列范围 | `row` \| `rowgroup` | - | 5.1.0 |
| shouldCellUpdate | 自定义单元格渲染时机 | (record, prevRecord) => boolean | - | 4.3.0 |
| showSorterTooltip | 表头显示下一次排序的 tooltip 提示, 覆盖 table 中 `showSorterTooltip` | boolean \| [Tooltip props](/components/tooltip-cn/#api) & `{target?: 'full-header' \| 'sorter-icon' }` | { target: 'full-header' } | 5.16.0 |
| sortDirections | 支持的排序方式，覆盖 `Table` 中 `sortDirections`， 取值为 `ascend` `descend` | Array | \[`ascend`, `descend`] |  |
| sorter | 排序函数，本地排序使用一个函数(参考 [Array.sort](https://developer.mozilla.org/en-US/docs/Web/JavaScript/Reference/Global_Objects/Array/sort) 的 compareFunction)。需要服务端排序可设为 `true`（单列排序） 或 `{ multiple: number }`（多列排序） | function \| boolean \| { compare: function, multiple: number } | - |  |
| sortOrder | 排序的受控属性，外界可用此控制列的排序，可设置为 `ascend` `descend` `null` | `ascend` \| `descend` \| null | - |  |
| sortIcon | 自定义 sort 图标 | (props: { sortOrder }) => ReactNode | - | 5.6.0 |
| title | 列头显示文字（函数用法 `3.10.0` 后支持） | ReactNode \| ({ sortColumns, filters }) => ReactNode | - |  |
| width | 列宽度（[指定了也不生效？](https://github.com/ant-design/ant-design/issues/13825#issuecomment-449889241)） | string \| number | - |  |
| minWidth | 最小列宽度，只在 `tableLayout="auto"` 时有效 | number | - | 5.21.0 |
| hidden | 隐藏列 | boolean | false | 5.13.0 |
| onCell | 设置单元格属性 | function(record, rowIndex) | - |  |
| onFilter | 本地模式下，确定筛选的运行函数 | function | - |  |
| onHeaderCell | 设置头部单元格属性 | function(column) | - |  |

### ColumnGroup

| 参数  | 说明         | 类型      | 默认值 |
| ----- | ------------ | --------- | ------ |
| title | 列头显示文字 | ReactNode | -      |

### pagination

分页的配置项。

| 参数 | 说明 | 类型 | 默认值 |
| --- | --- | --- | --- |
<<<<<<< HEAD
| placement | 指定分页显示的位置， 取值为`topStart` \| `topCenter` \| `topEnd` \|`bottomStart` \| `bottomCenter` \| `bottomEnd` | Array | \[`bottomEnd`] |
| ~~position~~ | 指定分页显示的位置， 取值为`topLeft` \| `topCenter` \| `topRight` \|`bottomLeft` \| `bottomCenter` \| `bottomRight`，请使用 `placement` 替换 | Array | \[`bottomRight`] |
=======
| position | 指定分页显示的位置， 取值为`topLeft` \| `topCenter` \| `topRight` \|`bottomLeft` \| `bottomCenter` \| `bottomRight` \| `none` | Array | \[`bottomRight`] |
>>>>>>> 86385a2f

更多配置项，请查看 [`Pagination`](/components/pagination-cn)。

### expandable

展开功能的配置。

| 参数 | 说明 | 类型 | 默认值 | 版本 |
| --- | --- | --- | --- | --- |
| childrenColumnName | 指定树形结构的列名 | string | children |  |
| columnTitle | 自定义展开列表头 | ReactNode | - | 4.23.0 |
| columnWidth | 自定义展开列宽度 | string \| number | - |  |
| defaultExpandAllRows | 初始时，是否展开所有行 | boolean | false |  |
| defaultExpandedRowKeys | 默认展开的行 | string\[] | - |  |
| expandedRowClassName | 展开行的 className | string \| (record, index, indent) => string | - | string: 5.22.0 |
| expandedRowKeys | 展开的行，控制属性 | string\[] | - |  |
| expandedRowRender | 额外的展开行 | function(record, index, indent, expanded): ReactNode | - |  |
| expandIcon | 自定义展开图标，参考[示例](https://codesandbox.io/s/fervent-bird-nuzpr) | function(props): ReactNode | - |  |
| expandRowByClick | 通过点击行来展开子行 | boolean | false |  |
| fixed | 控制展开图标是否固定，可选 `true` `'left'` `'right'` | boolean \| string | false | 4.16.0 |
| indentSize | 展示树形数据时，每层缩进的宽度，以 px 为单位 | number | 15 |  |
| rowExpandable | 设置是否允许行展开（`dataSource` 若存在 `children` 字段将不生效） | (record) => boolean | - |  |
| showExpandColumn | 是否显示展开图标列 | boolean | true | 4.18.0 |
| onExpand | 点击展开图标时触发 | function(expanded, record) | - |  |
| onExpandedRowsChange | 展开的行变化时触发 | function(expandedRows) | - |  |
| expandedRowOffset | 展开行的偏移列数，设置会后强制将其前面的列设置为固定列 | number | - | 5.26.0 |

### rowSelection

选择功能的配置。

| 参数 | 说明 | 类型 | 默认值 | 版本 |
| --- | --- | --- | --- | --- |
| align | 设置选择列的对齐方式 | `left` \| `right` \| `center` | `left` | 5.25.0 |
| checkStrictly | checkable 状态下节点选择完全受控（父子数据选中状态不再关联） | boolean | true | 4.4.0 |
| columnTitle | 自定义列表选择框标题 | ReactNode \| (originalNode: ReactNode) => ReactNode | - |  |
| columnWidth | 自定义列表选择框宽度 | string \| number | `32px` |  |
| fixed | 把选择框列固定在左边 | boolean | - |  |
| getCheckboxProps | 选择框的默认属性配置 | function(record) | - |  |
| hideSelectAll | 隐藏全选勾选框与自定义选择项 | boolean | false | 4.3.0 |
| preserveSelectedRowKeys | 当数据被删除时仍然保留选项的 `key` | boolean | - | 4.4.0 |
| renderCell | 渲染勾选框，用法与 Column 的 `render` 相同 | function(checked, record, index, originNode) {} | - | 4.1.0 |
| selectedRowKeys | 指定选中项的 key 数组，需要和 onChange 进行配合 | string\[] \| number\[] | \[] |  |
| defaultSelectedRowKeys | 默认选中项的 key 数组 | string\[] \| number\[] | \[] |  |
| selections | 自定义选择项 [配置项](#selection), 设为 `true` 时使用默认选择项 | object\[] \| boolean | true |  |
| type | 多选/单选 | `checkbox` \| `radio` | `checkbox` |  |
| onCell | 设置单元格属性，用法与 Column 的 `onCell` 相同 | function(record, rowIndex) | - | 5.5.0 |
| onChange | 选中项发生变化时的回调 | function(selectedRowKeys, selectedRows, info: { type }) | - | `info.type`: 4.21.0 |
| onSelect | 用户手动选择/取消选择某行的回调 | function(record, selected, selectedRows, nativeEvent) | - |  |

### scroll

| 参数 | 说明 | 类型 | 默认值 |
| --- | --- | --- | --- |
| scrollToFirstRowOnChange | 当分页、排序、筛选变化后是否滚动到表格顶部 | boolean | - |
| x | 设置横向滚动，也可用于指定滚动区域的宽，可以设置为像素值，百分比，`true` 和 ['max-content'](https://developer.mozilla.org/zh-CN/docs/Web/CSS/width#max-content) | string \| number \| true | - |
| y | 设置纵向滚动，也可用于指定滚动区域的高，可以设置为像素值 | string \| number | - |

### selection

| 参数     | 说明                       | 类型                        | 默认值 |
| -------- | -------------------------- | --------------------------- | ------ |
| key      | React 需要的 key，建议设置 | string                      | -      |
| text     | 选择项显示的文字           | ReactNode                   | -      |
| onSelect | 选择项点击回调             | function(changeableRowKeys) | -      |

## 在 TypeScript 中使用

```tsx
import React from 'react';
import { Table } from 'antd';
import type { TableColumnsType } from 'antd';

interface User {
  key: number;
  name: string;
}

const columns: TableColumnsType<User> = [
  {
    key: 'name',
    title: 'Name',
    dataIndex: 'name',
  },
];

const data: User[] = [
  {
    key: 0,
    name: 'Jack',
  },
];

const Demo: React.FC = () => (
  <>
    <Table<User> columns={columns} dataSource={data} />
    {/* 使用 JSX 风格的 API */}
    <Table<User> dataSource={data}>
      <Table.Column<User> key="name" title="Name" dataIndex="name" />
    </Table>
  </>
);

export default Demo;
```

TypeScript 里使用 Table 的 [CodeSandbox 实例](https://codesandbox.io/s/serene-platform-0jo5t)。

## Semantic DOM

<code src="./demo/_semantic.tsx" simplify="true"></code>

## 主题变量（Design Token）

<ComponentTokenTable component="Table"></ComponentTokenTable>

## 注意

按照 [React 的规范](https://zh-hans.react.dev/learn/rendering-lists#keeping-list-items-in-order-with-key)，所有的列表必须绑定 `key`。在 Table 中，`dataSource` 和 `columns` 里的数据值都需要指定 `key` 值。对于 `dataSource` 默认将每列数据的 `key` 属性作为唯一的标识。

![控制台警告](https://os.alipayobjects.com/rmsportal/luLdLvhPOiRpyss.png)

如果 `dataSource[i].key` 没有提供，你应该使用 `rowKey` 来指定 `dataSource` 的主键，如下所示。若没有指定，控制台会出现以上的提示，表格组件也会出现各类奇怪的错误。

```jsx
// 比如你的数据主键是 uid
return <Table rowKey="uid" />;
// 或
return <Table rowKey={(record) => record.uid} />;
```

## FAQ

### 如何在没有数据或只有一页数据时隐藏分页栏

你可以设置 `pagination` 的 `hideOnSinglePage` 属性为 `true`。

### 表格过滤时会回到第一页？

前端过滤时通常条目总数会减少，从而导致总页数小于筛选前的当前页数，为了防止当前页面没有数据，我们默认会返回第一页。

如果你在使用远程分页，很可能需要保持当前页面，你可以参照这个 [受控例子](https://codesandbox.io/s/yuanchengjiazaishuju-ant-design-demo-7y2uf) 控制当前页面不变。

### 表格分页为何会出现 size 切换器？

自 `4.1.0` 起，Pagination 在 `total` 大于 50 条时会默认显示 size 切换器以提升用户交互体验。如果你不需要该功能，可以通过设置 `showSizeChanger` 为 `false` 来关闭。

### 为什么 更新 state 会导致全表渲染？

由于 `columns` 支持 `render` 方法，因而 Table 无法知道哪些单元会受到影响。你可以通过 `column.shouldCellUpdate` 来控制单元格的渲染。

### 固定列穿透到最上层该怎么办？

固定列通过 `z-index` 属性将其悬浮于非固定列之上，这使得有时候你会发现在 Table 上放置遮罩层时固定列会被透过的情况。为遮罩层设置更高的 `z-index` 覆盖住固定列即可。

### 如何自定义渲染可选列的勾选框（比如增加 Tooltip）？

自 `4.1.0` 起，可以通过 [rowSelection](https://ant.design/components/table-cn/#rowselection) 的 `renderCell` 属性控制，可以参考此处 [Demo](https://codesandbox.io/s/table-row-tooltip-v79j2v) 实现展示 Tooltip 需求或其他自定义的需求。

### 为什么 components.body.wrapper 或 components.body.row 在 virtual 开启时会报错？

因为虚拟表格需要获取其 ref 做一些计算，所以你需要使用 `React.forwardRef` 包裹并传递 ref 到 dom。<|MERGE_RESOLUTION|>--- conflicted
+++ resolved
@@ -235,12 +235,8 @@
 
 | 参数 | 说明 | 类型 | 默认值 |
 | --- | --- | --- | --- |
-<<<<<<< HEAD
-| placement | 指定分页显示的位置， 取值为`topStart` \| `topCenter` \| `topEnd` \|`bottomStart` \| `bottomCenter` \| `bottomEnd` | Array | \[`bottomEnd`] |
-| ~~position~~ | 指定分页显示的位置， 取值为`topLeft` \| `topCenter` \| `topRight` \|`bottomLeft` \| `bottomCenter` \| `bottomRight`，请使用 `placement` 替换 | Array | \[`bottomRight`] |
-=======
-| position | 指定分页显示的位置， 取值为`topLeft` \| `topCenter` \| `topRight` \|`bottomLeft` \| `bottomCenter` \| `bottomRight` \| `none` | Array | \[`bottomRight`] |
->>>>>>> 86385a2f
+| placement | 指定分页显示的位置， 取值为`topStart` \| `topCenter` \| `topEnd` \|`bottomStart` \| `bottomCenter` \| `bottomEnd`\| `none` | Array | \[`bottomEnd`] |
+| ~~position~~ | 指定分页显示的位置， 取值为`topLeft` \| `topCenter` \| `topRight` \|`bottomLeft` \| `bottomCenter` \| `bottomRight` \| `none`，请使用 `placement` 替换 | Array | \[`bottomRight`] |
 
 更多配置项，请查看 [`Pagination`](/components/pagination-cn)。
 
