--- conflicted
+++ resolved
@@ -143,11 +143,7 @@
 | sorter | 排序函数，本地排序使用一个函数(参考 [Array.sort](https://developer.mozilla.org/en-US/docs/Web/JavaScript/Reference/Global_Objects/Array/sort) 的 compareFunction)，需要服务端排序可设为 true | Function\|boolean | - |  |
 | sortOrder | 排序的受控属性，外界可用此控制列的排序，可设置为 `'ascend'` `'descend'` `false` | boolean\|string | - |  |
 | sortDirections | 支持的排序方式，取值为 `'ascend'` `'descend'` | Array | `['ascend', 'descend']` | 3.15.2 |
-<<<<<<< HEAD
 | title | 列头显示文字（函数用法 `3.10.0` 后支持） | ReactNode\|({ sortOrder, sortColumn, filters }) => ReactNode | - |  |
-=======
-| title | 列头显示文字（函数用法 `3.10.0` 后支持） | ReactNode\|({ sortOrder, filters }) => ReactNode | - |  |
->>>>>>> f7c37e55
 | width | 列宽度（[指定了也不生效？](https://github.com/ant-design/ant-design/issues/13825#issuecomment-449889241)） | string\|number | - |  |
 | onCell | 设置单元格属性 | Function(record, rowIndex) | - |  |
 | onFilter | 本地模式下，确定筛选的运行函数 | Function | - |  |
