--- conflicted
+++ resolved
@@ -185,22 +185,6 @@
 
 选择功能的配置。
 
-<<<<<<< HEAD
-| 参数 | 说明 | 类型 | 默认值 |
-| --- | --- | --- | --- |
-| columnWidth | 自定义列表选择框宽度 | string\|number | `60px` |
-| columnTitle | 自定义列表选择框标题 | string\|React.ReactNode | - |
-| fixed | 把选择框列固定在左边 | boolean | - |
-| getCheckboxProps | 选择框的默认属性配置 | Function(record) | - |
-| hideDefaultSelections | [自定义选择项](#components-table-demo-row-selection-custom)时去掉『全选』『反选』两个默认选项 | boolean | false |
-| selectedRowKeys | 指定选中项的 key 数组，需要和 onChange 进行配合 | string\[]\|number[] | \[] |
-| selections | 自定义选择项 [配置项](#selection), 设为 `true` 时使用默认选择项 | object\[]\|boolean | true |
-| type | 多选/单选，`checkbox` or `radio` | string | `checkbox` |
-| onChange | 选中项发生变化时的回调 | Function(selectedRowKeys, selectedRows) | - |
-| onSelect | 用户手动选择/取消选择某行的回调 | Function(record, selected, selectedRows, nativeEvent) | - |
-| onSelectAll | 用户手动选择/取消选择所有行的回调 | Function(selected, selectedRows, changeRows) | - |
-| onSelectInvert | 用户手动选择反选的回调 | Function(selectedRowKeys) | - |
-=======
 | 参数 | 说明 | 类型 | 默认值 | 版本 |
 | --- | --- | --- | --- | --- |
 | columnWidth | 自定义列表选择框宽度 | string\|number | `60px` | 4.0 |
@@ -215,8 +199,7 @@
 | onChange | 选中项发生变化时的回调 | Function(selectedRowKeys, selectedRows) | - | 4.0 |
 | onSelect | 用户手动选择/取消选择某行的回调 | Function(record, selected, selectedRows, nativeEvent) | - | 4.0 |
 | onSelectAll | 用户手动选择/取消选择所有行的回调 | Function(selected, selectedRows, changeRows) | - | 4.0 |
-| onSelectInvert | 用户手动选择反选的回调 | Function(selectedRows) | - | 4.0 |
->>>>>>> 61d0d6b1
+| onSelectInvert | 用户手动选择反选的回调 | Function(selectedRowKeys) | - | 4.0 |
 
 ### scroll
 
