--- conflicted
+++ resolved
@@ -51,7 +51,6 @@
   | React.ReactNode
   | ((props: ColumnTitleProps<RecordType>) => React.ReactNode);
 
-<<<<<<< HEAD
 export interface FilterDropdownProps {
   prefixCls: string;
   setSelectedKeys: (selectedKeys: string[]) => void;
@@ -77,62 +76,6 @@
       };
   sortOrder?: SortOrder;
   defaultSortOrder?: SortOrder;
-=======
-export interface TableProps<T> {
-  prefixCls?: string;
-  dropdownPrefixCls?: string;
-  rowSelection?: TableRowSelection<T>;
-  pagination?: PaginationConfig | false;
-  size?: TableSize;
-  dataSource?: T[];
-  components?: TableComponents;
-  columns?: ColumnProps<T>[];
-  rowKey?: string | ((record: T, index: number) => string);
-  rowClassName?: (record: T, index: number) => string;
-  expandedRowRender?: (
-    record: T,
-    index: number,
-    indent: number,
-    expanded: boolean,
-  ) => React.ReactNode;
-  defaultExpandAllRows?: boolean;
-  defaultExpandedRowKeys?: string[] | number[];
-  expandedRowKeys?: string[] | number[];
-  expandIcon?: (props: ExpandIconProps<T>) => React.ReactNode;
-  expandIconAsCell?: boolean;
-  expandIconColumnIndex?: number;
-  expandRowByClick?: boolean;
-  onExpandedRowsChange?: (expandedRowKeys: string[] | number[]) => void;
-  onExpand?: (expanded: boolean, record: T) => void;
-  onChange?: (
-    pagination: PaginationConfig,
-    filters: Partial<Record<keyof T, string[]>>,
-    sorter: SorterResult<T>,
-    extra: TableCurrentDataSource<T>,
-  ) => void;
-  loading?: boolean | SpinProps;
-  locale?: TableLocale;
-  indentSize?: number;
-  onRowClick?: (record: T, index: number, event: Event) => void;
-  onRow?: (record: T, index: number) => TableEventListeners;
-  onHeaderRow?: (columns: ColumnProps<T>[]) => TableEventListeners;
-  useFixedHeader?: boolean;
-  bordered?: boolean;
-  showHeader?: boolean;
-  footer?: (currentPageData: T[]) => React.ReactNode;
-  title?: (currentPageData: T[]) => React.ReactNode;
-  scroll?: {
-    x?: boolean | number | string;
-    y?: boolean | number | string;
-    scrollToFirstRowOnChange?: boolean;
-  };
-  childrenColumnName?: string;
-  bodyStyle?: React.CSSProperties;
-  className?: string;
-  style?: React.CSSProperties;
-  tableLayout?: React.CSSProperties['tableLayout'];
-  children?: React.ReactNode;
->>>>>>> 847f5fcd
   sortDirections?: SortOrder[];
 
   // Filter
@@ -153,7 +96,8 @@
 
 export type ColumnsType<RecordType = unknown> = (
   | ColumnGroupType<RecordType>
-  | ColumnType<RecordType>)[];
+  | ColumnType<RecordType>
+)[];
 
 export interface SelectionItem {
   key: string;
