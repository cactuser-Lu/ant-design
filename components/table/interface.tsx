import {
  GetRowKey,
  ColumnType as RcColumnType,
  RenderedCell as RcRenderedCell,
  ExpandableConfig,
} from 'rc-table/lib/interface';
import { CheckboxProps } from '../checkbox';
import { PaginationConfig } from '../pagination';
<<<<<<< HEAD
import { Breakpoint } from '../_util/responsiveObserve';
=======
import { INTERNAL_SELECTION_ITEM } from './hooks/useSelection';
>>>>>>> 3ddc99c2

export { GetRowKey, ExpandableConfig };

export type Key = React.Key;

export type RowSelectionType = 'checkbox' | 'radio';

export type SelectionItemSelectFn = (currentRowKeys: Key[]) => void;

export type ExpandType = null | 'row' | 'nest';

export interface TableLocale {
  filterTitle?: string;
  filterConfirm?: React.ReactNode;
  filterReset?: React.ReactNode;
  emptyText?: React.ReactNode | (() => React.ReactNode);
  selectAll?: React.ReactNode;
  selectInvert?: React.ReactNode;
  selectionAll?: React.ReactNode;
  sortTitle?: string;
  expand?: string;
  collapse?: string;
  triggerDesc?: string;
  triggerAsc?: string;
  cancelSort?: string;
}

export type SortOrder = 'descend' | 'ascend' | null;

export type CompareFn<T> = (a: T, b: T, sortOrder?: SortOrder) => number;

export interface ColumnFilterItem {
  text: React.ReactNode;
  value: string | number | boolean;
  children?: ColumnFilterItem[];
}

export interface ColumnTitleProps<RecordType> {
  /** @deprecated Please use `sorterColumns` instead. */
  sortOrder?: SortOrder;
  /** @deprecated Please use `sorterColumns` instead. */
  sortColumn?: ColumnType<RecordType>;
  sortColumns?: { column: ColumnType<RecordType>; order: SortOrder }[];

  filters?: Record<string, string[]>;
}

export type ColumnTitle<RecordType> =
  | React.ReactNode
  | ((props: ColumnTitleProps<RecordType>) => React.ReactNode);

export interface FilterDropdownProps {
  prefixCls: string;
  setSelectedKeys: (selectedKeys: React.Key[]) => void;
  selectedKeys: React.Key[];
  confirm: () => void;
  clearFilters?: () => void;
  filters?: ColumnFilterItem[];
  visible: boolean;
}

export interface ColumnType<RecordType> extends RcColumnType<RecordType> {
  title?: ColumnTitle<RecordType>;

  // Sorter
  sorter?:
    | boolean
    | CompareFn<RecordType>
    | {
        compare: CompareFn<RecordType>;
        /** Config multiple sorter order priority */
        multiple: number;
      };
  sortOrder?: SortOrder;
  defaultSortOrder?: SortOrder;
  sortDirections?: SortOrder[];
  showSorterTooltip?: boolean;

  // Filter
  filtered?: boolean;
  filters?: ColumnFilterItem[];
  filterDropdown?: React.ReactNode | ((props: FilterDropdownProps) => React.ReactNode);
  filterMultiple?: boolean;
  filteredValue?: Key[] | null;
  defaultFilteredValue?: Key[] | null;
  filterIcon?: React.ReactNode | ((filtered: boolean) => React.ReactNode);
  onFilter?: (value: string | number | boolean, record: RecordType) => boolean;
  filterDropdownVisible?: boolean;
  onFilterDropdownVisibleChange?: (visible: boolean) => void;

  // Responsive
  responsive?: Breakpoint[];
}

export interface ColumnGroupType<RecordType> extends Omit<ColumnType<RecordType>, 'dataIndex'> {
  children: ColumnsType<RecordType>;
}

export type ColumnsType<RecordType = unknown> = (
  | ColumnGroupType<RecordType>
  | ColumnType<RecordType>
)[];

export interface SelectionItem {
  key: string;
  text: React.ReactNode;
  onSelect?: SelectionItemSelectFn;
}

export type SelectionSelectFn<T> = (
  record: T,
  selected: boolean,
  selectedRows: Object[],
  nativeEvent: Event,
) => void;

export interface TableRowSelection<T> {
  type?: RowSelectionType;
  selectedRowKeys?: Key[];
  onChange?: (selectedRowKeys: Key[], selectedRows: T[]) => void;
  getCheckboxProps?: (record: T) => Partial<Omit<CheckboxProps, 'checked' | 'defaultChecked'>>;
  onSelect?: SelectionSelectFn<T>;
  onSelectMultiple?: (selected: boolean, selectedRows: T[], changeRows: T[]) => void;
  /** @deprecated This function is meaningless and should use `onChange` instead */
  onSelectAll?: (selected: boolean, selectedRows: T[], changeRows: T[]) => void;
  /** @deprecated This function is meaningless and should use `onChange` instead */
  onSelectInvert?: (selectedRowKeys: Key[]) => void;
  selections?: INTERNAL_SELECTION_ITEM[] | boolean;
  hideDefaultSelections?: boolean;
  fixed?: boolean;
  columnWidth?: string | number;
  columnTitle?: string | React.ReactNode;
  renderCell?: (
    value: boolean,
    record: T,
    index: number,
    originNode: React.ReactNode,
  ) => React.ReactNode | RcRenderedCell<T>;
}

export type TransformColumns<RecordType> = (
  columns: ColumnsType<RecordType>,
) => ColumnsType<RecordType>;

export interface TableCurrentDataSource<RecordType> {
  currentDataSource: RecordType[];
}

export interface SorterResult<RecordType> {
  column?: ColumnType<RecordType>;
  order?: SortOrder;
  field?: Key | Key[];
  columnKey?: Key;
}

export type GetPopupContainer = (triggerNode: HTMLElement) => HTMLElement;

export interface TablePaginationConfig extends PaginationConfig {
  // position?: 'top' | 'bottom' | 'both';
}<|MERGE_RESOLUTION|>--- conflicted
+++ resolved
@@ -6,12 +6,8 @@
 } from 'rc-table/lib/interface';
 import { CheckboxProps } from '../checkbox';
 import { PaginationConfig } from '../pagination';
-<<<<<<< HEAD
 import { Breakpoint } from '../_util/responsiveObserve';
-=======
 import { INTERNAL_SELECTION_ITEM } from './hooks/useSelection';
->>>>>>> 3ddc99c2
-
 export { GetRowKey, ExpandableConfig };
 
 export type Key = React.Key;
