--- conflicted
+++ resolved
@@ -111,38 +111,6 @@
 
 One of the Table `columns` prop for describing the table's columns, Column has the same API.
 
-<<<<<<< HEAD
-| Property | Description | Type | Default |
-| --- | --- | --- | --- |
-| align | specify which way that column is aligned | `left` \| `right` \| `center` | `left` |
-| ellipsis | ellipsis cell content, not working with sorter and filters for now.<br />tableLayout would be `fixed` when `ellipsis` is true. | boolean | false |
-| className | className of this column | string | - |
-| colSpan | Span of this column's title | number | - |
-| dataIndex | Display field of the data record, support nest path by string array | string \| string\[] | - |
-| defaultFilteredValue | Default filtered values | string\[] | - |  |
-| defaultSortOrder | Default order of sorted values | `ascend` \| `descend` | - |
-| filterDropdown | Customized filter overlay | React.ReactNode \| (props: [FilterDropdownProps](https://git.io/fjP5h)) => React.ReactNode | - |
-| filterDropdownVisible | Whether `filterDropdown` is visible | boolean | - |
-| filtered | Whether the `dataSource` is filtered | boolean | `false` |
-| filteredValue | Controlled filtered value, filter icon will highlight | string\[] | - |
-| filterIcon | Customized filter icon | ReactNode\|(filtered: boolean) => ReactNode | `false` |
-| filterMultiple | Whether multiple filters can be selected | boolean | `true` |
-| filters | Filter menu config | object\[] | - |
-| fixed | (IE not support) Set column to be fixed: `true`(same as left) `'left'` `'right'` | boolean\|string | `false` |
-| key | Unique key of this column, you can ignore this prop if you've set a unique `dataIndex` | string | - |
-| render | Renderer of the table cell. The return value should be a ReactNode, or an object for [colSpan/rowSpan config](#components-table-demo-colspan-rowspan) | Function(text, record, index) {} | - |
-| responsive | The list of breakpoints at which to display this column. Always visible if not set. | [Breakpoint](https://github.com/ant-design/ant-design/blob/015109b42b85c63146371b4e32b883cf97b088e8/components/_util/responsiveObserve.ts#L1)\[] | - |
-| sorter | Sort function for local sort, see [Array.sort](https://developer.mozilla.org/en-US/docs/Web/JavaScript/Reference/Global_Objects/Array/sort)'s compareFunction. If you need sort buttons only, set to `true` | Function\|boolean | - |
-| sortOrder | Order of sorted values: `'ascend'` `'descend'` `false` | boolean\|string | - |
-| sortDirections | supported sort way, override `sortDirections` in `Table`, could be `'ascend'`, `'descend'` | Array | `['ascend', 'descend']` |
-| title | Title of this column | ReactNode\|({ sortOrder, sortColumn, filters }) => ReactNode | - |
-| width | Width of this column ([width not working?](https://github.com/ant-design/ant-design/issues/13825#issuecomment-449889241)) | string\|number | - |
-| onCell | Set props on per cell | Function(record, rowIndex) | - |
-| onFilter | Callback executed when the confirm filter button is clicked | Function | - |
-| onFilterDropdownVisibleChange | Callback executed when `filterDropdownVisible` is changed | function(visible) {} | - |
-| onHeaderCell | Set props on per header cell | Function(column) | - |
-| showSorterTooltip | header show next sorter direction tooltip, override `showSorterTooltip` in table | boolean | `true` |
-=======
 | Property | Description | Type | Default | Version |
 | --- | --- | --- | --- | --- |
 | align | specify which way that column is aligned | `left` \| `right` \| `center` | `left` |  |
@@ -162,6 +130,7 @@
 | fixed | (IE not support) Set column to be fixed: `true`(same as left) `'left'` `'right'` | boolean\|string | `false` |  |
 | key | Unique key of this column, you can ignore this prop if you've set a unique `dataIndex` | string | - |  |
 | render | Renderer of the table cell. The return value should be a ReactNode, or an object for [colSpan/rowSpan config](#components-table-demo-colspan-rowspan) | Function(text, record, index) {} | - |  |
+| responsive | The list of breakpoints at which to display this column. Always visible if not set. | [Breakpoint](https://github.com/ant-design/ant-design/blob/015109b42b85c63146371b4e32b883cf97b088e8/components/_util/responsiveObserve.ts#L1)\[] | - | 4.2.0 |
 | shouldCellUpdate | Control cell render logic | (record) => boolean | - | 4.3.0 |
 | sorter | Sort function for local sort, see [Array.sort](https://developer.mozilla.org/en-US/docs/Web/JavaScript/Reference/Global_Objects/Array/sort)'s compareFunction. If you need sort buttons only, set to `true` | Function\|boolean | - |  |
 | sortOrder | Order of sorted values: `'ascend'` `'descend'` `false` | boolean\|string | - |  |
@@ -173,7 +142,6 @@
 | onFilterDropdownVisibleChange | Callback executed when `filterDropdownVisible` is changed | function(visible) {} | - |  |
 | onHeaderCell | Set props on per header cell | Function(column) | - |  |
 | showSorterTooltip | header show next sorter direction tooltip, override `showSorterTooltip` in table | boolean | `true` |  |
->>>>>>> fafa3b7e
 
 ### ColumnGroup
 
