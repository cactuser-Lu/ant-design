--- conflicted
+++ resolved
@@ -233,12 +233,8 @@
 
 | Property | Description | Type | Default |
 | --- | --- | --- | --- |
-<<<<<<< HEAD
-| placement | Specify the placement of `Pagination`, could be`topStart` \| `topCenter` \| `topEnd` \|`bottomStart` \| `bottomCenter` \| `bottomEnd` | Array | \[`bottomEnd`] |
-| ~~position~~ | Specify the position of `Pagination`, could be`topLeft` \| `topCenter` \| `topRight` \|`bottomLeft` \| `bottomCenter` \| `bottomRight`, please use `placement` instead | Array | \[`bottomRight`] |
-=======
-| position | Specify the position of `Pagination`, could be`topLeft` \| `topCenter` \| `topRight` \|`bottomLeft` \| `bottomCenter` \| `bottomRight` \| `none` | Array | \[`bottomRight`] |
->>>>>>> 86385a2f
+| placement | Specify the placement of `Pagination`, could be`topStart` \| `topCenter` \| `topEnd` \|`bottomStart` \| `bottomCenter` \| `bottomEnd` \| `none` | Array | \[`bottomEnd`] |
+| ~~position~~ | Specify the position of `Pagination`, could be`topLeft` \| `topCenter` \| `topRight` \|`bottomLeft` \| `bottomCenter` \| `bottomRight` \| `none`, please use `placement` instead | Array | \[`bottomRight`] |
 
 More about pagination, please check [`Pagination`](/components/pagination/).
 
