--- conflicted
+++ resolved
@@ -57,12 +57,11 @@
 
 ### Table
 
-<<<<<<< HEAD
 | Property | Description | Type | Default |
 | --- | --- | --- | --- |
 | tableLayout | [table-layout](https://developer.mozilla.org/en-US/docs/Web/CSS/table-layout) attribute of table element | - \| 'auto' \| 'fixed' | -<hr />`fixed` when header/columns are fixed, or using `column.ellipsis` |
 | bordered | Whether to show all table borders | boolean | `false` |
-| columns | Columns of table | [ColumnProps](https://git.io/vMMXC)\[] | - |
+| columns | Columns of table | [ColumnProps](#Column)\[] | - |
 | components | Override default table elements | [TableComponents](https://git.io/fANxz) | - |
 | dataSource | Data record array to be displayed | any\[] | - |
 | expandable | Config expandable content | [expandable](#expandable) | - |
@@ -82,40 +81,6 @@
 | onHeaderRow | Set props on per header row | Function(column, index) | - |
 | onRow | Set props on per row | Function(record, index) | - |
 | getPopupContainer | the render container of dropdowns in table | (triggerNode) => HTMLElement | `() => TableHtmlElement` |
-=======
-| Property | Description | Type | Default | Version |
-| --- | --- | --- | --- | --- |
-| tableLayout | [table-layout](https://developer.mozilla.org/en-US/docs/Web/CSS/table-layout) attribute of table element | - \| 'auto' \| 'fixed' | -<hr />`fixed` when header/columns are fixed, or using `column.ellipsis` | 3.24.0 |
-| bordered | Whether to show all table borders | boolean | `false` |  |
-| childrenColumnName | The column contains children to display | string\[] | children | 3.4.2 |
-| columns | Columns of table | [ColumnProps](https://git.io/JeKZW)\[] | - |  |
-| components | Override default table elements | [TableComponents](https://git.io/fANxz) | - |  |
-| dataSource | Data record array to be displayed | any\[] | - |  |
-| defaultExpandAllRows | Expand all rows initially | boolean | `false` |  |
-| defaultExpandedRowKeys | Initial expanded row keys | string\[] | - |  |
-| expandedRowKeys | Current expanded row keys | string\[] | - |  |
-| expandedRowRender | Expanded container render for each row | Function(record, index, indent, expanded):ReactNode | - |  |
-| expandIcon | Customize row expand Icon. Ref [example](http://react-component.github.io/table/examples/expandIcon.html) | Function(props):ReactNode | - | 3.11.3 |
-| expandRowByClick | Whether to expand row by clicking anywhere in the whole row | boolean | `false` | 3.0.1 |
-| footer | Table footer renderer | Function(currentPageData) |  |  |
-| indentSize | Indent size in pixels of tree data | number | 15 |  |
-| loading | Loading status of table | boolean\|[object](https://ant.design/components/spin-cn/#API) ([more](https://github.com/ant-design/ant-design/issues/4544#issuecomment-271533135)) | `false` |  |
-| locale | i18n text including filter, sort, empty text, etc | object | filterConfirm: 'Ok' <br> filterReset: 'Reset' <br> emptyText: 'No Data' <br> [Default](https://github.com/ant-design/ant-design/issues/575#issuecomment-159169511) |  |
-| pagination | Config of pagination. You can ref table pagination [config](#pagination) or full [`pagination`](/components/pagination/) document, hide it by setting it to `false` | object |  |  |
-| rowClassName | Row's className | Function(record, index):string | - |  |
-| rowKey | Row's unique key, could be a string or function that returns a string | string\|Function(record):string | `key` |  |
-| rowSelection | Row selection [config](#rowSelection) | object | null |  |
-| scroll | Whether the table can be scrollable, [config](#scroll) | object | - |  |
-| showHeader | Whether to show table header | boolean | `true` |  |
-| size | Size of table | `default` \| `middle` \| `small` | `default` |  |
-| title | Table title renderer | Function(currentPageData) |  |  |
-| onChange | Callback executed when pagination, filters or sorter is changed | Function(pagination, filters, sorter, extra: { currentDataSource: [] }) |  |  |
-| onExpand | Callback executed when the row expand icon is clicked | Function(expanded, record) |  |  |
-| onExpandedRowsChange | Callback executed when the expanded rows change | Function(expandedRows) |  |  |
-| onHeaderRow | Set props on per header row | Function(column, index) | - |  |
-| onRow | Set props on per row | Function(record, index) | - |  |
-| getPopupContainer | the render container of dropdowns in table | (triggerNode) => HTMLElement | `() => TableHtmlElement` | 3.21.0 |
->>>>>>> a2107842
 
 #### onRow usage
 
