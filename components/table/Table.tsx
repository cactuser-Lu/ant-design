import * as React from 'react';
import classNames from 'classnames';
import omit from 'rc-util/lib/omit';
import RcTable, { Summary } from 'rc-table';
import type { TableProps as RcTableProps } from 'rc-table/lib/Table';
import { INTERNAL_HOOKS } from 'rc-table/lib/Table';
import { convertChildrenToColumns } from 'rc-table/lib/hooks/useColumns';
<<<<<<< HEAD
// eslint-disable-next-line import/no-named-as-default
import Spin, { SpinProps } from '../spin';
=======
import type { SpinProps } from '../spin';
import Spin from '../spin';
>>>>>>> 0f63293a
import Pagination from '../pagination';
import type { TooltipProps } from '../tooltip';
import { ConfigContext } from '../config-provider/context';
import usePagination, { DEFAULT_PAGE_SIZE, getPaginationParam } from './hooks/usePagination';
import useLazyKVMap from './hooks/useLazyKVMap';
import type { Breakpoint } from '../_util/responsiveObserve';
import type {
  TableRowSelection,
  GetRowKey,
  ColumnType,
  TableCurrentDataSource,
  SorterResult,
  GetPopupContainer,
  ExpandableConfig,
  ExpandType,
  SortOrder,
  TableLocale,
  TableAction,
  FilterValue,
} from './interface';
import { ColumnsType, TablePaginationConfig } from './interface';
import useSelection, {
  SELECTION_ALL,
  SELECTION_COLUMN,
  SELECTION_INVERT,
  SELECTION_NONE,
} from './hooks/useSelection';
import type { SortState } from './hooks/useSorter';
import useSorter, { getSortData } from './hooks/useSorter';
import type { FilterState } from './hooks/useFilter';
import useFilter, { getFilterData } from './hooks/useFilter';
import useTitleColumns from './hooks/useTitleColumns';
import renderExpandIcon from './ExpandIcon';
import scrollTo from '../_util/scrollTo';
import defaultLocale from '../locale/en_US';
import type { SizeType } from '../config-provider/SizeContext';
import SizeContext from '../config-provider/SizeContext';
import Column from './Column';
import ColumnGroup from './ColumnGroup';
import devWarning from '../_util/devWarning';
import useBreakpoint from '../grid/hooks/useBreakpoint';

export { ColumnsType, TablePaginationConfig };

const EMPTY_LIST: any[] = [];

interface ChangeEventInfo<RecordType> {
  pagination: {
    current?: number;
    pageSize?: number;
    total?: number;
  };
  filters: Record<string, FilterValue | null>;
  sorter: SorterResult<RecordType> | SorterResult<RecordType>[];

  filterStates: FilterState<RecordType>[];
  sorterStates: SortState<RecordType>[];

  resetPagination: Function;
}

export interface TableProps<RecordType>
  extends Omit<
    RcTableProps<RecordType>,
    | 'transformColumns'
    | 'internalHooks'
    | 'internalRefs'
    | 'data'
    | 'columns'
    | 'scroll'
    | 'emptyText'
  > {
  dropdownPrefixCls?: string;
  dataSource?: RcTableProps<RecordType>['data'];
  columns?: ColumnsType<RecordType>;
  pagination?: false | TablePaginationConfig;
  loading?: boolean | SpinProps;
  size?: SizeType;
  bordered?: boolean;
  locale?: TableLocale;

  onChange?: (
    pagination: TablePaginationConfig,
    filters: Record<string, FilterValue | null>,
    sorter: SorterResult<RecordType> | SorterResult<RecordType>[],
    extra: TableCurrentDataSource<RecordType>,
  ) => void;
  rowSelection?: TableRowSelection<RecordType>;

  getPopupContainer?: GetPopupContainer;
  scroll?: RcTableProps<RecordType>['scroll'] & {
    scrollToFirstRowOnChange?: boolean;
  };
  sortDirections?: SortOrder[];
  showSorterTooltip?: boolean | TooltipProps;
}

function InternalTable<RecordType extends object = any>(
  props: TableProps<RecordType>,
  ref: React.MutableRefObject<HTMLDivElement>,
) {
  const {
    prefixCls: customizePrefixCls,
    className,
    style,
    size: customizeSize,
    bordered,
    dropdownPrefixCls: customizeDropdownPrefixCls,
    dataSource,
    pagination,
    rowSelection,
    rowKey,
    rowClassName,
    columns,
    children,
    childrenColumnName: legacyChildrenColumnName,
    onChange,
    getPopupContainer,
    loading,
    expandIcon,
    expandable,
    expandedRowRender,
    expandIconColumnIndex,
    indentSize,
    scroll,
    sortDirections,
    locale,
    showSorterTooltip = true,
  } = props;

  devWarning(
    !(typeof rowKey === 'function' && rowKey.length > 1),
    'Table',
    '`index` parameter of `rowKey` function is deprecated. There is no guarantee that it will work as expected.',
  );

  const baseColumns = React.useMemo(
    () => columns || (convertChildrenToColumns(children) as ColumnsType<RecordType>),
    [columns, children],
  );
  const needResponsive = React.useMemo(
    () => baseColumns.some((col: ColumnType<RecordType>) => col.responsive),
    [baseColumns],
  );

  const screens = useBreakpoint(needResponsive);

  const mergedColumns = React.useMemo(() => {
    const matched = new Set(Object.keys(screens).filter((m: Breakpoint) => screens[m]));

    return baseColumns.filter(
      c => !c.responsive || c.responsive.some((r: Breakpoint) => matched.has(r)),
    );
  }, [baseColumns, screens]);

  const tableProps = omit(props, ['className', 'style', 'columns']) as TableProps<RecordType>;

  const size = React.useContext(SizeContext);
  const {
    locale: contextLocale = defaultLocale,
    renderEmpty,
    direction,
  } = React.useContext(ConfigContext);
  const mergedSize = customizeSize || size;
  const tableLocale = { ...contextLocale.Table, ...locale } as TableLocale;
  const rawData: readonly RecordType[] = dataSource || EMPTY_LIST;

  const { getPrefixCls } = React.useContext(ConfigContext);
  const prefixCls = getPrefixCls('table', customizePrefixCls);
  const dropdownPrefixCls = getPrefixCls('dropdown', customizeDropdownPrefixCls);

  const mergedExpandable: ExpandableConfig<RecordType> = {
    childrenColumnName: legacyChildrenColumnName,
    expandIconColumnIndex,
    ...expandable,
  };
  const { childrenColumnName = 'children' } = mergedExpandable;

  const expandType: ExpandType = React.useMemo<ExpandType>(() => {
    if (rawData.some(item => (item as any)?.[childrenColumnName])) {
      return 'nest';
    }

    if (expandedRowRender || (expandable && expandable.expandedRowRender)) {
      return 'row';
    }

    return null;
  }, [rawData]);

  const internalRefs = {
    body: React.useRef<HTMLDivElement>(),
  };

  // ============================ RowKey ============================
  const getRowKey = React.useMemo<GetRowKey<RecordType>>(() => {
    if (typeof rowKey === 'function') {
      return rowKey;
    }

    return (record: RecordType) => (record as any)?.[rowKey as string];
  }, [rowKey]);

  const [getRecordByKey] = useLazyKVMap(rawData, childrenColumnName, getRowKey);

  // ============================ Events =============================
  const changeEventInfo: Partial<ChangeEventInfo<RecordType>> = {};

  const triggerOnChange = (
    info: Partial<ChangeEventInfo<RecordType>>,
    action: TableAction,
    reset: boolean = false,
  ) => {
    const changeInfo = {
      ...changeEventInfo,
      ...info,
    };

    if (reset) {
      changeEventInfo.resetPagination!();

      // Reset event param
      if (changeInfo.pagination!.current) {
        changeInfo.pagination!.current = 1;
      }

      // Trigger pagination events
      if (pagination && pagination.onChange) {
        pagination.onChange(1, changeInfo.pagination!.pageSize!);
      }
    }

    if (scroll && scroll.scrollToFirstRowOnChange !== false && internalRefs.body.current) {
      scrollTo(0, {
        getContainer: () => internalRefs.body.current!,
      });
    }

    onChange?.(changeInfo.pagination!, changeInfo.filters!, changeInfo.sorter!, {
      currentDataSource: getFilterData(
        getSortData(rawData, changeInfo.sorterStates!, childrenColumnName),
        changeInfo.filterStates!,
      ),
      action,
    });
  };

  /**
   * Controlled state in `columns` is not a good idea that makes too many code (1000+ line?) to read
   * state out and then put it back to title render. Move these code into `hooks` but still too
   * complex. We should provides Table props like `sorter` & `filter` to handle control in next big version.
   */

  // ============================ Sorter =============================
  const onSorterChange = (
    sorter: SorterResult<RecordType> | SorterResult<RecordType>[],
    sorterStates: SortState<RecordType>[],
  ) => {
    triggerOnChange(
      {
        sorter,
        sorterStates,
      },
      'sort',
      false,
    );
  };
  const [transformSorterColumns, sortStates, sorterTitleProps, getSorters] = useSorter<RecordType>({
    prefixCls,
    mergedColumns,
    onSorterChange,
    sortDirections: sortDirections || ['ascend', 'descend'],
    tableLocale,
    showSorterTooltip,
  });
  const sortedData = React.useMemo(
    () => getSortData(rawData, sortStates, childrenColumnName),
    [rawData, sortStates],
  );

  changeEventInfo.sorter = getSorters();
  changeEventInfo.sorterStates = sortStates;

  // ============================ Filter ============================
  const onFilterChange = (
    filters: Record<string, FilterValue>,
    filterStates: FilterState<RecordType>[],
  ) => {
    triggerOnChange(
      {
        filters,
        filterStates,
      },
      'filter',
      true,
    );
  };

  const [transformFilterColumns, filterStates, getFilters] = useFilter<RecordType>({
    prefixCls,
    locale: tableLocale,
    dropdownPrefixCls,
    mergedColumns,
    onFilterChange,
    getPopupContainer,
  });
  const mergedData = getFilterData(sortedData, filterStates);

  changeEventInfo.filters = getFilters();
  changeEventInfo.filterStates = filterStates;

  // ============================ Column ============================
  const columnTitleProps = React.useMemo(
    () => ({
      ...sorterTitleProps,
    }),
    [sorterTitleProps],
  );
  const [transformTitleColumns] = useTitleColumns(columnTitleProps);

  // ========================== Pagination ==========================
  const onPaginationChange = (current: number, pageSize: number) => {
    triggerOnChange(
      {
        pagination: { ...changeEventInfo.pagination, current, pageSize },
      },
      'paginate',
    );
  };

  const [mergedPagination, resetPagination] = usePagination(
    mergedData.length,
    pagination,
    onPaginationChange,
  );

  changeEventInfo.pagination =
    pagination === false ? {} : getPaginationParam(pagination, mergedPagination);

  changeEventInfo.resetPagination = resetPagination;

  // ============================= Data =============================
  const pageData = React.useMemo<RecordType[]>(() => {
    if (pagination === false || !mergedPagination.pageSize) {
      return mergedData;
    }

    const { current = 1, total, pageSize = DEFAULT_PAGE_SIZE } = mergedPagination;
    devWarning(current > 0, 'Table', '`current` should be positive number.');

    // Dynamic table data
    if (mergedData.length < total!) {
      if (mergedData.length > pageSize) {
        devWarning(
          false,
          'Table',
          '`dataSource` length is less than `pagination.total` but large than `pagination.pageSize`. Please make sure your config correct data with async mode.',
        );
        return mergedData.slice((current - 1) * pageSize, current * pageSize);
      }
      return mergedData;
    }

    return mergedData.slice((current - 1) * pageSize, current * pageSize);
  }, [
    !!pagination,
    mergedData,
    mergedPagination && mergedPagination.current,
    mergedPagination && mergedPagination.pageSize,
    mergedPagination && mergedPagination.total,
  ]);

  // ========================== Selections ==========================
  const [transformSelectionColumns, selectedKeySet] = useSelection<RecordType>(rowSelection, {
    prefixCls,
    data: mergedData,
    pageData,
    getRowKey,
    getRecordByKey,
    expandType,
    childrenColumnName,
    locale: tableLocale,
    getPopupContainer,
  });

  const internalRowClassName = (record: RecordType, index: number, indent: number) => {
    let mergedRowClassName;
    if (typeof rowClassName === 'function') {
      mergedRowClassName = classNames(rowClassName(record, index, indent));
    } else {
      mergedRowClassName = classNames(rowClassName);
    }

    return classNames(
      {
        [`${prefixCls}-row-selected`]: selectedKeySet.has(getRowKey(record, index)),
      },
      mergedRowClassName,
    );
  };

  // ========================== Expandable ==========================

  // Pass origin render status into `rc-table`, this can be removed when refactor with `rc-table`
  (mergedExpandable as any).__PARENT_RENDER_ICON__ = mergedExpandable.expandIcon;

  // Customize expandable icon
  mergedExpandable.expandIcon =
    mergedExpandable.expandIcon || expandIcon || renderExpandIcon(tableLocale!);

  // Adjust expand icon index, no overwrite expandIconColumnIndex if set.
  if (expandType === 'nest' && mergedExpandable.expandIconColumnIndex === undefined) {
    mergedExpandable.expandIconColumnIndex = rowSelection ? 1 : 0;
  } else if (mergedExpandable.expandIconColumnIndex! > 0 && rowSelection) {
    mergedExpandable.expandIconColumnIndex! -= 1;
  }

  // Indent size
  if (typeof mergedExpandable.indentSize !== 'number') {
    mergedExpandable.indentSize = typeof indentSize === 'number' ? indentSize : 15;
  }

  // ============================ Render ============================
  const transformColumns = React.useCallback(
    (innerColumns: ColumnsType<RecordType>): ColumnsType<RecordType> =>
      transformTitleColumns(
        transformSelectionColumns(transformFilterColumns(transformSorterColumns(innerColumns))),
      ),
    [transformSorterColumns, transformFilterColumns, transformSelectionColumns],
  );

  let topPaginationNode: React.ReactNode;
  let bottomPaginationNode: React.ReactNode;
  if (pagination !== false && mergedPagination?.total) {
    let paginationSize: TablePaginationConfig['size'];
    if (mergedPagination.size) {
      paginationSize = mergedPagination.size;
    } else {
      paginationSize = mergedSize === 'small' || mergedSize === 'middle' ? 'small' : undefined;
    }

    const renderPagination = (position: string) => (
      <Pagination
        {...mergedPagination}
        className={classNames(
          `${prefixCls}-pagination ${prefixCls}-pagination-${position}`,
          mergedPagination.className,
        )}
        size={paginationSize}
      />
    );
    const defaultPosition = direction === 'rtl' ? 'left' : 'right';
    const { position } = mergedPagination;
    if (position !== null && Array.isArray(position)) {
      const topPos = position.find(p => p.indexOf('top') !== -1);
      const bottomPos = position.find(p => p.indexOf('bottom') !== -1);
      const isDisable = position.every(p => `${p}` === 'none');
      if (!topPos && !bottomPos && !isDisable) {
        bottomPaginationNode = renderPagination(defaultPosition);
      }
      if (topPos) {
        topPaginationNode = renderPagination(topPos!.toLowerCase().replace('top', ''));
      }
      if (bottomPos) {
        bottomPaginationNode = renderPagination(bottomPos!.toLowerCase().replace('bottom', ''));
      }
    } else {
      bottomPaginationNode = renderPagination(defaultPosition);
    }
  }

  // >>>>>>>>> Spinning
  let spinProps: SpinProps | undefined;
  if (typeof loading === 'boolean') {
    spinProps = {
      spinning: loading,
    };
  } else if (typeof loading === 'object') {
    spinProps = {
      spinning: true,
      ...loading,
    };
  }

  const wrapperClassNames = classNames(
    `${prefixCls}-wrapper`,
    {
      [`${prefixCls}-wrapper-rtl`]: direction === 'rtl',
    },
    className,
  );
  return (
    <div ref={ref} className={wrapperClassNames} style={style}>
      <Spin spinning={false} {...spinProps}>
        {topPaginationNode}
        <RcTable<RecordType>
          {...tableProps}
          columns={mergedColumns as RcTableProps<RecordType>['columns']}
          direction={direction}
          expandable={mergedExpandable}
          prefixCls={prefixCls}
          className={classNames({
            [`${prefixCls}-middle`]: mergedSize === 'middle',
            [`${prefixCls}-small`]: mergedSize === 'small',
            [`${prefixCls}-bordered`]: bordered,
            [`${prefixCls}-empty`]: rawData.length === 0,
          })}
          data={pageData}
          rowKey={getRowKey}
          rowClassName={internalRowClassName}
          emptyText={(locale && locale.emptyText) || renderEmpty('Table')}
          // Internal
          internalHooks={INTERNAL_HOOKS}
          internalRefs={internalRefs as any}
          transformColumns={transformColumns as RcTableProps<RecordType>['transformColumns']}
        />
        {bottomPaginationNode}
      </Spin>
    </div>
  );
}

const ForwardTable = React.forwardRef(InternalTable) as <RecordType extends object = any>(
  props: React.PropsWithChildren<TableProps<RecordType>> & { ref?: React.Ref<HTMLDivElement> },
) => React.ReactElement;

type InternalTableType = typeof ForwardTable;

interface TableInterface extends InternalTableType {
  defaultProps?: Partial<TableProps<any>>;
  SELECTION_COLUMN: typeof SELECTION_COLUMN;
  EXPAND_COLUMN: typeof RcTable.EXPAND_COLUMN;
  SELECTION_ALL: 'SELECT_ALL';
  SELECTION_INVERT: 'SELECT_INVERT';
  SELECTION_NONE: 'SELECT_NONE';
  Column: typeof Column;
  ColumnGroup: typeof ColumnGroup;
  Summary: typeof Summary;
}

const Table = ForwardTable as TableInterface;

Table.defaultProps = {
  rowKey: 'key',
};

Table.SELECTION_COLUMN = SELECTION_COLUMN;
Table.EXPAND_COLUMN = RcTable.EXPAND_COLUMN;
Table.SELECTION_ALL = SELECTION_ALL;
Table.SELECTION_INVERT = SELECTION_INVERT;
Table.SELECTION_NONE = SELECTION_NONE;
Table.Column = Column;
Table.ColumnGroup = ColumnGroup;
Table.Summary = Summary;

export default Table;<|MERGE_RESOLUTION|>--- conflicted
+++ resolved
@@ -5,13 +5,9 @@
 import type { TableProps as RcTableProps } from 'rc-table/lib/Table';
 import { INTERNAL_HOOKS } from 'rc-table/lib/Table';
 import { convertChildrenToColumns } from 'rc-table/lib/hooks/useColumns';
-<<<<<<< HEAD
 // eslint-disable-next-line import/no-named-as-default
-import Spin, { SpinProps } from '../spin';
-=======
 import type { SpinProps } from '../spin';
 import Spin from '../spin';
->>>>>>> 0f63293a
 import Pagination from '../pagination';
 import type { TooltipProps } from '../tooltip';
 import { ConfigContext } from '../config-provider/context';
