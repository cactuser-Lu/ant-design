import classNames from 'classnames';
import RcTable, { Summary } from 'rc-table';
import { convertChildrenToColumns } from 'rc-table/lib/hooks/useColumns';
import type { TableProps as RcTableProps } from 'rc-table/lib/Table';
import { INTERNAL_HOOKS } from 'rc-table/lib/Table';
<<<<<<< HEAD
import { convertChildrenToColumns } from 'rc-table/lib/hooks/useColumns';
// eslint-disable-next-line import/no-named-as-default
=======
import omit from 'rc-util/lib/omit';
import * as React from 'react';
import { ConfigContext } from '../config-provider/context';
import defaultRenderEmpty from '../config-provider/defaultRenderEmpty';
import type { SizeType } from '../config-provider/SizeContext';
import SizeContext from '../config-provider/SizeContext';
import useBreakpoint from '../grid/hooks/useBreakpoint';
import defaultLocale from '../locale/en_US';
import Pagination from '../pagination';
>>>>>>> 2c2c631b
import type { SpinProps } from '../spin';
import Spin from '../spin';
import type { TooltipProps } from '../tooltip';
import type { Breakpoint } from '../_util/responsiveObserve';
import scrollTo from '../_util/scrollTo';
import warning from '../_util/warning';
import Column from './Column';
import ColumnGroup from './ColumnGroup';
import renderExpandIcon from './ExpandIcon';
import type { FilterState } from './hooks/useFilter';
import useFilter, { getFilterData } from './hooks/useFilter';
import useLazyKVMap from './hooks/useLazyKVMap';
import usePagination, { DEFAULT_PAGE_SIZE, getPaginationParam } from './hooks/usePagination';
import useSelection, {
  SELECTION_ALL,
  SELECTION_COLUMN,
  SELECTION_INVERT,
  SELECTION_NONE,
} from './hooks/useSelection';
import type { SortState } from './hooks/useSorter';
import useSorter, { getSortData } from './hooks/useSorter';
import useTitleColumns from './hooks/useTitleColumns';
<<<<<<< HEAD
import renderExpandIcon from './ExpandIcon';
import scrollTo from '../_util/scrollTo';
import defaultLocale from '../locale/en_US';
import type { SizeType } from '../config-provider/SizeContext';
import SizeContext from '../config-provider/SizeContext';
import Column from './Column';
import ColumnGroup from './ColumnGroup';
import warning from '../_util/warning';
import useBreakpoint from '../grid/hooks/useBreakpoint';
import defaultRenderEmpty from '../config-provider/defaultRenderEmpty';
import useStyle from './style';
=======
import type {
  ColumnType,
  ExpandableConfig,
  ExpandType,
  FilterValue,
  GetPopupContainer,
  GetRowKey,
  SorterResult,
  SortOrder,
  TableAction,
  TableCurrentDataSource,
  TableLocale,
  TableRowSelection,
} from './interface';
import { ColumnsType, TablePaginationConfig } from './interface';
>>>>>>> 2c2c631b

export { ColumnsType, TablePaginationConfig };

const EMPTY_LIST: any[] = [];

interface ChangeEventInfo<RecordType> {
  pagination: {
    current?: number;
    pageSize?: number;
    total?: number;
  };
  filters: Record<string, FilterValue | null>;
  sorter: SorterResult<RecordType> | SorterResult<RecordType>[];

  filterStates: FilterState<RecordType>[];
  sorterStates: SortState<RecordType>[];

  resetPagination: Function;
}

export interface TableProps<RecordType>
  extends Omit<
    RcTableProps<RecordType>,
    | 'transformColumns'
    | 'internalHooks'
    | 'internalRefs'
    | 'data'
    | 'columns'
    | 'scroll'
    | 'emptyText'
  > {
  dropdownPrefixCls?: string;
  dataSource?: RcTableProps<RecordType>['data'];
  columns?: ColumnsType<RecordType>;
  pagination?: false | TablePaginationConfig;
  loading?: boolean | SpinProps;
  size?: SizeType;
  bordered?: boolean;
  locale?: TableLocale;

  onChange?: (
    pagination: TablePaginationConfig,
    filters: Record<string, FilterValue | null>,
    sorter: SorterResult<RecordType> | SorterResult<RecordType>[],
    extra: TableCurrentDataSource<RecordType>,
  ) => void;
  rowSelection?: TableRowSelection<RecordType>;

  getPopupContainer?: GetPopupContainer;
  scroll?: RcTableProps<RecordType>['scroll'] & {
    scrollToFirstRowOnChange?: boolean;
  };
  sortDirections?: SortOrder[];
  showSorterTooltip?: boolean | TooltipProps;
}

function InternalTable<RecordType extends object = any>(
  props: TableProps<RecordType>,
  ref: React.MutableRefObject<HTMLDivElement>,
) {
  const {
    prefixCls: customizePrefixCls,
    className,
    style,
    size: customizeSize,
    bordered,
    dropdownPrefixCls: customizeDropdownPrefixCls,
    dataSource,
    pagination,
    rowSelection,
    rowKey,
    rowClassName,
    columns,
    children,
    childrenColumnName: legacyChildrenColumnName,
    onChange,
    getPopupContainer,
    loading,
    expandIcon,
    expandable,
    expandedRowRender,
    expandIconColumnIndex,
    indentSize,
    scroll,
    sortDirections,
    locale,
    showSorterTooltip = true,
  } = props;

  warning(
    !(typeof rowKey === 'function' && rowKey.length > 1),
    'Table',
    '`index` parameter of `rowKey` function is deprecated. There is no guarantee that it will work as expected.',
  );

  const baseColumns = React.useMemo(
    () => columns || (convertChildrenToColumns(children) as ColumnsType<RecordType>),
    [columns, children],
  );
  const needResponsive = React.useMemo(
    () => baseColumns.some((col: ColumnType<RecordType>) => col.responsive),
    [baseColumns],
  );

  const screens = useBreakpoint(needResponsive);

  const mergedColumns = React.useMemo(() => {
    const matched = new Set(Object.keys(screens).filter((m: Breakpoint) => screens[m]));

    return baseColumns.filter(
      c => !c.responsive || c.responsive.some((r: Breakpoint) => matched.has(r)),
    );
  }, [baseColumns, screens]);

  const tableProps = omit(props, ['className', 'style', 'columns']) as TableProps<RecordType>;

  const size = React.useContext(SizeContext);
  const {
    locale: contextLocale = defaultLocale,
    renderEmpty,
    direction,
  } = React.useContext(ConfigContext);
  const mergedSize = customizeSize || size;
  const tableLocale = { ...contextLocale.Table, ...locale } as TableLocale;
  const rawData: readonly RecordType[] = dataSource || EMPTY_LIST;

  const { getPrefixCls } = React.useContext(ConfigContext);
  const prefixCls = getPrefixCls('table', customizePrefixCls);
  const dropdownPrefixCls = getPrefixCls('dropdown', customizeDropdownPrefixCls);

  const mergedExpandable: ExpandableConfig<RecordType> = {
    childrenColumnName: legacyChildrenColumnName,
    expandIconColumnIndex,
    ...expandable,
  };
  const { childrenColumnName = 'children' } = mergedExpandable;

  const expandType: ExpandType = React.useMemo<ExpandType>(() => {
    if (rawData.some(item => (item as any)?.[childrenColumnName])) {
      return 'nest';
    }

    if (expandedRowRender || (expandable && expandable.expandedRowRender)) {
      return 'row';
    }

    return null;
  }, [rawData]);

  const internalRefs = {
    body: React.useRef<HTMLDivElement>(),
  };

  // ============================ RowKey ============================
  const getRowKey = React.useMemo<GetRowKey<RecordType>>(() => {
    if (typeof rowKey === 'function') {
      return rowKey;
    }

    return (record: RecordType) => (record as any)?.[rowKey as string];
  }, [rowKey]);

  const [getRecordByKey] = useLazyKVMap(rawData, childrenColumnName, getRowKey);

  // ============================ Events =============================
  const changeEventInfo: Partial<ChangeEventInfo<RecordType>> = {};

  const triggerOnChange = (
    info: Partial<ChangeEventInfo<RecordType>>,
    action: TableAction,
    reset: boolean = false,
  ) => {
    const changeInfo = {
      ...changeEventInfo,
      ...info,
    };

    if (reset) {
      changeEventInfo.resetPagination!();

      // Reset event param
      if (changeInfo.pagination!.current) {
        changeInfo.pagination!.current = 1;
      }

      // Trigger pagination events
      if (pagination && pagination.onChange) {
        pagination.onChange(1, changeInfo.pagination!.pageSize!);
      }
    }

    if (scroll && scroll.scrollToFirstRowOnChange !== false && internalRefs.body.current) {
      scrollTo(0, {
        getContainer: () => internalRefs.body.current!,
      });
    }

    onChange?.(changeInfo.pagination!, changeInfo.filters!, changeInfo.sorter!, {
      currentDataSource: getFilterData(
        getSortData(rawData, changeInfo.sorterStates!, childrenColumnName),
        changeInfo.filterStates!,
      ),
      action,
    });
  };

  /**
   * Controlled state in `columns` is not a good idea that makes too many code (1000+ line?) to read
   * state out and then put it back to title render. Move these code into `hooks` but still too
   * complex. We should provides Table props like `sorter` & `filter` to handle control in next big version.
   */

  // ============================ Sorter =============================
  const onSorterChange = (
    sorter: SorterResult<RecordType> | SorterResult<RecordType>[],
    sorterStates: SortState<RecordType>[],
  ) => {
    triggerOnChange(
      {
        sorter,
        sorterStates,
      },
      'sort',
      false,
    );
  };
  const [transformSorterColumns, sortStates, sorterTitleProps, getSorters] = useSorter<RecordType>({
    prefixCls,
    mergedColumns,
    onSorterChange,
    sortDirections: sortDirections || ['ascend', 'descend'],
    tableLocale,
    showSorterTooltip,
  });
  const sortedData = React.useMemo(
    () => getSortData(rawData, sortStates, childrenColumnName),
    [rawData, sortStates],
  );

  changeEventInfo.sorter = getSorters();
  changeEventInfo.sorterStates = sortStates;

  // ============================ Filter ============================
  const onFilterChange = (
    filters: Record<string, FilterValue>,
    filterStates: FilterState<RecordType>[],
  ) => {
    triggerOnChange(
      {
        filters,
        filterStates,
      },
      'filter',
      true,
    );
  };

  const [transformFilterColumns, filterStates, getFilters] = useFilter<RecordType>({
    prefixCls,
    locale: tableLocale,
    dropdownPrefixCls,
    mergedColumns,
    onFilterChange,
    getPopupContainer,
  });
  const mergedData = getFilterData(sortedData, filterStates);

  changeEventInfo.filters = getFilters();
  changeEventInfo.filterStates = filterStates;

  // ============================ Column ============================
  const columnTitleProps = React.useMemo(
    () => ({
      ...sorterTitleProps,
    }),
    [sorterTitleProps],
  );
  const [transformTitleColumns] = useTitleColumns(columnTitleProps);

  // ========================== Pagination ==========================
  const onPaginationChange = (current: number, pageSize: number) => {
    triggerOnChange(
      {
        pagination: { ...changeEventInfo.pagination, current, pageSize },
      },
      'paginate',
    );
  };

  const [mergedPagination, resetPagination] = usePagination(
    mergedData.length,
    pagination,
    onPaginationChange,
  );

  changeEventInfo.pagination =
    pagination === false ? {} : getPaginationParam(pagination, mergedPagination);

  changeEventInfo.resetPagination = resetPagination;

  // ============================= Data =============================
  const pageData = React.useMemo<RecordType[]>(() => {
    if (pagination === false || !mergedPagination.pageSize) {
      return mergedData;
    }

    const { current = 1, total, pageSize = DEFAULT_PAGE_SIZE } = mergedPagination;
    warning(current > 0, 'Table', '`current` should be positive number.');

    // Dynamic table data
    if (mergedData.length < total!) {
      if (mergedData.length > pageSize) {
        warning(
          false,
          'Table',
          '`dataSource` length is less than `pagination.total` but large than `pagination.pageSize`. Please make sure your config correct data with async mode.',
        );
        return mergedData.slice((current - 1) * pageSize, current * pageSize);
      }
      return mergedData;
    }

    return mergedData.slice((current - 1) * pageSize, current * pageSize);
  }, [
    !!pagination,
    mergedData,
    mergedPagination && mergedPagination.current,
    mergedPagination && mergedPagination.pageSize,
    mergedPagination && mergedPagination.total,
  ]);

  // ========================== Selections ==========================
  const [transformSelectionColumns, selectedKeySet] = useSelection<RecordType>(rowSelection, {
    prefixCls,
    data: mergedData,
    pageData,
    getRowKey,
    getRecordByKey,
    expandType,
    childrenColumnName,
    locale: tableLocale,
    getPopupContainer,
  });

  const internalRowClassName = (record: RecordType, index: number, indent: number) => {
    let mergedRowClassName;
    if (typeof rowClassName === 'function') {
      mergedRowClassName = classNames(rowClassName(record, index, indent));
    } else {
      mergedRowClassName = classNames(rowClassName);
    }

    return classNames(
      {
        [`${prefixCls}-row-selected`]: selectedKeySet.has(getRowKey(record, index)),
      },
      mergedRowClassName,
    );
  };

  // ========================== Expandable ==========================

  // Pass origin render status into `rc-table`, this can be removed when refactor with `rc-table`
  (mergedExpandable as any).__PARENT_RENDER_ICON__ = mergedExpandable.expandIcon;

  // Customize expandable icon
  mergedExpandable.expandIcon =
    mergedExpandable.expandIcon || expandIcon || renderExpandIcon(tableLocale!);

  // Adjust expand icon index, no overwrite expandIconColumnIndex if set.
  if (expandType === 'nest' && mergedExpandable.expandIconColumnIndex === undefined) {
    mergedExpandable.expandIconColumnIndex = rowSelection ? 1 : 0;
  } else if (mergedExpandable.expandIconColumnIndex! > 0 && rowSelection) {
    mergedExpandable.expandIconColumnIndex! -= 1;
  }

  // Indent size
  if (typeof mergedExpandable.indentSize !== 'number') {
    mergedExpandable.indentSize = typeof indentSize === 'number' ? indentSize : 15;
  }

  // ============================ Render ============================
  const transformColumns = React.useCallback(
    (innerColumns: ColumnsType<RecordType>): ColumnsType<RecordType> =>
      transformTitleColumns(
        transformSelectionColumns(transformFilterColumns(transformSorterColumns(innerColumns))),
      ),
    [transformSorterColumns, transformFilterColumns, transformSelectionColumns],
  );

  let topPaginationNode: React.ReactNode;
  let bottomPaginationNode: React.ReactNode;
  if (pagination !== false && mergedPagination?.total) {
    let paginationSize: TablePaginationConfig['size'];
    if (mergedPagination.size) {
      paginationSize = mergedPagination.size;
    } else {
      paginationSize = mergedSize === 'small' || mergedSize === 'middle' ? 'small' : undefined;
    }

    const renderPagination = (position: string) => (
      <Pagination
        {...mergedPagination}
        className={classNames(
          `${prefixCls}-pagination ${prefixCls}-pagination-${position}`,
          mergedPagination.className,
        )}
        size={paginationSize}
      />
    );
    const defaultPosition = direction === 'rtl' ? 'left' : 'right';
    const { position } = mergedPagination;
    if (position !== null && Array.isArray(position)) {
      const topPos = position.find(p => p.indexOf('top') !== -1);
      const bottomPos = position.find(p => p.indexOf('bottom') !== -1);
      const isDisable = position.every(p => `${p}` === 'none');
      if (!topPos && !bottomPos && !isDisable) {
        bottomPaginationNode = renderPagination(defaultPosition);
      }
      if (topPos) {
        topPaginationNode = renderPagination(topPos!.toLowerCase().replace('top', ''));
      }
      if (bottomPos) {
        bottomPaginationNode = renderPagination(bottomPos!.toLowerCase().replace('bottom', ''));
      }
    } else {
      bottomPaginationNode = renderPagination(defaultPosition);
    }
  }

  // >>>>>>>>> Spinning
  let spinProps: SpinProps | undefined;
  if (typeof loading === 'boolean') {
    spinProps = {
      spinning: loading,
    };
  } else if (typeof loading === 'object') {
    spinProps = {
      spinning: true,
      ...loading,
    };
  }

  // Style
  const [wrapSSR, hashId] = useStyle(prefixCls);

  const wrapperClassNames = classNames(
    `${prefixCls}-wrapper`,
    {
      [`${prefixCls}-wrapper-rtl`]: direction === 'rtl',
    },
    className,
    hashId,
  );
  return wrapSSR(
    <div ref={ref} className={wrapperClassNames} style={style}>
      <Spin spinning={false} {...spinProps}>
        {topPaginationNode}
        <RcTable<RecordType>
          {...tableProps}
          columns={mergedColumns as RcTableProps<RecordType>['columns']}
          direction={direction}
          expandable={mergedExpandable}
          prefixCls={prefixCls}
          className={classNames({
            [`${prefixCls}-middle`]: mergedSize === 'middle',
            [`${prefixCls}-small`]: mergedSize === 'small',
            [`${prefixCls}-bordered`]: bordered,
            [`${prefixCls}-empty`]: rawData.length === 0,
          })}
          data={pageData}
          rowKey={getRowKey}
          rowClassName={internalRowClassName}
          emptyText={(locale && locale.emptyText) || (renderEmpty || defaultRenderEmpty)('Table')}
          // Internal
          internalHooks={INTERNAL_HOOKS}
          internalRefs={internalRefs as any}
          transformColumns={transformColumns as RcTableProps<RecordType>['transformColumns']}
        />
        {bottomPaginationNode}
      </Spin>
    </div>,
  );
}

const ForwardTable = React.forwardRef(InternalTable) as <RecordType extends object = any>(
  props: React.PropsWithChildren<TableProps<RecordType>> & { ref?: React.Ref<HTMLDivElement> },
) => React.ReactElement;

type InternalTableType = typeof ForwardTable;

interface TableInterface extends InternalTableType {
  defaultProps?: Partial<TableProps<any>>;
  SELECTION_COLUMN: typeof SELECTION_COLUMN;
  EXPAND_COLUMN: typeof RcTable.EXPAND_COLUMN;
  SELECTION_ALL: 'SELECT_ALL';
  SELECTION_INVERT: 'SELECT_INVERT';
  SELECTION_NONE: 'SELECT_NONE';
  Column: typeof Column;
  ColumnGroup: typeof ColumnGroup;
  Summary: typeof Summary;
}

const Table = ForwardTable as TableInterface;

Table.defaultProps = {
  rowKey: 'key',
};

Table.SELECTION_COLUMN = SELECTION_COLUMN;
Table.EXPAND_COLUMN = RcTable.EXPAND_COLUMN;
Table.SELECTION_ALL = SELECTION_ALL;
Table.SELECTION_INVERT = SELECTION_INVERT;
Table.SELECTION_NONE = SELECTION_NONE;
Table.Column = Column;
Table.ColumnGroup = ColumnGroup;
Table.Summary = Summary;

export default Table;<|MERGE_RESOLUTION|>--- conflicted
+++ resolved
@@ -3,10 +3,6 @@
 import { convertChildrenToColumns } from 'rc-table/lib/hooks/useColumns';
 import type { TableProps as RcTableProps } from 'rc-table/lib/Table';
 import { INTERNAL_HOOKS } from 'rc-table/lib/Table';
-<<<<<<< HEAD
-import { convertChildrenToColumns } from 'rc-table/lib/hooks/useColumns';
-// eslint-disable-next-line import/no-named-as-default
-=======
 import omit from 'rc-util/lib/omit';
 import * as React from 'react';
 import { ConfigContext } from '../config-provider/context';
@@ -16,7 +12,6 @@
 import useBreakpoint from '../grid/hooks/useBreakpoint';
 import defaultLocale from '../locale/en_US';
 import Pagination from '../pagination';
->>>>>>> 2c2c631b
 import type { SpinProps } from '../spin';
 import Spin from '../spin';
 import type { TooltipProps } from '../tooltip';
@@ -39,19 +34,6 @@
 import type { SortState } from './hooks/useSorter';
 import useSorter, { getSortData } from './hooks/useSorter';
 import useTitleColumns from './hooks/useTitleColumns';
-<<<<<<< HEAD
-import renderExpandIcon from './ExpandIcon';
-import scrollTo from '../_util/scrollTo';
-import defaultLocale from '../locale/en_US';
-import type { SizeType } from '../config-provider/SizeContext';
-import SizeContext from '../config-provider/SizeContext';
-import Column from './Column';
-import ColumnGroup from './ColumnGroup';
-import warning from '../_util/warning';
-import useBreakpoint from '../grid/hooks/useBreakpoint';
-import defaultRenderEmpty from '../config-provider/defaultRenderEmpty';
-import useStyle from './style';
-=======
 import type {
   ColumnType,
   ExpandableConfig,
@@ -67,7 +49,8 @@
   TableRowSelection,
 } from './interface';
 import { ColumnsType, TablePaginationConfig } from './interface';
->>>>>>> 2c2c631b
+
+import useStyle from './style';
 
 export { ColumnsType, TablePaginationConfig };
 
