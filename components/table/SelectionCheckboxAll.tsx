--- conflicted
+++ resolved
@@ -1,10 +1,6 @@
 import * as React from 'react';
 import classNames from 'classnames';
-<<<<<<< HEAD
 import { Down } from '@ant-design/icons';
-=======
-import { polyfill } from 'react-lifecycles-compat';
->>>>>>> c54bffb3
 import Checkbox, { CheckboxChangeEvent } from '../checkbox';
 
 import Dropdown from '../dropdown';
@@ -249,6 +245,4 @@
   }
 }
 
-polyfill(SelectionCheckboxAll);
-
 export default SelectionCheckboxAll;