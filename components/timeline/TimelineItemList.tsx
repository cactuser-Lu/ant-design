--- conflicted
+++ resolved
@@ -92,11 +92,7 @@
   );
 
   return (
-<<<<<<< HEAD
-    <ul {...restProps} className={classString} style={styles?.root}>
-=======
-    <ol {...restProps} className={classString}>
->>>>>>> dcde9244
+    <ol {...restProps} className={classString} style={styles?.root}>
       {itemsList}
     </ol>
   );
