--- conflicted
+++ resolved
@@ -32,19 +32,8 @@
       [`${prefixCls}-pending`]: !!pending,
       [`${prefixCls}-reverse`]: !!reverse,
     }, className);
-<<<<<<< HEAD
-    // Remove falsy items
-    const truthyItems = React.Children.toArray(children).filter(item => !!item);
-    const items = React.Children.map(truthyItems, (ele: React.ReactElement<any>, idx) =>
-      React.cloneElement(ele, {
-        last: idx === (React.Children.count(truthyItems) - 1),
-      }),
-    );
-    const pendingItem = (!!pending) ? (
-=======
 
     const pendingItem = !!pending ? (
->>>>>>> b9d94971
       <TimelineItem
         pending={!!pending}
         dot={pendingDot || <Icon type="loading" />}
@@ -58,10 +47,10 @@
       : [...React.Children.toArray(children), pendingItem];
 
     // Remove falsy items
-    const falsylessItems = timeLineItems.filter(item => !!item);
-    const itemsCount = React.Children.count(falsylessItems);
+    const truthyItems = timeLineItems.filter(item => !!item);
+    const itemsCount = React.Children.count(truthyItems);
     const lastCls = `${prefixCls}-item-last`;
-    const items = React.Children.map(falsylessItems, (ele: React.ReactElement<any>, idx) =>
+    const items = React.Children.map(truthyItems, (ele: React.ReactElement<any>, idx) =>
       React.cloneElement(ele, {
         className: classNames([
           ele.props.className,
