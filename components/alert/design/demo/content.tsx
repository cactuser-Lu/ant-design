import React from 'react';
import { Alert, Flex } from 'antd';

<<<<<<< HEAD
const Demo = () => (
  <Flex gap="middle" vertical style={{ maxWidth: 600 }}>
    <Alert title="你好！欢迎使用专业版，你可以根据自身需求添加业务模块。" />
    <Alert
      title="帮助信息"
      description="你好，由于你的良好信用，我们决定赠送你三个月产品会员，欲了解会员特权与活动请进首页会员专区查看。"
    />
  </Flex>
);
=======
import useLocale from '../../../../.dumi/hooks/useLocale';

const locales = {
  cn: {
    welcomeMessage: '你好！欢迎使用专业版，你可以根据自身需求添加业务模块。',
    helpTitle: '帮助信息',
    helpDescription:
      '你好，由于你的良好信用，我们决定赠送你三个月产品会员，欲了解会员特权与活动请进首页会员专区查看。',
  },
  en: {
    welcomeMessage:
      'Hello! Welcome to use the professional version. You can add business modules according to your needs.',
    helpTitle: 'Help Information',
    helpDescription:
      'Hello, due to your good credit, we have decided to give you a three-month product membership. To learn about membership privileges and activities, please visit the membership section on the homepage.',
  },
};

const Demo: React.FC = () => {
  const [locale] = useLocale(locales);
  return (
    <Flex gap="middle" vertical style={{ maxWidth: 600 }}>
      <Alert message={locale.welcomeMessage} />
      <Alert message={locale.helpTitle} description={locale.helpDescription} />
    </Flex>
  );
};
>>>>>>> fb5be0e7

export default Demo;<|MERGE_RESOLUTION|>--- conflicted
+++ resolved
@@ -1,17 +1,6 @@
 import React from 'react';
 import { Alert, Flex } from 'antd';
 
-<<<<<<< HEAD
-const Demo = () => (
-  <Flex gap="middle" vertical style={{ maxWidth: 600 }}>
-    <Alert title="你好！欢迎使用专业版，你可以根据自身需求添加业务模块。" />
-    <Alert
-      title="帮助信息"
-      description="你好，由于你的良好信用，我们决定赠送你三个月产品会员，欲了解会员特权与活动请进首页会员专区查看。"
-    />
-  </Flex>
-);
-=======
 import useLocale from '../../../../.dumi/hooks/useLocale';
 
 const locales = {
@@ -39,6 +28,5 @@
     </Flex>
   );
 };
->>>>>>> fb5be0e7
 
 export default Demo;