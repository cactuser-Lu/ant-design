# 基本

- order: 0

最简单的用法，适用于简短的警告提示。

---

````jsx
var Alert = require('antd/lib/alert');

<<<<<<< HEAD
React.render(
  <Alert
    message="成功提示的文案"
    type="success"
  />
=======
React.render(<Alert message="成功提示的文案" type="success" />
>>>>>>> e7fd9224
, document.getElementById('components-alert-demo-basic'));
````<|MERGE_RESOLUTION|>--- conflicted
+++ resolved
@@ -9,14 +9,6 @@
 ````jsx
 var Alert = require('antd/lib/alert');
 
-<<<<<<< HEAD
-React.render(
-  <Alert
-    message="成功提示的文案"
-    type="success"
-  />
-=======
 React.render(<Alert message="成功提示的文案" type="success" />
->>>>>>> e7fd9224
 , document.getElementById('components-alert-demo-basic'));
 ````