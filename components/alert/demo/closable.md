# 可关闭的警告提示

- order: 1

显示关闭按钮，点击可关闭警告提示。

---

````jsx
var Alert = require('antd/lib/alert');

var onClose = function(e) {
  console.log(e, '我要被关闭啦！');
};

<<<<<<< HEAD
React.render(
  <div>
    <Alert message="成功提示的文案"
      type="success"
      closable
      onClose={onClose}
    />
    <Alert message="错误提示的文案"
      description="错误提示的辅助性文字介绍错误提示的辅助性文字介绍错误提示的辅助性文字介绍错误提示的辅助性文字介绍错误提示的辅助性文字介绍错误提示的辅助性文字介绍"
      type="error"
      closable
      onClose={onClose}
    />
  </div>
, document.getElementById('components-alert-demo-closable'));
````
=======
React.render(<div>
  <Alert message="警告提示的文案"
    type="warn"
    closable
    onClose={onClose} />
  <Alert message="错误提示的文案"
    description="错误提示的辅助性文字介绍错误提示的辅助性文字介绍错误提示的辅助性文字介绍错误提示的辅助性文字介绍错误提示的辅助性文字介绍错误提示的辅助性文字介绍"
    type="error"
    closable
    onClose={onClose} />
</div>, document.getElementById('components-alert-demo-closable'));
````
>>>>>>> e7fd9224
<|MERGE_RESOLUTION|>--- conflicted
+++ resolved
@@ -13,24 +13,6 @@
   console.log(e, '我要被关闭啦！');
 };
 
-<<<<<<< HEAD
-React.render(
-  <div>
-    <Alert message="成功提示的文案"
-      type="success"
-      closable
-      onClose={onClose}
-    />
-    <Alert message="错误提示的文案"
-      description="错误提示的辅助性文字介绍错误提示的辅助性文字介绍错误提示的辅助性文字介绍错误提示的辅助性文字介绍错误提示的辅助性文字介绍错误提示的辅助性文字介绍"
-      type="error"
-      closable
-      onClose={onClose}
-    />
-  </div>
-, document.getElementById('components-alert-demo-closable'));
-````
-=======
 React.render(<div>
   <Alert message="警告提示的文案"
     type="warn"
@@ -42,5 +24,4 @@
     closable
     onClose={onClose} />
 </div>, document.getElementById('components-alert-demo-closable'));
-````
->>>>>>> e7fd9224
+````