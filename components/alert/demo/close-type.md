--- conflicted
+++ resolved
@@ -12,14 +12,6 @@
 var link = <a href="javascript:;">不再提醒</a>
 
 React.render(
-<<<<<<< HEAD
-  <Alert
-    message="消息提示的文案"
-    type="info"
-    closeText={link}
-  />
-=======
 <Alert message="消息提示的文案" type="info" closeText={link} />
->>>>>>> e7fd9224
 , document.getElementById('components-alert-demo-close-type'));
 ````