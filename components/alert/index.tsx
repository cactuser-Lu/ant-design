import * as React from 'react';
import * as ReactDOM from 'react-dom';
import {
  Close,
  CheckCircle,
  ExclamationCircle,
  InfoCircle,
  CloseCircle,
  CheckCircleFilled,
  ExclamationCircleFilled,
  InfoCircleFilled,
  CloseCircleFilled,
} from '@ant-design/icons';
import Animate from 'rc-animate';
import classNames from 'classnames';

import { ConfigConsumer, ConfigConsumerProps } from '../config-provider';
import getDataOrAriaProps from '../_util/getDataOrAriaProps';

function noop() {}

export interface AlertProps {
  /**
   * Type of Alert styles, options:`success`, `info`, `warning`, `error`
   */
  type?: 'success' | 'info' | 'warning' | 'error';
  /** Whether Alert can be closed */
  closable?: boolean;
  /** Close text to show */
  closeText?: React.ReactNode;
  /** Content of Alert */
  message: React.ReactNode;
  /** Additional content of Alert */
  description?: React.ReactNode;
  /** Callback when close Alert */
  onClose?: React.MouseEventHandler<HTMLButtonElement>;
  /** Trigger when animation ending of Alert */
  afterClose?: () => void;
  /** Whether to show icon */
  showIcon?: boolean;
  style?: React.CSSProperties;
  prefixCls?: string;
  className?: string;
  banner?: boolean;
  icon?: React.ReactNode;
}

export interface AlertState {
  closing: boolean;
  closed: boolean;
}

const iconMapFilled = {
  success: CheckCircleFilled,
  info: InfoCircleFilled,
  error: CloseCircleFilled,
  warning: ExclamationCircleFilled,
};

const iconMapOutlined = {
  success: CheckCircle,
  info: InfoCircle,
  error: CloseCircle,
  warning: ExclamationCircle,
};

<<<<<<< HEAD
export default class Alert extends React.Component<AlertProps, AlertState> {
  state = {
    closing: true,
    closed: false,
  };
=======
    this.state = {
      closing: false,
      closed: false,
    };
  }
>>>>>>> d99d90b1

  handleClose = (e: React.MouseEvent<HTMLButtonElement>) => {
    e.preventDefault();
    const dom = ReactDOM.findDOMNode(this) as HTMLElement;
    dom.style.height = `${dom.offsetHeight}px`;
    // Magic code
    // 重复一次后才能正确设置 height
    dom.style.height = `${dom.offsetHeight}px`;

    this.setState({
      closing: true,
    });
    (this.props.onClose || noop)(e);
  };

  animationEnd = () => {
    this.setState({
      closing: false,
      closed: true,
    });
    (this.props.afterClose || noop)();
  };

  renderAlert = ({ getPrefixCls }: ConfigConsumerProps) => {
    const {
      description,
      prefixCls: customizePrefixCls,
      message,
      closeText,
      banner,
      className = '',
      style,
      icon,
    } = this.props;
<<<<<<< HEAD
    let { closable, type, showIcon } = this.props;
=======
    let { closable, type, showIcon, iconType } = this.props;
    const { closing, closed } = this.state;
>>>>>>> d99d90b1

    const prefixCls = getPrefixCls('alert', customizePrefixCls);

    // banner模式默认有 Icon
    showIcon = banner && showIcon === undefined ? true : showIcon;
    // banner模式默认为警告
    type = banner && type === undefined ? 'warning' : type || 'info';

    // use outline icon in alert with description
    const iconType = (description ? iconMapOutlined : iconMapFilled)[type] || null;

    // closeable when closeText is assigned
    if (closeText) {
      closable = true;
    }

    const alertCls = classNames(
      prefixCls,
      `${prefixCls}-${type}`,
      {
        [`${prefixCls}-closing`]: closing,
        [`${prefixCls}-with-description`]: !!description,
        [`${prefixCls}-no-icon`]: !showIcon,
        [`${prefixCls}-banner`]: !!banner,
        [`${prefixCls}-closable`]: closable,
      },
      className,
    );

    const closeIcon = closable ? (
      <button
        type="button"
        onClick={this.handleClose}
        className={`${prefixCls}-close-icon`}
        tabIndex={0}
      >
        {closeText ? <span className={`${prefixCls}-close-text`}>{closeText}</span> : <Close />}
      </button>
    ) : null;

    const dataOrAriaProps = getDataOrAriaProps(this.props);

<<<<<<< HEAD
    const iconNode =
      (icon &&
        (React.isValidElement<{ className?: string }>(icon) ? (
          React.cloneElement(icon, {
            className: classNames({
              [icon.props.className as string]: icon.props.className,
              [`${prefixCls}-icon`]: true,
            }),
          })
        ) : (
          <span className={`${prefixCls}-icon`}>{icon}</span>
        ))) ||
      React.createElement(iconType, { className: `${prefixCls}-icon` });
=======
    const iconNode = (icon &&
      (React.isValidElement<{ className?: string }>(icon) ? (
        React.cloneElement(icon, {
          className: classNames(`${prefixCls}-icon`, {
            [icon.props.className as string]: icon.props.className,
          }),
        })
      ) : (
        <span className={`${prefixCls}-icon`}>{icon}</span>
      ))) || <Icon className={`${prefixCls}-icon`} type={iconType} theme={iconTheme} />;
>>>>>>> d99d90b1

    return closed ? null : (
      <Animate
        component=""
        showProp="data-show"
        transitionName={`${prefixCls}-slide-up`}
        onEnd={this.animationEnd}
      >
        <div data-show={!closing} className={alertCls} style={style} {...dataOrAriaProps}>
          {showIcon ? iconNode : null}
          <span className={`${prefixCls}-message`}>{message}</span>
          <span className={`${prefixCls}-description`}>{description}</span>
          {closeIcon}
        </div>
      </Animate>
    );
  };

  render() {
    return <ConfigConsumer>{this.renderAlert}</ConfigConsumer>;
  }
}<|MERGE_RESOLUTION|>--- conflicted
+++ resolved
@@ -64,19 +64,11 @@
   warning: ExclamationCircle,
 };
 
-<<<<<<< HEAD
 export default class Alert extends React.Component<AlertProps, AlertState> {
   state = {
-    closing: true,
+    closing: false,
     closed: false,
   };
-=======
-    this.state = {
-      closing: false,
-      closed: false,
-    };
-  }
->>>>>>> d99d90b1
 
   handleClose = (e: React.MouseEvent<HTMLButtonElement>) => {
     e.preventDefault();
@@ -111,12 +103,8 @@
       style,
       icon,
     } = this.props;
-<<<<<<< HEAD
     let { closable, type, showIcon } = this.props;
-=======
-    let { closable, type, showIcon, iconType } = this.props;
     const { closing, closed } = this.state;
->>>>>>> d99d90b1
 
     const prefixCls = getPrefixCls('alert', customizePrefixCls);
 
@@ -159,32 +147,18 @@
 
     const dataOrAriaProps = getDataOrAriaProps(this.props);
 
-<<<<<<< HEAD
     const iconNode =
       (icon &&
         (React.isValidElement<{ className?: string }>(icon) ? (
           React.cloneElement(icon, {
-            className: classNames({
+            className: classNames(`${prefixCls}-icon`, {
               [icon.props.className as string]: icon.props.className,
-              [`${prefixCls}-icon`]: true,
             }),
           })
         ) : (
           <span className={`${prefixCls}-icon`}>{icon}</span>
         ))) ||
       React.createElement(iconType, { className: `${prefixCls}-icon` });
-=======
-    const iconNode = (icon &&
-      (React.isValidElement<{ className?: string }>(icon) ? (
-        React.cloneElement(icon, {
-          className: classNames(`${prefixCls}-icon`, {
-            [icon.props.className as string]: icon.props.className,
-          }),
-        })
-      ) : (
-        <span className={`${prefixCls}-icon`}>{icon}</span>
-      ))) || <Icon className={`${prefixCls}-icon`} type={iconType} theme={iconTheme} />;
->>>>>>> d99d90b1
 
     return closed ? null : (
       <Animate
