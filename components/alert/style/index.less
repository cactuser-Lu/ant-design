--- conflicted
+++ resolved
@@ -74,13 +74,8 @@
     overflow: hidden;
     font-size: @font-size-sm;
     line-height: 22px;
-<<<<<<< HEAD
-    border: none;
-    background-color: transparent;
-=======
     background-color: transparent;
     border: none;
->>>>>>> b188a5e4
     cursor: pointer;
 
     .@{iconfont-css-prefix}-close {
