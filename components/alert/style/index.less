--- conflicted
+++ resolved
@@ -6,7 +6,7 @@
 @alert-message-color: @heading-color;
 @alert-text-color: @text-color;
 @alert-close-color: @text-color-secondary;
-@alert-close-hover-color: #404040;
+@alert-close-hover-color: @icon-color-hover;
 
 .@{alert-prefix-cls} {
   .reset-component;
@@ -79,11 +79,7 @@
       color: @alert-close-color;
       transition: color 0.3s;
       &:hover {
-<<<<<<< HEAD
-        color: @icon-color-hover;
-=======
         color: @alert-close-hover-color;
->>>>>>> 96766d40
       }
     }
   }
