--- conflicted
+++ resolved
@@ -36,13 +36,8 @@
   token: AlertToken,
   alertCls: string,
 ): CSSObject => ({
-<<<<<<< HEAD
-  backgroundColor: bgColor,
+  background: bgColor,
   border: `${unit(token.lineWidth)} ${token.lineType} ${borderColor}`,
-=======
-  background: bgColor,
-  border: `${token.lineWidth}px ${token.lineType} ${borderColor}`,
->>>>>>> acf056ce
   [`${alertCls}-icon`]: {
     color: iconColor,
   },
