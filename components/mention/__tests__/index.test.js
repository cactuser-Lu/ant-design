--- conflicted
+++ resolved
@@ -106,16 +106,9 @@
   });
 
   it('check filteredSuggestions', () => {
-<<<<<<< HEAD
-    const wrapper = mount(<Mention defaultSuggestions={[<Mention.Nav value="light" />]} />);
-=======
-    if (process.env.REACT === '15') {
-      return;
-    }
     const wrapper = mount(
       <Mention defaultSuggestions={[<Mention.Nav key="light" value="light" />]} />,
     );
->>>>>>> 109bd4ec
     wrapper.find('DraftEditorContents').simulate('focus');
     const ed = wrapper.find('.public-DraftEditor-content');
     ed.simulate('beforeInput', { data: '@l' });
