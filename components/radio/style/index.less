<<<<<<< HEAD
// @import '../../style/themes/index';
// @import '../../style/mixins/index';

// @radio-prefix-cls: ~'@{ant-prefix}-radio';
// @radio-group-prefix-cls: ~'@{radio-prefix-cls}-group';
// @radio-inner-prefix-cls: ~'@{radio-prefix-cls}-inner';
// @radio-duration: 0.3s;
// @radio-focus-shadow: 0 0 0 3px @primary-1;
// @radio-button-focus-shadow: @radio-focus-shadow;

// .@{radio-group-prefix-cls} {
//   .reset-component();

//   display: inline-block;
//   font-size: 0;

//   .@{ant-prefix}-badge-count {
//     z-index: 1;
//   }

//   > .@{ant-prefix}-badge:not(:first-child) > .@{radio-prefix-cls}-button-wrapper {
//     border-left: none;
//   }
// }

// // 一般状态
// .@{radio-prefix-cls}-wrapper {
//   .reset-component();
//   position: relative;
//   display: inline-flex;
//   align-items: baseline;
//   margin-right: @radio-wrapper-margin-right;
//   cursor: pointer;

//   &-disabled {
//     cursor: not-allowed;
//   }

//   &::after {
//     display: inline-block;
//     width: 0;
//     overflow: hidden;
//     content: '\a0';
//   }
// }

// .@{radio-prefix-cls} {
//   .reset-component();

//   position: relative;
//   top: @radio-top;
//   display: inline-block;
//   outline: none;
//   cursor: pointer;

//   .@{radio-prefix-cls}-wrapper:hover &,
//   &:hover .@{radio-inner-prefix-cls},
//   &-input:focus + .@{radio-inner-prefix-cls} {
//     border-color: @radio-dot-color;
//   }

//   &-input:focus + .@{radio-inner-prefix-cls} {
//     box-shadow: @radio-focus-shadow;
//   }

//   &-checked::after {
//     position: absolute;
//     top: 0;
//     left: 0;
//     width: 100%;
//     height: 100%;
//     border: 1px solid @radio-dot-color;
//     border-radius: 50%;
//     visibility: hidden;
//     animation: antRadioEffect 0.36s ease-in-out;
//     animation-fill-mode: both;
//     content: '';
//   }

//   &:hover::after,
//   .@{radio-prefix-cls}-wrapper:hover &::after {
//     visibility: visible;
//   }

//   &-inner {
//     &::after {
//       position: absolute;
//       top: 50%;
//       left: 50%;
//       display: block;
//       width: @radio-size;
//       height: @radio-size;
//       margin-top: -(@radio-size / 2);
//       margin-left: -(@radio-size / 2);
//       background-color: @radio-dot-color;
//       border-top: 0;
//       border-left: 0;
//       border-radius: @radio-size;
//       transform: scale(0);
//       opacity: 0;
//       transition: all @radio-duration @ease-in-out-circ;
//       content: ' ';
//     }

//     position: relative;
//     top: 0;
//     left: 0;
//     display: block;
//     width: @radio-size;
//     height: @radio-size;
//     background-color: @radio-button-bg;
//     border-color: @border-color-base;
//     border-style: solid;
//     border-width: @radio-border-width;
//     border-radius: 50%;
//     transition: all @radio-duration;
//   }

//   &-input {
//     position: absolute;
//     top: 0;
//     right: 0;
//     bottom: 0;
//     left: 0;
//     z-index: 1;
//     cursor: pointer;
//     opacity: 0;
//   }
// }

// // 选中状态
// .@{radio-prefix-cls}-checked {
//   .@{radio-inner-prefix-cls} {
//     border-color: @radio-dot-color;

//     &::after {
//       transform: scale((unit(@radio-dot-size) / unit(@radio-size)));
//       opacity: 1;
//       transition: all @radio-duration @ease-in-out-circ;
//     }
//   }
// }

// .@{radio-prefix-cls}-disabled {
//   cursor: not-allowed;

//   .@{radio-inner-prefix-cls} {
//     background-color: @input-disabled-bg;
//     border-color: @border-color-base !important;
//     cursor: not-allowed;

//     &::after {
//       background-color: @radio-dot-disabled-color;
//     }
//   }

//   .@{radio-prefix-cls}-input {
//     cursor: not-allowed;
//   }

//   & + span {
//     color: @disabled-color;
//     cursor: not-allowed;
//   }
// }

// span.@{radio-prefix-cls} + * {
//   padding-right: 8px;
//   padding-left: 8px;
// }

// .@{radio-prefix-cls}-button-wrapper {
//   position: relative;
//   display: inline-block;
//   height: @btn-height-base;
//   margin: 0;
//   padding: 0 @radio-button-padding-horizontal;
//   color: @radio-button-color;
//   font-size: @font-size-base;
//   line-height: @btn-height-base - 2px;
//   background: @radio-button-bg;
//   border: @border-width-base @border-style-base @border-color-base;
//   // strange align fix for chrome but works
//   // https://gw.alipayobjects.com/zos/rmsportal/VFTfKXJuogBAXcvfAUWJ.gif
//   border-top-width: @border-width-base + 0.02px;
//   border-left-width: 0;
//   cursor: pointer;
//   transition: color 0.3s, background 0.3s, border-color 0.3s, box-shadow 0.3s;

//   a {
//     color: @radio-button-color;
//   }

//   > .@{radio-prefix-cls}-button {
//     position: absolute;
//     top: 0;
//     left: 0;
//     z-index: -1;
//     width: 100%;
//     height: 100%;
//   }

//   .@{radio-group-prefix-cls}-large & {
//     height: @input-height-lg;
//     font-size: @font-size-lg;
//     line-height: @input-height-lg - 2px;
//   }

//   .@{radio-group-prefix-cls}-small & {
//     height: @input-height-sm;
//     padding: 0 @control-padding-horizontal-sm - 1px;
//     line-height: @input-height-sm - 2px;
//   }

//   &:not(:first-child) {
//     &::before {
//       position: absolute;
//       top: @border-width-base * -1;
//       left: -1px;
//       display: block;
//       box-sizing: content-box;
//       width: 1px;
//       height: 100%;
//       padding: @border-width-base 0;
//       background-color: @border-color-base;
//       transition: background-color 0.3s;
//       content: '';
//     }
//   }

//   &:first-child {
//     border-left: @border-width-base @border-style-base @border-color-base;
//     border-radius: @border-radius-base 0 0 @border-radius-base;
//   }

//   &:last-child {
//     border-radius: 0 @border-radius-base @border-radius-base 0;
//   }

//   &:first-child:last-child {
//     border-radius: @border-radius-base;
//   }

//   &:hover {
//     position: relative;
//     color: @radio-dot-color;
//   }

//   &:focus-within {
//     box-shadow: @radio-button-focus-shadow;
//   }

//   .@{radio-prefix-cls}-inner,
//   input[type='checkbox'],
//   input[type='radio'] {
//     width: 0;
//     height: 0;
//     opacity: 0;
//     pointer-events: none;
//   }

//   &-checked:not(&-disabled) {
//     z-index: 1;
//     color: @radio-dot-color;
//     background: @radio-button-checked-bg;
//     border-color: @radio-dot-color;

//     &::before {
//       background-color: @radio-dot-color;
//     }

//     &:first-child {
//       border-color: @radio-dot-color;
//     }

//     &:hover {
//       color: @radio-button-hover-color;
//       border-color: @radio-button-hover-color;

//       &::before {
//         background-color: @radio-button-hover-color;
//       }
//     }

//     &:active {
//       color: @radio-button-active-color;
//       border-color: @radio-button-active-color;

//       &::before {
//         background-color: @radio-button-active-color;
//       }
//     }

//     &:focus-within {
//       box-shadow: @radio-button-focus-shadow;
//     }
//   }

//   .@{radio-group-prefix-cls}-solid &-checked:not(&-disabled) {
//     color: @radio-solid-checked-color;
//     background: @radio-dot-color;
//     border-color: @radio-dot-color;

//     &:hover {
//       color: @radio-solid-checked-color;
//       background: @radio-button-hover-color;
//       border-color: @radio-button-hover-color;
//     }

//     &:active {
//       color: @radio-solid-checked-color;
//       background: @radio-button-active-color;
//       border-color: @radio-button-active-color;
//     }

//     &:focus-within {
//       box-shadow: @radio-button-focus-shadow;
//     }
//   }

//   &-disabled {
//     color: @disabled-color;
//     background-color: @input-disabled-bg;
//     border-color: @border-color-base;
//     cursor: not-allowed;

//     &:first-child,
//     &:hover {
//       color: @disabled-color;
//       background-color: @input-disabled-bg;
//       border-color: @border-color-base;
//     }

//     &:first-child {
//       border-left-color: @border-color-base;
//     }
//   }

//   &-disabled&-checked {
//     color: @radio-disabled-button-checked-color;
//     background-color: @radio-disabled-button-checked-bg;
//     border-color: @border-color-base;
//     box-shadow: none;
//   }
// }

// @keyframes antRadioEffect {
//   0% {
//     transform: scale(1);
//     opacity: 0.5;
//   }

//   100% {
//     transform: scale(1.6);
//     opacity: 0;
//   }
// }

// @import './rtl';
=======
@import '../../style/themes/index';
@import '../../style/mixins/index';

@radio-prefix-cls: ~'@{ant-prefix}-radio';
@radio-group-prefix-cls: ~'@{radio-prefix-cls}-group';
@radio-inner-prefix-cls: ~'@{radio-prefix-cls}-inner';
@radio-duration: 0.3s;
@radio-focus-shadow: 0 0 0 3px @primary-1;
@radio-button-focus-shadow: @radio-focus-shadow;

.@{radio-group-prefix-cls} {
  .reset-component();

  display: inline-block;
  font-size: 0;

  .@{ant-prefix}-badge-count {
    z-index: 1;
  }

  > .@{ant-prefix}-badge:not(:first-child) > .@{radio-prefix-cls}-button-wrapper {
    border-left: none;
  }
}

// 一般状态
.@{radio-prefix-cls}-wrapper {
  .reset-component();
  position: relative;
  display: inline-flex;
  align-items: baseline;
  margin-right: @radio-wrapper-margin-right;
  cursor: pointer;

  &-disabled {
    cursor: not-allowed;
  }

  &::after {
    display: inline-block;
    width: 0;
    overflow: hidden;
    content: '\a0';
  }

  &&-in-form-item {
    input[type='radio'] {
      width: 14px;
      height: 14px;
    }
  }
}

.@{radio-prefix-cls} {
  .reset-component();

  position: relative;
  top: @radio-top;
  display: inline-block;
  outline: none;
  cursor: pointer;

  .@{radio-prefix-cls}-wrapper:hover &,
  &:hover .@{radio-inner-prefix-cls},
  &-input:focus + .@{radio-inner-prefix-cls} {
    border-color: @radio-dot-color;
  }

  &-input:focus + .@{radio-inner-prefix-cls} {
    box-shadow: @radio-focus-shadow;
  }

  &-checked::after {
    position: absolute;
    top: 0;
    left: 0;
    width: 100%;
    height: 100%;
    border: 1px solid @radio-dot-color;
    border-radius: 50%;
    visibility: hidden;
    animation: antRadioEffect 0.36s ease-in-out;
    animation-fill-mode: both;
    content: '';
  }

  &:hover::after,
  .@{radio-prefix-cls}-wrapper:hover &::after {
    visibility: visible;
  }

  &-inner {
    &::after {
      position: absolute;
      top: 50%;
      left: 50%;
      display: block;
      width: @radio-size;
      height: @radio-size;
      margin-top: -(@radio-size / 2);
      margin-left: -(@radio-size / 2);
      background-color: @radio-dot-color;
      border-top: 0;
      border-left: 0;
      border-radius: @radio-size;
      transform: scale(0);
      opacity: 0;
      transition: all @radio-duration @ease-in-out-circ;
      content: ' ';
    }

    position: relative;
    top: 0;
    left: 0;
    display: block;
    width: @radio-size;
    height: @radio-size;
    background-color: @radio-button-bg;
    border-color: @border-color-base;
    border-style: solid;
    border-width: @radio-border-width;
    border-radius: 50%;
    transition: all @radio-duration;
  }

  &-input {
    position: absolute;
    top: 0;
    right: 0;
    bottom: 0;
    left: 0;
    z-index: 1;
    cursor: pointer;
    opacity: 0;
  }

  &&-disabled {
    .@{radio-inner-prefix-cls} {
      border-color: @border-color-base;
    }
  }
}

// 选中状态
.@{radio-prefix-cls}-checked {
  .@{radio-inner-prefix-cls} {
    border-color: @radio-dot-color;

    &::after {
      transform: scale((unit(@radio-dot-size) / unit(@radio-size)));
      opacity: 1;
      transition: all @radio-duration @ease-in-out-circ;
    }
  }
}

.@{radio-prefix-cls}-disabled {
  cursor: not-allowed;

  .@{radio-inner-prefix-cls} {
    background-color: @input-disabled-bg;
    cursor: not-allowed;

    &::after {
      background-color: @radio-dot-disabled-color;
    }
  }

  .@{radio-prefix-cls}-input {
    cursor: not-allowed;
  }

  & + span {
    color: @disabled-color;
    cursor: not-allowed;
  }
}

span.@{radio-prefix-cls} + * {
  padding-right: 8px;
  padding-left: 8px;
}

.@{radio-prefix-cls}-button-wrapper {
  position: relative;
  display: inline-block;
  height: @btn-height-base;
  margin: 0;
  padding: 0 @radio-button-padding-horizontal;
  color: @radio-button-color;
  font-size: @font-size-base;
  line-height: @btn-height-base - 2px;
  background: @radio-button-bg;
  border: @border-width-base @border-style-base @border-color-base;
  // strange align fix for chrome but works
  // https://gw.alipayobjects.com/zos/rmsportal/VFTfKXJuogBAXcvfAUWJ.gif
  border-top-width: @border-width-base + 0.02px;
  border-left-width: 0;
  cursor: pointer;
  transition: color 0.3s, background 0.3s, border-color 0.3s, box-shadow 0.3s;

  a {
    color: @radio-button-color;
  }

  > .@{radio-prefix-cls}-button {
    position: absolute;
    top: 0;
    left: 0;
    z-index: -1;
    width: 100%;
    height: 100%;
  }

  .@{radio-group-prefix-cls}-large & {
    height: @input-height-lg;
    font-size: @font-size-lg;
    line-height: @input-height-lg - 2px;
  }

  .@{radio-group-prefix-cls}-small & {
    height: @input-height-sm;
    padding: 0 @control-padding-horizontal-sm - 1px;
    line-height: @input-height-sm - 2px;
  }

  &:not(:first-child) {
    &::before {
      position: absolute;
      top: @border-width-base * -1;
      left: -1px;
      display: block;
      box-sizing: content-box;
      width: 1px;
      height: 100%;
      padding: @border-width-base 0;
      background-color: @border-color-base;
      transition: background-color 0.3s;
      content: '';
    }
  }

  &:first-child {
    border-left: @border-width-base @border-style-base @border-color-base;
    border-radius: @border-radius-base 0 0 @border-radius-base;
  }

  &:last-child {
    border-radius: 0 @border-radius-base @border-radius-base 0;
  }

  &:first-child:last-child {
    border-radius: @border-radius-base;
  }

  &:hover {
    position: relative;
    color: @radio-dot-color;
  }

  &:focus-within {
    box-shadow: @radio-button-focus-shadow;
  }

  .@{radio-prefix-cls}-inner,
  input[type='checkbox'],
  input[type='radio'] {
    width: 0;
    height: 0;
    opacity: 0;
    pointer-events: none;
  }

  &-checked:not(&-disabled) {
    z-index: 1;
    color: @radio-dot-color;
    background: @radio-button-checked-bg;
    border-color: @radio-dot-color;

    &::before {
      background-color: @radio-dot-color;
    }

    &:first-child {
      border-color: @radio-dot-color;
    }

    &:hover {
      color: @radio-button-hover-color;
      border-color: @radio-button-hover-color;

      &::before {
        background-color: @radio-button-hover-color;
      }
    }

    &:active {
      color: @radio-button-active-color;
      border-color: @radio-button-active-color;

      &::before {
        background-color: @radio-button-active-color;
      }
    }

    &:focus-within {
      box-shadow: @radio-button-focus-shadow;
    }
  }

  .@{radio-group-prefix-cls}-solid &-checked:not(&-disabled) {
    color: @radio-solid-checked-color;
    background: @radio-dot-color;
    border-color: @radio-dot-color;

    &:hover {
      color: @radio-solid-checked-color;
      background: @radio-button-hover-color;
      border-color: @radio-button-hover-color;
    }

    &:active {
      color: @radio-solid-checked-color;
      background: @radio-button-active-color;
      border-color: @radio-button-active-color;
    }

    &:focus-within {
      box-shadow: @radio-button-focus-shadow;
    }
  }

  &-disabled {
    color: @disabled-color;
    background-color: @input-disabled-bg;
    border-color: @border-color-base;
    cursor: not-allowed;

    &:first-child,
    &:hover {
      color: @disabled-color;
      background-color: @input-disabled-bg;
      border-color: @border-color-base;
    }

    &:first-child {
      border-left-color: @border-color-base;
    }
  }

  &-disabled&-checked {
    color: @radio-disabled-button-checked-color;
    background-color: @radio-disabled-button-checked-bg;
    border-color: @border-color-base;
    box-shadow: none;
  }
}

@keyframes antRadioEffect {
  0% {
    transform: scale(1);
    opacity: 0.5;
  }

  100% {
    transform: scale(1.6);
    opacity: 0;
  }
}

@import './rtl';
>>>>>>> 771836cb
<|MERGE_RESOLUTION|>--- conflicted
+++ resolved
@@ -1,4 +1,3 @@
-<<<<<<< HEAD
 // @import '../../style/themes/index';
 // @import '../../style/mixins/index';
 
@@ -42,6 +41,13 @@
 //     width: 0;
 //     overflow: hidden;
 //     content: '\a0';
+//   }
+
+//   &&-in-form-item {
+//     input[type='radio'] {
+//       width: 14px;
+//       height: 14px;
+//     }
 //   }
 // }
 
@@ -127,6 +133,12 @@
 //     cursor: pointer;
 //     opacity: 0;
 //   }
+
+//   &&-disabled {
+//     .@{radio-inner-prefix-cls} {
+//       border-color: @border-color-base;
+//     }
+//   }
 // }
 
 // // 选中状态
@@ -147,7 +159,6 @@
 
 //   .@{radio-inner-prefix-cls} {
 //     background-color: @input-disabled-bg;
-//     border-color: @border-color-base !important;
 //     cursor: not-allowed;
 
 //     &::after {
@@ -357,377 +368,4 @@
 //   }
 // }
 
-// @import './rtl';
-=======
-@import '../../style/themes/index';
-@import '../../style/mixins/index';
-
-@radio-prefix-cls: ~'@{ant-prefix}-radio';
-@radio-group-prefix-cls: ~'@{radio-prefix-cls}-group';
-@radio-inner-prefix-cls: ~'@{radio-prefix-cls}-inner';
-@radio-duration: 0.3s;
-@radio-focus-shadow: 0 0 0 3px @primary-1;
-@radio-button-focus-shadow: @radio-focus-shadow;
-
-.@{radio-group-prefix-cls} {
-  .reset-component();
-
-  display: inline-block;
-  font-size: 0;
-
-  .@{ant-prefix}-badge-count {
-    z-index: 1;
-  }
-
-  > .@{ant-prefix}-badge:not(:first-child) > .@{radio-prefix-cls}-button-wrapper {
-    border-left: none;
-  }
-}
-
-// 一般状态
-.@{radio-prefix-cls}-wrapper {
-  .reset-component();
-  position: relative;
-  display: inline-flex;
-  align-items: baseline;
-  margin-right: @radio-wrapper-margin-right;
-  cursor: pointer;
-
-  &-disabled {
-    cursor: not-allowed;
-  }
-
-  &::after {
-    display: inline-block;
-    width: 0;
-    overflow: hidden;
-    content: '\a0';
-  }
-
-  &&-in-form-item {
-    input[type='radio'] {
-      width: 14px;
-      height: 14px;
-    }
-  }
-}
-
-.@{radio-prefix-cls} {
-  .reset-component();
-
-  position: relative;
-  top: @radio-top;
-  display: inline-block;
-  outline: none;
-  cursor: pointer;
-
-  .@{radio-prefix-cls}-wrapper:hover &,
-  &:hover .@{radio-inner-prefix-cls},
-  &-input:focus + .@{radio-inner-prefix-cls} {
-    border-color: @radio-dot-color;
-  }
-
-  &-input:focus + .@{radio-inner-prefix-cls} {
-    box-shadow: @radio-focus-shadow;
-  }
-
-  &-checked::after {
-    position: absolute;
-    top: 0;
-    left: 0;
-    width: 100%;
-    height: 100%;
-    border: 1px solid @radio-dot-color;
-    border-radius: 50%;
-    visibility: hidden;
-    animation: antRadioEffect 0.36s ease-in-out;
-    animation-fill-mode: both;
-    content: '';
-  }
-
-  &:hover::after,
-  .@{radio-prefix-cls}-wrapper:hover &::after {
-    visibility: visible;
-  }
-
-  &-inner {
-    &::after {
-      position: absolute;
-      top: 50%;
-      left: 50%;
-      display: block;
-      width: @radio-size;
-      height: @radio-size;
-      margin-top: -(@radio-size / 2);
-      margin-left: -(@radio-size / 2);
-      background-color: @radio-dot-color;
-      border-top: 0;
-      border-left: 0;
-      border-radius: @radio-size;
-      transform: scale(0);
-      opacity: 0;
-      transition: all @radio-duration @ease-in-out-circ;
-      content: ' ';
-    }
-
-    position: relative;
-    top: 0;
-    left: 0;
-    display: block;
-    width: @radio-size;
-    height: @radio-size;
-    background-color: @radio-button-bg;
-    border-color: @border-color-base;
-    border-style: solid;
-    border-width: @radio-border-width;
-    border-radius: 50%;
-    transition: all @radio-duration;
-  }
-
-  &-input {
-    position: absolute;
-    top: 0;
-    right: 0;
-    bottom: 0;
-    left: 0;
-    z-index: 1;
-    cursor: pointer;
-    opacity: 0;
-  }
-
-  &&-disabled {
-    .@{radio-inner-prefix-cls} {
-      border-color: @border-color-base;
-    }
-  }
-}
-
-// 选中状态
-.@{radio-prefix-cls}-checked {
-  .@{radio-inner-prefix-cls} {
-    border-color: @radio-dot-color;
-
-    &::after {
-      transform: scale((unit(@radio-dot-size) / unit(@radio-size)));
-      opacity: 1;
-      transition: all @radio-duration @ease-in-out-circ;
-    }
-  }
-}
-
-.@{radio-prefix-cls}-disabled {
-  cursor: not-allowed;
-
-  .@{radio-inner-prefix-cls} {
-    background-color: @input-disabled-bg;
-    cursor: not-allowed;
-
-    &::after {
-      background-color: @radio-dot-disabled-color;
-    }
-  }
-
-  .@{radio-prefix-cls}-input {
-    cursor: not-allowed;
-  }
-
-  & + span {
-    color: @disabled-color;
-    cursor: not-allowed;
-  }
-}
-
-span.@{radio-prefix-cls} + * {
-  padding-right: 8px;
-  padding-left: 8px;
-}
-
-.@{radio-prefix-cls}-button-wrapper {
-  position: relative;
-  display: inline-block;
-  height: @btn-height-base;
-  margin: 0;
-  padding: 0 @radio-button-padding-horizontal;
-  color: @radio-button-color;
-  font-size: @font-size-base;
-  line-height: @btn-height-base - 2px;
-  background: @radio-button-bg;
-  border: @border-width-base @border-style-base @border-color-base;
-  // strange align fix for chrome but works
-  // https://gw.alipayobjects.com/zos/rmsportal/VFTfKXJuogBAXcvfAUWJ.gif
-  border-top-width: @border-width-base + 0.02px;
-  border-left-width: 0;
-  cursor: pointer;
-  transition: color 0.3s, background 0.3s, border-color 0.3s, box-shadow 0.3s;
-
-  a {
-    color: @radio-button-color;
-  }
-
-  > .@{radio-prefix-cls}-button {
-    position: absolute;
-    top: 0;
-    left: 0;
-    z-index: -1;
-    width: 100%;
-    height: 100%;
-  }
-
-  .@{radio-group-prefix-cls}-large & {
-    height: @input-height-lg;
-    font-size: @font-size-lg;
-    line-height: @input-height-lg - 2px;
-  }
-
-  .@{radio-group-prefix-cls}-small & {
-    height: @input-height-sm;
-    padding: 0 @control-padding-horizontal-sm - 1px;
-    line-height: @input-height-sm - 2px;
-  }
-
-  &:not(:first-child) {
-    &::before {
-      position: absolute;
-      top: @border-width-base * -1;
-      left: -1px;
-      display: block;
-      box-sizing: content-box;
-      width: 1px;
-      height: 100%;
-      padding: @border-width-base 0;
-      background-color: @border-color-base;
-      transition: background-color 0.3s;
-      content: '';
-    }
-  }
-
-  &:first-child {
-    border-left: @border-width-base @border-style-base @border-color-base;
-    border-radius: @border-radius-base 0 0 @border-radius-base;
-  }
-
-  &:last-child {
-    border-radius: 0 @border-radius-base @border-radius-base 0;
-  }
-
-  &:first-child:last-child {
-    border-radius: @border-radius-base;
-  }
-
-  &:hover {
-    position: relative;
-    color: @radio-dot-color;
-  }
-
-  &:focus-within {
-    box-shadow: @radio-button-focus-shadow;
-  }
-
-  .@{radio-prefix-cls}-inner,
-  input[type='checkbox'],
-  input[type='radio'] {
-    width: 0;
-    height: 0;
-    opacity: 0;
-    pointer-events: none;
-  }
-
-  &-checked:not(&-disabled) {
-    z-index: 1;
-    color: @radio-dot-color;
-    background: @radio-button-checked-bg;
-    border-color: @radio-dot-color;
-
-    &::before {
-      background-color: @radio-dot-color;
-    }
-
-    &:first-child {
-      border-color: @radio-dot-color;
-    }
-
-    &:hover {
-      color: @radio-button-hover-color;
-      border-color: @radio-button-hover-color;
-
-      &::before {
-        background-color: @radio-button-hover-color;
-      }
-    }
-
-    &:active {
-      color: @radio-button-active-color;
-      border-color: @radio-button-active-color;
-
-      &::before {
-        background-color: @radio-button-active-color;
-      }
-    }
-
-    &:focus-within {
-      box-shadow: @radio-button-focus-shadow;
-    }
-  }
-
-  .@{radio-group-prefix-cls}-solid &-checked:not(&-disabled) {
-    color: @radio-solid-checked-color;
-    background: @radio-dot-color;
-    border-color: @radio-dot-color;
-
-    &:hover {
-      color: @radio-solid-checked-color;
-      background: @radio-button-hover-color;
-      border-color: @radio-button-hover-color;
-    }
-
-    &:active {
-      color: @radio-solid-checked-color;
-      background: @radio-button-active-color;
-      border-color: @radio-button-active-color;
-    }
-
-    &:focus-within {
-      box-shadow: @radio-button-focus-shadow;
-    }
-  }
-
-  &-disabled {
-    color: @disabled-color;
-    background-color: @input-disabled-bg;
-    border-color: @border-color-base;
-    cursor: not-allowed;
-
-    &:first-child,
-    &:hover {
-      color: @disabled-color;
-      background-color: @input-disabled-bg;
-      border-color: @border-color-base;
-    }
-
-    &:first-child {
-      border-left-color: @border-color-base;
-    }
-  }
-
-  &-disabled&-checked {
-    color: @radio-disabled-button-checked-color;
-    background-color: @radio-disabled-button-checked-bg;
-    border-color: @border-color-base;
-    box-shadow: none;
-  }
-}
-
-@keyframes antRadioEffect {
-  0% {
-    transform: scale(1);
-    opacity: 0.5;
-  }
-
-  100% {
-    transform: scale(1.6);
-    opacity: 0;
-  }
-}
-
-@import './rtl';
->>>>>>> 771836cb
+// @import './rtl';