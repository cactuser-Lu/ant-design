---
category: Components
type: 其他
title: Divider
subtitle: 分割线
---

区隔内容的分割线。

## 何时使用

- 对不同章节的文本段落进行分割。
- 对行内文字/链接进行分割，例如表格的操作列。

## API

<<<<<<< HEAD
| 参数        | 说明                       | 类型                          | 默认值       | 版本  |
| ----------- | -------------------------- | ----------------------------- | ------------ | ----- |
| className   | 分割线样式类               | string                        | -            |       |
| dashed      | 是否虚线                   | boolean                       | false        |       |
| orientation | 分割线标题的位置           | `left` \| `right` \| `center` | `center`     |       |
| style       | 分割线样式对象             | object                        | -            |       |
| type        | 水平还是垂直类型           | `horizontal` \| `vertical`    | `horizontal` |       |
| plain       | 文字是否显示为普通正文样式 | boolean                       | false        | 4.2.0 |
=======
| 参数        | 说明             | 类型                          | 默认值       | 版本 |
| ----------- | ---------------- | ----------------------------- | ------------ | ---- |
| className   | 分割线样式类     | string                        | -            |      |
| dashed      | 是否虚线         | boolean                       | false        |      |
| orientation | 分割线标题的位置 | `left` \| `right` \| `center` | `center`     |      |
| style       | 分割线样式对象   | CSSProperties                 | -            |      |
| type        | 水平还是垂直类型 | `horizontal` \| `vertical`    | `horizontal` |      |
>>>>>>> e41340ac
<|MERGE_RESOLUTION|>--- conflicted
+++ resolved
@@ -14,21 +14,11 @@
 
 ## API
 
-<<<<<<< HEAD
 | 参数        | 说明                       | 类型                          | 默认值       | 版本  |
 | ----------- | -------------------------- | ----------------------------- | ------------ | ----- |
 | className   | 分割线样式类               | string                        | -            |       |
 | dashed      | 是否虚线                   | boolean                       | false        |       |
 | orientation | 分割线标题的位置           | `left` \| `right` \| `center` | `center`     |       |
-| style       | 分割线样式对象             | object                        | -            |       |
+| style       | 分割线样式对象             | CSSProperties                 | -            |       |
 | type        | 水平还是垂直类型           | `horizontal` \| `vertical`    | `horizontal` |       |
-| plain       | 文字是否显示为普通正文样式 | boolean                       | false        | 4.2.0 |
-=======
-| 参数        | 说明             | 类型                          | 默认值       | 版本 |
-| ----------- | ---------------- | ----------------------------- | ------------ | ---- |
-| className   | 分割线样式类     | string                        | -            |      |
-| dashed      | 是否虚线         | boolean                       | false        |      |
-| orientation | 分割线标题的位置 | `left` \| `right` \| `center` | `center`     |      |
-| style       | 分割线样式对象   | CSSProperties                 | -            |      |
-| type        | 水平还是垂直类型 | `horizontal` \| `vertical`    | `horizontal` |      |
->>>>>>> e41340ac
+| plain       | 文字是否显示为普通正文样式 | boolean                       | false        | 4.2.0 |