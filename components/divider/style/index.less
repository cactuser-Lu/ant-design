@import '../../style/themes/index';
@import '../../style/mixins/index';

@divider-prefix-cls: ~'@{ant-prefix}-divider';
@divider-text-padding: 1em;

.@{divider-prefix-cls} {
  .reset-component;

  background: @border-color-split;

  &-vertical {
    position: relative;
    top: -0.06em;
    display: inline-block;
    width: 1px;
    height: 0.9em;
    margin: 0 8px;
    vertical-align: middle;
  }

  &-horizontal {
    display: block;
    clear: both;
    width: 100%;
    min-width: 100%; // Fix https://github.com/ant-design/ant-design/issues/10914
    height: 1px;
    margin: 24px 0;
  }

  &-horizontal&-with-text {
    display: table;
    margin: 16px 0;
    color: @heading-color;
    font-weight: 500;
    font-size: @font-size-lg;
    white-space: nowrap;
    text-align: center;
    background: transparent;
    &::before,
    &::after {
      position: relative;
      top: 50%;
      display: table-cell;
      width: 50%;
      border-top: 1px solid @border-color-split;
      transform: translateY(50%);
      content: '';
    }
  }

  &-horizontal&-with-text-left {
    &::before {
      top: 50%;
      width: 5%;
    }
    &::after {
      top: 50%;
      width: 95%;
    }
  }

  &-horizontal&-with-text-right {
    &::before {
      top: 50%;
      width: 95%;
    }
    &::after {
      top: 50%;
      width: 5%;
    }
  }

  &-inner-text {
    display: inline-block;
    padding: 0 @divider-text-padding;
  }

  &-dashed {
    background: none;
    border-color: @border-color-split;
    border-style: dashed;
    border-width: 1px 0 0;
  }

  &-horizontal&-with-text&-dashed {
    border-top: 0;
    &::before,
    &::after {
      border-style: dashed none none;
    }
  }

  &-vertical&-dashed {
    border-width: 0 0 0 1px;
  }
<<<<<<< HEAD

  &-plain&-with-text {
    color: @text-color;
    font-weight: normal;
    font-size: @font-size-base;
  }
}
=======
}

@import './rtl';
>>>>>>> e41340ac
<|MERGE_RESOLUTION|>--- conflicted
+++ resolved
@@ -94,7 +94,6 @@
   &-vertical&-dashed {
     border-width: 0 0 0 1px;
   }
-<<<<<<< HEAD
 
   &-plain&-with-text {
     color: @text-color;
@@ -102,8 +101,5 @@
     font-size: @font-size-base;
   }
 }
-=======
-}
 
-@import './rtl';
->>>>>>> e41340ac
+@import './rtl';