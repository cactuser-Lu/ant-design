// Jest Snapshot v1, https://goo.gl/fbAQLP

exports[`renders ./components/tree-select/demo/async.md correctly 1`] = `
<<<<<<< HEAD
<div
  class="ant-select ant-tree-select ant-select-single ant-select-show-arrow"
  style="width:300px"
=======
<span
  aria-haspopup="listbox"
  class="ant-select ant-select-enabled"
  role="combobox"
  style="width:100%"
  tabindex="0"
>>>>>>> d99d90b1
>
  <div
    class="ant-select-selector"
  >
    <span
      class="ant-select-selection-search"
    >
      <input
        aria-activedescendant="undefined_list_0"
        aria-autocomplete="list"
        aria-controls="undefined_list"
        aria-haspopup="listbox"
        aria-owns="undefined_list"
        autocomplete="off"
        class="ant-select-selection-search-input"
        role="combobox"
        style="opacity:0"
        value=""
      />
    </span>
    <span
      class="ant-select-selection-placeholder"
    >
      Please select
    </span>
  </div>
  <span
    aria-hidden="true"
    class="ant-select-arrow"
    style="user-select:none;-webkit-user-select:none"
    unselectable="on"
  >
    <span
      aria-label="down"
      class="anticon anticon-down"
      role="img"
    >
      <svg
        aria-hidden="true"
        class=""
        data-icon="down"
        fill="currentColor"
        focusable="false"
        height="1em"
        viewBox="64 64 896 896"
        width="1em"
      >
        <path
          d="M884 256h-75c-5.1 0-9.9 2.5-12.9 6.6L512 654.2 227.9 262.6c-3-4.1-7.8-6.6-12.9-6.6h-75c-6.5 0-10.3 7.4-6.5 12.7l352.6 486.1c12.8 17.6 39 17.6 51.7 0l352.6-486.1c3.9-5.3.1-12.7-6.4-12.7z"
        />
      </svg>
    </span>
  </span>
</div>
`;

exports[`renders ./components/tree-select/demo/basic.md correctly 1`] = `
<<<<<<< HEAD
<div
  class="ant-select ant-tree-select ant-select-single ant-select-allow-clear ant-select-show-arrow ant-select-show-search"
  style="width:300px"
=======
<span
  aria-haspopup="listbox"
  class="ant-select ant-select-enabled ant-select-allow-clear"
  role="combobox"
  style="width:100%"
  tabindex="0"
>>>>>>> d99d90b1
>
  <div
    class="ant-select-selector"
  >
    <span
      class="ant-select-selection-search"
    >
      <input
        aria-activedescendant="undefined_list_0"
        aria-autocomplete="list"
        aria-controls="undefined_list"
        aria-haspopup="listbox"
        aria-owns="undefined_list"
        autocomplete="off"
        class="ant-select-selection-search-input"
        role="combobox"
        style="opacity:0"
        value=""
      />
    </span>
    <span
      class="ant-select-selection-placeholder"
    >
      Please select
    </span>
  </div>
  <span
    aria-hidden="true"
    class="ant-select-arrow"
    style="user-select:none;-webkit-user-select:none"
    unselectable="on"
  >
    <span
      aria-label="down"
      class="anticon anticon-down"
      role="img"
    >
      <svg
        aria-hidden="true"
        class=""
        data-icon="down"
        fill="currentColor"
        focusable="false"
        height="1em"
        viewBox="64 64 896 896"
        width="1em"
      >
        <path
          d="M884 256h-75c-5.1 0-9.9 2.5-12.9 6.6L512 654.2 227.9 262.6c-3-4.1-7.8-6.6-12.9-6.6h-75c-6.5 0-10.3 7.4-6.5 12.7l352.6 486.1c12.8 17.6 39 17.6 51.7 0l352.6-486.1c3.9-5.3.1-12.7-6.4-12.7z"
        />
      </svg>
    </span>
  </span>
</div>
`;

exports[`renders ./components/tree-select/demo/checkable.md correctly 1`] = `
<<<<<<< HEAD
<div
  class="ant-select ant-tree-select ant-select-multiple ant-select-show-search"
  style="width:300px"
=======
<span
  aria-haspopup="listbox"
  class="ant-select ant-select-enabled"
  role="combobox"
  style="width:100%"
  tabindex="-1"
>>>>>>> d99d90b1
>
  <div
    class="ant-select-selector"
  >
    <span
      class="ant-select-selection-item"
    >
      <span
        class="ant-select-selection-item-content"
      >
        Node1
      </span>
      <span
        aria-hidden="true"
        class="ant-select-selection-item-remove"
        style="user-select:none;-webkit-user-select:none"
        unselectable="on"
      >
        <span
          aria-label="close"
          class="anticon anticon-close"
          role="img"
        >
          <svg
            aria-hidden="true"
            class=""
            data-icon="close"
            fill="currentColor"
            focusable="false"
            height="1em"
            viewBox="64 64 896 896"
            width="1em"
          >
            <path
              d="M563.8 512l262.5-312.9c4.4-5.2.7-13.1-6.1-13.1h-79.8c-4.7 0-9.2 2.1-12.3 5.7L511.6 449.8 295.1 191.7c-3-3.6-7.5-5.7-12.3-5.7H203c-6.8 0-10.5 7.9-6.1 13.1L459.4 512 196.9 824.9A7.95 7.95 0 00203 838h79.8c4.7 0 9.2-2.1 12.3-5.7l216.5-258.1 216.5 258.1c3 3.6 7.5 5.7 12.3 5.7h79.8c6.8 0 10.5-7.9 6.1-13.1L563.8 512z"
            />
          </svg>
        </span>
      </span>
    </span>
    <span
      class="ant-select-selection-search"
      style="width:0"
    >
      <input
        aria-activedescendant="undefined_list_0"
        aria-autocomplete="list"
        aria-controls="undefined_list"
        aria-haspopup="listbox"
        aria-owns="undefined_list"
        autocomplete="off"
        class="ant-select-selection-search-input"
        role="combobox"
        style="opacity:0"
        value=""
      />
      <span
        aria-hidden="true"
        class="ant-select-selection-search-mirror"
      >
         
      </span>
    </span>
  </div>
</div>
`;

exports[`renders ./components/tree-select/demo/multiple.md correctly 1`] = `
<<<<<<< HEAD
<div
  class="ant-select ant-tree-select ant-select-multiple ant-select-allow-clear ant-select-show-search"
  multiple=""
  style="width:300px"
=======
<span
  aria-haspopup="listbox"
  class="ant-select ant-select-enabled ant-select-allow-clear"
  role="combobox"
  style="width:100%"
  tabindex="-1"
>>>>>>> d99d90b1
>
  <div
    class="ant-select-selector"
  >
    <span
      class="ant-select-selection-search"
      style="width:0"
    >
      <input
        aria-activedescendant="undefined_list_0"
        aria-autocomplete="list"
        aria-controls="undefined_list"
        aria-haspopup="listbox"
        aria-owns="undefined_list"
        autocomplete="off"
        class="ant-select-selection-search-input"
        role="combobox"
        style="opacity:0"
        value=""
      />
      <span
        aria-hidden="true"
        class="ant-select-selection-search-mirror"
      >
         
      </span>
    </span>
    <span
      class="ant-select-selection-placeholder"
    >
      Please select
    </span>
  </div>
</div>
`;

exports[`renders ./components/tree-select/demo/suffix.md correctly 1`] = `
<<<<<<< HEAD
<div
  class="ant-select ant-tree-select ant-select-single ant-select-allow-clear ant-select-show-arrow ant-select-show-search"
  style="width:300px"
=======
<span
  aria-haspopup="listbox"
  class="ant-select ant-select-enabled ant-select-allow-clear"
  role="combobox"
  style="width:100%"
  tabindex="0"
>>>>>>> d99d90b1
>
  <div
    class="ant-select-selector"
  >
    <span
      class="ant-select-selection-search"
    >
      <input
        aria-activedescendant="undefined_list_0"
        aria-autocomplete="list"
        aria-controls="undefined_list"
        aria-haspopup="listbox"
        aria-owns="undefined_list"
        autocomplete="off"
        class="ant-select-selection-search-input"
        role="combobox"
        style="opacity:0"
        value=""
      />
    </span>
    <span
      class="ant-select-selection-placeholder"
    >
      Please select
    </span>
  </div>
  <span
    aria-hidden="true"
    class="ant-select-arrow"
    style="user-select:none;-webkit-user-select:none"
    unselectable="on"
  >
    <span
      aria-label="smile"
      class="anticon anticon-smile"
      role="img"
    >
      <svg
        aria-hidden="true"
        class=""
        data-icon="smile"
        fill="currentColor"
        focusable="false"
        height="1em"
        viewBox="64 64 896 896"
        width="1em"
      >
        <path
          d="M288 421a48 48 0 1096 0 48 48 0 10-96 0zm352 0a48 48 0 1096 0 48 48 0 10-96 0zM512 64C264.6 64 64 264.6 64 512s200.6 448 448 448 448-200.6 448-448S759.4 64 512 64zm263 711c-34.2 34.2-74 61-118.3 79.8C611 874.2 562.3 884 512 884c-50.3 0-99-9.8-144.8-29.2A370.4 370.4 0 01248.9 775c-34.2-34.2-61-74-79.8-118.3C149.8 611 140 562.3 140 512s9.8-99 29.2-144.8A370.4 370.4 0 01249 248.9c34.2-34.2 74-61 118.3-79.8C413 149.8 461.7 140 512 140c50.3 0 99 9.8 144.8 29.2A370.4 370.4 0 01775.1 249c34.2 34.2 61 74 79.8 118.3C874.2 413 884 461.7 884 512s-9.8 99-29.2 144.8A368.89 368.89 0 01775 775zM664 533h-48.1c-4.2 0-7.8 3.2-8.1 7.4C604 589.9 562.5 629 512 629s-92.1-39.1-95.8-88.6c-.3-4.2-3.9-7.4-8.1-7.4H360a8 8 0 00-8 8.4c4.4 84.3 74.5 151.6 160 151.6s155.6-67.3 160-151.6a8 8 0 00-8-8.4z"
        />
      </svg>
    </span>
  </span>
</div>
`;

exports[`renders ./components/tree-select/demo/treeData.md correctly 1`] = `
<<<<<<< HEAD
<div
  class="ant-select ant-tree-select ant-select-single ant-select-show-arrow"
  style="width:300px"
=======
<span
  aria-haspopup="listbox"
  class="ant-select ant-select-enabled"
  role="combobox"
  style="width:100%"
  tabindex="0"
>>>>>>> d99d90b1
>
  <div
    class="ant-select-selector"
  >
    <span
      class="ant-select-selection-search"
    >
      <input
        aria-activedescendant="undefined_list_0"
        aria-autocomplete="list"
        aria-controls="undefined_list"
        aria-haspopup="listbox"
        aria-owns="undefined_list"
        autocomplete="off"
        class="ant-select-selection-search-input"
        role="combobox"
        style="opacity:0"
        value=""
      />
    </span>
    <span
      class="ant-select-selection-placeholder"
    >
      Please select
    </span>
  </div>
  <span
    aria-hidden="true"
    class="ant-select-arrow"
    style="user-select:none;-webkit-user-select:none"
    unselectable="on"
  >
    <span
      aria-label="down"
      class="anticon anticon-down"
      role="img"
    >
      <svg
        aria-hidden="true"
        class=""
        data-icon="down"
        fill="currentColor"
        focusable="false"
        height="1em"
        viewBox="64 64 896 896"
        width="1em"
      >
        <path
          d="M884 256h-75c-5.1 0-9.9 2.5-12.9 6.6L512 654.2 227.9 262.6c-3-4.1-7.8-6.6-12.9-6.6h-75c-6.5 0-10.3 7.4-6.5 12.7l352.6 486.1c12.8 17.6 39 17.6 51.7 0l352.6-486.1c3.9-5.3.1-12.7-6.4-12.7z"
        />
      </svg>
    </span>
  </span>
</div>
`;<|MERGE_RESOLUTION|>--- conflicted
+++ resolved
@@ -1,18 +1,9 @@
 // Jest Snapshot v1, https://goo.gl/fbAQLP
 
 exports[`renders ./components/tree-select/demo/async.md correctly 1`] = `
-<<<<<<< HEAD
 <div
   class="ant-select ant-tree-select ant-select-single ant-select-show-arrow"
-  style="width:300px"
-=======
-<span
-  aria-haspopup="listbox"
-  class="ant-select ant-select-enabled"
-  role="combobox"
-  style="width:100%"
-  tabindex="0"
->>>>>>> d99d90b1
+  style="width:100%"
 >
   <div
     class="ant-select-selector"
@@ -70,18 +61,9 @@
 `;
 
 exports[`renders ./components/tree-select/demo/basic.md correctly 1`] = `
-<<<<<<< HEAD
 <div
   class="ant-select ant-tree-select ant-select-single ant-select-allow-clear ant-select-show-arrow ant-select-show-search"
-  style="width:300px"
-=======
-<span
-  aria-haspopup="listbox"
-  class="ant-select ant-select-enabled ant-select-allow-clear"
-  role="combobox"
-  style="width:100%"
-  tabindex="0"
->>>>>>> d99d90b1
+  style="width:100%"
 >
   <div
     class="ant-select-selector"
@@ -139,18 +121,9 @@
 `;
 
 exports[`renders ./components/tree-select/demo/checkable.md correctly 1`] = `
-<<<<<<< HEAD
 <div
   class="ant-select ant-tree-select ant-select-multiple ant-select-show-search"
-  style="width:300px"
-=======
-<span
-  aria-haspopup="listbox"
-  class="ant-select ant-select-enabled"
-  role="combobox"
-  style="width:100%"
-  tabindex="-1"
->>>>>>> d99d90b1
+  style="width:100%"
 >
   <div
     class="ant-select-selector"
@@ -219,19 +192,10 @@
 `;
 
 exports[`renders ./components/tree-select/demo/multiple.md correctly 1`] = `
-<<<<<<< HEAD
 <div
   class="ant-select ant-tree-select ant-select-multiple ant-select-allow-clear ant-select-show-search"
   multiple=""
-  style="width:300px"
-=======
-<span
-  aria-haspopup="listbox"
-  class="ant-select ant-select-enabled ant-select-allow-clear"
-  role="combobox"
-  style="width:100%"
-  tabindex="-1"
->>>>>>> d99d90b1
+  style="width:100%"
 >
   <div
     class="ant-select-selector"
@@ -269,18 +233,9 @@
 `;
 
 exports[`renders ./components/tree-select/demo/suffix.md correctly 1`] = `
-<<<<<<< HEAD
 <div
   class="ant-select ant-tree-select ant-select-single ant-select-allow-clear ant-select-show-arrow ant-select-show-search"
-  style="width:300px"
-=======
-<span
-  aria-haspopup="listbox"
-  class="ant-select ant-select-enabled ant-select-allow-clear"
-  role="combobox"
-  style="width:100%"
-  tabindex="0"
->>>>>>> d99d90b1
+  style="width:100%"
 >
   <div
     class="ant-select-selector"
@@ -338,18 +293,9 @@
 `;
 
 exports[`renders ./components/tree-select/demo/treeData.md correctly 1`] = `
-<<<<<<< HEAD
 <div
   class="ant-select ant-tree-select ant-select-single ant-select-show-arrow"
-  style="width:300px"
-=======
-<span
-  aria-haspopup="listbox"
-  class="ant-select ant-select-enabled"
-  role="combobox"
-  style="width:100%"
-  tabindex="0"
->>>>>>> d99d90b1
+  style="width:100%"
 >
   <div
     class="ant-select-selector"
