// Jest Snapshot v1, https://goo.gl/fbAQLP

exports[`TreeSelect TreeSelect Custom Icons should \`treeIcon\` work 1`] = `
<div
  class="ant-select ant-tree-select ant-select-single ant-select-show-arrow ant-select-open"
>
  <div
    class="ant-select-selector"
  >
    <span
      class="ant-select-selection-search"
    >
      <input
        aria-activedescendant="rc_select_TEST_OR_SSR_list_0"
        aria-autocomplete="list"
        aria-controls="rc_select_TEST_OR_SSR_list"
        aria-expanded="true"
        aria-haspopup="listbox"
        aria-owns="rc_select_TEST_OR_SSR_list"
        autocomplete="off"
        class="ant-select-selection-search-input"
        id="rc_select_TEST_OR_SSR"
        readonly=""
        role="combobox"
        style="opacity: 0;"
        unselectable="on"
        value=""
      />
    </span>
    <span
      class="ant-select-selection-placeholder"
    />
  </div>
  <div>
    <div
      class="ant-select-dropdown ant-tree-select-dropdown"
      style="opacity: 0; min-width: 0; width: 0px;"
    >
      <div>
        <div>
          <div
            class="ant-select-tree"
          >
            <div
              role="tree"
            >
              <input
                disabled=""
                style="width: 0px; height: 0px; display: flex; overflow: hidden; opacity: 0; border: 0px; padding: 0px; margin: 0px;"
                value=""
              />
            </div>
            <div
              class="ant-select-tree-list"
<<<<<<< HEAD
              style="max-height: 256px; overflow-y: auto;"
=======
              style="position: relative;"
>>>>>>> 9a84eb57
            >
              <div
                class="ant-select-tree-list-holder"
                style="max-height: 256px; overflow-y: auto;"
              >
                <div>
                  <div
                    class="ant-select-tree-list-holder-inner"
                    style="display: flex; flex-direction: column;"
                  >
                    <div
                      class="ant-select-tree-treenode ant-select-tree-treenode-switcher-close ant-select-tree-treenode-leaf-last"
                    >
                      <span
                        class="ant-select-tree-switcher ant-select-tree-switcher-noop"
                      />
                      <span
                        class="ant-select-tree-node-content-wrapper ant-select-tree-node-content-wrapper-normal"
                        title="parent 1"
                      >
                        <span
                          class="ant-select-tree-iconEle ant-select-tree-icon__customize"
                        >
                          <span>
                            Bamboo
                          </span>
                        </span>
                        <span
                          class="ant-select-tree-title"
                        >
                          parent 1
                        </span>
                      </span>
                    </div>
                  </div>
                </div>
              </div>
            </div>
          </div>
        </div>
      </div>
    </div>
  </div>
  <span
    aria-hidden="true"
    class="ant-select-arrow"
    style="user-select: none;"
    unselectable="on"
  >
    <span
      aria-label="down"
      class="anticon anticon-down ant-select-suffix"
      role="img"
    >
      <svg
        aria-hidden="true"
        class=""
        data-icon="down"
        fill="currentColor"
        focusable="false"
        height="1em"
        viewBox="64 64 896 896"
        width="1em"
      >
        <path
          d="M884 256h-75c-5.1 0-9.9 2.5-12.9 6.6L512 654.2 227.9 262.6c-3-4.1-7.8-6.6-12.9-6.6h-75c-6.5 0-10.3 7.4-6.5 12.7l352.6 486.1c12.8 17.6 39 17.6 51.7 0l352.6-486.1c3.9-5.3.1-12.7-6.4-12.7z"
        />
      </svg>
    </span>
  </span>
</div>
`;

exports[`TreeSelect TreeSelect Custom Icons should support customized icons 1`] = `
<div
  class="ant-select ant-tree-select ant-select-multiple ant-select-allow-clear ant-select-show-search"
>
  <div
    class="ant-select-selector"
  >
    <span
      class="ant-select-selection-item"
    >
      <span
        class="ant-select-selection-item-content"
      >
        my leaf
      </span>
      <span
        aria-hidden="true"
        class="ant-select-selection-item-remove"
        style="user-select: none;"
        unselectable="on"
      >
        <span>
          remove
        </span>
      </span>
    </span>
    <span
      class="ant-select-selection-item"
    >
      <span
        class="ant-select-selection-item-content"
      >
        your leaf
      </span>
      <span
        aria-hidden="true"
        class="ant-select-selection-item-remove"
        style="user-select: none;"
        unselectable="on"
      >
        <span>
          remove
        </span>
      </span>
    </span>
    <span
      class="ant-select-selection-search"
      style="width: 0px;"
    >
      <input
        aria-activedescendant="rc_select_TEST_OR_SSR_list_0"
        aria-autocomplete="list"
        aria-controls="rc_select_TEST_OR_SSR_list"
        aria-haspopup="listbox"
        aria-owns="rc_select_TEST_OR_SSR_list"
        autocomplete="off"
        class="ant-select-selection-search-input"
        id="rc_select_TEST_OR_SSR"
        readonly=""
        role="combobox"
        style="opacity: 0;"
        unselectable="on"
        value=""
      />
      <span
        aria-hidden="true"
        class="ant-select-selection-search-mirror"
      >
         
      </span>
    </span>
  </div>
  <span
    aria-hidden="true"
    class="ant-select-clear"
    style="user-select: none;"
    unselectable="on"
  >
    <span>
      clear
    </span>
  </span>
</div>
`;

exports[`TreeSelect rtl render component should be rendered correctly in RTL direction 1`] = `
<div
  class="ant-select ant-tree-select ant-select-rtl ant-select-single ant-select-show-arrow"
>
  <div
    class="ant-select-selector"
  >
    <span
      class="ant-select-selection-search"
    >
      <input
        aria-activedescendant="undefined_list_0"
        aria-autocomplete="list"
        aria-controls="undefined_list"
        aria-haspopup="listbox"
        aria-owns="undefined_list"
        autocomplete="off"
        class="ant-select-selection-search-input"
        readonly=""
        role="combobox"
        style="opacity:0"
        unselectable="on"
        value=""
      />
    </span>
    <span
      class="ant-select-selection-placeholder"
    />
  </div>
  <span
    aria-hidden="true"
    class="ant-select-arrow"
    style="user-select:none;-webkit-user-select:none"
    unselectable="on"
  >
    <span
      aria-label="down"
      class="anticon anticon-down ant-select-suffix"
      role="img"
    >
      <svg
        aria-hidden="true"
        class=""
        data-icon="down"
        fill="currentColor"
        focusable="false"
        height="1em"
        viewBox="64 64 896 896"
        width="1em"
      >
        <path
          d="M884 256h-75c-5.1 0-9.9 2.5-12.9 6.6L512 654.2 227.9 262.6c-3-4.1-7.8-6.6-12.9-6.6h-75c-6.5 0-10.3 7.4-6.5 12.7l352.6 486.1c12.8 17.6 39 17.6 51.7 0l352.6-486.1c3.9-5.3.1-12.7-6.4-12.7z"
        />
      </svg>
    </span>
  </span>
</div>
`;<|MERGE_RESOLUTION|>--- conflicted
+++ resolved
@@ -52,11 +52,7 @@
             </div>
             <div
               class="ant-select-tree-list"
-<<<<<<< HEAD
-              style="max-height: 256px; overflow-y: auto;"
-=======
               style="position: relative;"
->>>>>>> 9a84eb57
             >
               <div
                 class="ant-select-tree-list-holder"
