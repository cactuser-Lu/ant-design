import React from 'react';
<<<<<<< HEAD
import { SmileOutlined } from '@ant-design/icons';
import { Button, Input, Space } from 'antd';
=======
import { Button, ConfigProvider, Input, Space, TreeNodeProps } from 'antd';
>>>>>>> ba936836

import TreeSelect, { TreeNode } from '..';
import { resetWarned } from '../../_util/warning';
import focusTest from '../../../tests/shared/focusTest';
import mountTest from '../../../tests/shared/mountTest';
import rtlTest from '../../../tests/shared/rtlTest';
import { fireEvent, render, screen } from '../../../tests/utils';

describe('TreeSelect', () => {
  focusTest(TreeSelect, { refFocus: true });
  mountTest(TreeSelect);
  rtlTest(TreeSelect);

  describe('TreeSelect Custom Icons', () => {
    it('should support customized icons', () => {
      const { container } = render(
        <TreeSelect
          showSearch
          clearIcon={<span>clear</span>}
          removeIcon={<span>remove</span>}
          value={['leaf1', 'leaf2']}
          placeholder="Please select"
          multiple
          allowClear
          treeDefaultExpandAll
        >
          <TreeNode value="parent 1" title="parent 1" key="0-1">
            <TreeNode value="parent 1-0" title="parent 1-0" key="0-1-1">
              <TreeNode value="leaf1" title="my leaf" key="random" />
              <TreeNode value="leaf2" title="your leaf" key="random1" />
            </TreeNode>
          </TreeNode>
        </TreeSelect>,
      );

      expect(container.firstChild).toMatchSnapshot();
    });

    it('should `treeIcon` work', () => {
      const { container } = render(
        <TreeSelect treeIcon open>
          <TreeNode value="parent 1" title="parent 1" icon={<span className="bamboo" />} />
        </TreeSelect>,
      );

      expect(container.querySelector('.ant-select-tree-treenode .bamboo')).toBeTruthy();
    });
  });

  it('should support notFoundContent', () => {
    const content = 'notFoundContent';
    const { container } = render(<TreeSelect treeIcon open notFoundContent={content} />);
    expect(container.querySelector('.ant-select-empty')?.innerHTML).toBe(content);
  });

  it('legacy popupClassName', () => {
    resetWarned();

    const errSpy = jest.spyOn(console, 'error').mockImplementation(() => {});
    const { container } = render(<TreeSelect popupClassName="legacy" open />);
    expect(errSpy).toHaveBeenCalledWith(
      'Warning: [antd: TreeSelect] `popupClassName` is deprecated. Please use `classNames.popup.root` instead.',
    );
    expect(container.querySelector('.legacy')).toBeTruthy();

    errSpy.mockRestore();
  });

  it('legacy dropdownClassName', () => {
    resetWarned();

    const errSpy = jest.spyOn(console, 'error').mockImplementation(() => {});
    const { container } = render(<TreeSelect dropdownClassName="legacy" open />);
    expect(errSpy).toHaveBeenCalledWith(
      'Warning: [antd: TreeSelect] `dropdownClassName` is deprecated. Please use `classNames.popup.root` instead.',
    );
    expect(container.querySelector('.legacy')).toBeTruthy();

    errSpy.mockRestore();
  });

  it('legacy dropdownMatchSelectWidth', () => {
    resetWarned();

    const errSpy = jest.spyOn(console, 'error').mockImplementation(() => {});
    render(<TreeSelect dropdownMatchSelectWidth open />);
    expect(errSpy).toHaveBeenCalledWith(
      'Warning: [antd: TreeSelect] `dropdownMatchSelectWidth` is deprecated. Please use `popupMatchSelectWidth` instead.',
    );

    errSpy.mockRestore();
  });

  it('legacy dropdownStyle', () => {
    resetWarned();

    const errSpy = jest.spyOn(console, 'error').mockImplementation(() => {});
    const { container } = render(<TreeSelect dropdownStyle={{ color: 'red' }} open />);
    expect(errSpy).toHaveBeenCalledWith(
      'Warning: [antd: TreeSelect] `dropdownStyle` is deprecated. Please use `styles.popup.root` instead.',
    );
    expect(container.querySelector('.ant-select-dropdown')).toBeTruthy();

    errSpy.mockRestore();
  });

  it('legacy dropdownRender', () => {
    resetWarned();

    const errSpy = jest.spyOn(console, 'error').mockImplementation(() => {});
    const { container } = render(
      <TreeSelect dropdownRender={(menu) => <div className="custom-dropdown">{menu}</div>} open />,
    );
    expect(errSpy).toHaveBeenCalledWith(
      'Warning: [antd: TreeSelect] `dropdownRender` is deprecated. Please use `popupRender` instead.',
    );
    expect(container.querySelector('.custom-dropdown')).toBeTruthy();

    errSpy.mockRestore();
  });

  it('legacy onDropdownVisibleChange', () => {
    resetWarned();

    const errSpy = jest.spyOn(console, 'error').mockImplementation(() => {});
    const onDropdownVisibleChange = jest.fn();

    const { container } = render(<TreeSelect onDropdownVisibleChange={onDropdownVisibleChange} />);

    expect(errSpy).toHaveBeenCalledWith(
      'Warning: [antd: TreeSelect] `onDropdownVisibleChange` is deprecated. Please use `onOpenChange` instead.',
    );

    fireEvent.mouseDown(container.querySelector('.ant-select-selector')!);
    expect(onDropdownVisibleChange).toHaveBeenCalled();

    errSpy.mockRestore();
  });

  it('support aria-*', async () => {
    const { container } = render(
      <TreeSelect
        open
        treeData={[{ value: 'parent 1', title: 'parnet 1', 'aria-label': 'label' }]}
      />,
    );
    expect(
      container.querySelector('.ant-select-tree-treenode-leaf-last')?.getAttribute('aria-label'),
    ).toBe('label');
  });

  it('deprecate showArrow', () => {
    resetWarned();

    const errSpy = jest.spyOn(console, 'error').mockImplementation(() => {});
    const { container } = render(<TreeSelect showArrow />);
    expect(errSpy).toHaveBeenCalledWith(
      'Warning: [antd: TreeSelect] `showArrow` is deprecated which will be removed in next major version. It will be a default behavior, you can hide it by setting `suffixIcon` to null.',
    );
    expect(container.querySelector('.ant-select-show-arrow')).toBeTruthy();

    errSpy.mockRestore();
  });
  it('support classNames and styles', () => {
    const treeData = [
      {
        value: 'parent 1',
        title: 'parent 1',
        children: [
          {
            value: 'parent 1-0',
            title: 'parent 1-0',
            children: [
              {
                value: 'leaf1',
                title: 'my leaf',
              },
              {
                value: 'leaf2',
                title: 'your leaf',
              },
            ],
          },
        ],
      },
    ];
    const customClassNames = {
      root: 'test-root',
      prefix: 'test-prefix',
      input: 'test-input',
      suffix: 'test-suffix',
      popup: {
        root: 'test-popup',
        item: 'test-item',
        itemTitle: 'test-item-title',
      },
    };
    const customStyles = {
      root: { backgroundColor: 'rgb(255, 0, 0)' },
      prefix: { color: 'rgb(0, 255, 0)' },
      input: { color: 'rgb(0, 0, 255)' },
      suffix: { color: 'rgb(255, 255, 0)' },
      popup: {
        root: { color: 'rgb(255, 165, 0)' },
        item: { color: 'rgb(0, 0, 0)' },
        itemTitle: { color: 'rgb(128, 0, 128)' },
      },
    };
    const { container } = render(
      <TreeSelect
        classNames={customClassNames}
        styles={customStyles}
        showSearch
        prefix="Prefix"
        open
        suffixIcon={<SmileOutlined />}
        placeholder="Please select"
        treeDefaultExpandAll
        treeData={treeData}
      />,
    );
    const prefix = container.querySelector('.ant-select-prefix');
    const input = container.querySelector('.ant-select-selection-search-input');
    const suffix = container.querySelector('.ant-select-arrow');
    const popup = container.querySelector('.ant-tree-select-dropdown');
    const itemTitle = container.querySelector('.ant-select-tree-title');
    const root = container.querySelector('.ant-tree-select-dropdown');
    const selectRoot = container.querySelector('.ant-tree-select');

    const item = container.querySelector(`.${customClassNames.popup.item}`);
    expect(prefix).toHaveClass(customClassNames.prefix);
    expect(input).toHaveClass(customClassNames.input);
    expect(suffix).toHaveClass(customClassNames.suffix);
    expect(popup).toHaveClass(customClassNames.popup.root);
    expect(itemTitle).toHaveClass(customClassNames.popup.itemTitle);
    expect(root).toHaveClass(customClassNames.root);
    expect(selectRoot).toHaveClass(customClassNames.root);

    expect(prefix).toHaveStyle(customStyles.prefix);
    expect(input).toHaveStyle(customStyles.input);
    expect(suffix).toHaveStyle(customStyles.suffix);
    expect(popup).toHaveStyle(customStyles.popup.root);
    expect(itemTitle).toHaveStyle(customStyles.popup.itemTitle);
    expect(root).toHaveStyle(customStyles.root);
    expect(selectRoot).toHaveStyle(customStyles.root);
    expect(item).toHaveStyle(customStyles.popup.item);
  });

  it('TreeSelect ContextIsolator', () => {
    const { container } = render(
      <Space.Compact>
        <TreeSelect
          open
          defaultValue="lucy"
          style={{ width: 120 }}
          popupRender={(menu) => {
            return (
              <div>
                {menu}
                <Button>123</Button>
                <Input style={{ width: 50 }} />
              </div>
            );
          }}
          treeData={[
            { value: 'jack', title: 'Jack', children: [{ value: 'Emily', title: 'Emily' }] },
            { value: 'lucy', title: 'Lucy' },
          ]}
        />
        <Button className="test-button">test</Button>
      </Space.Compact>,
    );
    const compactButton = container.querySelector('.test-button');
    const popupElement = document.querySelector('.ant-select-dropdown');
    // selector should have compact
    expect(compactButton).toBeInTheDocument();
    expect(compactButton!.className.includes('compact')).toBeTruthy();
    // popupRender element haven't compact
    expect(popupElement).toBeInTheDocument();
    const button = popupElement!.querySelector('button');
    const input = popupElement!.querySelector('input');
    expect(button!.className.includes('compact')).toBeFalsy();
    expect(input!.className.includes('compact')).toBeFalsy();
  });

  it('should support switcherIcon from ConfigProvider', () => {
    render(
      <ConfigProvider
        treeSelect={{
          switcherIcon: ({ expanded }: TreeNodeProps) => {
            return expanded ? (
              <span data-testid="custom-expanded">▼</span>
            ) : (
              <span data-testid="custom-collapsed">▶</span>
            );
          },
        }}
      >
        <TreeSelect open>
          <TreeNode value="parent 1" title="parent 1" key="0-1">
            <TreeNode value="parent 1-0" title="parent 1-0" key="0-1-1">
              <TreeNode value="leaf1" title="my leaf" key="random" />
              <TreeNode value="leaf2" title="your leaf" key="random1" />
            </TreeNode>
          </TreeNode>
        </TreeSelect>
      </ConfigProvider>,
    );

    const customIcon = screen.getByTestId(/custom-(expanded|collapsed)/);
    expect(customIcon).toBeInTheDocument();
  });
});<|MERGE_RESOLUTION|>--- conflicted
+++ resolved
@@ -1,10 +1,6 @@
 import React from 'react';
-<<<<<<< HEAD
 import { SmileOutlined } from '@ant-design/icons';
-import { Button, Input, Space } from 'antd';
-=======
 import { Button, ConfigProvider, Input, Space, TreeNodeProps } from 'antd';
->>>>>>> ba936836
 
 import TreeSelect, { TreeNode } from '..';
 import { resetWarned } from '../../_util/warning';
