import React from 'react';
import { SmileOutlined } from '@ant-design/icons';

import TreeSelect, { TreeNode } from '..';
import { resetWarned } from '../../_util/warning';
import focusTest from '../../../tests/shared/focusTest';
import mountTest from '../../../tests/shared/mountTest';
import rtlTest from '../../../tests/shared/rtlTest';
import { render, fireEvent } from '../../../tests/utils';

describe('TreeSelect', () => {
  focusTest(TreeSelect, { refFocus: true });
  mountTest(TreeSelect);
  rtlTest(TreeSelect);

  describe('TreeSelect Custom Icons', () => {
    it('should support customized icons', () => {
      const { container } = render(
        <TreeSelect
          showSearch
          clearIcon={<span>clear</span>}
          removeIcon={<span>remove</span>}
          value={['leaf1', 'leaf2']}
          placeholder="Please select"
          multiple
          allowClear
          treeDefaultExpandAll
        >
          <TreeNode value="parent 1" title="parent 1" key="0-1">
            <TreeNode value="parent 1-0" title="parent 1-0" key="0-1-1">
              <TreeNode value="leaf1" title="my leaf" key="random" />
              <TreeNode value="leaf2" title="your leaf" key="random1" />
            </TreeNode>
          </TreeNode>
        </TreeSelect>,
      );

      expect(container.firstChild).toMatchSnapshot();
    });

    it('should `treeIcon` work', () => {
      const { container } = render(
        <TreeSelect treeIcon open>
          <TreeNode value="parent 1" title="parent 1" icon={<span className="bamboo" />} />
        </TreeSelect>,
      );

      expect(container.querySelector('.ant-select-tree-treenode .bamboo')).toBeTruthy();
    });
  });

  it('should support notFoundContent', () => {
    const content = 'notFoundContent';
    const { container } = render(<TreeSelect treeIcon open notFoundContent={content} />);
    expect(container.querySelector('.ant-select-empty')?.innerHTML).toBe(content);
  });

<<<<<<< HEAD
  it('warning for legacy dropdownMatchSelectWidth', () => {
=======
  it('legacy popupClassName', () => {
    resetWarned();

    const errSpy = jest.spyOn(console, 'error').mockImplementation(() => {});
    const { container } = render(<TreeSelect popupClassName="legacy" open />);
    expect(errSpy).toHaveBeenCalledWith(
      'Warning: [antd: TreeSelect] `popupClassName` is deprecated. Please use `classNames.popup` instead.',
    );
    expect(container.querySelector('.legacy')).toBeTruthy();

    errSpy.mockRestore();
  });

  it('legacy dropdownClassName', () => {
    resetWarned();

    const errSpy = jest.spyOn(console, 'error').mockImplementation(() => {});
    const { container } = render(<TreeSelect dropdownClassName="legacy" open />);
    expect(errSpy).toHaveBeenCalledWith(
      'Warning: [antd: TreeSelect] `dropdownClassName` is deprecated. Please use `classNames.popup` instead.',
    );
    expect(container.querySelector('.legacy')).toBeTruthy();

    errSpy.mockRestore();
  });

  it('legacy dropdownMatchSelectWidth', () => {
>>>>>>> c073d2cb
    resetWarned();

    const errSpy = jest.spyOn(console, 'error').mockImplementation(() => {});
    render(<TreeSelect dropdownMatchSelectWidth open />);
    expect(errSpy).toHaveBeenCalledWith(
      'Warning: [antd: TreeSelect] `dropdownMatchSelectWidth` is deprecated. Please use `popupMatchSelectWidth` instead.',
    );

    errSpy.mockRestore();
  });

  it('legacy dropdownStyle', () => {
    resetWarned();

    const errSpy = jest.spyOn(console, 'error').mockImplementation(() => {});
    const { container } = render(<TreeSelect dropdownStyle={{ color: 'red' }} open />);
    expect(errSpy).toHaveBeenCalledWith(
      'Warning: [antd: TreeSelect] `dropdownStyle` is deprecated. Please use `styles.popup` instead.',
    );
    expect(container.querySelector('.ant-select-dropdown')).toBeTruthy();

    errSpy.mockRestore();
  });

  it('legacy dropdownRender', () => {
    resetWarned();

    const errSpy = jest.spyOn(console, 'error').mockImplementation(() => {});
    const { container } = render(
      <TreeSelect dropdownRender={(menu) => <div className="custom-dropdown">{menu}</div>} open />,
    );
    expect(errSpy).toHaveBeenCalledWith(
      'Warning: [antd: TreeSelect] `dropdownRender` is deprecated. Please use `popupRender` instead.',
    );
    expect(container.querySelector('.custom-dropdown')).toBeTruthy();

    errSpy.mockRestore();
  });

  it('legacy onDropdownVisibleChange', () => {
    resetWarned();

    const errSpy = jest.spyOn(console, 'error').mockImplementation(() => {});
    const onDropdownVisibleChange = jest.fn();

    const { container } = render(<TreeSelect onDropdownVisibleChange={onDropdownVisibleChange} />);

    expect(errSpy).toHaveBeenCalledWith(
      'Warning: [antd: TreeSelect] `onDropdownVisibleChange` is deprecated. Please use `onOpenChange` instead.',
    );

    fireEvent.mouseDown(container.querySelector('.ant-select-selector')!);
    expect(onDropdownVisibleChange).toHaveBeenCalled();

    errSpy.mockRestore();
  });

  it('support aria-*', async () => {
    const { container } = render(
      <TreeSelect
        open
        treeData={[{ value: 'parent 1', title: 'parnet 1', 'aria-label': 'label' }]}
      />,
    );
    expect(
      container.querySelector('.ant-select-tree-treenode-leaf-last')?.getAttribute('aria-label'),
    ).toBe('label');
  });

  it('deprecate showArrow', () => {
    resetWarned();

    const errSpy = jest.spyOn(console, 'error').mockImplementation(() => {});
    const { container } = render(<TreeSelect showArrow />);
    expect(errSpy).toHaveBeenCalledWith(
      'Warning: [antd: TreeSelect] `showArrow` is deprecated which will be removed in next major version. It will be a default behavior, you can hide it by setting `suffixIcon` to null.',
    );
    expect(container.querySelector('.ant-select-show-arrow')).toBeTruthy();

    errSpy.mockRestore();
  });
  it('support classNames and styles', () => {
    const treeData = [
      {
        value: 'parent 1',
        title: 'parent 1',
        children: [
          {
            value: 'parent 1-0',
            title: 'parent 1-0',
            children: [
              {
                value: 'leaf1',
                title: 'my leaf',
              },
              {
                value: 'leaf2',
                title: 'your leaf',
              },
            ],
          },
        ],
      },
    ];
    const customClassNames = {
      root: 'test-root',
      prefix: 'test-prefix',
      input: 'test-input',
      suffix: 'test-suffix',
      item: 'test-item',
      itemTitle: 'test-item-title',
      popup: 'test-popup',
    };
    const customStyles = {
      root: { backgroundColor: 'red' },
      prefix: { color: 'green' },
      input: { color: 'blue' },
      suffix: { color: 'yellow' },
      item: { color: 'black' },
      itemTitle: { color: 'purple' },
      popup: { color: 'orange' },
    };
    const { container } = render(
      <TreeSelect
        classNames={customClassNames}
        styles={customStyles}
        showSearch
        prefix="Prefix"
        open
        suffixIcon={<SmileOutlined />}
        placeholder="Please select"
        treeDefaultExpandAll
        treeData={treeData}
      />,
    );
    const prefix = container.querySelector('.ant-select-prefix');
    const input = container.querySelector('.ant-select-selection-search-input');
    const suffix = container.querySelector('.ant-select-arrow');
    const popup = container.querySelector('.ant-tree-select-dropdown');
    const itemTitle = container.querySelector('.ant-select-tree-title');
    const root = container.querySelector('.ant-tree-select-dropdown');
    const selectRoot = container.querySelector('.ant-tree-select');

    const item = container.querySelector(`.${customClassNames.item}`);
    expect(prefix).toHaveClass(customClassNames.prefix);
    expect(input).toHaveClass(customClassNames.input);
    expect(suffix).toHaveClass(customClassNames.suffix);
    expect(popup).toHaveClass(customClassNames.popup);
    expect(itemTitle).toHaveClass(customClassNames.itemTitle);
    expect(root).toHaveClass(customClassNames.root);
    expect(selectRoot).toHaveClass(customClassNames.root);

    expect(prefix).toHaveStyle(customStyles.prefix);
    expect(input).toHaveStyle(customStyles.input);
    expect(suffix).toHaveStyle(customStyles.suffix);
    expect(popup).toHaveStyle(customStyles.popup);
    expect(itemTitle).toHaveStyle(customStyles.itemTitle);
    expect(root).toHaveStyle(customStyles.root);
    expect(selectRoot).toHaveStyle(customStyles.root);
    expect(item).toHaveStyle(customStyles.item);
  });
});<|MERGE_RESOLUTION|>--- conflicted
+++ resolved
@@ -55,9 +55,6 @@
     expect(container.querySelector('.ant-select-empty')?.innerHTML).toBe(content);
   });
 
-<<<<<<< HEAD
-  it('warning for legacy dropdownMatchSelectWidth', () => {
-=======
   it('legacy popupClassName', () => {
     resetWarned();
 
@@ -85,7 +82,6 @@
   });
 
   it('legacy dropdownMatchSelectWidth', () => {
->>>>>>> c073d2cb
     resetWarned();
 
     const errSpy = jest.spyOn(console, 'error').mockImplementation(() => {});
