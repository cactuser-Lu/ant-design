--- conflicted
+++ resolved
@@ -1,12 +1,3 @@
-// import '../../style/index.less';
-// import './index.less';
-
-<<<<<<< HEAD
-// // style dependencies
-// // deps-lint-skip: tree, form
-// import '../../select/style';
-// import '../../empty/style';
-
 // deps-lint-skip-all
 import { getStyle as getCheckboxStyle } from '../../checkbox/style';
 import { genTreeStyle } from '../../tree/style';
@@ -80,10 +71,4 @@
     });
     return [genBaseStyle(treeSelectToken)];
   })(prefixCls);
-}
-=======
-// style dependencies
-// deps-lint-skip: tree, form
-import '../../empty/style';
-import '../../select/style';
->>>>>>> 2c2c631b
+}