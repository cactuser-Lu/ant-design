---
category: Components
group: 数据录入
title: TreeSelect
subtitle: 树选择
description: 树型选择控件。
cover: https://mdn.alipayobjects.com/huamei_7uahnr/afts/img/A*1zcHQLltaJcAAAAAAAAAAAAADrJ8AQ/original
coverDark: https://mdn.alipayobjects.com/huamei_7uahnr/afts/img/A*hjwGSIa4J8QAAAAAAAAAAAAADrJ8AQ/original
demo:
  cols: 2
---

## 何时使用 {#when-to-use}

类似 Select 的选择控件，可选择的数据结构是一个树形结构时，可以使用 TreeSelect，例如公司层级、学科系统、分类目录等等。

## 代码演示

<!-- prettier-ignore -->
<code src="./demo/basic.tsx">基本</code>
<code src="./demo/multiple.tsx">多选</code>
<code src="./demo/treeData.tsx">从数据直接生成</code>
<code src="./demo/checkable.tsx">可勾选</code>
<code src="./demo/async.tsx">异步加载</code>
<code src="./demo/treeLine.tsx">线性样式</code>
<code src="./demo/placement.tsx">弹出位置</code>
<code src="./demo/variant.tsx" version="5.13.0">形态变体</code>
<code src="./demo/status.tsx">自定义状态</code>
<code src="./demo/maxCount.tsx" version="5.23.0">最大选中数量</code>
<code src="./demo/suffix.tsx" version="5.22.0">前后缀</code>
<code src="./demo/render-panel.tsx" debug>\_InternalPanelDoNotUseOrYouWillBeFired</code>
<code src="./demo/component-token.tsx" debug>组件 Token</code>

## API

通用属性参考：[通用属性](/docs/react/common-props)

### Tree props

| 参数 | 说明 | 类型 | 默认值 | 版本 |
| --- | --- | --- | --- | --- |
| allowClear | 自定义清除按钮 | boolean \| { clearIcon?: ReactNode } | false | 5.8.0: 支持对象形式 |
| autoClearSearchValue | 当多选模式下值被选择，自动清空搜索框 | boolean | true |  |
<<<<<<< HEAD
| classNames | 语义化结构 class | [Record<SemanticDOM, string>](#semantic-dom) | - | 5.25.0 |
=======
| defaultOpen | 是否默认展开下拉菜单 | boolean | - |  |
>>>>>>> 17cfb7b2
| defaultValue | 指定默认选中的条目 | string \| string\[] | - |  |
| disabled | 是否禁用 | boolean | false |  |
| ~~popupClassName~~ | 下拉菜单的 className 属性，使用 `classNames.popup` 替换 | string | - | 4.23.0 |
| popupMatchSelectWidth | 下拉菜单和选择器同宽。默认将设置 `min-width`，当值小于选择框宽度时会被忽略。false 时会关闭虚拟滚动 | boolean \| number | true | 5.5.0 |
| ~~dropdownRender~~ | 自定义下拉框内容，使用 `popupRender` 替换 | (originNode: ReactNode, props) => ReactNode | - |  |
| popupRender | 自定义下拉框内容 | (originNode: ReactNode, props) => ReactNode | - |  |
| ~~dropdownStyle~~ | 下拉菜单的样式，使用 `styles.popup` 替换 | object | - |  |
| fieldNames | 自定义节点 label、value、children 的字段 | object | { label: `label`, value: `value`, children: `children` } | 4.17.0 |
| filterTreeNode | 是否根据输入项进行筛选，默认用 treeNodeFilterProp 的值作为要筛选的 TreeNode 的属性值 | boolean \| function(inputValue: string, treeNode: TreeNode) (函数需要返回 bool 值) | function |  |
| getPopupContainer | 菜单渲染父节点。默认渲染到 body 上，如果你遇到菜单滚动定位问题，试试修改为滚动的区域，并相对其定位。[示例](https://codepen.io/afc163/pen/zEjNOy?editors=0010) | function(triggerNode) | () => document.body |  |
| labelInValue | 是否把每个选项的 label 包装到 value 中，会把 value 类型从 `string` 变为 {value: string, label: ReactNode, halfChecked(treeCheckStrictly 时有效): string\[] } 的格式 | boolean | false |  |
| listHeight | 设置弹窗滚动高度 | number | 256 |  |
| loadData | 异步加载数据。在过滤时不会调用以防止网络堵塞，可参考 FAQ 获得更多内容 | function(node) | - |  |
| maxCount | 指定可选中的最多 items 数量，仅在 `multiple=true` 时生效。如果此时 (`showCheckedStrategy = 'SHOW_ALL'` 且未开启 `treeCheckStrictly`)，或使用 `showCheckedStrategy = 'SHOW_PARENT'`，则maxCount无效。 | number | - | 5.23.0 |
| maxTagCount | 最多显示多少个 tag，响应式模式会对性能产生损耗 | number \| `responsive` | - | responsive: 4.10 |
| maxTagPlaceholder | 隐藏 tag 时显示的内容 | ReactNode \| function(omittedValues) | - |  |
| maxTagTextLength | 最大显示的 tag 文本长度 | number | - |  |
| multiple | 支持多选（当设置 treeCheckable 时自动变为 true） | boolean | false |  |
| notFoundContent | 当下拉列表为空时显示的内容 | ReactNode | `Not Found` |  |
| open | 是否展开下拉菜单 | boolean | - |  |
| placeholder | 选择框默认文字 | string | - |  |
| placement | 选择框弹出的位置 | `bottomLeft` `bottomRight` `topLeft` `topRight` | bottomLeft |  |
| prefix | 自定义前缀 | ReactNode | - | 5.22.0 |
| searchValue | 搜索框的值，可以通过 `onSearch` 获取用户输入 | string | - |  |
| showCheckedStrategy | 配置 `treeCheckable` 时，定义选中项回填的方式。`TreeSelect.SHOW_ALL`: 显示所有选中节点(包括父节点)。`TreeSelect.SHOW_PARENT`: 只显示父节点(当父节点下所有子节点都选中时)。 默认只显示子节点 | `TreeSelect.SHOW_ALL` \| `TreeSelect.SHOW_PARENT` \| `TreeSelect.SHOW_CHILD` | `TreeSelect.SHOW_CHILD` |  |
| showSearch | 是否支持搜索框 | boolean | 单选：false \| 多选：true |  |
| size | 选择框大小 | `large` \| `middle` \| `small` | - |  |
| status | 设置校验状态 | 'error' \| 'warning' | - | 4.19.0 |
| suffixIcon | 自定义的选择框后缀图标 | ReactNode | `<DownOutlined />` |  |
| switcherIcon | 自定义树节点的展开/折叠图标 | ReactNode \| ((props: AntTreeNodeProps) => ReactNode) | - | renderProps: 4.20.0 |
| styles | 语义化结构 style | [Record<SemanticDOM, CSSProperties>](#semantic-dom) | - | 5.25.0 |
| tagRender | 自定义 tag 内容，多选时生效 | (props) => ReactNode | - |  |
| treeCheckable | 显示 Checkbox | boolean | false |  |
| treeCheckStrictly | `checkable` 状态下节点选择完全受控（父子节点选中状态不再关联），会使得 `labelInValue` 强制为 true | boolean | false |  |
| treeData | treeNodes 数据，如果设置则不需要手动构造 TreeNode 节点（value 在整个树范围内唯一） | array&lt;{value, title, children, \[disabled, disableCheckbox, selectable, checkable]}> | \[] |  |
| treeDataSimpleMode | 使用简单格式的 treeData，具体设置参考可设置的类型 (此时 treeData 应变为这样的数据结构: \[{id:1, pId:0, value:'1', title:"test1",...},...]， `pId` 是父节点的 id) | boolean \| object&lt;{ id: string, pId: string, rootPId: string }> | false |  |
| treeTitleRender | 自定义渲染节点 | (nodeData) => ReactNode | - | 5.12.0 |
| treeDefaultExpandAll | 默认展开所有树节点 | boolean | false |  |
| treeDefaultExpandedKeys | 默认展开的树节点 | string\[] | - |  |
| treeExpandAction | 点击节点 title 时的展开逻辑，可选：false \| `click` \| `doubleClick` | string \| boolean | false | 4.21.0 |
| treeExpandedKeys | 设置展开的树节点 | string\[] | - |  |
| treeIcon | 是否展示 TreeNode title 前的图标，没有默认样式，如设置为 true，需要自行定义图标相关样式 | boolean | false |  |
| treeLine | 是否展示线条样式，请参考 [Tree - showLine](/components/tree-cn#tree-demo-line) | boolean \| object | false | 4.17.0 |
| treeLoadedKeys | （受控）已经加载的节点，需要配合 `loadData` 使用 | string[] | [] |  |
| treeNodeFilterProp | 输入项过滤对应的 treeNode 属性 | string | `value` |  |
| treeNodeLabelProp | 作为显示的 prop 设置 | string | `title` |  |
| value | 指定当前选中的条目 | string \| string\[] | - |  |
| variant | 形态变体 | `outlined` \| `borderless` \| `filled` \| `underlined` | `outlined` | 5.13.0 \| `underlined`: 5.24.0 |
| virtual | 设置 false 时关闭虚拟滚动 | boolean | true | 4.1.0 |
| onChange | 选中树节点时调用此函数 | function(value, label, extra) | - |  |
| ~~onDropdownVisibleChange~~ | 展开下拉菜单的回调，使用 `onOpenChange` 替换 | (open: boolean) => void | - |  |
| onOpenChange | 展开下拉菜单的回调 | (open: boolean) => void | - |  |
| onSearch | 文本框值变化时的回调 | function(value: string) | - |  |
| onSelect | 被选中时调用 | function(value, node, extra) | - |  |
| onTreeExpand | 展示节点时调用 | function(expandedKeys) | - |  |
| onPopupScroll | 下拉列表滚动时的回调 | (event: UIEvent) => void | - | 5.17.0 |

### Tree 方法

| 名称    | 描述     | 版本 |
| ------- | -------- | ---- |
| blur()  | 移除焦点 |      |
| focus() | 获取焦点 |      |

### TreeNode props

> 建议使用 treeData 来代替 TreeNode，免去手动构造的麻烦

| 参数            | 说明                                               | 类型      | 默认值 | 版本 |
| --------------- | -------------------------------------------------- | --------- | ------ | ---- |
| checkable       | 当树为 Checkbox 时，设置独立节点是否展示 Checkbox  | boolean   | -      |      |
| disableCheckbox | 禁掉 Checkbox                                      | boolean   | false  |      |
| disabled        | 是否禁用                                           | boolean   | false  |      |
| isLeaf          | 是否是叶子节点                                     | boolean   | false  |      |
| key             | 此项必须设置（其值在整个树范围内唯一）             | string    | -      |      |
| selectable      | 是否可选                                           | boolean   | true   |      |
| title           | 树节点显示的内容                                   | ReactNode | `---`  |      |
| value           | 默认根据此属性值进行筛选（其值在整个树范围内唯一） | string    | -      |      |

## Semantic DOM

<code src="./demo/_semantic.tsx" simplify="true"></code>

## 主题变量（Design Token）

<ComponentTokenTable component="TreeSelect"></ComponentTokenTable>

## FAQ

### onChange 时如何获得父节点信息？

从性能角度考虑，我们默认不透出父节点信息。你可以这样获得：<https://codesandbox.io/s/get-parent-node-in-onchange-eb1608>

### 自定义 Option 样式导致滚动异常怎么办？

请参考 Select 的 [FAQ](/components/select-cn)。

### 为何在搜索时 `loadData` 不会触发展开？

在 v4 alpha 版本中，默认在搜索时亦会进行搜索。但是经反馈，在输入时会快速阻塞网络。因而改为搜索不触发 `loadData`。但是你仍然可以通过 `filterTreeNode` 处理异步加载逻辑：

```tsx
<TreeSelect
  filterTreeNode={(input, treeNode) => {
    const match = YOUR_LOGIC_HERE;

    if (match && !treeNode.isLeaf && !treeNode.children) {
      // Do some loading logic
    }

    return match;
  }}
/>
```

### 为何弹出框不能横向滚动？

关闭虚拟滚动即可，因为开启虚拟滚动时无法准确的测量完整列表的 `scrollWidth`。<|MERGE_RESOLUTION|>--- conflicted
+++ resolved
@@ -41,11 +41,8 @@
 | --- | --- | --- | --- | --- |
 | allowClear | 自定义清除按钮 | boolean \| { clearIcon?: ReactNode } | false | 5.8.0: 支持对象形式 |
 | autoClearSearchValue | 当多选模式下值被选择，自动清空搜索框 | boolean | true |  |
-<<<<<<< HEAD
 | classNames | 语义化结构 class | [Record<SemanticDOM, string>](#semantic-dom) | - | 5.25.0 |
-=======
 | defaultOpen | 是否默认展开下拉菜单 | boolean | - |  |
->>>>>>> 17cfb7b2
 | defaultValue | 指定默认选中的条目 | string \| string\[] | - |  |
 | disabled | 是否禁用 | boolean | false |  |
 | ~~popupClassName~~ | 下拉菜单的 className 属性，使用 `classNames.popup` 替换 | string | - | 4.23.0 |
