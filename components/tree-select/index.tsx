import * as React from 'react';
import type { BaseSelectRef } from '@rc-component/select';
import type { Placement } from '@rc-component/select/lib/BaseSelect';
import type { TreeSelectProps as RcTreeSelectProps } from '@rc-component/tree-select';
import RcTreeSelect, {
  SHOW_ALL,
  SHOW_CHILD,
  SHOW_PARENT,
  TreeNode,
} from '@rc-component/tree-select';
import type { DataNode } from '@rc-component/tree-select/lib/interface';
import omit from '@rc-component/util/lib/omit';
import cls from 'classnames';

import useMergeSemantic from '../_util/hooks/useMergeSemantic';
import { useZIndex } from '../_util/hooks/useZIndex';
import type { SelectCommonPlacement } from '../_util/motion';
import { getTransitionName } from '../_util/motion';
import genPurePanel from '../_util/PurePanel';
import type { InputStatus } from '../_util/statusUtils';
import { getMergedStatus, getStatusClassNames } from '../_util/statusUtils';
import { devUseWarning } from '../_util/warning';
import { ConfigContext } from '../config-provider';
import type { Variant } from '../config-provider';
import { useComponentConfig } from '../config-provider/context';
import DefaultRenderEmpty from '../config-provider/defaultRenderEmpty';
import DisabledContext from '../config-provider/DisabledContext';
import useCSSVarCls from '../config-provider/hooks/useCSSVarCls';
import useSize from '../config-provider/hooks/useSize';
import type { SizeType } from '../config-provider/SizeContext';
import { FormItemInputContext } from '../form/context';
import useVariant from '../form/hooks/useVariants';
import mergedBuiltinPlacements from '../select/mergedBuiltinPlacements';
import useSelectStyle from '../select/style';
import useIcons from '../select/useIcons';
import useShowArrow from '../select/useShowArrow';
import { useCompactItemContext } from '../space/Compact';
import { useToken } from '../theme/internal';
import type { AntTreeNodeProps, TreeProps } from '../tree';
import type { SwitcherIcon } from '../tree/Tree';
import SwitcherIconCom from '../tree/utils/iconUtil';
import useStyle from './style';

type RawValue = string | number;

<<<<<<< HEAD
=======
type SemanticName = 'root';
type PopupSemantic = 'root';

>>>>>>> b3af097e
export interface LabeledValue {
  key?: string;
  value: RawValue;
  label: React.ReactNode;
}

export type SelectValue = RawValue | RawValue[] | LabeledValue | LabeledValue[];

type SemanticName = 'root' | 'prefix' | 'input' | 'suffix';
type PopupSemantic = 'item' | 'itemTitle' | 'root';
export interface TreeSelectProps<ValueType = any, OptionType extends DataNode = DataNode>
  extends React.AriaAttributes,
    Omit<
      RcTreeSelectProps<ValueType, OptionType>,
      | 'showTreeIcon'
      | 'treeMotion'
      | 'mode'
      | 'getInputElement'
      | 'backfill'
      | 'treeLine'
      | 'switcherIcon'
    > {
  styles?: Partial<Record<SemanticName, React.CSSProperties>> & {
    popup?: Partial<Record<PopupSemantic, React.CSSProperties>>;
  };
  classNames?: Partial<Record<SemanticName, string>> & {
    popup?: Partial<Record<PopupSemantic, string>>;
  };
  suffixIcon?: React.ReactNode;
  size?: SizeType;
  disabled?: boolean;
  placement?: SelectCommonPlacement;
  /** @deprecated Please use `classNames.popup.root` instead */
  popupClassName?: string;
  /** @deprecated Please use `classNames.popup.root` instead */
  dropdownClassName?: string;
  /** @deprecated Please use `popupRender` instead */
  dropdownRender?: (menu: React.ReactElement) => React.ReactElement;
  popupRender?: (menu: React.ReactElement) => React.ReactElement;
  /** @deprecated Please use `styles.popup.root` instead */
  dropdownStyle?: React.CSSProperties;
  /** @deprecated Please use `onOpenChange` instead */
  onDropdownVisibleChange?: (visible: boolean) => void;
  onOpenChange?: (open: boolean) => void;
  /** @deprecated Use `variant` instead. */
  bordered?: boolean;
  treeLine?: TreeProps['showLine'];
  status?: InputStatus;
  switcherIcon?: SwitcherIcon | RcTreeSelectProps<ValueType, OptionType>['switcherIcon'];
  rootClassName?: string;
  /** @deprecated Please use `popupMatchSelectWidth` instead */
  dropdownMatchSelectWidth?: boolean | number;
  popupMatchSelectWidth?: boolean | number;
  /**
   * @deprecated `showArrow` is deprecated which will be removed in next major version. It will be a
   *   default behavior, you can hide it by setting `suffixIcon` to null.
   */
  showArrow?: boolean;
  /**
   * @since 5.13.0
   * @default "outlined"
   */
  variant?: Variant;
<<<<<<< HEAD
=======
  classNames?: Partial<Record<SemanticName, string>> & {
    popup?: Partial<Record<PopupSemantic, string>>;
  };
  styles?: Partial<Record<SemanticName, React.CSSProperties>> & {
    popup?: Partial<Record<PopupSemantic, React.CSSProperties>>;
  };
>>>>>>> b3af097e
}

const InternalTreeSelect = <ValueType = any, OptionType extends DataNode = DataNode>(
  props: TreeSelectProps<ValueType, OptionType>,
  ref: React.Ref<BaseSelectRef>,
) => {
  const {
    prefixCls: customizePrefixCls,
    size: customizeSize,
    disabled: customDisabled,
    bordered = true,
    style,
    className,
    rootClassName,
    treeCheckable,
    multiple,
    listHeight = 256,
    listItemHeight: customListItemHeight,
    placement,
    notFoundContent,
    switcherIcon,
    treeLine,
    getPopupContainer,
    popupClassName,
    dropdownClassName,
    treeIcon = false,
    transitionName,
    choiceTransitionName = '',
    status: customStatus,
    treeExpandAction,
    builtinPlacements,
    dropdownMatchSelectWidth,
    popupMatchSelectWidth,
    allowClear,
    variant: customVariant,
    dropdownStyle,
    dropdownRender,
    popupRender,
    onDropdownVisibleChange,
    onOpenChange,
    tagRender,
    maxCount,
    showCheckedStrategy,
    treeCheckStrictly,
    styles,
    classNames,
    ...restProps
  } = props;

  const {
    getPrefixCls,
    getPopupContainer: getContextPopupContainer,
    direction,
    styles: contextStyles,
    classNames: contextClassNames,
  } = useComponentConfig('treeSelect');
  const {
    renderEmpty,
    virtual,
    popupMatchSelectWidth: contextPopupMatchSelectWidth,
    popupOverflow,
  } = React.useContext(ConfigContext);

  const [, token] = useToken();
  const listItemHeight = customListItemHeight ?? token?.controlHeightSM + token?.paddingXXS;

  if (process.env.NODE_ENV !== 'production') {
    const warning = devUseWarning('TreeSelect');

    const deprecatedProps = {
      dropdownMatchSelectWidth: 'popupMatchSelectWidth',
      dropdownStyle: 'styles.popup.root',
      dropdownClassName: 'classNames.popup.root',
      popupClassName: 'classNames.popup.root',
      dropdownRender: 'popupRender',
      onDropdownVisibleChange: 'onOpenChange',
      bordered: 'variant',
    };

    Object.entries(deprecatedProps).forEach(([oldProp, newProp]) => {
      warning.deprecated(!(oldProp in props), oldProp, newProp);
    });

    warning(
      multiple !== false || !treeCheckable,
      'usage',
      '`multiple` will always be `true` when `treeCheckable` is true',
    );

    warning(
      !('showArrow' in props),
      'deprecated',
      '`showArrow` is deprecated which will be removed in next major version. It will be a default behavior, you can hide it by setting `suffixIcon` to null.',
    );
  }

  const rootPrefixCls = getPrefixCls();
  const prefixCls = getPrefixCls('select', customizePrefixCls);
  const treePrefixCls = getPrefixCls('select-tree', customizePrefixCls);
  const treeSelectPrefixCls = getPrefixCls('tree-select', customizePrefixCls);
  const { compactSize, compactItemClassnames } = useCompactItemContext(prefixCls, direction);

  const rootCls = useCSSVarCls(prefixCls);
  const treeSelectRootCls = useCSSVarCls(treeSelectPrefixCls);
  const [hashId, cssVarCls] = useSelectStyle(prefixCls, rootCls);
  useStyle(treeSelectPrefixCls, treePrefixCls, treeSelectRootCls);

  const [variant, enableVariantCls] = useVariant('treeSelect', customVariant, bordered);

  const [mergedClassNames, mergedStyles] = useMergeSemantic(
    [contextClassNames, classNames],
    [contextStyles, styles],
    {
      popup: {
        _default: 'root',
      },
    },
  );

  const mergedPopupClassName = cls(
<<<<<<< HEAD
    popupClassName || dropdownClassName,
=======
    classNames?.popup?.root ||
      contextClassNames?.popup?.root ||
      popupClassName ||
      dropdownClassName,
>>>>>>> b3af097e
    `${treeSelectPrefixCls}-dropdown`,
    {
      [`${treeSelectPrefixCls}-dropdown-rtl`]: direction === 'rtl',
    },
    rootClassName,
    mergedClassNames.root,
    mergedClassNames.popup?.root,
    cssVarCls,
    rootCls,
    treeSelectRootCls,
    hashId,
  );

<<<<<<< HEAD
=======
  const mergedPopupStyle = styles?.popup?.root || contextStyles?.popup?.root || dropdownStyle;
>>>>>>> b3af097e
  const mergedPopupRender = popupRender || dropdownRender;
  const mergedOnOpenChange = onOpenChange || onDropdownVisibleChange;

  const isMultiple = !!(treeCheckable || multiple);

  const mergedMaxCount = React.useMemo(() => {
    if (
      maxCount &&
      ((showCheckedStrategy === 'SHOW_ALL' && !treeCheckStrictly) ||
        showCheckedStrategy === 'SHOW_PARENT')
    ) {
      return undefined;
    }
    return maxCount;
  }, [maxCount, showCheckedStrategy, treeCheckStrictly]);

  const showSuffixIcon = useShowArrow(props.suffixIcon, props.showArrow);

  const mergedPopupMatchSelectWidth =
    popupMatchSelectWidth ?? dropdownMatchSelectWidth ?? contextPopupMatchSelectWidth;

  // ===================== Form =====================
  const {
    status: contextStatus,
    hasFeedback,
    isFormItemInput,
    feedbackIcon,
  } = React.useContext(FormItemInputContext);
  const mergedStatus = getMergedStatus(contextStatus, customStatus);

  // ===================== Icons =====================
  const { suffixIcon, removeIcon, clearIcon } = useIcons({
    ...restProps,
    multiple: isMultiple,
    showSuffixIcon,
    hasFeedback,
    feedbackIcon,
    prefixCls,
    componentName: 'TreeSelect',
  });

  const mergedAllowClear = allowClear === true ? { clearIcon } : allowClear;

  // ===================== Empty =====================
  let mergedNotFound: React.ReactNode;
  if (notFoundContent !== undefined) {
    mergedNotFound = notFoundContent;
  } else {
    mergedNotFound = renderEmpty?.('Select') || <DefaultRenderEmpty componentName="Select" />;
  }

  // ==================== Render =====================
  const selectProps = omit(restProps, [
    'suffixIcon',
    'removeIcon',
    'clearIcon',
    'itemIcon' as any,
    'switcherIcon' as any,
    'style',
  ]);

  // ===================== Placement =====================
  const memoizedPlacement = React.useMemo<Placement>(() => {
    if (placement !== undefined) {
      return placement;
    }
    return direction === 'rtl' ? 'bottomRight' : 'bottomLeft';
  }, [placement, direction]);

  const mergedSize = useSize((ctx) => customizeSize ?? compactSize ?? ctx);

  // ===================== Disabled =====================
  const disabled = React.useContext(DisabledContext);
  const mergedDisabled = customDisabled ?? disabled;

  const mergedClassName = cls(
    !customizePrefixCls && treeSelectPrefixCls,
    {
      [`${prefixCls}-lg`]: mergedSize === 'large',
      [`${prefixCls}-sm`]: mergedSize === 'small',
      [`${prefixCls}-rtl`]: direction === 'rtl',
      [`${prefixCls}-${variant}`]: enableVariantCls,
      [`${prefixCls}-in-form-item`]: isFormItemInput,
    },
    getStatusClassNames(prefixCls, mergedStatus, hasFeedback),
    compactItemClassnames,
    className,
    rootClassName,
    mergedClassNames?.root,
    cssVarCls,
    rootCls,
    treeSelectRootCls,
    hashId,
  );

  const renderSwitcherIcon = (nodeProps: AntTreeNodeProps) => (
    <SwitcherIconCom
      prefixCls={treePrefixCls}
      switcherIcon={switcherIcon as SwitcherIcon}
      treeNodeProps={nodeProps}
      showLine={treeLine}
    />
  );

  // ============================ zIndex ============================
  const [zIndex] = useZIndex('SelectLike', mergedStyles.popup?.root?.zIndex as number);

  return (
    <RcTreeSelect
      classNames={mergedClassNames}
      styles={mergedStyles}
      virtual={virtual}
      disabled={mergedDisabled}
      {...selectProps}
      popupMatchSelectWidth={mergedPopupMatchSelectWidth}
      builtinPlacements={mergedBuiltinPlacements(builtinPlacements, popupOverflow)}
      ref={ref}
      prefixCls={prefixCls}
      className={mergedClassName}
      style={{ ...mergedStyles?.root, ...style }}
      listHeight={listHeight}
      listItemHeight={listItemHeight}
      treeCheckable={
        treeCheckable ? <span className={`${prefixCls}-tree-checkbox-inner`} /> : treeCheckable
      }
      treeLine={!!treeLine}
      suffixIcon={suffixIcon}
      multiple={isMultiple}
      placement={memoizedPlacement}
      removeIcon={removeIcon}
      allowClear={mergedAllowClear}
      switcherIcon={renderSwitcherIcon as RcTreeSelectProps['switcherIcon']}
      showTreeIcon={treeIcon as boolean}
      notFoundContent={mergedNotFound}
      getPopupContainer={getPopupContainer || getContextPopupContainer}
      treeMotion={null}
      popupClassName={mergedPopupClassName}
      popupStyle={{ ...mergedStyles.root, ...mergedStyles.popup?.root, zIndex }}
      popupRender={mergedPopupRender}
      onPopupVisibleChange={mergedOnOpenChange}
      choiceTransitionName={getTransitionName(rootPrefixCls, '', choiceTransitionName)}
      transitionName={getTransitionName(rootPrefixCls, 'slide-up', transitionName)}
      treeExpandAction={treeExpandAction}
      tagRender={isMultiple ? tagRender : undefined}
      maxCount={mergedMaxCount}
      showCheckedStrategy={showCheckedStrategy}
      treeCheckStrictly={treeCheckStrictly}
    />
  );
};

const TreeSelectRef = React.forwardRef(InternalTreeSelect) as <
  ValueType = any,
  OptionType extends DataNode = DataNode,
>(
  props: React.PropsWithChildren<TreeSelectProps<ValueType, OptionType>> &
    React.RefAttributes<BaseSelectRef>,
) => React.ReactElement;

type InternalTreeSelectType = typeof TreeSelectRef;

type CompoundedComponent = InternalTreeSelectType & {
  displayName?: string;
  TreeNode: typeof TreeNode;
  SHOW_ALL: typeof SHOW_ALL;
  SHOW_PARENT: typeof SHOW_PARENT;
  SHOW_CHILD: typeof SHOW_CHILD;
  _InternalPanelDoNotUseOrYouWillBeFired: typeof PurePanel;
};

const TreeSelect = TreeSelectRef as CompoundedComponent;

// We don't care debug panel
/* istanbul ignore next */
const PurePanel = genPurePanel(TreeSelect, 'popupAlign', (props: any) => omit(props, ['visible']));

TreeSelect.TreeNode = TreeNode;
TreeSelect.SHOW_ALL = SHOW_ALL;
TreeSelect.SHOW_PARENT = SHOW_PARENT;
TreeSelect.SHOW_CHILD = SHOW_CHILD;
TreeSelect._InternalPanelDoNotUseOrYouWillBeFired = PurePanel;

if (process.env.NODE_ENV !== 'production') {
  TreeSelect.displayName = 'TreeSelect';
}

export { TreeNode };

export default TreeSelect;<|MERGE_RESOLUTION|>--- conflicted
+++ resolved
@@ -43,12 +43,6 @@
 
 type RawValue = string | number;
 
-<<<<<<< HEAD
-=======
-type SemanticName = 'root';
-type PopupSemantic = 'root';
-
->>>>>>> b3af097e
 export interface LabeledValue {
   key?: string;
   value: RawValue;
@@ -112,15 +106,6 @@
    * @default "outlined"
    */
   variant?: Variant;
-<<<<<<< HEAD
-=======
-  classNames?: Partial<Record<SemanticName, string>> & {
-    popup?: Partial<Record<PopupSemantic, string>>;
-  };
-  styles?: Partial<Record<SemanticName, React.CSSProperties>> & {
-    popup?: Partial<Record<PopupSemantic, React.CSSProperties>>;
-  };
->>>>>>> b3af097e
 }
 
 const InternalTreeSelect = <ValueType = any, OptionType extends DataNode = DataNode>(
@@ -241,14 +226,7 @@
   );
 
   const mergedPopupClassName = cls(
-<<<<<<< HEAD
     popupClassName || dropdownClassName,
-=======
-    classNames?.popup?.root ||
-      contextClassNames?.popup?.root ||
-      popupClassName ||
-      dropdownClassName,
->>>>>>> b3af097e
     `${treeSelectPrefixCls}-dropdown`,
     {
       [`${treeSelectPrefixCls}-dropdown-rtl`]: direction === 'rtl',
@@ -262,10 +240,6 @@
     hashId,
   );
 
-<<<<<<< HEAD
-=======
-  const mergedPopupStyle = styles?.popup?.root || contextStyles?.popup?.root || dropdownStyle;
->>>>>>> b3af097e
   const mergedPopupRender = popupRender || dropdownRender;
   const mergedOnOpenChange = onOpenChange || onDropdownVisibleChange;
 
