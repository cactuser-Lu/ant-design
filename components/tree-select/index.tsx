import * as React from 'react';
import type { BaseSelectRef } from '@rc-component/select';
import type { Placement } from '@rc-component/select/lib/BaseSelect';
import type { TreeSelectProps as RcTreeSelectProps } from '@rc-component/tree-select';
import RcTreeSelect, {
  SHOW_ALL,
  SHOW_CHILD,
  SHOW_PARENT,
  TreeNode,
} from '@rc-component/tree-select';
import type { DataNode } from '@rc-component/tree-select/lib/interface';
import omit from '@rc-component/util/lib/omit';
import cls from 'classnames';

import useMergeSemantic from '../_util/hooks/useMergeSemantic';
import { useZIndex } from '../_util/hooks/useZIndex';
import type { SelectCommonPlacement } from '../_util/motion';
import { getTransitionName } from '../_util/motion';
import genPurePanel from '../_util/PurePanel';
import type { InputStatus } from '../_util/statusUtils';
import { getMergedStatus, getStatusClassNames } from '../_util/statusUtils';
import { devUseWarning } from '../_util/warning';
import { ConfigContext } from '../config-provider';
import type { Variant } from '../config-provider';
import { useComponentConfig } from '../config-provider/context';
import DefaultRenderEmpty from '../config-provider/defaultRenderEmpty';
import DisabledContext from '../config-provider/DisabledContext';
import useCSSVarCls from '../config-provider/hooks/useCSSVarCls';
import useSize from '../config-provider/hooks/useSize';
import type { SizeType } from '../config-provider/SizeContext';
import { FormItemInputContext } from '../form/context';
import useVariant from '../form/hooks/useVariants';
import mergedBuiltinPlacements from '../select/mergedBuiltinPlacements';
import useSelectStyle from '../select/style';
import useIcons from '../select/useIcons';
import usePopupRender from '../select/usePopupRender';
import useShowArrow from '../select/useShowArrow';
import { useCompactItemContext } from '../space/Compact';
import { useToken } from '../theme/internal';
import type { AntTreeNodeProps, TreeProps } from '../tree';
import type { SwitcherIcon } from '../tree/Tree';
import SwitcherIconCom from '../tree/utils/iconUtil';
import useStyle from './style';

type RawValue = string | number;

export interface LabeledValue {
  key?: string;
  value: RawValue;
  label: React.ReactNode;
}

export type SelectValue = RawValue | RawValue[] | LabeledValue | LabeledValue[];

type SemanticName = 'root' | 'prefix' | 'input' | 'suffix';
type PopupSemantic = 'item' | 'itemTitle' | 'root';
export interface TreeSelectProps<ValueType = any, OptionType extends DataNode = DataNode>
  extends React.AriaAttributes,
    Omit<
      RcTreeSelectProps<ValueType, OptionType>,
      | 'showTreeIcon'
      | 'treeMotion'
      | 'mode'
      | 'getInputElement'
      | 'backfill'
      | 'treeLine'
      | 'switcherIcon'
    > {
  styles?: Partial<Record<SemanticName, React.CSSProperties>> & {
    popup?: Partial<Record<PopupSemantic, React.CSSProperties>>;
  };
  classNames?: Partial<Record<SemanticName, string>> & {
    popup?: Partial<Record<PopupSemantic, string>>;
  };
  suffixIcon?: React.ReactNode;
  size?: SizeType;
  disabled?: boolean;
  placement?: SelectCommonPlacement;
  /** @deprecated Please use `classNames.popup.root` instead */
  popupClassName?: string;
  /** @deprecated Please use `classNames.popup.root` instead */
  dropdownClassName?: string;
  /** @deprecated Please use `popupRender` instead */
  dropdownRender?: (menu: React.ReactElement) => React.ReactElement;
  popupRender?: (menu: React.ReactElement) => React.ReactElement;
  /** @deprecated Please use `styles.popup.root` instead */
  dropdownStyle?: React.CSSProperties;
  /** @deprecated Please use `onOpenChange` instead */
  onDropdownVisibleChange?: (visible: boolean) => void;
  onOpenChange?: (open: boolean) => void;
  /** @deprecated Use `variant` instead. */
  bordered?: boolean;
  treeLine?: TreeProps['showLine'];
  status?: InputStatus;
  switcherIcon?: SwitcherIcon | RcTreeSelectProps<ValueType, OptionType>['switcherIcon'];
  rootClassName?: string;
  /** @deprecated Please use `popupMatchSelectWidth` instead */
  dropdownMatchSelectWidth?: boolean | number;
  popupMatchSelectWidth?: boolean | number;
  /**
   * @deprecated `showArrow` is deprecated which will be removed in next major version. It will be a
   *   default behavior, you can hide it by setting `suffixIcon` to null.
   */
  showArrow?: boolean;
  /**
   * @since 5.13.0
   * @default "outlined"
   */
  variant?: Variant;
}

const InternalTreeSelect = <ValueType = any, OptionType extends DataNode = DataNode>(
  props: TreeSelectProps<ValueType, OptionType>,
  ref: React.Ref<BaseSelectRef>,
) => {
  const {
    prefixCls: customizePrefixCls,
    size: customizeSize,
    disabled: customDisabled,
    bordered = true,
    style,
    className,
    rootClassName,
    treeCheckable,
    multiple,
    listHeight = 256,
    listItemHeight: customListItemHeight,
    placement,
    notFoundContent,
    switcherIcon: customSwitcherIcon,
    treeLine,
    getPopupContainer,
    popupClassName,
    dropdownClassName,
    treeIcon = false,
    transitionName,
    choiceTransitionName = '',
    status: customStatus,
    treeExpandAction,
    builtinPlacements,
    dropdownMatchSelectWidth,
    popupMatchSelectWidth,
    allowClear,
    variant: customVariant,
    dropdownStyle,
    dropdownRender,
    popupRender,
    onDropdownVisibleChange,
    onOpenChange,
    tagRender,
    maxCount,
    showCheckedStrategy,
    treeCheckStrictly,
    styles,
    classNames,
    ...restProps
  } = props;

  const {
    getPrefixCls,
    getPopupContainer: getContextPopupContainer,
    direction,
    styles: contextStyles,
    classNames: contextClassNames,
  } = useComponentConfig('treeSelect');
  const {
    renderEmpty,
    virtual,
    popupMatchSelectWidth: contextPopupMatchSelectWidth,
    popupOverflow,
  } = React.useContext(ConfigContext);

<<<<<<< HEAD
=======
  const {
    styles: contextStyles,
    classNames: contextClassNames,
    switcherIcon,
  } = useComponentConfig('treeSelect');

>>>>>>> ba936836
  const [, token] = useToken();
  const listItemHeight = customListItemHeight ?? token?.controlHeightSM + token?.paddingXXS;

  if (process.env.NODE_ENV !== 'production') {
    const warning = devUseWarning('TreeSelect');

    const deprecatedProps = {
      dropdownMatchSelectWidth: 'popupMatchSelectWidth',
      dropdownStyle: 'styles.popup.root',
      dropdownClassName: 'classNames.popup.root',
      popupClassName: 'classNames.popup.root',
      dropdownRender: 'popupRender',
      onDropdownVisibleChange: 'onOpenChange',
      bordered: 'variant',
    };

    Object.entries(deprecatedProps).forEach(([oldProp, newProp]) => {
      warning.deprecated(!(oldProp in props), oldProp, newProp);
    });

    warning(
      multiple !== false || !treeCheckable,
      'usage',
      '`multiple` will always be `true` when `treeCheckable` is true',
    );

    warning(
      !('showArrow' in props),
      'deprecated',
      '`showArrow` is deprecated which will be removed in next major version. It will be a default behavior, you can hide it by setting `suffixIcon` to null.',
    );
  }

  const rootPrefixCls = getPrefixCls();
  const prefixCls = getPrefixCls('select', customizePrefixCls);
  const treePrefixCls = getPrefixCls('select-tree', customizePrefixCls);
  const treeSelectPrefixCls = getPrefixCls('tree-select', customizePrefixCls);
  const { compactSize, compactItemClassnames } = useCompactItemContext(prefixCls, direction);

  const rootCls = useCSSVarCls(prefixCls);
  const treeSelectRootCls = useCSSVarCls(treeSelectPrefixCls);
  const [hashId, cssVarCls] = useSelectStyle(prefixCls, rootCls);
  useStyle(treeSelectPrefixCls, treePrefixCls, treeSelectRootCls);

  const [variant, enableVariantCls] = useVariant('treeSelect', customVariant, bordered);

  const [mergedClassNames, mergedStyles] = useMergeSemantic(
    [contextClassNames, classNames],
    [contextStyles, styles],
    {
      popup: {
        _default: 'root',
      },
    },
  );

  const mergedPopupClassName = cls(
    popupClassName || dropdownClassName,
    `${treeSelectPrefixCls}-dropdown`,
    {
      [`${treeSelectPrefixCls}-dropdown-rtl`]: direction === 'rtl',
    },
    rootClassName,
    mergedClassNames.root,
    mergedClassNames.popup?.root,
    cssVarCls,
    rootCls,
    treeSelectRootCls,
    hashId,
  );

  const mergedPopupRender = usePopupRender(popupRender || dropdownRender);

  const mergedOnOpenChange = onOpenChange || onDropdownVisibleChange;

  const isMultiple = !!(treeCheckable || multiple);

  const mergedMaxCount = React.useMemo(() => {
    if (
      maxCount &&
      ((showCheckedStrategy === 'SHOW_ALL' && !treeCheckStrictly) ||
        showCheckedStrategy === 'SHOW_PARENT')
    ) {
      return undefined;
    }
    return maxCount;
  }, [maxCount, showCheckedStrategy, treeCheckStrictly]);

  const showSuffixIcon = useShowArrow(props.suffixIcon, props.showArrow);

  const mergedPopupMatchSelectWidth =
    popupMatchSelectWidth ?? dropdownMatchSelectWidth ?? contextPopupMatchSelectWidth;

  // ===================== Form =====================
  const {
    status: contextStatus,
    hasFeedback,
    isFormItemInput,
    feedbackIcon,
  } = React.useContext(FormItemInputContext);
  const mergedStatus = getMergedStatus(contextStatus, customStatus);

  // ===================== Icons =====================
  const { suffixIcon, removeIcon, clearIcon } = useIcons({
    ...restProps,
    multiple: isMultiple,
    showSuffixIcon,
    hasFeedback,
    feedbackIcon,
    prefixCls,
    componentName: 'TreeSelect',
  });

  const mergedAllowClear = allowClear === true ? { clearIcon } : allowClear;

  // ===================== Empty =====================
  let mergedNotFound: React.ReactNode;
  if (notFoundContent !== undefined) {
    mergedNotFound = notFoundContent;
  } else {
    mergedNotFound = renderEmpty?.('Select') || <DefaultRenderEmpty componentName="Select" />;
  }

  // ==================== Render =====================
  const selectProps = omit(restProps, [
    'suffixIcon',
    'removeIcon',
    'clearIcon',
    'itemIcon' as any,
    'switcherIcon' as any,
    'style',
  ]);

  // ===================== Placement =====================
  const memoizedPlacement = React.useMemo<Placement>(() => {
    if (placement !== undefined) {
      return placement;
    }
    return direction === 'rtl' ? 'bottomRight' : 'bottomLeft';
  }, [placement, direction]);

  const mergedSize = useSize((ctx) => customizeSize ?? compactSize ?? ctx);

  // ===================== Disabled =====================
  const disabled = React.useContext(DisabledContext);
  const mergedDisabled = customDisabled ?? disabled;

  const mergedClassName = cls(
    !customizePrefixCls && treeSelectPrefixCls,
    {
      [`${prefixCls}-lg`]: mergedSize === 'large',
      [`${prefixCls}-sm`]: mergedSize === 'small',
      [`${prefixCls}-rtl`]: direction === 'rtl',
      [`${prefixCls}-${variant}`]: enableVariantCls,
      [`${prefixCls}-in-form-item`]: isFormItemInput,
    },
    getStatusClassNames(prefixCls, mergedStatus, hasFeedback),
    compactItemClassnames,
    className,
    rootClassName,
    mergedClassNames?.root,
    cssVarCls,
    rootCls,
    treeSelectRootCls,
    hashId,
  );

  const mergedSwitcherIcon = customSwitcherIcon ?? switcherIcon;

  const renderSwitcherIcon = (nodeProps: AntTreeNodeProps) => (
    <SwitcherIconCom
      prefixCls={treePrefixCls}
      switcherIcon={mergedSwitcherIcon as SwitcherIcon}
      treeNodeProps={nodeProps}
      showLine={treeLine}
    />
  );

  // ============================ zIndex ============================
  const [zIndex] = useZIndex('SelectLike', mergedStyles.popup?.root?.zIndex as number);

  return (
    <RcTreeSelect
      classNames={mergedClassNames}
      styles={mergedStyles}
      virtual={virtual}
      disabled={mergedDisabled}
      {...selectProps}
      popupMatchSelectWidth={mergedPopupMatchSelectWidth}
      builtinPlacements={mergedBuiltinPlacements(builtinPlacements, popupOverflow)}
      ref={ref}
      prefixCls={prefixCls}
      className={mergedClassName}
      style={{ ...mergedStyles?.root, ...style }}
      listHeight={listHeight}
      listItemHeight={listItemHeight}
      treeCheckable={
        treeCheckable ? <span className={`${prefixCls}-tree-checkbox-inner`} /> : treeCheckable
      }
      treeLine={!!treeLine}
      suffixIcon={suffixIcon}
      multiple={isMultiple}
      placement={memoizedPlacement}
      removeIcon={removeIcon}
      allowClear={mergedAllowClear}
      switcherIcon={renderSwitcherIcon as RcTreeSelectProps['switcherIcon']}
      showTreeIcon={treeIcon as boolean}
      notFoundContent={mergedNotFound}
      getPopupContainer={getPopupContainer || getContextPopupContainer}
      treeMotion={null}
      popupClassName={mergedPopupClassName}
      popupStyle={{ ...mergedStyles.root, ...mergedStyles.popup?.root, zIndex }}
      popupRender={mergedPopupRender}
      onPopupVisibleChange={mergedOnOpenChange}
      choiceTransitionName={getTransitionName(rootPrefixCls, '', choiceTransitionName)}
      transitionName={getTransitionName(rootPrefixCls, 'slide-up', transitionName)}
      treeExpandAction={treeExpandAction}
      tagRender={isMultiple ? tagRender : undefined}
      maxCount={mergedMaxCount}
      showCheckedStrategy={showCheckedStrategy}
      treeCheckStrictly={treeCheckStrictly}
    />
  );
};

const TreeSelectRef = React.forwardRef(InternalTreeSelect) as <
  ValueType = any,
  OptionType extends DataNode = DataNode,
>(
  props: React.PropsWithChildren<TreeSelectProps<ValueType, OptionType>> &
    React.RefAttributes<BaseSelectRef>,
) => React.ReactElement;

type InternalTreeSelectType = typeof TreeSelectRef;

type CompoundedComponent = InternalTreeSelectType & {
  displayName?: string;
  TreeNode: typeof TreeNode;
  SHOW_ALL: typeof SHOW_ALL;
  SHOW_PARENT: typeof SHOW_PARENT;
  SHOW_CHILD: typeof SHOW_CHILD;
  _InternalPanelDoNotUseOrYouWillBeFired: typeof PurePanel;
};

const TreeSelect = TreeSelectRef as CompoundedComponent;

// We don't care debug panel
/* istanbul ignore next */
const PurePanel = genPurePanel(TreeSelect, 'popupAlign', (props: any) => omit(props, ['visible']));

TreeSelect.TreeNode = TreeNode;
TreeSelect.SHOW_ALL = SHOW_ALL;
TreeSelect.SHOW_PARENT = SHOW_PARENT;
TreeSelect.SHOW_CHILD = SHOW_CHILD;
TreeSelect._InternalPanelDoNotUseOrYouWillBeFired = PurePanel;

if (process.env.NODE_ENV !== 'production') {
  TreeSelect.displayName = 'TreeSelect';
}

export { TreeNode };

export default TreeSelect;<|MERGE_RESOLUTION|>--- conflicted
+++ resolved
@@ -162,6 +162,7 @@
     direction,
     styles: contextStyles,
     classNames: contextClassNames,
+    switcherIcon,
   } = useComponentConfig('treeSelect');
   const {
     renderEmpty,
@@ -170,15 +171,6 @@
     popupOverflow,
   } = React.useContext(ConfigContext);
 
-<<<<<<< HEAD
-=======
-  const {
-    styles: contextStyles,
-    classNames: contextClassNames,
-    switcherIcon,
-  } = useComponentConfig('treeSelect');
-
->>>>>>> ba936836
   const [, token] = useToken();
   const listItemHeight = customListItemHeight ?? token?.controlHeightSM + token?.paddingXXS;
 
