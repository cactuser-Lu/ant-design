--- conflicted
+++ resolved
@@ -276,16 +276,7 @@
       treeMotion={null}
       dropdownClassName={mergedDropdownClassName}
       choiceTransitionName={getTransitionName(rootPrefixCls, '', choiceTransitionName)}
-<<<<<<< HEAD
-      transitionName={getTransitionName(
-        rootPrefixCls,
-        getTransitionDirection(placement),
-        transitionName,
-      )}
-=======
       transitionName={getTransitionName(rootPrefixCls, 'slide-up', transitionName)}
-      showArrow={hasFeedback || mergedShowArrow}
->>>>>>> 1d2e0db8
       treeExpandAction={treeExpandAction}
     />
   );
