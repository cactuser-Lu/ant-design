--- conflicted
+++ resolved
@@ -8,6 +8,7 @@
 import { NoFormStyle } from '../form/context';
 import { getTransitionName } from '../_util/motion';
 import { tuple } from '../_util/type';
+
 // CSSINJS
 import useStyle from './style';
 
@@ -68,191 +69,6 @@
 
 const defaultPushState: PushState = { distance: 180 };
 
-<<<<<<< HEAD
-const Drawer = React.forwardRef<DrawerRef, DrawerProps>(
-  (
-    {
-      width,
-      height,
-      size = 'default',
-      closable = true,
-      placement = 'right' as placementType,
-      maskClosable = true,
-      mask = true,
-      level = null,
-      keyboard = true,
-      push = defaultPushState,
-      closeIcon = <CloseOutlined />,
-      bodyStyle,
-      drawerStyle,
-      className,
-      visible: propsVisible,
-      forceRender,
-      children,
-      zIndex,
-      destroyOnClose,
-      style,
-      title,
-      headerStyle,
-      onClose,
-      footer,
-      footerStyle,
-      prefixCls: customizePrefixCls,
-      getContainer: customizeGetContainer,
-      extra,
-      afterVisibleChange,
-      ...rest
-    },
-    ref,
-  ) => {
-    const [internalPush, setPush] = React.useState(false);
-    const parentDrawer = React.useContext(DrawerContext);
-    const destroyCloseRef = React.useRef<boolean>(false);
-
-    const [load, setLoad] = React.useState(false);
-    const [visible, setVisible] = React.useState(false);
-
-    React.useEffect(() => {
-      if (propsVisible) {
-        setLoad(true);
-      } else {
-        setVisible(false);
-      }
-    }, [propsVisible]);
-
-    React.useEffect(() => {
-      if (load && propsVisible) {
-        setVisible(true);
-      }
-    }, [load, propsVisible]);
-
-    const { getPopupContainer, getPrefixCls, direction } = React.useContext(ConfigContext);
-    const prefixCls = getPrefixCls('drawer', customizePrefixCls);
-
-    // Style
-    const [wrapSSR, hashId] = useStyle(prefixCls);
-
-    const getContainer =
-      // 有可能为 false，所以不能直接判断
-      customizeGetContainer === undefined && getPopupContainer
-        ? () => getPopupContainer(document.body)
-        : customizeGetContainer;
-
-    React.useEffect(() => {
-      // fix: delete drawer in child and re-render, no push started.
-      // <Drawer>{show && <Drawer />}</Drawer>
-      if (propsVisible && parentDrawer) {
-        parentDrawer.push();
-      }
-
-      return () => {
-        if (parentDrawer) {
-          parentDrawer.pull();
-          // parentDrawer = null;
-        }
-      };
-    }, []);
-
-    React.useEffect(() => {
-      if (parentDrawer) {
-        if (visible) {
-          parentDrawer.push();
-        } else {
-          parentDrawer.pull();
-        }
-      }
-    }, [visible]);
-
-    const operations = React.useMemo(
-      () => ({
-        push() {
-          if (push) {
-            setPush(true);
-          }
-        },
-        pull() {
-          if (push) {
-            setPush(false);
-          }
-        },
-      }),
-      [push],
-    );
-
-    React.useImperativeHandle(ref, () => operations, [operations]);
-
-    const getOffsetStyle = () => {
-      // https://github.com/ant-design/ant-design/issues/24287
-      if (!visible && !mask) {
-        return {};
-      }
-      const offsetStyle: any = {};
-      if (placement === 'left' || placement === 'right') {
-        const defaultWidth = size === 'large' ? 736 : 378;
-        offsetStyle.width = typeof width === 'undefined' ? defaultWidth : width;
-      } else {
-        const defaultHeight = size === 'large' ? 736 : 378;
-        offsetStyle.height = typeof height === 'undefined' ? defaultHeight : height;
-      }
-      return offsetStyle;
-    };
-
-    const getRcDrawerStyle = () => {
-      // get drawer push width or height
-      const getPushTransform = (_placement?: placementType) => {
-        let distance: number | string;
-        if (typeof push === 'boolean') {
-          distance = push ? defaultPushState.distance : 0;
-        } else {
-          distance = push!.distance;
-        }
-        distance = parseFloat(String(distance || 0));
-
-        if (_placement === 'left' || _placement === 'right') {
-          return `translateX(${_placement === 'left' ? distance : -distance}px)`;
-        }
-        if (_placement === 'top' || _placement === 'bottom') {
-          return `translateY(${_placement === 'top' ? distance : -distance}px)`;
-        }
-      };
-
-      // 当无 mask 时，将 width 应用到外层容器上
-      // 解决 https://github.com/ant-design/ant-design/issues/12401 的问题
-      const offsetStyle = mask ? {} : getOffsetStyle();
-      return {
-        zIndex,
-        transform: internalPush ? getPushTransform(placement) : undefined,
-        ...offsetStyle,
-        ...style,
-      };
-    };
-
-    const closeIconNode = closable && (
-      <button type="button" onClick={onClose} aria-label="Close" className={`${prefixCls}-close`}>
-        {closeIcon}
-      </button>
-    );
-
-    function renderHeader() {
-      if (!title && !closable) {
-        return null;
-      }
-
-      return (
-        <div
-          className={classNames(`${prefixCls}-header`, {
-            [`${prefixCls}-header-close-only`]: closable && !title && !extra,
-          })}
-          style={headerStyle}
-        >
-          <div className={`${prefixCls}-header-title`}>
-            {closeIconNode}
-            {title && <div className={`${prefixCls}-title`}>{title}</div>}
-          </div>
-          {extra && <div className={`${prefixCls}-extra`}>{extra}</div>}
-        </div>
-      );
-=======
 function Drawer({
   width,
   height,
@@ -282,6 +98,9 @@
   const { getPopupContainer, getPrefixCls, direction } = React.useContext(ConfigContext);
   const prefixCls = getPrefixCls('drawer', customizePrefixCls);
 
+  // Style
+  const [wrapSSR, hashId] = useStyle(prefixCls);
+
   const getContainer =
     // 有可能为 false，所以不能直接判断
     customizeGetContainer === undefined && getPopupContainer
@@ -297,7 +116,6 @@
   function renderHeader() {
     if (!title && !closable) {
       return null;
->>>>>>> 51954aa4
     }
 
     return (
@@ -335,6 +153,7 @@
       [`${prefixCls}-rtl`]: direction === 'rtl',
     },
     className,
+    hashId,
   );
 
   // ============================ Size ============================
@@ -360,7 +179,7 @@
   });
 
   // =========================== Render ===========================
-  return (
+  return wrapSSR(
     <NoFormStyle status override>
       <RcDrawer
         prefixCls={prefixCls}
@@ -387,66 +206,11 @@
           </div>
           {renderFooter()}
         </div>
-<<<<<<< HEAD
-      );
-    };
-
-    const drawerClassName = classNames(
-      {
-        'no-mask': !mask,
-        [`${prefixCls}-rtl`]: direction === 'rtl',
-      },
-      className,
-      hashId,
-    );
-    const offsetStyle = mask ? getOffsetStyle() : {};
-
-    return wrapSSR(
-      <DrawerContext.Provider value={operations}>
-        <NoFormStyle status override>
-          <RcDrawer
-            handler={false}
-            {...{
-              placement,
-              prefixCls,
-              maskClosable,
-              level,
-              keyboard,
-              children,
-              onClose,
-              forceRender,
-              ...rest,
-            }}
-            {...offsetStyle}
-            open={visible || propsVisible}
-            showMask={mask}
-            style={getRcDrawerStyle()}
-            className={drawerClassName}
-            getContainer={getContainer}
-            afterVisibleChange={open => {
-              if (open) {
-                destroyCloseRef.current = false;
-              } else if (destroyOnClose) {
-                destroyCloseRef.current = true;
-                setLoad(false);
-              }
-              afterVisibleChange?.(open);
-            }}
-          >
-            {renderBody()}
-          </RcDrawer>
-        </NoFormStyle>
-      </DrawerContext.Provider>,
-    );
-  },
-);
-=======
       </RcDrawer>
-    </NoFormStyle>
-  );
-}
-
->>>>>>> 51954aa4
+    </NoFormStyle>,
+  );
+}
+
 if (process.env.NODE_ENV !== 'production') {
   Drawer.displayName = 'Drawer';
 }
