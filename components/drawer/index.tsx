--- conflicted
+++ resolved
@@ -143,12 +143,7 @@
   const [zIndex, contextZIndex] = useZIndex('Drawer', rest.zIndex);
 
   // =========================== Render ===========================
-<<<<<<< HEAD
   const { classNames: propClassNames = {}, styles: propStyles = {}, rootStyle } = rest;
-  const { classNames: contextClassNames = {}, styles: contextStyles = {} } = drawer || {};
-=======
-  const { classNames: propClassNames = {}, styles: propStyles = {} } = rest;
->>>>>>> a7ecd4a7
 
   const drawerClassName = classNames(
     {
@@ -198,14 +193,9 @@
           push={push}
           width={mergedWidth}
           height={mergedHeight}
-<<<<<<< HEAD
-          style={{ ...drawer?.style, ...style }}
-          rootStyle={{ ...rootStyle, ...contextStyles?.root, ...propStyles?.root }}
-          className={classNames(drawer?.className, className)}
-=======
           style={{ ...contextStyle, ...style }}
+          rootStyle={{ ...rootStyle, ...contextStyles.root, ...propStyles.root }}
           className={classNames(contextClassName, className)}
->>>>>>> a7ecd4a7
           rootClassName={drawerClassName}
           getContainer={getContainer}
           afterOpenChange={afterOpenChange}
