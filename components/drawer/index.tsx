--- conflicted
+++ resolved
@@ -1,9 +1,9 @@
 import * as React from 'react';
-import type { CSSMotionProps } from '@rc-component/motion';
-import classNames from 'classnames';
 import type { DrawerProps as RcDrawerProps } from '@rc-component/drawer';
 import RcDrawer from '@rc-component/drawer';
 import type { Placement } from '@rc-component/drawer/lib/Drawer';
+import type { CSSMotionProps } from '@rc-component/motion';
+import classNames from 'classnames';
 
 import ContextIsolator from '../_util/ContextIsolator';
 import { useZIndex } from '../_util/hooks/useZIndex';
@@ -100,12 +100,8 @@
       ['footerStyle', 'styles.footer'],
       ['contentWrapperStyle', 'styles.wrapper'],
       ['maskStyle', 'styles.mask'],
-<<<<<<< HEAD
       ['drawerStyle', 'styles.section'],
-=======
-      ['drawerStyle', 'styles.content'],
       ['destroyInactivePanel', 'destroyOnHidden'],
->>>>>>> 10e93e5c
     ].forEach(([deprecatedName, newName]) => {
       warning.deprecated(!(deprecatedName in props), deprecatedName, newName);
     });
