--- conflicted
+++ resolved
@@ -300,40 +300,6 @@
 
     return wrapSSR(
       <DrawerContext.Provider value={operations}>
-<<<<<<< HEAD
-        <RcDrawer
-          handler={false}
-          {...{
-            placement,
-            prefixCls,
-            maskClosable,
-            level,
-            keyboard,
-            children,
-            onClose,
-            forceRender,
-            ...rest,
-          }}
-          {...offsetStyle}
-          open={visible || propsVisible}
-          showMask={mask}
-          style={getRcDrawerStyle()}
-          className={drawerClassName}
-          getContainer={getContainer}
-          afterVisibleChange={open => {
-            if (open) {
-              destroyCloseRef.current = false;
-            } else if (destroyOnClose) {
-              destroyCloseRef.current = true;
-              setLoad(false);
-            }
-            afterVisibleChange?.(open);
-          }}
-        >
-          {renderBody()}
-        </RcDrawer>
-      </DrawerContext.Provider>,
-=======
         <NoFormStyle status override>
           <RcDrawer
             handler={false}
@@ -367,8 +333,7 @@
             {renderBody()}
           </RcDrawer>
         </NoFormStyle>
-      </DrawerContext.Provider>
->>>>>>> 771836cb
+      </DrawerContext.Provider>,
     );
   },
 );
