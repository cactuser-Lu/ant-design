import * as React from 'react';
import * as PropTypes from 'prop-types';
import RcDrawer from 'rc-drawer';
import createReactContext, { Context } from 'create-react-context';
import warning from 'warning';
import classNames from 'classnames';
import Icon from '../icon';
import { ConfigConsumer, ConfigConsumerProps } from '../config-provider';
import { tuple } from '../_util/type';

const DrawerContext: Context<Drawer | null> = createReactContext(null);

type EventType = React.MouseEvent<HTMLDivElement> | React.MouseEvent<HTMLButtonElement>;

type getContainerfunc = () => HTMLElement;

const PlacementTypes = tuple('top', 'right', 'bottom', 'left');
type placementType = (typeof PlacementTypes)[number];
export interface DrawerProps {
  closable?: boolean;
  destroyOnClose?: boolean;
  getContainer?: string | HTMLElement | getContainerfunc;
  maskClosable?: boolean;
  mask?: boolean;
  maskStyle?: React.CSSProperties;
  style?: React.CSSProperties;
  title?: React.ReactNode;
  visible?: boolean;
  width?: number | string;
  height?: number | string;
  /* deprecated, use className instead */
  wrapClassName?: string;
  zIndex?: number;
  prefixCls?: string;
  push?: boolean;
  placement?: placementType;
  onClose?: (e: EventType) => void;
  className?: string;
}

export interface IDrawerState {
  push?: boolean;
}

export default class Drawer extends React.Component<DrawerProps, IDrawerState> {
  static propTypes = {
    closable: PropTypes.bool,
    destroyOnClose: PropTypes.bool,
    getContainer: PropTypes.oneOfType([
      PropTypes.string,
      PropTypes.object as PropTypes.Requireable<HTMLElement>,
      PropTypes.func,
      PropTypes.bool,
    ]),
    maskClosable: PropTypes.bool,
    mask: PropTypes.bool,
    maskStyle: PropTypes.object,
    style: PropTypes.object,
    title: PropTypes.node,
    visible: PropTypes.bool,
    width: PropTypes.oneOfType([PropTypes.string, PropTypes.number]),
    zIndex: PropTypes.number,
    prefixCls: PropTypes.string,
    placement: PropTypes.oneOf(PlacementTypes),
    onClose: PropTypes.func,
    className: PropTypes.string,
  };

  static defaultProps = {
    width: 256,
    height: 256,
    closable: true,
    placement: 'right' as placementType,
    maskClosable: true,
    mask: true,
    level: null,
  };

  readonly state = {
    push: false,
  };

  parentDrawer: Drawer;
  destoryClose: boolean;

  public componentDidUpdate(preProps: DrawerProps) {
    if (preProps.visible !== this.props.visible && this.parentDrawer) {
      if (this.props.visible) {
        this.parentDrawer.push();
      } else {
        this.parentDrawer.pull();
      }
    }
  }

  close = (e: EventType) => {
    if (this.props.visible !== undefined) {
      if (this.props.onClose) {
        this.props.onClose(e);
      }
      return;
    }
  };

  onMaskClick = (e: EventType) => {
    if (!this.props.maskClosable) {
      return;
    }
    this.close(e);
  };

  push = () => {
    this.setState({
      push: true,
    });
  };

  pull = () => {
    this.setState({
      push: false,
    });
  };

  onDestoryTransitionEnd = () => {
    const isDestroyOnClose = this.getDestoryOnClose();
    if (!isDestroyOnClose) {
      return;
    }
    if (!this.props.visible) {
      this.destoryClose = true;
      this.forceUpdate();
    }
  };

  getDestoryOnClose = () => this.props.destroyOnClose && !this.props.visible;

  // get drawar push width or height
  getPushTransform = (placement?: placementType) => {
    if (placement === 'left' || placement === 'right') {
      return `translateX(${placement === 'left' ? 180 : -180}px)`;
    }
    if (placement === 'top' || placement === 'bottom') {
      return `translateY(${placement === 'top' ? 180 : -180}px)`;
    }
  };

<<<<<<< HEAD
  getRcDrawerStyle = () => {
    const { zIndex, placement, style } = this.props;
    const { push } = this.state;
    return {
      zIndex,
      transform: push ? this.getPushTransform(placement) : undefined,
      ...style,
    };
  };

  // render drawer body dom
  renderBody = (prefixCls: string) => {
    if (this.destoryClose && !this.props.visible) {
=======
  renderHeader() {
    const { prefixCls, title, closable } = this.props;
    if (!title && !closable) {
      return null;
    }
    return (
      <div className={`${prefixCls}-header`}>
        {title && <div className={`${prefixCls}-title`}>{title}</div>}
        {this.renderCloseIcon()}
      </div>
    );
  }

  renderCloseIcon() {
    const { prefixCls, closable } = this.props;
    return (
      closable && (
        <button onClick={this.close} aria-label="Close" className={`${prefixCls}-close`}>
          <Icon type="close" />
        </button>
      )
    );
  }

  // render drawer body dom
  renderBody = () => {
    const { placement, prefixCls, visible } = this.props;
    if (this.destoryClose && !visible) {
>>>>>>> 47fea7e8
      return null;
    }
    this.destoryClose = false;

    const containerStyle: React.CSSProperties =
      placement === 'left' || placement === 'right'
        ? {
            overflow: 'auto',
            height: '100%',
          }
        : {};

    const isDestroyOnClose = this.getDestoryOnClose();

    if (isDestroyOnClose) {
      // Increase the opacity transition, delete children after closing.
      containerStyle.opacity = 0;
      containerStyle.transition = 'opacity .3s';
    }
<<<<<<< HEAD
    const { title, closable } = this.props;

    // is have header dom
    let header;
    if (title) {
      header = (
        <div className={`${prefixCls}-header`}>
          <div className={`${prefixCls}-title`}>{title}</div>
        </div>
      );
    }
    // is have closer button
    let closer;
    if (closable) {
      closer = (
        <button onClick={this.close} aria-label="Close" className={`${prefixCls}-close`}>
          <span className={`${prefixCls}-close-x`}>
            <Icon type="close" />
          </span>
        </button>
      );
    }
=======
>>>>>>> 47fea7e8

    return (
      <div
        className={`${prefixCls}-wrapper-body`}
        style={containerStyle}
        onTransitionEnd={this.onDestoryTransitionEnd}
      >
        {this.renderHeader()}
        <div className={`${prefixCls}-body`}>{this.props.children}</div>
      </div>
    );
  };

  // render Provider for Multi-level drawe
  renderProvider = (value: Drawer) => {
    const {
      prefixCls: customizePrefixCls,
      zIndex,
      style,
      placement,
      className,
      wrapClassName,
      width,
      height,
      ...rest
    } = this.props;
    warning(
      wrapClassName === undefined,
      'wrapClassName is deprecated, please use className instead.',
    );
    const haveMask = rest.mask ? '' : 'no-mask';
    this.parentDrawer = value;
    const offsetStyle: any = {};
    if (placement === 'left' || placement === 'right') {
      offsetStyle.width = width;
    } else {
      offsetStyle.height = height;
    }
    return (
      <DrawerContext.Provider value={this}>
        <ConfigConsumer>
          {({ getPrefixCls }: ConfigConsumerProps) => {
            const prefixCls = getPrefixCls('drawer', customizePrefixCls);

            return (
              <RcDrawer
                handler={false}
                {...rest}
                {...offsetStyle}
                prefixCls={prefixCls}
                open={this.props.visible}
                onMaskClick={this.onMaskClick}
                showMask={this.props.mask}
                placement={placement}
                style={this.getRcDrawerStyle()}
                className={classNames(wrapClassName, className, haveMask)}
              >
                {this.renderBody(prefixCls)}
              </RcDrawer>
            );
          }}
        </ConfigConsumer>
      </DrawerContext.Provider>
    );
  };

  render() {
    return <DrawerContext.Consumer>{this.renderProvider}</DrawerContext.Consumer>;
  }
}<|MERGE_RESOLUTION|>--- conflicted
+++ resolved
@@ -144,7 +144,6 @@
     }
   };
 
-<<<<<<< HEAD
   getRcDrawerStyle = () => {
     const { zIndex, placement, style } = this.props;
     const { push } = this.state;
@@ -155,25 +154,21 @@
     };
   };
 
-  // render drawer body dom
-  renderBody = (prefixCls: string) => {
-    if (this.destoryClose && !this.props.visible) {
-=======
-  renderHeader() {
-    const { prefixCls, title, closable } = this.props;
+  renderHeader(prefixCls: string) {
+    const { title, closable } = this.props;
     if (!title && !closable) {
       return null;
     }
     return (
       <div className={`${prefixCls}-header`}>
         {title && <div className={`${prefixCls}-title`}>{title}</div>}
-        {this.renderCloseIcon()}
+        {this.renderCloseIcon(prefixCls)}
       </div>
     );
   }
 
-  renderCloseIcon() {
-    const { prefixCls, closable } = this.props;
+  renderCloseIcon(prefixCls: string) {
+    const { closable } = this.props;
     return (
       closable && (
         <button onClick={this.close} aria-label="Close" className={`${prefixCls}-close`}>
@@ -184,10 +179,9 @@
   }
 
   // render drawer body dom
-  renderBody = () => {
-    const { placement, prefixCls, visible } = this.props;
+  renderBody = (prefixCls: string) => {
+    const { placement, visible } = this.props;
     if (this.destoryClose && !visible) {
->>>>>>> 47fea7e8
       return null;
     }
     this.destoryClose = false;
@@ -207,31 +201,6 @@
       containerStyle.opacity = 0;
       containerStyle.transition = 'opacity .3s';
     }
-<<<<<<< HEAD
-    const { title, closable } = this.props;
-
-    // is have header dom
-    let header;
-    if (title) {
-      header = (
-        <div className={`${prefixCls}-header`}>
-          <div className={`${prefixCls}-title`}>{title}</div>
-        </div>
-      );
-    }
-    // is have closer button
-    let closer;
-    if (closable) {
-      closer = (
-        <button onClick={this.close} aria-label="Close" className={`${prefixCls}-close`}>
-          <span className={`${prefixCls}-close-x`}>
-            <Icon type="close" />
-          </span>
-        </button>
-      );
-    }
-=======
->>>>>>> 47fea7e8
 
     return (
       <div
@@ -239,7 +208,7 @@
         style={containerStyle}
         onTransitionEnd={this.onDestoryTransitionEnd}
       >
-        {this.renderHeader()}
+        {this.renderHeader(prefixCls)}
         <div className={`${prefixCls}-body`}>{this.props.children}</div>
       </div>
     );
