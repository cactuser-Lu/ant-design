import * as React from 'react';
import * as PropTypes from 'prop-types';
import RcDrawer from 'rc-drawer';
import createReactContext, { Context } from 'create-react-context';
import warning from 'warning';
import classNames from 'classnames';
import Icon from '../icon';
import { ConfigConsumer, ConfigConsumerProps } from '../config-provider';

const DrawerContext: Context<Drawer | null> = createReactContext(null);

type EventType = React.MouseEvent<HTMLDivElement> | React.MouseEvent<HTMLButtonElement>;

type getContainerfunc = () => HTMLElement;

type placementType = 'top' | 'right' | 'bottom' | 'left';
export interface DrawerProps {
  closable?: boolean;
  destroyOnClose?: boolean;
  getContainer?: string | HTMLElement | getContainerfunc;
  maskClosable?: boolean;
  mask?: boolean;
  maskStyle?: React.CSSProperties;
  style?: React.CSSProperties;
  title?: React.ReactNode;
  visible?: boolean;
  width?: number | string;
  height?: number | string;
  /* deprecated, use className instead */
  wrapClassName?: string;
  zIndex?: number;
  prefixCls?: string;
  push?: boolean;
  placement?: placementType;
  onClose?: (e: EventType) => void;
  className?: string;
}

export interface IDrawerState {
  push?: boolean;
}

export default class Drawer extends React.Component<DrawerProps, IDrawerState> {
  static propTypes = {
    closable: PropTypes.bool,
    destroyOnClose: PropTypes.bool,
    getContainer: PropTypes.oneOfType([
      PropTypes.string,
      PropTypes.object,
      PropTypes.func,
      PropTypes.bool,
    ]),
    maskClosable: PropTypes.bool,
    mask: PropTypes.bool,
    maskStyle: PropTypes.object,
    style: PropTypes.object,
    title: PropTypes.node,
    visible: PropTypes.bool,
    width: PropTypes.oneOfType([PropTypes.string, PropTypes.number]),
    zIndex: PropTypes.number,
    prefixCls: PropTypes.string,
    placement: PropTypes.string,
    onClose: PropTypes.func,
    className: PropTypes.string,
  };

  static defaultProps = {
    width: 256,
    height: 256,
    closable: true,
    placement: 'right',
    maskClosable: true,
    mask: true,
    level: null,
  };

  readonly state = {
    push: false,
  };

  parentDrawer: Drawer;
  destoryClose: boolean;

  public componentDidUpdate(preProps: DrawerProps) {
    if (preProps.visible !== this.props.visible && this.parentDrawer) {
      if (this.props.visible) {
        this.parentDrawer.push();
      } else {
        this.parentDrawer.pull();
      }
    }
  }

  close = (e: EventType) => {
    if (this.props.visible !== undefined) {
      if (this.props.onClose) {
        this.props.onClose(e);
      }
      return;
    }
  };

  onMaskClick = (e: EventType) => {
    if (!this.props.maskClosable) {
      return;
    }
    this.close(e);
  };

  push = () => {
    this.setState({
      push: true,
    });
  };

  pull = () => {
    this.setState({
      push: false,
    });
  };

  onDestoryTransitionEnd = () => {
    const isDestroyOnClose = this.getDestoryOnClose();
    if (!isDestroyOnClose) {
      return;
    }
    if (!this.props.visible) {
      this.destoryClose = true;
      this.forceUpdate();
    }
  };

  getDestoryOnClose = () => this.props.destroyOnClose && !this.props.visible;

  // get drawar push width or height
  getPushTransform = (placement?: placementType) => {
    if (placement === 'left' || placement === 'right') {
      return `translateX(${placement === 'left' ? 180 : -180}px)`;
    }
    if (placement === 'top' || placement === 'bottom') {
      return `translateY(${placement === 'top' ? 180 : -180}px)`;
    }
  };

  getRcDrawerStyle = () => {
    const { zIndex, placement, maskStyle } = this.props;
    return this.state.push
      ? {
          ...maskStyle,
          zIndex,
          transform: this.getPushTransform(placement),
        }
      : {
          ...maskStyle,
          zIndex,
        };
  };

  // render drawer body dom
  renderBody = (prefixCls: string) => {
    if (this.destoryClose && !this.props.visible) {
      return null;
    }
    this.destoryClose = false;
    const { placement } = this.props;

    const containerStyle: React.CSSProperties =
      placement === 'left' || placement === 'right'
        ? {
            overflow: 'auto',
            height: '100%',
          }
        : {};

    const isDestroyOnClose = this.getDestoryOnClose();

    if (isDestroyOnClose) {
      // Increase the opacity transition, delete children after closing.
      containerStyle.opacity = 0;
      containerStyle.transition = 'opacity .3s';
    }
    const { title, closable } = this.props;

    // is have header dom
    let header;
    if (title) {
      header = (
        <div className={`${prefixCls}-header`}>
          <div className={`${prefixCls}-title`}>{title}</div>
        </div>
      );
    }
    // is have closer button
    let closer;
    if (closable) {
      closer = (
        <button onClick={this.close} aria-label="Close" className={`${prefixCls}-close`}>
          <span className={`${prefixCls}-close-x`}>
            <Icon type="close" />
          </span>
        </button>
      );
    }

    return (
      <div
        className={`${prefixCls}-wrapper-body`}
        style={containerStyle}
        onTransitionEnd={this.onDestoryTransitionEnd}
      >
        {header}
        {closer}
        <div className={`${prefixCls}-body`}>{this.props.children}</div>
      </div>
    );
  };

<<<<<<< HEAD
  // render Provider for Multi-level drawer
=======
  getRcDrawerStyle = () => {
    const { zIndex, placement, maskStyle, style } = this.props;
    const { push } = this.state;
    return {
      ...maskStyle,
      zIndex,
      transform: push ? this.getPushTransform(placement) : undefined,
      style,
    };
  };

  // render Provider for Multi-level drawe
>>>>>>> ecf83c04
  renderProvider = (value: Drawer) => {
    const {
      prefixCls: customizePrefixCls,
      zIndex,
      style,
      placement,
      className,
      wrapClassName,
      width,
      height,
      ...rest
    } = this.props;
    warning(
      wrapClassName === undefined,
      'wrapClassName is deprecated, please use className instead.',
    );
    const haveMask = rest.mask ? '' : 'no-mask';
    this.parentDrawer = value;
    const offsetStyle: any = {};
    if (placement === 'left' || placement === 'right') {
      offsetStyle.width = width;
    } else {
      offsetStyle.height = height;
    }
    return (
      <DrawerContext.Provider value={this}>
        <ConfigConsumer>
          {({ getPrefixCls }: ConfigConsumerProps) => {
            const prefixCls = getPrefixCls('drawer', customizePrefixCls);

            return (
              <RcDrawer
                handler={false}
                {...rest}
                {...offsetStyle}
                prefixCls={prefixCls}
                open={this.props.visible}
                onMaskClick={this.onMaskClick}
                showMask={this.props.mask}
                placement={placement}
                style={this.getRcDrawerStyle()}
                className={classNames(wrapClassName, className, haveMask)}
              >
                {this.renderBody(prefixCls)}
              </RcDrawer>
            );
          }}
        </ConfigConsumer>
      </DrawerContext.Provider>
    );
  };

  render() {
    return <DrawerContext.Consumer>{this.renderProvider}</DrawerContext.Consumer>;
  }
}<|MERGE_RESOLUTION|>--- conflicted
+++ resolved
@@ -143,17 +143,14 @@
   };
 
   getRcDrawerStyle = () => {
-    const { zIndex, placement, maskStyle } = this.props;
-    return this.state.push
-      ? {
-          ...maskStyle,
-          zIndex,
-          transform: this.getPushTransform(placement),
-        }
-      : {
-          ...maskStyle,
-          zIndex,
-        };
+    const { zIndex, placement, maskStyle, style } = this.props;
+    const { push } = this.state;
+    return {
+      ...maskStyle,
+      zIndex,
+      transform: push ? this.getPushTransform(placement) : undefined,
+      style,
+    };
   };
 
   // render drawer body dom
@@ -215,22 +212,7 @@
     );
   };
 
-<<<<<<< HEAD
-  // render Provider for Multi-level drawer
-=======
-  getRcDrawerStyle = () => {
-    const { zIndex, placement, maskStyle, style } = this.props;
-    const { push } = this.state;
-    return {
-      ...maskStyle,
-      zIndex,
-      transform: push ? this.getPushTransform(placement) : undefined,
-      style,
-    };
-  };
-
   // render Provider for Multi-level drawe
->>>>>>> ecf83c04
   renderProvider = (value: Drawer) => {
     const {
       prefixCls: customizePrefixCls,
