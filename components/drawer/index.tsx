--- conflicted
+++ resolved
@@ -210,24 +210,14 @@
   renderProvider = (value: Drawer) => {
     let { zIndex, style, placement, className, wrapClassName, width, height, ...rest } = this.props;
     warning(wrapClassName === undefined, 'wrapClassName is deprecated, please use className instead.');
-<<<<<<< HEAD
-
-    this.praentDrawer = value;
+
+    this.parentDrawer = value;
     const offsetStyle: any = {};
     if (placement === 'left' || placement === 'right') {
       offsetStyle.width = width;
     } else {
       offsetStyle.height = height;
     }
-=======
-    const RcDrawerStyle = this.state.push
-      ? {
-        zIndex,
-        transform: `translateX(${placement === 'left' ? 180 : -180}px)`,
-      }
-      : { zIndex };
-    this.parentDrawer = value;
->>>>>>> e3aa2aaa
     return (
       <DrawerContext.Provider value={this}>
         <RcDrawer
