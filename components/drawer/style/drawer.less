@import '../../style/themes/index';

@drawer-prefix-cls: ~'@{ant-prefix}-drawer';
@picker-prefix-cls: ~'@{ant-prefix}-picker';

.@{drawer-prefix-cls} {
  position: fixed;
  z-index: @zindex-modal;
  width: 0%;
  height: 100%;
  transition: transform @animation-duration-slow @ease-base-out,
    height 0s ease @animation-duration-slow, width 0s ease @animation-duration-slow;
  > * {
    transition: transform @animation-duration-slow @ease-base-out,
      box-shadow @animation-duration-slow @ease-base-out;
  }

  &-content-wrapper {
    position: absolute;
  }
  .@{drawer-prefix-cls}-content {
    width: 100%;
    height: 100%;
  }

  &-left,
  &-right {
    top: 0;
    width: 0%;
    height: 100%;
    .@{drawer-prefix-cls}-content-wrapper {
      height: 100%;
    }
    &.@{drawer-prefix-cls}-open {
      width: 100%;
      transition: transform @animation-duration-slow @ease-base-out;
    }
    &.@{drawer-prefix-cls}-open.no-mask {
      width: 0%;
    }
  }

  &-left {
    left: 0;

    .@{drawer-prefix-cls} {
      &-content-wrapper {
        left: 0;
      }
    }

    &.@{drawer-prefix-cls}-open {
      .@{drawer-prefix-cls}-content-wrapper {
        box-shadow: @shadow-1-right;
      }
    }
  }

  &-right {
    right: 0;

    .@{drawer-prefix-cls} {
      &-content-wrapper {
        right: 0;
      }
    }
    &.@{drawer-prefix-cls}-open {
      .@{drawer-prefix-cls}-content-wrapper {
        box-shadow: @shadow-1-left;
      }
      // https://github.com/ant-design/ant-design/issues/18607, Avoid edge alignment bug.
      &.no-mask {
        right: 1px;
        transform: translateX(1px);
      }
    }
  }

  &-top,
  &-bottom {
    left: 0;
    width: 100%;
    height: 0%;

    .@{drawer-prefix-cls}-content-wrapper {
      width: 100%;
    }
    &.@{drawer-prefix-cls}-open {
      height: 100%;
      transition: transform @animation-duration-slow @ease-base-out;
    }
    &.@{drawer-prefix-cls}-open.no-mask {
      height: 0%;
    }
  }

  &-top {
    top: 0;

    &.@{drawer-prefix-cls}-open {
      .@{drawer-prefix-cls}-content-wrapper {
        box-shadow: @shadow-1-down;
      }
    }
  }

  &-bottom {
    bottom: 0;

    .@{drawer-prefix-cls} {
      &-content-wrapper {
        bottom: 0;
      }
    }
    &.@{drawer-prefix-cls}-open {
      .@{drawer-prefix-cls}-content-wrapper {
        box-shadow: @shadow-1-up;
      }
      &.no-mask {
        bottom: 1px;
        transform: translateY(1px);
      }
    }
  }

  &.@{drawer-prefix-cls}-open {
    .@{drawer-prefix-cls} {
      &-mask {
        height: 100%;
        opacity: 1;
        transition: none;
        animation: antdDrawerFadeIn @animation-duration-slow @ease-base-out;
      }
    }
  }

  &-title {
    margin: 0;
    color: @heading-color;
    font-weight: 500;
    font-size: @font-size-lg;
    line-height: 22px;
  }

  &-content {
    position: relative;
    z-index: 1;
    overflow: auto;
    background-color: @drawer-bg;
    background-clip: padding-box;
    border: 0;
  }

  &-close {
    position: absolute;
    top: 0;
    right: 0;
    z-index: @zindex-popup-close;
    display: block;
<<<<<<< HEAD
    width: @drawer-header-close-size;
    height: @drawer-header-close-size;
    padding: 0;
=======
    padding: 20px;
>>>>>>> 702cb615
    color: @text-color-secondary;
    font-weight: 700;
    font-size: @font-size-lg;
    font-style: normal;
<<<<<<< HEAD
    line-height: @drawer-header-close-size;
=======
    line-height: 1;
>>>>>>> 702cb615
    text-align: center;
    text-transform: none;
    text-decoration: none;
    background: transparent;
    border: 0;
    outline: 0;
    cursor: pointer;
    transition: color @animation-duration-slow;
    text-rendering: auto;

    &:focus,
    &:hover {
      color: @icon-color-hover;
      text-decoration: none;
    }

    .@{drawer-prefix-cls}-header-no-title & {
      margin-right: var(--scroll-bar);
      padding-right: calc(20px - var(--scroll-bar));
    }
  }

  &-header {
    position: relative;
    padding: @drawer-header-padding;
    color: @text-color;
    background: @drawer-bg;
    border-bottom: @border-width-base @border-style-base @border-color-split;
    border-radius: @border-radius-base @border-radius-base 0 0;
  }

  &-header-no-title {
    color: @text-color;
    background: @drawer-bg;
  }

  &-wrapper-body {
    display: flex;
    flex-direction: column;
    flex-wrap: nowrap;
    width: 100%;
    height: 100%;
  }

  &-body {
    flex-grow: 1;
    padding: @drawer-body-padding;
    overflow: auto;
    font-size: @font-size-base;
    line-height: @line-height-base;
    word-wrap: break-word;
  }

  &-footer {
    flex-shrink: 0;
    padding: @drawer-footer-padding-vertical @drawer-footer-padding-vertical;
    border-top: @border-width-base @border-style-base @border-color-split;
  }

  &-mask {
    position: absolute;
    top: 0;
    left: 0;
    width: 100%;
    height: 0;
    background-color: @modal-mask-bg;
    opacity: 0;
    filter: ~'alpha(opacity=45)';
    transition: opacity @animation-duration-slow linear, height 0s ease @animation-duration-slow;
  }
  &-open {
    &-content {
      box-shadow: @shadow-2;
    }
  }

  // =================== Hook Components ===================
  .@{picker-prefix-cls} {
    &-clear {
      background: @popover-background;
    }
  }
}

@keyframes antdDrawerFadeIn {
  0% {
    opacity: 0;
  }
  100% {
    opacity: 1;
  }
}<|MERGE_RESOLUTION|>--- conflicted
+++ resolved
@@ -3,7 +3,11 @@
 @drawer-prefix-cls: ~'@{ant-prefix}-drawer';
 @picker-prefix-cls: ~'@{ant-prefix}-picker';
 
+
+
 .@{drawer-prefix-cls} {
+  @drawer-header-close-padding: ceil((@drawer-header-close-size - @font-size-lg) / 2);
+
   position: fixed;
   z-index: @zindex-modal;
   width: 0%;
@@ -157,22 +161,12 @@
     right: 0;
     z-index: @zindex-popup-close;
     display: block;
-<<<<<<< HEAD
-    width: @drawer-header-close-size;
-    height: @drawer-header-close-size;
-    padding: 0;
-=======
-    padding: 20px;
->>>>>>> 702cb615
+    padding: @drawer-header-close-padding;
     color: @text-color-secondary;
     font-weight: 700;
     font-size: @font-size-lg;
     font-style: normal;
-<<<<<<< HEAD
-    line-height: @drawer-header-close-size;
-=======
     line-height: 1;
->>>>>>> 702cb615
     text-align: center;
     text-transform: none;
     text-decoration: none;
@@ -191,7 +185,7 @@
 
     .@{drawer-prefix-cls}-header-no-title & {
       margin-right: var(--scroll-bar);
-      padding-right: calc(20px - var(--scroll-bar));
+      padding-right: calc(@drawer-header-close-padding - var(--scroll-bar));
     }
   }
 
