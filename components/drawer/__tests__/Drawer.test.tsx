--- conflicted
+++ resolved
@@ -433,7 +433,6 @@
     expect(container.querySelector('#test')).toBeTruthy();
   });
 
-<<<<<<< HEAD
   it('should apply custom styles to Drawer', () => {
     const customClassNames = {
       root: 'custom-root',
@@ -547,34 +546,33 @@
         }
       },
     );
-=======
-  it('should support closable placement with start', () => {
-    const { container } = render(
-      <Drawer open closable={{ placement: 'start' }} getContainer={false}>
-        Test
-      </Drawer>,
-    );
-    triggerMotion();
-    // 当 placement 为 'start' 时，使用默认的类名
-    expect(container.querySelector('.ant-drawer-close')).toBeInTheDocument();
-    expect(container.querySelector('.ant-drawer-close-start')).toBeNull();
-    expect(container.querySelector('.ant-drawer-close-end')).toBeNull();
-    // 添加快照断言
-    expect(container.firstChild).toMatchSnapshot();
-  });
-
-  it('should support closable placement with end', () => {
-    const { container } = render(
-      <Drawer open closable={{ placement: 'end' }} getContainer={false}>
-        Test
-      </Drawer>,
-    );
-    triggerMotion();
-    // 当 placement 为 'end' 时，使用新的类名
-    expect(container.querySelector('.ant-drawer-close')).toBeInTheDocument();
-    expect(container.querySelector('.ant-drawer-close-end')).toBeInTheDocument();
-    // 添加快照断言
-    expect(container.firstChild).toMatchSnapshot();
->>>>>>> c579e2fd
+    it('should support closable placement with start', () => {
+      const { container } = render(
+        <Drawer open closable={{ placement: 'start' }} getContainer={false}>
+          Test
+        </Drawer>,
+      );
+      triggerMotion();
+      // 当 placement 为 'start' 时，使用默认的类名
+      expect(container.querySelector('.ant-drawer-close')).toBeInTheDocument();
+      expect(container.querySelector('.ant-drawer-close-start')).toBeNull();
+      expect(container.querySelector('.ant-drawer-close-end')).toBeNull();
+      // 添加快照断言
+      expect(container.firstChild).toMatchSnapshot();
+    });
+
+    it('should support closable placement with end', () => {
+      const { container } = render(
+        <Drawer open closable={{ placement: 'end' }} getContainer={false}>
+          Test
+        </Drawer>,
+      );
+      triggerMotion();
+      // 当 placement 为 'end' 时，使用新的类名
+      expect(container.querySelector('.ant-drawer-close')).toBeInTheDocument();
+      expect(container.querySelector('.ant-drawer-close-end')).toBeInTheDocument();
+      // 添加快照断言
+      expect(container.firstChild).toMatchSnapshot();
+    });
   });
 });