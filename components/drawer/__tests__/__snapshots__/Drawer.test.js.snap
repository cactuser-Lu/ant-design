--- conflicted
+++ resolved
@@ -12,11 +12,7 @@
     />
     <div
       class="ant-drawer-content-wrapper"
-<<<<<<< HEAD
-      style=""
-=======
-      style="transform:translateX(100%);width:256px"
->>>>>>> 6199340b
+      style="transform:translateX(100%);width:256px"
     >
       <div
         class="ant-drawer-content"
@@ -49,11 +45,7 @@
     />
     <div
       class="ant-drawer-content-wrapper"
-<<<<<<< HEAD
-      style="transform: translateX(100%);"
-=======
-      style="transform:translateX(100%);width:256px"
->>>>>>> 6199340b
+      style="transform:translateX(100%);width:256px"
     >
       <div
         class="ant-drawer-content"
@@ -94,11 +86,7 @@
     />
     <div
       class="ant-drawer-content-wrapper"
-<<<<<<< HEAD
-      style=""
-=======
-      style="transform:translateX(100%);width:256px"
->>>>>>> 6199340b
+      style="transform:translateX(100%);width:256px"
     >
       <div
         class="ant-drawer-content"
@@ -122,24 +110,7 @@
           >
             <span
               class="ant-drawer-close-x"
-            >
-              <i
-                class="anticon"
-              >
-                <svg
-                  aria-hidden="true"
-                  data-icon="close"
-                  fill="currentColor"
-                  height="1em"
-                  viewBox="0 0 1024 1024"
-                  width="1em"
-                >
-                  <path
-                    d="M563.8 512l262.5-312.9c4.4-5.2.7-13.1-6.1-13.1h-79.8c-4.7 0-9.2 2.1-12.3 5.7L511.6 449.8 295.1 191.7c-3-3.6-7.5-5.7-12.3-5.7H203c-6.8 0-10.5 7.9-6.1 13.1L459.4 512 196.9 824.9c-4.4 5.2-.7 13.1 6.1 13.1h79.8c4.7 0 9.2-2.1 12.3-5.7l216.5-258.1 216.5 258.1c3 3.6 7.5 5.7 12.3 5.7h79.8c6.8 0 10.5-7.9 6.1-13.1L563.8 512z"
-                  />
-                </svg>
-              </i>
-            </span>
+            />
           </button>
           <div
             class="ant-drawer-body"
@@ -206,11 +177,7 @@
     />
     <div
       class="ant-drawer-content-wrapper"
-<<<<<<< HEAD
-      style=""
-=======
-      style="transform:translateX(100%);width:256px"
->>>>>>> 6199340b
+      style="transform:translateX(100%);width:256px"
     >
       <div
         class="ant-drawer-content"
@@ -225,24 +192,7 @@
           >
             <span
               class="ant-drawer-close-x"
-            >
-              <i
-                class="anticon"
-              >
-                <svg
-                  aria-hidden="true"
-                  data-icon="close"
-                  fill="currentColor"
-                  height="1em"
-                  viewBox="0 0 1024 1024"
-                  width="1em"
-                >
-                  <path
-                    d="M563.8 512l262.5-312.9c4.4-5.2.7-13.1-6.1-13.1h-79.8c-4.7 0-9.2 2.1-12.3 5.7L511.6 449.8 295.1 191.7c-3-3.6-7.5-5.7-12.3-5.7H203c-6.8 0-10.5 7.9-6.1 13.1L459.4 512 196.9 824.9c-4.4 5.2-.7 13.1 6.1 13.1h79.8c4.7 0 9.2-2.1 12.3-5.7l216.5-258.1 216.5 258.1c3 3.6 7.5 5.7 12.3 5.7h79.8c6.8 0 10.5-7.9 6.1-13.1L563.8 512z"
-                  />
-                </svg>
-              </i>
-            </span>
+            />
           </button>
           <div
             class="ant-drawer-body"
