import * as React from 'react';
import type {
  SegmentedLabeledOption as RcSegmentedLabeledOption,
  SegmentedProps as RCSegmentedProps,
  SegmentedValue as RcSegmentedValue,
  SegmentedRawOption,
} from '@rc-component/segmented';
import RcSegmented from '@rc-component/segmented';
import useId from '@rc-component/util/lib/hooks/useId';
import classNames from 'classnames';

import { useComponentConfig } from '../config-provider/context';
import useSize from '../config-provider/hooks/useSize';
import type { SizeType } from '../config-provider/SizeContext';
import useStyle from './style';

export type { SegmentedValue } from '@rc-component/segmented';
export type SemanticName = 'root' | 'icon' | 'label' | 'item';
interface SegmentedLabeledOptionWithoutIcon<ValueType = RcSegmentedValue>
  extends RcSegmentedLabeledOption<ValueType> {
  label: RcSegmentedLabeledOption['label'];
}

interface SegmentedLabeledOptionWithIcon<ValueType = RcSegmentedValue>
  extends Omit<RcSegmentedLabeledOption<ValueType>, 'label'> {
  label?: RcSegmentedLabeledOption['label'];
  /** Set icon for Segmented item */
  icon: React.ReactNode;
}

function isSegmentedLabeledOptionWithIcon(
  option: SegmentedRawOption | SegmentedLabeledOptionWithIcon | SegmentedLabeledOptionWithoutIcon,
): option is SegmentedLabeledOptionWithIcon {
  return typeof option === 'object' && !!(option as SegmentedLabeledOptionWithIcon)?.icon;
}

export type SegmentedLabeledOption<ValueType = RcSegmentedValue> =
  | SegmentedLabeledOptionWithIcon<ValueType>
  | SegmentedLabeledOptionWithoutIcon<ValueType>;

export type SegmentedOptions<T = SegmentedRawOption> = (T | SegmentedLabeledOption<T>)[];

export interface SegmentedProps<ValueType = RcSegmentedValue>
  extends Omit<RCSegmentedProps<ValueType>, 'size' | 'options'> {
  rootClassName?: string;
  options: SegmentedOptions<ValueType>;
  /** Option to fit width to its parent's width */
  block?: boolean;
  /** Option to control the display size */
  size?: SizeType;
  vertical?: boolean;
<<<<<<< HEAD
  classNames?: Partial<Record<SemanticName, string>>;
  styles?: Partial<Record<SemanticName, React.CSSProperties>>;
=======
  shape?: 'default' | 'round';
>>>>>>> 21c35c6a
}

const InternalSegmented = React.forwardRef<HTMLDivElement, SegmentedProps>((props, ref) => {
  const defaultName = useId();

  const {
    prefixCls: customizePrefixCls,
    className,
    rootClassName,
    block,
    options = [],
    size: customSize = 'middle',
    style,
    vertical,
    shape = 'default',
    name = defaultName,
    styles,
    classNames: segmentedClassNames,
    ...restProps
  } = props;

  const {
    getPrefixCls,
    direction,
    className: contextClassName,
    style: contextStyle,
    classNames: contextClassNames,
    styles: contextStyles,
  } = useComponentConfig('segmented');
  const prefixCls = getPrefixCls('segmented', customizePrefixCls);
  // Style
  const [wrapCSSVar, hashId, cssVarCls] = useStyle(prefixCls);

  // ===================== Size =====================
  const mergedSize = useSize(customSize);

  // syntactic sugar to support `icon` for Segmented Item
  const extendedOptions = React.useMemo<RCSegmentedProps['options']>(
    () =>
      options.map((option) => {
        if (isSegmentedLabeledOptionWithIcon(option)) {
          const { icon, label, ...restOption } = option;
          return {
            ...restOption,
            label: (
              <>
                <span
                  className={classNames(
                    `${prefixCls}-item-icon`,
                    contextClassNames.icon,
                    segmentedClassNames?.icon,
                  )}
                  style={{
                    ...contextStyles.icon,
                    ...styles?.icon,
                  }}
                >
                  {icon}
                </span>
                {label && <span>{label}</span>}
              </>
            ),
          };
        }
        return option;
      }),
    [options, prefixCls],
  );

  const cls = classNames(
    className,
    rootClassName,
    contextClassName,
    segmentedClassNames?.root,
    contextClassNames.root,
    {
      [`${prefixCls}-block`]: block,
      [`${prefixCls}-sm`]: mergedSize === 'small',
      [`${prefixCls}-lg`]: mergedSize === 'large',
      [`${prefixCls}-vertical`]: vertical,
      [`${prefixCls}-shape-${shape}`]: shape === 'round',
    },
    hashId,
    cssVarCls,
  );

  const mergedStyle: React.CSSProperties = {
    ...contextStyles.root,
    ...contextStyle,
    ...styles?.root,
    ...style,
  };

  return wrapCSSVar(
    <RcSegmented
      {...restProps}
      name={name}
      className={cls}
      style={mergedStyle}
      classNames={{
        label: classNames(segmentedClassNames?.label, contextClassNames.label),
        item: classNames(segmentedClassNames?.item, contextClassNames.item),
      }}
      styles={{
        item: { ...contextStyles.item, ...styles?.item },
        label: { ...contextStyles.label, ...styles?.label },
      }}
      options={extendedOptions}
      ref={ref}
      prefixCls={prefixCls}
      direction={direction}
      vertical={vertical}
    />,
  );
});

const Segmented = InternalSegmented as (<ValueType>(
  props: SegmentedProps<ValueType> & React.RefAttributes<HTMLDivElement>,
) => ReturnType<typeof InternalSegmented>) &
  Pick<React.FC, 'displayName'>;

if (process.env.NODE_ENV !== 'production') {
  Segmented.displayName = 'Segmented';
}

export default Segmented;<|MERGE_RESOLUTION|>--- conflicted
+++ resolved
@@ -49,12 +49,9 @@
   /** Option to control the display size */
   size?: SizeType;
   vertical?: boolean;
-<<<<<<< HEAD
   classNames?: Partial<Record<SemanticName, string>>;
   styles?: Partial<Record<SemanticName, React.CSSProperties>>;
-=======
   shape?: 'default' | 'round';
->>>>>>> 21c35c6a
 }
 
 const InternalSegmented = React.forwardRef<HTMLDivElement, SegmentedProps>((props, ref) => {
