--- conflicted
+++ resolved
@@ -25,16 +25,12 @@
 | effect | 动画效果函数，可取 scrollx, fade | string | scrollx |
 | vertical | 垂直显示 | boolean | false |
 
-<<<<<<< HEAD
 ## 方法
 
 | 名称 | 描述 |
-|------|-------------|
+| --- | --- |
+| goTo(slideNumber) | 切换到指定面板 |
 | next() | 切换到下一面板 |
 | prev() | 切换到上一面板 |
-| goTo(slideNumber) | 切换到指定面板 |
 
-更多参数可参考：https://github.com/akiran/react-slick
-=======
-更多参数可参考：<https://github.com/akiran/react-slick>
->>>>>>> 36227a10
+更多参数可参考：<https://github.com/akiran/react-slick>