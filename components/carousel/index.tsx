import * as React from 'react';
import SlickCarousel, { Settings } from '@ant-design/react-slick';
import classNames from 'classnames';
import { ConfigContext } from '../config-provider';
import useStyle from './style';

export type CarouselEffect = 'scrollx' | 'fade';
export type DotPosition = 'top' | 'bottom' | 'left' | 'right';

// Carousel
export interface CarouselProps extends Omit<Settings, 'dots' | 'dotsClass'> {
  effect?: CarouselEffect;
  style?: React.CSSProperties;
  prefixCls?: string;
  slickGoTo?: number;
  dotPosition?: DotPosition;
  children?: React.ReactNode;
  dots?:
    | boolean
    | {
        className?: string;
      };
}

export interface CarouselRef {
  goTo: (slide: number, dontAnimate?: boolean) => void;
  next: () => void;
  prev: () => void;
  autoPlay: (palyType?: 'update' | 'leave' | 'blur') => void;
  innerSlider: any;
}

const Carousel = React.forwardRef<CarouselRef, CarouselProps>(
  (
    {
      dots = true,
      arrows = false,
      draggable = false,
      dotPosition = 'bottom',
      vertical = dotPosition === 'left' || dotPosition === 'right',
      ...props
    },
    ref,
  ) => {
    const { getPrefixCls, direction } = React.useContext(ConfigContext);
    const slickRef = React.useRef<any>();

    const goTo = (slide: number, dontAnimate = false) => {
      slickRef.current.slickGoTo(slide, dontAnimate);
    };

    React.useImperativeHandle(
      ref,
      () => ({
        goTo,
        autoPlay: slickRef.current.innerSlider.autoPlay,
        innerSlider: slickRef.current.innerSlider,
        prev: slickRef.current.slickPrev,
        next: slickRef.current.slickNext,
      }),
      [slickRef.current],
    );

    const prevCount = React.useRef(React.Children.count(props.children));

    React.useEffect(() => {
      if (prevCount.current !== React.Children.count(props.children)) {
        goTo(props.initialSlide || 0, false);
        prevCount.current = React.Children.count(props.children);
      }
    }, [props.children]);

    const newProps = {
      vertical,
      ...props,
    };

    if (newProps.effect === 'fade') {
      newProps.fade = true;
    }

    const prefixCls = getPrefixCls('carousel', newProps.prefixCls);
    const dotsClass = 'slick-dots';

    const enableDots = !!dots;
    const dsClass = classNames(
      dotsClass,
      `${dotsClass}-${dotPosition}`,
      typeof dots === 'boolean' ? false : dots?.className,
    );

<<<<<<< HEAD
    const [wrapSSR, hashId] = useStyle(prefixCls);
=======
    const className = classNames(prefixCls, {
      [`${prefixCls}-rtl`]: direction === 'rtl',
      [`${prefixCls}-vertical`]: dotPosition === 'left' || dotPosition === 'right',
    });
>>>>>>> 7511b9e8

    const className = classNames(
      prefixCls,
      {
        [`${prefixCls}-rtl`]: direction === 'rtl',
        [`${prefixCls}-vertical`]: newProps.vertical,
      },
      hashId,
    );

    return wrapSSR(
      <div className={className}>
        <SlickCarousel
          ref={slickRef}
          {...newProps}
          dots={enableDots}
          dotsClass={dsClass}
          arrows={arrows}
          draggable={draggable}
        />
      </div>,
    );
  },
);

export default Carousel;<|MERGE_RESOLUTION|>--- conflicted
+++ resolved
@@ -89,14 +89,7 @@
       typeof dots === 'boolean' ? false : dots?.className,
     );
 
-<<<<<<< HEAD
     const [wrapSSR, hashId] = useStyle(prefixCls);
-=======
-    const className = classNames(prefixCls, {
-      [`${prefixCls}-rtl`]: direction === 'rtl',
-      [`${prefixCls}-vertical`]: dotPosition === 'left' || dotPosition === 'right',
-    });
->>>>>>> 7511b9e8
 
     const className = classNames(
       prefixCls,
