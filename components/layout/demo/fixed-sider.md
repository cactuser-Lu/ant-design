---
order: 7
iframe: 360
title:
  zh-CN: 固定侧边栏
  en-US: Fixed Sider
---

## zh-CN

当内容较长时，使用固定侧边栏可以提供更好的体验。

## en-US

When dealing with long content, a fixed sider can provide a better user experience.

```tsx
import { Layout, Menu, MenuProps } from 'antd';
import {
  AppstoreOutlined,
  BarChartOutlined,
  CloudOutlined,
  ShopOutlined,
  TeamOutlined,
  UserOutlined,
  UploadOutlined,
  VideoCameraOutlined,
} from '@ant-design/icons';

const { Header, Content, Footer, Sider } = Layout;

<<<<<<< HEAD
const items: MenuProps['items'] = [
  UserOutlined,
  VideoCameraOutlined,
  UploadOutlined,
  BarChartOutlined,
  CloudOutlined,
  AppstoreOutlined,
  TeamOutlined,
  ShopOutlined,
].map((icon, index) => ({
  key: String(index + 1),
  icon: React.createElement(icon),
  label: `nav ${index + 1}`,
}));

ReactDOM.render(
=======
export default () => (
>>>>>>> 688422b4
  <Layout hasSider>
    <Sider
      style={{
        overflow: 'auto',
        height: '100vh',
        position: 'fixed',
        left: 0,
        top: 0,
        bottom: 0,
      }}
    >
      <div className="logo" />
      <Menu theme="dark" mode="inline" defaultSelectedKeys={['4']} items={items} />
    </Sider>
    <Layout className="site-layout" style={{ marginLeft: 200 }}>
      <Header className="site-layout-background" style={{ padding: 0 }} />
      <Content style={{ margin: '24px 16px 0', overflow: 'initial' }}>
        <div className="site-layout-background" style={{ padding: 24, textAlign: 'center' }}>
          ...
          <br />
          Really
          <br />
          ...
          <br />
          ...
          <br />
          ...
          <br />
          long
          <br />
          ...
          <br />
          ...
          <br />
          ...
          <br />
          ...
          <br />
          ...
          <br />
          ...
          <br />
          ...
          <br />
          ...
          <br />
          ...
          <br />
          ...
          <br />
          ...
          <br />
          ...
          <br />
          ...
          <br />
          ...
          <br />
          ...
          <br />
          ...
          <br />
          ...
          <br />
          ...
          <br />
          ...
          <br />
          ...
          <br />
          ...
          <br />
          ...
          <br />
          ...
          <br />
          ...
          <br />
          ...
          <br />
          ...
          <br />
          ...
          <br />
          ...
          <br />
          ...
          <br />
          ...
          <br />
          ...
          <br />
          ...
          <br />
          ...
          <br />
          ...
          <br />
          ...
          <br />
          ...
          <br />
          ...
          <br />
          ...
          <br />
          ...
          <br />
          ...
          <br />
          ...
          <br />
          content
        </div>
      </Content>
      <Footer style={{ textAlign: 'center' }}>Ant Design ©2018 Created by Ant UED</Footer>
    </Layout>
  </Layout>
);
```

```css
#components-layout-demo-fixed-sider .logo {
  height: 32px;
  margin: 16px;
  background: rgba(255, 255, 255, 0.2);
}
.site-layout .site-layout-background {
  background: #fff;
}
```

<style>
  [data-theme="dark"] .site-layout .site-layout-background {
    background: #141414;
  }
</style><|MERGE_RESOLUTION|>--- conflicted
+++ resolved
@@ -29,7 +29,6 @@
 
 const { Header, Content, Footer, Sider } = Layout;
 
-<<<<<<< HEAD
 const items: MenuProps['items'] = [
   UserOutlined,
   VideoCameraOutlined,
@@ -45,10 +44,7 @@
   label: `nav ${index + 1}`,
 }));
 
-ReactDOM.render(
-=======
 export default () => (
->>>>>>> 688422b4
   <Layout hasSider>
     <Sider
       style={{
