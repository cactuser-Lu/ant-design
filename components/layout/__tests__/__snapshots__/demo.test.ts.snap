// Jest Snapshot v1, https://goo.gl/fbAQLP

exports[`renders ./components/layout/demo/basic.md correctly 1`] = `
Array [
  <section
    class="ant-layout"
  >
    <header
      class="ant-layout-header"
    >
      Header
    </header>
    <main
      class="ant-layout-content"
    >
      Content
    </main>
    <footer
      class="ant-layout-footer"
    >
      Footer
    </footer>
  </section>,
  <section
    class="ant-layout"
  >
    <header
      class="ant-layout-header"
    >
      Header
    </header>
    <section
      class="ant-layout ant-layout-has-sider"
    >
      <aside
        class="ant-layout-sider ant-layout-sider-dark"
        style="flex: 0 0 200px; max-width: 200px; min-width: 200px; width: 200px;"
      >
        <div
          class="ant-layout-sider-children"
        >
          Sider
        </div>
      </aside>
      <main
        class="ant-layout-content"
      >
        Content
      </main>
    </section>
    <footer
      class="ant-layout-footer"
    >
      Footer
    </footer>
  </section>,
  <section
    class="ant-layout"
  >
    <header
      class="ant-layout-header"
    >
      Header
    </header>
    <section
      class="ant-layout ant-layout-has-sider"
    >
      <main
        class="ant-layout-content"
      >
        Content
      </main>
      <aside
        class="ant-layout-sider ant-layout-sider-dark"
        style="flex: 0 0 200px; max-width: 200px; min-width: 200px; width: 200px;"
      >
        <div
          class="ant-layout-sider-children"
        >
          Sider
        </div>
      </aside>
    </section>
    <footer
      class="ant-layout-footer"
    >
      Footer
    </footer>
  </section>,
  <section
    class="ant-layout ant-layout-has-sider"
  >
    <aside
      class="ant-layout-sider ant-layout-sider-dark"
      style="flex: 0 0 200px; max-width: 200px; min-width: 200px; width: 200px;"
    >
      <div
        class="ant-layout-sider-children"
      >
        Sider
      </div>
    </aside>
    <section
      class="ant-layout"
    >
      <header
        class="ant-layout-header"
      >
        Header
      </header>
      <main
        class="ant-layout-content"
      >
        Content
      </main>
      <footer
        class="ant-layout-footer"
      >
        Footer
      </footer>
    </section>
  </section>,
]
`;

exports[`renders ./components/layout/demo/custom-trigger.md correctly 1`] = `
<section
  class="ant-layout ant-layout-has-sider"
>
  <aside
    class="ant-layout-sider ant-layout-sider-dark"
    style="flex: 0 0 200px; max-width: 200px; min-width: 200px; width: 200px;"
  >
    <div
      class="ant-layout-sider-children"
    >
      <div
        class="logo"
      />
      <ul
        class="ant-menu ant-menu-root ant-menu-inline"
        data-menu-list="true"
        role="menu"
        tabindex="0"
      >
        <li
          class="ant-menu-item ant-menu-item-selected"
          data-menu-id="rc-menu-uuid-test-1"
          role="menuitem"
          style="padding-left: 24px;"
          tabindex="-1"
        >
          <span
            aria-label="user"
            class="anticon anticon-user ant-menu-item-icon"
            role="img"
          >
            <svg
              aria-hidden="true"
              data-icon="user"
              fill="currentColor"
              focusable="false"
              height="1em"
              viewBox="64 64 896 896"
              width="1em"
            >
              <path
                d="M858.5 763.6a374 374 0 00-80.6-119.5 375.63 375.63 0 00-119.5-80.6c-.4-.2-.8-.3-1.2-.5C719.5 518 760 444.7 760 362c0-137-111-248-248-248S264 225 264 362c0 82.7 40.5 156 102.8 201.1-.4.2-.8.3-1.2.5-44.8 18.9-85 46-119.5 80.6a375.63 375.63 0 00-80.6 119.5A371.7 371.7 0 00136 901.8a8 8 0 008 8.2h60c4.4 0 7.9-3.5 8-7.8 2-77.2 33-149.5 87.8-204.3 56.7-56.7 132-87.9 212.2-87.9s155.5 31.2 212.2 87.9C779 752.7 810 825 812 902.2c.1 4.4 3.6 7.8 8 7.8h60a8 8 0 008-8.2c-1-47.8-10.9-94.3-29.5-138.2zM512 534c-45.9 0-89.1-17.9-121.6-50.4S340 407.9 340 362c0-45.9 17.9-89.1 50.4-121.6S466.1 190 512 190s89.1 17.9 121.6 50.4S684 316.1 684 362c0 45.9-17.9 89.1-50.4 121.6S557.9 534 512 534z"
              />
            </svg>
          </span>
          <span
            class="ant-menu-title-content"
          >
            nav 1
          </span>
        </li>
        <li
          class="ant-menu-item"
          data-menu-id="rc-menu-uuid-test-2"
          role="menuitem"
          style="padding-left: 24px;"
          tabindex="-1"
        >
          <span
            aria-label="video-camera"
            class="anticon anticon-video-camera ant-menu-item-icon"
            role="img"
          >
            <svg
              aria-hidden="true"
              data-icon="video-camera"
              fill="currentColor"
              focusable="false"
              height="1em"
              viewBox="64 64 896 896"
              width="1em"
            >
              <path
                d="M912 302.3L784 376V224c0-35.3-28.7-64-64-64H128c-35.3 0-64 28.7-64 64v576c0 35.3 28.7 64 64 64h592c35.3 0 64-28.7 64-64V648l128 73.7c21.3 12.3 48-3.1 48-27.6V330c0-24.6-26.7-40-48-27.7zM712 792H136V232h576v560zm176-167l-104-59.8V458.9L888 399v226zM208 360h112c4.4 0 8-3.6 8-8v-48c0-4.4-3.6-8-8-8H208c-4.4 0-8 3.6-8 8v48c0 4.4 3.6 8 8 8z"
              />
            </svg>
          </span>
          <span
            class="ant-menu-title-content"
          >
            nav 2
          </span>
        </li>
        <li
          class="ant-menu-item"
          data-menu-id="rc-menu-uuid-test-3"
          role="menuitem"
          style="padding-left: 24px;"
          tabindex="-1"
        >
          <span
            aria-label="upload"
            class="anticon anticon-upload ant-menu-item-icon"
            role="img"
          >
            <svg
              aria-hidden="true"
              data-icon="upload"
              fill="currentColor"
              focusable="false"
              height="1em"
              viewBox="64 64 896 896"
              width="1em"
            >
              <path
                d="M400 317.7h73.9V656c0 4.4 3.6 8 8 8h60c4.4 0 8-3.6 8-8V317.7H624c6.7 0 10.4-7.7 6.3-12.9L518.3 163a8 8 0 00-12.6 0l-112 141.7c-4.1 5.3-.4 13 6.3 13zM878 626h-60c-4.4 0-8 3.6-8 8v154H214V634c0-4.4-3.6-8-8-8h-60c-4.4 0-8 3.6-8 8v198c0 17.7 14.3 32 32 32h684c17.7 0 32-14.3 32-32V634c0-4.4-3.6-8-8-8z"
              />
            </svg>
          </span>
          <span
            class="ant-menu-title-content"
          >
            nav 3
          </span>
        </li>
      </ul>
      <div
        aria-hidden="true"
        style="display: none;"
      />
    </div>
  </aside>
  <section
    class="ant-layout site-layout"
  >
    <header
      class="ant-layout-header site-layout-background"
      style="padding: 0px;"
    >
      <span
        aria-label="menu-fold"
        class="anticon anticon-menu-fold trigger"
        role="img"
        tabindex="-1"
      >
        <svg
          aria-hidden="true"
          data-icon="menu-fold"
          fill="currentColor"
          focusable="false"
          height="1em"
          viewBox="64 64 896 896"
          width="1em"
        >
          <path
            d="M408 442h480c4.4 0 8-3.6 8-8v-56c0-4.4-3.6-8-8-8H408c-4.4 0-8 3.6-8 8v56c0 4.4 3.6 8 8 8zm-8 204c0 4.4 3.6 8 8 8h480c4.4 0 8-3.6 8-8v-56c0-4.4-3.6-8-8-8H408c-4.4 0-8 3.6-8 8v56zm504-486H120c-4.4 0-8 3.6-8 8v56c0 4.4 3.6 8 8 8h784c4.4 0 8-3.6 8-8v-56c0-4.4-3.6-8-8-8zm0 632H120c-4.4 0-8 3.6-8 8v56c0 4.4 3.6 8 8 8h784c4.4 0 8-3.6 8-8v-56c0-4.4-3.6-8-8-8zM115.4 518.9L271.7 642c5.8 4.6 14.4.5 14.4-6.9V388.9c0-7.4-8.5-11.5-14.4-6.9L115.4 505.1a8.74 8.74 0 000 13.8z"
          />
        </svg>
      </span>
    </header>
    <main
      class="ant-layout-content site-layout-background"
      style="margin: 24px 16px; padding: 24px; min-height: 280px;"
    >
      Content
    </main>
  </section>
</section>
`;

exports[`renders ./components/layout/demo/fixed.md correctly 1`] = `
<section
  class="ant-layout"
>
  <header
    class="ant-layout-header"
    style="position: fixed; z-index: 1; width: 100%;"
  >
    <div
      class="logo"
    />
    <ul
      class="ant-menu-overflow ant-menu ant-menu-root ant-menu-horizontal"
      data-menu-list="true"
      role="menu"
      tabindex="0"
    >
      <li
        class="ant-menu-overflow-item ant-menu-item ant-menu-item-only-child"
        data-menu-id="rc-menu-uuid-test-1"
        role="menuitem"
        style="opacity: 1; order: 0;"
        tabindex="-1"
      >
        <span
          class="ant-menu-title-content"
        >
          nav 1
        </span>
      </li>
      <li
        class="ant-menu-overflow-item ant-menu-item ant-menu-item-selected ant-menu-item-only-child"
        role="menuitem"
        style="opacity: 1; order: 1;"
        tabindex="-1"
      >
        <span
          class="ant-menu-title-content"
        >
          nav 2
        </span>
      </li>
      <li
        class="ant-menu-overflow-item ant-menu-item ant-menu-item-only-child"
        role="menuitem"
        style="opacity: 1; order: 2;"
        tabindex="-1"
      >
        <span
          class="ant-menu-title-content"
        >
          nav 3
        </span>
      </li>
      <li
        aria-hidden="true"
        class="ant-menu-overflow-item ant-menu-overflow-item-rest ant-menu-submenu ant-menu-submenu-horizontal ant-menu-submenu-selected"
        role="none"
        style="opacity: 0; height: 0px; overflow-y: hidden; order: 9007199254740991; pointer-events: none; position: absolute;"
      >
        <div
          aria-controls="rc-menu-uuid-test-rc-menu-more-popup"
          aria-expanded="false"
          aria-haspopup="true"
          class="ant-menu-submenu-title"
          data-menu-id="rc-menu-uuid-test-rc-menu-more"
          role="menuitem"
          tabindex="-1"
        >
          <span
            aria-label="ellipsis"
            class="anticon anticon-ellipsis"
            role="img"
          >
            <svg
              aria-hidden="true"
              data-icon="ellipsis"
              fill="currentColor"
              focusable="false"
              height="1em"
              viewBox="64 64 896 896"
              width="1em"
            >
              <path
                d="M176 511a56 56 0 10112 0 56 56 0 10-112 0zm280 0a56 56 0 10112 0 56 56 0 10-112 0zm280 0a56 56 0 10112 0 56 56 0 10-112 0z"
              />
            </svg>
          </span>
          <i
            class="ant-menu-submenu-arrow"
          />
        </div>
      </li>
    </ul>
    <div
      aria-hidden="true"
      style="display: none;"
    />
  </header>
  <main
    class="ant-layout-content site-layout"
    style="padding: 0px 50px; margin-top: 64px;"
  >
    <nav
      class="ant-breadcrumb"
      style="margin: 16px 0px;"
    >
      <ol>
        <li>
          <span
            class="ant-breadcrumb-link"
          >
            Home
          </span>
          <span
            class="ant-breadcrumb-separator"
          >
            /
          </span>
        </li>
        <li>
          <span
            class="ant-breadcrumb-link"
          >
            List
          </span>
          <span
            class="ant-breadcrumb-separator"
          >
            /
          </span>
        </li>
        <li>
          <span
            class="ant-breadcrumb-link"
          >
            App
          </span>
          <span
            class="ant-breadcrumb-separator"
          >
            /
          </span>
        </li>
      </ol>
    </nav>
    <div
      class="site-layout-background"
      style="padding: 24px; min-height: 380px;"
    >
      Content
    </div>
  </main>
  <footer
    class="ant-layout-footer"
    style="text-align: center;"
  >
    Ant Design ©2018 Created by Ant UED
  </footer>
</section>
`;

exports[`renders ./components/layout/demo/fixed-sider.md correctly 1`] = `
<section
  class="ant-layout ant-layout-has-sider"
>
  <aside
    class="ant-layout-sider ant-layout-sider-dark"
    style="overflow: auto; height: 100vh; position: fixed; left: 0px; top: 0px; bottom: 0px; flex: 0 0 200px; max-width: 200px; min-width: 200px; width: 200px;"
  >
    <div
      class="ant-layout-sider-children"
    >
      <div
        class="logo"
      />
      <ul
        class="ant-menu ant-menu-root ant-menu-inline"
        data-menu-list="true"
        role="menu"
        tabindex="0"
      >
        <li
          class="ant-menu-item"
          data-menu-id="rc-menu-uuid-test-1"
          role="menuitem"
          style="padding-left: 24px;"
          tabindex="-1"
        >
          <span
            aria-label="user"
            class="anticon anticon-user ant-menu-item-icon"
            role="img"
          >
            <svg
              aria-hidden="true"
              data-icon="user"
              fill="currentColor"
              focusable="false"
              height="1em"
              viewBox="64 64 896 896"
              width="1em"
            >
              <path
                d="M858.5 763.6a374 374 0 00-80.6-119.5 375.63 375.63 0 00-119.5-80.6c-.4-.2-.8-.3-1.2-.5C719.5 518 760 444.7 760 362c0-137-111-248-248-248S264 225 264 362c0 82.7 40.5 156 102.8 201.1-.4.2-.8.3-1.2.5-44.8 18.9-85 46-119.5 80.6a375.63 375.63 0 00-80.6 119.5A371.7 371.7 0 00136 901.8a8 8 0 008 8.2h60c4.4 0 7.9-3.5 8-7.8 2-77.2 33-149.5 87.8-204.3 56.7-56.7 132-87.9 212.2-87.9s155.5 31.2 212.2 87.9C779 752.7 810 825 812 902.2c.1 4.4 3.6 7.8 8 7.8h60a8 8 0 008-8.2c-1-47.8-10.9-94.3-29.5-138.2zM512 534c-45.9 0-89.1-17.9-121.6-50.4S340 407.9 340 362c0-45.9 17.9-89.1 50.4-121.6S466.1 190 512 190s89.1 17.9 121.6 50.4S684 316.1 684 362c0 45.9-17.9 89.1-50.4 121.6S557.9 534 512 534z"
              />
            </svg>
          </span>
          <span
            class="ant-menu-title-content"
          >
            nav 1
          </span>
        </li>
        <li
          class="ant-menu-item"
          data-menu-id="rc-menu-uuid-test-2"
          role="menuitem"
          style="padding-left: 24px;"
          tabindex="-1"
        >
          <span
            aria-label="video-camera"
            class="anticon anticon-video-camera ant-menu-item-icon"
            role="img"
          >
            <svg
              aria-hidden="true"
              data-icon="video-camera"
              fill="currentColor"
              focusable="false"
              height="1em"
              viewBox="64 64 896 896"
              width="1em"
            >
              <path
                d="M912 302.3L784 376V224c0-35.3-28.7-64-64-64H128c-35.3 0-64 28.7-64 64v576c0 35.3 28.7 64 64 64h592c35.3 0 64-28.7 64-64V648l128 73.7c21.3 12.3 48-3.1 48-27.6V330c0-24.6-26.7-40-48-27.7zM712 792H136V232h576v560zm176-167l-104-59.8V458.9L888 399v226zM208 360h112c4.4 0 8-3.6 8-8v-48c0-4.4-3.6-8-8-8H208c-4.4 0-8 3.6-8 8v48c0 4.4 3.6 8 8 8z"
              />
            </svg>
          </span>
          <span
            class="ant-menu-title-content"
          >
            nav 2
          </span>
        </li>
        <li
          class="ant-menu-item"
          data-menu-id="rc-menu-uuid-test-3"
          role="menuitem"
          style="padding-left: 24px;"
          tabindex="-1"
        >
          <span
            aria-label="upload"
            class="anticon anticon-upload ant-menu-item-icon"
            role="img"
          >
            <svg
              aria-hidden="true"
              data-icon="upload"
              fill="currentColor"
              focusable="false"
              height="1em"
              viewBox="64 64 896 896"
              width="1em"
            >
              <path
                d="M400 317.7h73.9V656c0 4.4 3.6 8 8 8h60c4.4 0 8-3.6 8-8V317.7H624c6.7 0 10.4-7.7 6.3-12.9L518.3 163a8 8 0 00-12.6 0l-112 141.7c-4.1 5.3-.4 13 6.3 13zM878 626h-60c-4.4 0-8 3.6-8 8v154H214V634c0-4.4-3.6-8-8-8h-60c-4.4 0-8 3.6-8 8v198c0 17.7 14.3 32 32 32h684c17.7 0 32-14.3 32-32V634c0-4.4-3.6-8-8-8z"
              />
            </svg>
          </span>
          <span
            class="ant-menu-title-content"
          >
            nav 3
          </span>
        </li>
        <li
          class="ant-menu-item ant-menu-item-selected"
          data-menu-id="rc-menu-uuid-test-4"
          role="menuitem"
          style="padding-left: 24px;"
          tabindex="-1"
        >
          <span
            aria-label="bar-chart"
            class="anticon anticon-bar-chart ant-menu-item-icon"
            role="img"
          >
            <svg
              aria-hidden="true"
              data-icon="bar-chart"
              fill="currentColor"
              focusable="false"
              height="1em"
              viewBox="64 64 896 896"
              width="1em"
            >
              <path
                d="M888 792H200V168c0-4.4-3.6-8-8-8h-56c-4.4 0-8 3.6-8 8v688c0 4.4 3.6 8 8 8h752c4.4 0 8-3.6 8-8v-56c0-4.4-3.6-8-8-8zm-600-80h56c4.4 0 8-3.6 8-8V560c0-4.4-3.6-8-8-8h-56c-4.4 0-8 3.6-8 8v144c0 4.4 3.6 8 8 8zm152 0h56c4.4 0 8-3.6 8-8V384c0-4.4-3.6-8-8-8h-56c-4.4 0-8 3.6-8 8v320c0 4.4 3.6 8 8 8zm152 0h56c4.4 0 8-3.6 8-8V462c0-4.4-3.6-8-8-8h-56c-4.4 0-8 3.6-8 8v242c0 4.4 3.6 8 8 8zm152 0h56c4.4 0 8-3.6 8-8V304c0-4.4-3.6-8-8-8h-56c-4.4 0-8 3.6-8 8v400c0 4.4 3.6 8 8 8z"
              />
            </svg>
          </span>
          <span
            class="ant-menu-title-content"
          >
            nav 4
          </span>
        </li>
        <li
          class="ant-menu-item"
          data-menu-id="rc-menu-uuid-test-5"
          role="menuitem"
          style="padding-left: 24px;"
          tabindex="-1"
        >
          <span
            aria-label="cloud"
            class="anticon anticon-cloud ant-menu-item-icon"
            role="img"
          >
            <svg
              aria-hidden="true"
              data-icon="cloud"
              fill="currentColor"
              focusable="false"
              height="1em"
              viewBox="64 64 896 896"
              width="1em"
            >
              <path
                d="M811.4 418.7C765.6 297.9 648.9 212 512.2 212S258.8 297.8 213 418.6C127.3 441.1 64 519.1 64 612c0 110.5 89.5 200 199.9 200h496.2C870.5 812 960 722.5 960 612c0-92.7-63.1-170.7-148.6-193.3zm36.3 281a123.07 123.07 0 01-87.6 36.3H263.9c-33.1 0-64.2-12.9-87.6-36.3A123.3 123.3 0 01140 612c0-28 9.1-54.3 26.2-76.3a125.7 125.7 0 0166.1-43.7l37.9-9.9 13.9-36.6c8.6-22.8 20.6-44.1 35.7-63.4a245.6 245.6 0 0152.4-49.9c41.1-28.9 89.5-44.2 140-44.2s98.9 15.3 140 44.2c19.9 14 37.5 30.8 52.4 49.9 15.1 19.3 27.1 40.7 35.7 63.4l13.8 36.5 37.8 10c54.3 14.5 92.1 63.8 92.1 120 0 33.1-12.9 64.3-36.3 87.7z"
              />
            </svg>
          </span>
          <span
            class="ant-menu-title-content"
          >
            nav 5
          </span>
        </li>
        <li
          class="ant-menu-item"
          data-menu-id="rc-menu-uuid-test-6"
          role="menuitem"
          style="padding-left: 24px;"
          tabindex="-1"
        >
          <span
            aria-label="appstore"
            class="anticon anticon-appstore ant-menu-item-icon"
            role="img"
          >
            <svg
              aria-hidden="true"
              data-icon="appstore"
              fill="currentColor"
              focusable="false"
              height="1em"
              viewBox="64 64 896 896"
              width="1em"
            >
              <path
                d="M464 144H160c-8.8 0-16 7.2-16 16v304c0 8.8 7.2 16 16 16h304c8.8 0 16-7.2 16-16V160c0-8.8-7.2-16-16-16zm-52 268H212V212h200v200zm452-268H560c-8.8 0-16 7.2-16 16v304c0 8.8 7.2 16 16 16h304c8.8 0 16-7.2 16-16V160c0-8.8-7.2-16-16-16zm-52 268H612V212h200v200zM464 544H160c-8.8 0-16 7.2-16 16v304c0 8.8 7.2 16 16 16h304c8.8 0 16-7.2 16-16V560c0-8.8-7.2-16-16-16zm-52 268H212V612h200v200zm452-268H560c-8.8 0-16 7.2-16 16v304c0 8.8 7.2 16 16 16h304c8.8 0 16-7.2 16-16V560c0-8.8-7.2-16-16-16zm-52 268H612V612h200v200z"
              />
            </svg>
          </span>
          <span
            class="ant-menu-title-content"
          >
            nav 6
          </span>
        </li>
        <li
          class="ant-menu-item"
          data-menu-id="rc-menu-uuid-test-7"
          role="menuitem"
          style="padding-left: 24px;"
          tabindex="-1"
        >
          <span
            aria-label="team"
            class="anticon anticon-team ant-menu-item-icon"
            role="img"
          >
            <svg
              aria-hidden="true"
              data-icon="team"
              fill="currentColor"
              focusable="false"
              height="1em"
              viewBox="64 64 896 896"
              width="1em"
            >
              <path
                d="M824.2 699.9a301.55 301.55 0 00-86.4-60.4C783.1 602.8 812 546.8 812 484c0-110.8-92.4-201.7-203.2-200-109.1 1.7-197 90.6-197 200 0 62.8 29 118.8 74.2 155.5a300.95 300.95 0 00-86.4 60.4C345 754.6 314 826.8 312 903.8a8 8 0 008 8.2h56c4.3 0 7.9-3.4 8-7.7 1.9-58 25.4-112.3 66.7-153.5A226.62 226.62 0 01612 684c60.9 0 118.2 23.7 161.3 66.8C814.5 792 838 846.3 840 904.3c.1 4.3 3.7 7.7 8 7.7h56a8 8 0 008-8.2c-2-77-33-149.2-87.8-203.9zM612 612c-34.2 0-66.4-13.3-90.5-37.5a126.86 126.86 0 01-37.5-91.8c.3-32.8 13.4-64.5 36.3-88 24-24.6 56.1-38.3 90.4-38.7 33.9-.3 66.8 12.9 91 36.6 24.8 24.3 38.4 56.8 38.4 91.4 0 34.2-13.3 66.3-37.5 90.5A127.3 127.3 0 01612 612zM361.5 510.4c-.9-8.7-1.4-17.5-1.4-26.4 0-15.9 1.5-31.4 4.3-46.5.7-3.6-1.2-7.3-4.5-8.8-13.6-6.1-26.1-14.5-36.9-25.1a127.54 127.54 0 01-38.7-95.4c.9-32.1 13.8-62.6 36.3-85.6 24.7-25.3 57.9-39.1 93.2-38.7 31.9.3 62.7 12.6 86 34.4 7.9 7.4 14.7 15.6 20.4 24.4 2 3.1 5.9 4.4 9.3 3.2 17.6-6.1 36.2-10.4 55.3-12.4 5.6-.6 8.8-6.6 6.3-11.6-32.5-64.3-98.9-108.7-175.7-109.9-110.9-1.7-203.3 89.2-203.3 199.9 0 62.8 28.9 118.8 74.2 155.5-31.8 14.7-61.1 35-86.5 60.4-54.8 54.7-85.8 126.9-87.8 204a8 8 0 008 8.2h56.1c4.3 0 7.9-3.4 8-7.7 1.9-58 25.4-112.3 66.7-153.5 29.4-29.4 65.4-49.8 104.7-59.7 3.9-1 6.5-4.7 6-8.7z"
              />
            </svg>
          </span>
          <span
            class="ant-menu-title-content"
          >
            nav 7
          </span>
        </li>
        <li
          class="ant-menu-item"
          data-menu-id="rc-menu-uuid-test-8"
          role="menuitem"
          style="padding-left: 24px;"
          tabindex="-1"
        >
          <span
            aria-label="shop"
            class="anticon anticon-shop ant-menu-item-icon"
            role="img"
          >
            <svg
              aria-hidden="true"
              data-icon="shop"
              fill="currentColor"
              focusable="false"
              height="1em"
              viewBox="64 64 896 896"
              width="1em"
            >
              <path
                d="M882 272.1V144c0-17.7-14.3-32-32-32H174c-17.7 0-32 14.3-32 32v128.1c-16.7 1-30 14.9-30 31.9v131.7a177 177 0 0014.4 70.4c4.3 10.2 9.6 19.8 15.6 28.9v345c0 17.6 14.3 32 32 32h676c17.7 0 32-14.3 32-32V535a175 175 0 0015.6-28.9c9.5-22.3 14.4-46 14.4-70.4V304c0-17-13.3-30.9-30-31.9zM214 184h596v88H214v-88zm362 656.1H448V736h128v104.1zm234 0H640V704c0-17.7-14.3-32-32-32H416c-17.7 0-32 14.3-32 32v136.1H214V597.9c2.9 1.4 5.9 2.8 9 4 22.3 9.4 46 14.1 70.4 14.1s48-4.7 70.4-14.1c13.8-5.8 26.8-13.2 38.7-22.1.2-.1.4-.1.6 0a180.4 180.4 0 0038.7 22.1c22.3 9.4 46 14.1 70.4 14.1 24.4 0 48-4.7 70.4-14.1 13.8-5.8 26.8-13.2 38.7-22.1.2-.1.4-.1.6 0a180.4 180.4 0 0038.7 22.1c22.3 9.4 46 14.1 70.4 14.1 24.4 0 48-4.7 70.4-14.1 3-1.3 6-2.6 9-4v242.2zm30-404.4c0 59.8-49 108.3-109.3 108.3-40.8 0-76.4-22.1-95.2-54.9-2.9-5-8.1-8.1-13.9-8.1h-.6c-5.7 0-11 3.1-13.9 8.1A109.24 109.24 0 01512 544c-40.7 0-76.2-22-95-54.7-3-5.1-8.4-8.3-14.3-8.3s-11.4 3.2-14.3 8.3a109.63 109.63 0 01-95.1 54.7C233 544 184 495.5 184 435.7v-91.2c0-.3.2-.5.5-.5h655c.3 0 .5.2.5.5v91.2z"
              />
            </svg>
          </span>
          <span
            class="ant-menu-title-content"
          >
            nav 8
          </span>
        </li>
      </ul>
      <div
        aria-hidden="true"
        style="display: none;"
      />
    </div>
  </aside>
  <section
    class="ant-layout site-layout"
    style="margin-left: 200px;"
  >
    <header
      class="ant-layout-header site-layout-background"
      style="padding: 0px;"
    />
    <main
      class="ant-layout-content"
      style="margin: 24px 16px 0px; overflow: initial;"
    >
      <div
        class="site-layout-background"
        style="padding: 24px; text-align: center;"
      >
        <p>
          long content
        </p>
        ...
        <br />
        ...
        <br />
        ...
        <br />
        ...
        <br />
        ...
        <br />
        ...
        <br />
        ...
        <br />
        ...
        <br />
        ...
        <br />
        ...
        <br />
        ...
        <br />
        ...
        <br />
        ...
        <br />
        ...
        <br />
        ...
        <br />
        ...
        <br />
        ...
        <br />
        ...
        <br />
        ...
        <br />
        ...
        <br />
        more
        <br />
        ...
        <br />
        ...
        <br />
        ...
        <br />
        ...
        <br />
        ...
        <br />
        ...
        <br />
        ...
        <br />
        ...
        <br />
        ...
        <br />
        ...
        <br />
        ...
        <br />
        ...
        <br />
        ...
        <br />
        ...
        <br />
        ...
        <br />
        ...
        <br />
        ...
        <br />
        ...
        <br />
        ...
        <br />
        more
        <br />
        ...
        <br />
        ...
        <br />
        ...
        <br />
        ...
        <br />
        ...
        <br />
        ...
        <br />
        ...
        <br />
        ...
        <br />
        ...
        <br />
        ...
        <br />
        ...
        <br />
        ...
        <br />
        ...
        <br />
        ...
        <br />
        ...
        <br />
        ...
        <br />
        ...
        <br />
        ...
        <br />
        ...
        <br />
        more
        <br />
        ...
        <br />
        ...
        <br />
        ...
        <br />
        ...
        <br />
        ...
        <br />
        ...
        <br />
        ...
        <br />
        ...
        <br />
        ...
        <br />
        ...
        <br />
        ...
        <br />
        ...
        <br />
        ...
        <br />
        ...
        <br />
        ...
        <br />
        ...
        <br />
        ...
        <br />
        ...
        <br />
        ...
        <br />
        more
        <br />
        ...
        <br />
        ...
        <br />
        ...
        <br />
        ...
        <br />
        ...
        <br />
        ...
        <br />
        ...
        <br />
        ...
        <br />
        ...
        <br />
        ...
        <br />
        ...
        <br />
        ...
        <br />
        ...
        <br />
        ...
        <br />
        ...
        <br />
        ...
        <br />
        ...
        <br />
        ...
        <br />
        ...
        <br />
      </div>
    </main>
    <footer
      class="ant-layout-footer"
      style="text-align: center;"
    >
      Ant Design ©2018 Created by Ant UED
    </footer>
  </section>
</section>
`;

exports[`renders ./components/layout/demo/responsive.md correctly 1`] = `
<section
  class="ant-layout ant-layout-has-sider"
>
  <aside
    class="ant-layout-sider ant-layout-sider-dark ant-layout-sider-collapsed ant-layout-sider-below ant-layout-sider-zero-width"
    style="max-width: 0px; min-width: 0px; width: 0px; flex: 0 0 0px;"
  >
    <div
      class="ant-layout-sider-children"
    >
      <div
        class="logo"
      />
      <ul
<<<<<<< HEAD
        class="ant-menu ant-menu-root ant-menu-inline"
=======
        class="ant-menu ant-menu-root ant-menu-vertical ant-menu-dark ant-menu-inline-collapsed"
>>>>>>> 851a61a3
        data-menu-list="true"
        role="menu"
        tabindex="0"
      >
        <li
          class="ant-menu-item"
          data-menu-id="rc-menu-uuid-test-1"
          role="menuitem"
          style="padding-left: 24px;"
          tabindex="-1"
        >
          <span
            aria-label="user"
            class="anticon anticon-user ant-menu-item-icon"
            role="img"
          >
            <svg
              aria-hidden="true"
              data-icon="user"
              fill="currentColor"
              focusable="false"
              height="1em"
              viewBox="64 64 896 896"
              width="1em"
            >
              <path
                d="M858.5 763.6a374 374 0 00-80.6-119.5 375.63 375.63 0 00-119.5-80.6c-.4-.2-.8-.3-1.2-.5C719.5 518 760 444.7 760 362c0-137-111-248-248-248S264 225 264 362c0 82.7 40.5 156 102.8 201.1-.4.2-.8.3-1.2.5-44.8 18.9-85 46-119.5 80.6a375.63 375.63 0 00-80.6 119.5A371.7 371.7 0 00136 901.8a8 8 0 008 8.2h60c4.4 0 7.9-3.5 8-7.8 2-77.2 33-149.5 87.8-204.3 56.7-56.7 132-87.9 212.2-87.9s155.5 31.2 212.2 87.9C779 752.7 810 825 812 902.2c.1 4.4 3.6 7.8 8 7.8h60a8 8 0 008-8.2c-1-47.8-10.9-94.3-29.5-138.2zM512 534c-45.9 0-89.1-17.9-121.6-50.4S340 407.9 340 362c0-45.9 17.9-89.1 50.4-121.6S466.1 190 512 190s89.1 17.9 121.6 50.4S684 316.1 684 362c0 45.9-17.9 89.1-50.4 121.6S557.9 534 512 534z"
              />
            </svg>
          </span>
          <span
            class="ant-menu-title-content"
          >
            nav 1
          </span>
        </li>
        <li
          class="ant-menu-item"
          data-menu-id="rc-menu-uuid-test-2"
          role="menuitem"
          style="padding-left: 24px;"
          tabindex="-1"
        >
          <span
            aria-label="video-camera"
            class="anticon anticon-video-camera ant-menu-item-icon"
            role="img"
          >
            <svg
              aria-hidden="true"
              data-icon="video-camera"
              fill="currentColor"
              focusable="false"
              height="1em"
              viewBox="64 64 896 896"
              width="1em"
            >
              <path
                d="M912 302.3L784 376V224c0-35.3-28.7-64-64-64H128c-35.3 0-64 28.7-64 64v576c0 35.3 28.7 64 64 64h592c35.3 0 64-28.7 64-64V648l128 73.7c21.3 12.3 48-3.1 48-27.6V330c0-24.6-26.7-40-48-27.7zM712 792H136V232h576v560zm176-167l-104-59.8V458.9L888 399v226zM208 360h112c4.4 0 8-3.6 8-8v-48c0-4.4-3.6-8-8-8H208c-4.4 0-8 3.6-8 8v48c0 4.4 3.6 8 8 8z"
              />
            </svg>
          </span>
          <span
            class="ant-menu-title-content"
          >
            nav 2
          </span>
        </li>
        <li
          class="ant-menu-item"
          data-menu-id="rc-menu-uuid-test-3"
          role="menuitem"
          style="padding-left: 24px;"
          tabindex="-1"
        >
          <span
            aria-label="upload"
            class="anticon anticon-upload ant-menu-item-icon"
            role="img"
          >
            <svg
              aria-hidden="true"
              data-icon="upload"
              fill="currentColor"
              focusable="false"
              height="1em"
              viewBox="64 64 896 896"
              width="1em"
            >
              <path
                d="M400 317.7h73.9V656c0 4.4 3.6 8 8 8h60c4.4 0 8-3.6 8-8V317.7H624c6.7 0 10.4-7.7 6.3-12.9L518.3 163a8 8 0 00-12.6 0l-112 141.7c-4.1 5.3-.4 13 6.3 13zM878 626h-60c-4.4 0-8 3.6-8 8v154H214V634c0-4.4-3.6-8-8-8h-60c-4.4 0-8 3.6-8 8v198c0 17.7 14.3 32 32 32h684c17.7 0 32-14.3 32-32V634c0-4.4-3.6-8-8-8z"
              />
            </svg>
          </span>
          <span
            class="ant-menu-title-content"
          >
            nav 3
          </span>
        </li>
        <li
          class="ant-menu-item ant-menu-item-selected"
          data-menu-id="rc-menu-uuid-test-4"
          role="menuitem"
          style="padding-left: 24px;"
          tabindex="-1"
        >
          <span
            aria-label="user"
            class="anticon anticon-user ant-menu-item-icon"
            role="img"
          >
            <svg
              aria-hidden="true"
              data-icon="user"
              fill="currentColor"
              focusable="false"
              height="1em"
              viewBox="64 64 896 896"
              width="1em"
            >
              <path
                d="M858.5 763.6a374 374 0 00-80.6-119.5 375.63 375.63 0 00-119.5-80.6c-.4-.2-.8-.3-1.2-.5C719.5 518 760 444.7 760 362c0-137-111-248-248-248S264 225 264 362c0 82.7 40.5 156 102.8 201.1-.4.2-.8.3-1.2.5-44.8 18.9-85 46-119.5 80.6a375.63 375.63 0 00-80.6 119.5A371.7 371.7 0 00136 901.8a8 8 0 008 8.2h60c4.4 0 7.9-3.5 8-7.8 2-77.2 33-149.5 87.8-204.3 56.7-56.7 132-87.9 212.2-87.9s155.5 31.2 212.2 87.9C779 752.7 810 825 812 902.2c.1 4.4 3.6 7.8 8 7.8h60a8 8 0 008-8.2c-1-47.8-10.9-94.3-29.5-138.2zM512 534c-45.9 0-89.1-17.9-121.6-50.4S340 407.9 340 362c0-45.9 17.9-89.1 50.4-121.6S466.1 190 512 190s89.1 17.9 121.6 50.4S684 316.1 684 362c0 45.9-17.9 89.1-50.4 121.6S557.9 534 512 534z"
              />
            </svg>
          </span>
          <span
            class="ant-menu-title-content"
          >
            nav 4
          </span>
        </li>
      </ul>
      <div
        aria-hidden="true"
        style="display: none;"
      />
    </div>
    <span
      class="ant-layout-sider-zero-width-trigger ant-layout-sider-zero-width-trigger-left"
    >
      <span
        aria-label="bars"
        class="anticon anticon-bars"
        role="img"
      >
        <svg
          aria-hidden="true"
          data-icon="bars"
          fill="currentColor"
          focusable="false"
          height="1em"
          viewBox="0 0 1024 1024"
          width="1em"
        >
          <path
            d="M912 192H328c-4.4 0-8 3.6-8 8v56c0 4.4 3.6 8 8 8h584c4.4 0 8-3.6 8-8v-56c0-4.4-3.6-8-8-8zm0 284H328c-4.4 0-8 3.6-8 8v56c0 4.4 3.6 8 8 8h584c4.4 0 8-3.6 8-8v-56c0-4.4-3.6-8-8-8zm0 284H328c-4.4 0-8 3.6-8 8v56c0 4.4 3.6 8 8 8h584c4.4 0 8-3.6 8-8v-56c0-4.4-3.6-8-8-8zM104 228a56 56 0 10112 0 56 56 0 10-112 0zm0 284a56 56 0 10112 0 56 56 0 10-112 0zm0 284a56 56 0 10112 0 56 56 0 10-112 0z"
          />
        </svg>
      </span>
    </span>
  </aside>
  <section
    class="ant-layout"
  >
    <header
      class="ant-layout-header site-layout-sub-header-background"
      style="padding: 0px;"
    />
    <main
      class="ant-layout-content"
      style="margin: 24px 16px 0px;"
    >
      <div
        class="site-layout-background"
        style="padding: 24px; min-height: 360px;"
      >
        content
      </div>
    </main>
    <footer
      class="ant-layout-footer"
      style="text-align: center;"
    >
      Ant Design ©2018 Created by Ant UED
    </footer>
  </section>
</section>
`;

exports[`renders ./components/layout/demo/side.md correctly 1`] = `
<section
  class="ant-layout ant-layout-has-sider"
  style="min-height: 100vh;"
>
  <aside
    class="ant-layout-sider ant-layout-sider-dark ant-layout-sider-has-trigger"
    style="flex: 0 0 200px; max-width: 200px; min-width: 200px; width: 200px;"
  >
    <div
      class="ant-layout-sider-children"
    >
      <div
        class="logo"
      />
      <ul
        class="ant-menu ant-menu-root ant-menu-inline"
        data-menu-list="true"
        role="menu"
        tabindex="0"
      >
        <li
          class="ant-menu-item ant-menu-item-selected"
          data-menu-id="rc-menu-uuid-test-1"
          role="menuitem"
          style="padding-left: 24px;"
          tabindex="-1"
        >
          <span
            aria-label="pie-chart"
            class="anticon anticon-pie-chart ant-menu-item-icon"
            role="img"
          >
            <svg
              aria-hidden="true"
              data-icon="pie-chart"
              fill="currentColor"
              focusable="false"
              height="1em"
              viewBox="64 64 896 896"
              width="1em"
            >
              <path
                d="M864 518H506V160c0-4.4-3.6-8-8-8h-26a398.46 398.46 0 00-282.8 117.1 398.19 398.19 0 00-85.7 127.1A397.61 397.61 0 0072 552a398.46 398.46 0 00117.1 282.8c36.7 36.7 79.5 65.6 127.1 85.7A397.61 397.61 0 00472 952a398.46 398.46 0 00282.8-117.1c36.7-36.7 65.6-79.5 85.7-127.1A397.61 397.61 0 00872 552v-26c0-4.4-3.6-8-8-8zM705.7 787.8A331.59 331.59 0 01470.4 884c-88.1-.4-170.9-34.9-233.2-97.2C174.5 724.1 140 640.7 140 552c0-88.7 34.5-172.1 97.2-234.8 54.6-54.6 124.9-87.9 200.8-95.5V586h364.3c-7.7 76.3-41.3 147-96.6 201.8zM952 462.4l-2.6-28.2c-8.5-92.1-49.4-179-115.2-244.6A399.4 399.4 0 00589 74.6L560.7 72c-4.7-.4-8.7 3.2-8.7 7.9V464c0 4.4 3.6 8 8 8l384-1c4.7 0 8.4-4 8-8.6zm-332.2-58.2V147.6a332.24 332.24 0 01166.4 89.8c45.7 45.6 77 103.6 90 166.1l-256.4.7z"
              />
            </svg>
          </span>
          <span
            class="ant-menu-title-content"
          >
            Option 1
          </span>
        </li>
        <li
          class="ant-menu-item"
          data-menu-id="rc-menu-uuid-test-2"
          role="menuitem"
          style="padding-left: 24px;"
          tabindex="-1"
        >
          <span
            aria-label="desktop"
            class="anticon anticon-desktop ant-menu-item-icon"
            role="img"
          >
            <svg
              aria-hidden="true"
              data-icon="desktop"
              fill="currentColor"
              focusable="false"
              height="1em"
              viewBox="64 64 896 896"
              width="1em"
            >
              <path
                d="M928 140H96c-17.7 0-32 14.3-32 32v496c0 17.7 14.3 32 32 32h380v112H304c-8.8 0-16 7.2-16 16v48c0 4.4 3.6 8 8 8h432c4.4 0 8-3.6 8-8v-48c0-8.8-7.2-16-16-16H548V700h380c17.7 0 32-14.3 32-32V172c0-17.7-14.3-32-32-32zm-40 488H136V212h752v416z"
              />
            </svg>
          </span>
          <span
            class="ant-menu-title-content"
          >
            Option 2
          </span>
        </li>
        <li
          class="ant-menu-submenu ant-menu-submenu-inline"
          role="none"
        >
          <div
            aria-controls="rc-menu-uuid-test-subtest-popup"
            aria-expanded="false"
            aria-haspopup="true"
            class="ant-menu-submenu-title"
            data-menu-id="rc-menu-uuid-test-sub1"
            role="menuitem"
            style="padding-left: 24px;"
            tabindex="-1"
          >
            <span
              aria-label="user"
              class="anticon anticon-user ant-menu-item-icon"
              role="img"
            >
              <svg
                aria-hidden="true"
                data-icon="user"
                fill="currentColor"
                focusable="false"
                height="1em"
                viewBox="64 64 896 896"
                width="1em"
              >
                <path
                  d="M858.5 763.6a374 374 0 00-80.6-119.5 375.63 375.63 0 00-119.5-80.6c-.4-.2-.8-.3-1.2-.5C719.5 518 760 444.7 760 362c0-137-111-248-248-248S264 225 264 362c0 82.7 40.5 156 102.8 201.1-.4.2-.8.3-1.2.5-44.8 18.9-85 46-119.5 80.6a375.63 375.63 0 00-80.6 119.5A371.7 371.7 0 00136 901.8a8 8 0 008 8.2h60c4.4 0 7.9-3.5 8-7.8 2-77.2 33-149.5 87.8-204.3 56.7-56.7 132-87.9 212.2-87.9s155.5 31.2 212.2 87.9C779 752.7 810 825 812 902.2c.1 4.4 3.6 7.8 8 7.8h60a8 8 0 008-8.2c-1-47.8-10.9-94.3-29.5-138.2zM512 534c-45.9 0-89.1-17.9-121.6-50.4S340 407.9 340 362c0-45.9 17.9-89.1 50.4-121.6S466.1 190 512 190s89.1 17.9 121.6 50.4S684 316.1 684 362c0 45.9-17.9 89.1-50.4 121.6S557.9 534 512 534z"
                />
              </svg>
            </span>
            <span
              class="ant-menu-title-content"
            >
              User
            </span>
            <i
              class="ant-menu-submenu-arrow"
            />
          </div>
        </li>
        <li
          class="ant-menu-submenu ant-menu-submenu-inline"
          role="none"
        >
          <div
            aria-controls="rc-menu-uuid-test-subtest-popup"
            aria-expanded="false"
            aria-haspopup="true"
            class="ant-menu-submenu-title"
            data-menu-id="rc-menu-uuid-test-sub2"
            role="menuitem"
            style="padding-left: 24px;"
            tabindex="-1"
          >
            <span
              aria-label="team"
              class="anticon anticon-team ant-menu-item-icon"
              role="img"
            >
              <svg
                aria-hidden="true"
                data-icon="team"
                fill="currentColor"
                focusable="false"
                height="1em"
                viewBox="64 64 896 896"
                width="1em"
              >
                <path
                  d="M824.2 699.9a301.55 301.55 0 00-86.4-60.4C783.1 602.8 812 546.8 812 484c0-110.8-92.4-201.7-203.2-200-109.1 1.7-197 90.6-197 200 0 62.8 29 118.8 74.2 155.5a300.95 300.95 0 00-86.4 60.4C345 754.6 314 826.8 312 903.8a8 8 0 008 8.2h56c4.3 0 7.9-3.4 8-7.7 1.9-58 25.4-112.3 66.7-153.5A226.62 226.62 0 01612 684c60.9 0 118.2 23.7 161.3 66.8C814.5 792 838 846.3 840 904.3c.1 4.3 3.7 7.7 8 7.7h56a8 8 0 008-8.2c-2-77-33-149.2-87.8-203.9zM612 612c-34.2 0-66.4-13.3-90.5-37.5a126.86 126.86 0 01-37.5-91.8c.3-32.8 13.4-64.5 36.3-88 24-24.6 56.1-38.3 90.4-38.7 33.9-.3 66.8 12.9 91 36.6 24.8 24.3 38.4 56.8 38.4 91.4 0 34.2-13.3 66.3-37.5 90.5A127.3 127.3 0 01612 612zM361.5 510.4c-.9-8.7-1.4-17.5-1.4-26.4 0-15.9 1.5-31.4 4.3-46.5.7-3.6-1.2-7.3-4.5-8.8-13.6-6.1-26.1-14.5-36.9-25.1a127.54 127.54 0 01-38.7-95.4c.9-32.1 13.8-62.6 36.3-85.6 24.7-25.3 57.9-39.1 93.2-38.7 31.9.3 62.7 12.6 86 34.4 7.9 7.4 14.7 15.6 20.4 24.4 2 3.1 5.9 4.4 9.3 3.2 17.6-6.1 36.2-10.4 55.3-12.4 5.6-.6 8.8-6.6 6.3-11.6-32.5-64.3-98.9-108.7-175.7-109.9-110.9-1.7-203.3 89.2-203.3 199.9 0 62.8 28.9 118.8 74.2 155.5-31.8 14.7-61.1 35-86.5 60.4-54.8 54.7-85.8 126.9-87.8 204a8 8 0 008 8.2h56.1c4.3 0 7.9-3.4 8-7.7 1.9-58 25.4-112.3 66.7-153.5 29.4-29.4 65.4-49.8 104.7-59.7 3.9-1 6.5-4.7 6-8.7z"
                />
              </svg>
            </span>
            <span
              class="ant-menu-title-content"
            >
              Team
            </span>
            <i
              class="ant-menu-submenu-arrow"
            />
          </div>
        </li>
        <li
          class="ant-menu-item"
          data-menu-id="rc-menu-uuid-test-9"
          role="menuitem"
          style="padding-left: 24px;"
          tabindex="-1"
        >
          <span
            aria-label="file"
            class="anticon anticon-file ant-menu-item-icon"
            role="img"
          >
            <svg
              aria-hidden="true"
              data-icon="file"
              fill="currentColor"
              focusable="false"
              height="1em"
              viewBox="64 64 896 896"
              width="1em"
            >
              <path
                d="M854.6 288.6L639.4 73.4c-6-6-14.1-9.4-22.6-9.4H192c-17.7 0-32 14.3-32 32v832c0 17.7 14.3 32 32 32h640c17.7 0 32-14.3 32-32V311.3c0-8.5-3.4-16.7-9.4-22.7zM790.2 326H602V137.8L790.2 326zm1.8 562H232V136h302v216a42 42 0 0042 42h216v494z"
              />
            </svg>
          </span>
          <span
            class="ant-menu-title-content"
          >
            Files
          </span>
        </li>
      </ul>
      <div
        aria-hidden="true"
        style="display: none;"
      />
    </div>
    <div
      class="ant-layout-sider-trigger"
      style="width: 200px;"
    >
      <span
        aria-label="left"
        class="anticon anticon-left"
        role="img"
      >
        <svg
          aria-hidden="true"
          data-icon="left"
          fill="currentColor"
          focusable="false"
          height="1em"
          viewBox="64 64 896 896"
          width="1em"
        >
          <path
            d="M724 218.3V141c0-6.7-7.7-10.4-12.9-6.3L260.3 486.8a31.86 31.86 0 000 50.3l450.8 352.1c5.3 4.1 12.9.4 12.9-6.3v-77.3c0-4.9-2.3-9.6-6.1-12.6l-360-281 360-281.1c3.8-3 6.1-7.7 6.1-12.6z"
          />
        </svg>
      </span>
    </div>
  </aside>
  <section
    class="ant-layout site-layout"
  >
    <header
      class="ant-layout-header site-layout-background"
      style="padding: 0px;"
    />
    <main
      class="ant-layout-content"
      style="margin: 0px 16px;"
    >
      <nav
        class="ant-breadcrumb"
        style="margin: 16px 0px;"
      >
        <ol>
          <li>
            <span
              class="ant-breadcrumb-link"
            >
              User
            </span>
            <span
              class="ant-breadcrumb-separator"
            >
              /
            </span>
          </li>
          <li>
            <span
              class="ant-breadcrumb-link"
            >
              Bill
            </span>
            <span
              class="ant-breadcrumb-separator"
            >
              /
            </span>
          </li>
        </ol>
      </nav>
      <div
        class="site-layout-background"
        style="padding: 24px; min-height: 360px;"
      >
        Bill is a cat.
      </div>
    </main>
    <footer
      class="ant-layout-footer"
      style="text-align: center;"
    >
      Ant Design ©2018 Created by Ant UED
    </footer>
  </section>
</section>
`;

exports[`renders ./components/layout/demo/top.md correctly 1`] = `
<section
  class="ant-layout layout"
>
  <header
    class="ant-layout-header"
  >
    <div
      class="logo"
    />
    <ul
      class="ant-menu-overflow ant-menu ant-menu-root ant-menu-horizontal"
      data-menu-list="true"
      role="menu"
      tabindex="0"
    >
      <li
        class="ant-menu-overflow-item ant-menu-item ant-menu-item-only-child"
        data-menu-id="rc-menu-uuid-test-1"
        role="menuitem"
        style="opacity: 1; order: 0;"
        tabindex="-1"
      >
        <span
          class="ant-menu-title-content"
        >
          nav 1
        </span>
      </li>
      <li
        class="ant-menu-overflow-item ant-menu-item ant-menu-item-selected ant-menu-item-only-child"
        role="menuitem"
        style="opacity: 1; order: 1;"
        tabindex="-1"
      >
        <span
          class="ant-menu-title-content"
        >
          nav 2
        </span>
      </li>
      <li
        class="ant-menu-overflow-item ant-menu-item ant-menu-item-only-child"
        role="menuitem"
        style="opacity: 1; order: 2;"
        tabindex="-1"
      >
        <span
          class="ant-menu-title-content"
        >
          nav 3
        </span>
      </li>
      <li
        class="ant-menu-overflow-item ant-menu-item ant-menu-item-only-child"
        role="menuitem"
        style="opacity: 1; order: 3;"
        tabindex="-1"
      >
        <span
          class="ant-menu-title-content"
        >
          nav 4
        </span>
      </li>
      <li
        class="ant-menu-overflow-item ant-menu-item ant-menu-item-only-child"
        role="menuitem"
        style="opacity: 1; order: 4;"
        tabindex="-1"
      >
        <span
          class="ant-menu-title-content"
        >
          nav 5
        </span>
      </li>
      <li
        class="ant-menu-overflow-item ant-menu-item ant-menu-item-only-child"
        role="menuitem"
        style="opacity: 1; order: 5;"
        tabindex="-1"
      >
        <span
          class="ant-menu-title-content"
        >
          nav 6
        </span>
      </li>
      <li
        class="ant-menu-overflow-item ant-menu-item ant-menu-item-only-child"
        role="menuitem"
        style="opacity: 1; order: 6;"
        tabindex="-1"
      >
        <span
          class="ant-menu-title-content"
        >
          nav 7
        </span>
      </li>
      <li
        class="ant-menu-overflow-item ant-menu-item ant-menu-item-only-child"
        role="menuitem"
        style="opacity: 1; order: 7;"
        tabindex="-1"
      >
        <span
          class="ant-menu-title-content"
        >
          nav 8
        </span>
      </li>
      <li
        class="ant-menu-overflow-item ant-menu-item ant-menu-item-only-child"
        role="menuitem"
        style="opacity: 1; order: 8;"
        tabindex="-1"
      >
        <span
          class="ant-menu-title-content"
        >
          nav 9
        </span>
      </li>
      <li
        class="ant-menu-overflow-item ant-menu-item ant-menu-item-only-child"
        role="menuitem"
        style="opacity: 1; order: 9;"
        tabindex="-1"
      >
        <span
          class="ant-menu-title-content"
        >
          nav 10
        </span>
      </li>
      <li
        class="ant-menu-overflow-item ant-menu-item ant-menu-item-only-child"
        role="menuitem"
        style="opacity: 1; order: 10;"
        tabindex="-1"
      >
        <span
          class="ant-menu-title-content"
        >
          nav 11
        </span>
      </li>
      <li
        class="ant-menu-overflow-item ant-menu-item ant-menu-item-only-child"
        role="menuitem"
        style="opacity: 1; order: 11;"
        tabindex="-1"
      >
        <span
          class="ant-menu-title-content"
        >
          nav 12
        </span>
      </li>
      <li
        class="ant-menu-overflow-item ant-menu-item ant-menu-item-only-child"
        role="menuitem"
        style="opacity: 1; order: 12;"
        tabindex="-1"
      >
        <span
          class="ant-menu-title-content"
        >
          nav 13
        </span>
      </li>
      <li
        class="ant-menu-overflow-item ant-menu-item ant-menu-item-only-child"
        role="menuitem"
        style="opacity: 1; order: 13;"
        tabindex="-1"
      >
        <span
          class="ant-menu-title-content"
        >
          nav 14
        </span>
      </li>
      <li
        class="ant-menu-overflow-item ant-menu-item ant-menu-item-only-child"
        role="menuitem"
        style="opacity: 1; order: 14;"
        tabindex="-1"
      >
        <span
          class="ant-menu-title-content"
        >
          nav 15
        </span>
      </li>
      <li
        aria-hidden="true"
        class="ant-menu-overflow-item ant-menu-overflow-item-rest ant-menu-submenu ant-menu-submenu-horizontal ant-menu-submenu-selected"
        role="none"
        style="opacity: 0; height: 0px; overflow-y: hidden; order: 9007199254740991; pointer-events: none; position: absolute;"
      >
        <div
          aria-controls="rc-menu-uuid-test-rc-menu-more-popup"
          aria-expanded="false"
          aria-haspopup="true"
          class="ant-menu-submenu-title"
          data-menu-id="rc-menu-uuid-test-rc-menu-more"
          role="menuitem"
          tabindex="-1"
        >
          <span
            aria-label="ellipsis"
            class="anticon anticon-ellipsis"
            role="img"
          >
            <svg
              aria-hidden="true"
              data-icon="ellipsis"
              fill="currentColor"
              focusable="false"
              height="1em"
              viewBox="64 64 896 896"
              width="1em"
            >
              <path
                d="M176 511a56 56 0 10112 0 56 56 0 10-112 0zm280 0a56 56 0 10112 0 56 56 0 10-112 0zm280 0a56 56 0 10112 0 56 56 0 10-112 0z"
              />
            </svg>
          </span>
          <i
            class="ant-menu-submenu-arrow"
          />
        </div>
      </li>
    </ul>
    <div
      aria-hidden="true"
      style="display: none;"
    />
  </header>
  <main
    class="ant-layout-content"
    style="padding: 0px 50px;"
  >
    <nav
      class="ant-breadcrumb"
      style="margin: 16px 0px;"
    >
      <ol>
        <li>
          <span
            class="ant-breadcrumb-link"
          >
            Home
          </span>
          <span
            class="ant-breadcrumb-separator"
          >
            /
          </span>
        </li>
        <li>
          <span
            class="ant-breadcrumb-link"
          >
            List
          </span>
          <span
            class="ant-breadcrumb-separator"
          >
            /
          </span>
        </li>
        <li>
          <span
            class="ant-breadcrumb-link"
          >
            App
          </span>
          <span
            class="ant-breadcrumb-separator"
          >
            /
          </span>
        </li>
      </ol>
    </nav>
    <div
      class="site-layout-content"
    >
      Content
    </div>
  </main>
  <footer
    class="ant-layout-footer"
    style="text-align: center;"
  >
    Ant Design ©2018 Created by Ant UED
  </footer>
</section>
`;

exports[`renders ./components/layout/demo/top-side.md correctly 1`] = `
<section
  class="ant-layout"
>
  <header
    class="ant-layout-header header"
  >
    <div
      class="logo"
    />
    <ul
      class="ant-menu-overflow ant-menu ant-menu-root ant-menu-horizontal"
      data-menu-list="true"
      role="menu"
      tabindex="0"
    >
      <li
        class="ant-menu-overflow-item ant-menu-item ant-menu-item-only-child"
        data-menu-id="rc-menu-uuid-test-1"
        role="menuitem"
        style="opacity: 1; order: 0;"
        tabindex="-1"
      >
        <span
          class="ant-menu-title-content"
        >
          nav 1
        </span>
      </li>
      <li
        class="ant-menu-overflow-item ant-menu-item ant-menu-item-selected ant-menu-item-only-child"
        role="menuitem"
        style="opacity: 1; order: 1;"
        tabindex="-1"
      >
        <span
          class="ant-menu-title-content"
        >
          nav 2
        </span>
      </li>
      <li
        class="ant-menu-overflow-item ant-menu-item ant-menu-item-only-child"
        role="menuitem"
        style="opacity: 1; order: 2;"
        tabindex="-1"
      >
        <span
          class="ant-menu-title-content"
        >
          nav 3
        </span>
      </li>
      <li
        aria-hidden="true"
        class="ant-menu-overflow-item ant-menu-overflow-item-rest ant-menu-submenu ant-menu-submenu-horizontal ant-menu-submenu-selected"
        role="none"
        style="opacity: 0; height: 0px; overflow-y: hidden; order: 9007199254740991; pointer-events: none; position: absolute;"
      >
        <div
          aria-controls="rc-menu-uuid-test-rc-menu-more-popup"
          aria-expanded="false"
          aria-haspopup="true"
          class="ant-menu-submenu-title"
          data-menu-id="rc-menu-uuid-test-rc-menu-more"
          role="menuitem"
          tabindex="-1"
        >
          <span
            aria-label="ellipsis"
            class="anticon anticon-ellipsis"
            role="img"
          >
            <svg
              aria-hidden="true"
              data-icon="ellipsis"
              fill="currentColor"
              focusable="false"
              height="1em"
              viewBox="64 64 896 896"
              width="1em"
            >
              <path
                d="M176 511a56 56 0 10112 0 56 56 0 10-112 0zm280 0a56 56 0 10112 0 56 56 0 10-112 0zm280 0a56 56 0 10112 0 56 56 0 10-112 0z"
              />
            </svg>
          </span>
          <i
            class="ant-menu-submenu-arrow"
          />
        </div>
      </li>
    </ul>
    <div
      aria-hidden="true"
      style="display: none;"
    />
  </header>
  <main
    class="ant-layout-content"
    style="padding: 0px 50px;"
  >
    <nav
      class="ant-breadcrumb"
      style="margin: 16px 0px;"
    >
      <ol>
        <li>
          <span
            class="ant-breadcrumb-link"
          >
            Home
          </span>
          <span
            class="ant-breadcrumb-separator"
          >
            /
          </span>
        </li>
        <li>
          <span
            class="ant-breadcrumb-link"
          >
            List
          </span>
          <span
            class="ant-breadcrumb-separator"
          >
            /
          </span>
        </li>
        <li>
          <span
            class="ant-breadcrumb-link"
          >
            App
          </span>
          <span
            class="ant-breadcrumb-separator"
          >
            /
          </span>
        </li>
      </ol>
    </nav>
    <section
      class="ant-layout ant-layout-has-sider site-layout-background"
      style="padding: 24px 0px;"
    >
      <aside
        class="ant-layout-sider ant-layout-sider-dark site-layout-background"
        style="flex: 0 0 200px; max-width: 200px; min-width: 200px; width: 200px;"
      >
        <div
          class="ant-layout-sider-children"
        >
          <ul
            class="ant-menu ant-menu-root ant-menu-inline"
            data-menu-list="true"
            role="menu"
            style="height: 100%;"
            tabindex="0"
          >
            <li
              class="ant-menu-submenu ant-menu-submenu-inline ant-menu-submenu-open ant-menu-submenu-selected"
              role="none"
            >
              <div
                aria-controls="rc-menu-uuid-test-subtest-popup"
                aria-expanded="true"
                aria-haspopup="true"
                class="ant-menu-submenu-title"
                data-menu-id="rc-menu-uuid-test-sub1"
                role="menuitem"
                style="padding-left: 24px;"
                tabindex="-1"
              >
                <span
                  aria-label="user"
                  class="anticon anticon-user ant-menu-item-icon"
                  role="img"
                >
                  <svg
                    aria-hidden="true"
                    data-icon="user"
                    fill="currentColor"
                    focusable="false"
                    height="1em"
                    viewBox="64 64 896 896"
                    width="1em"
                  >
                    <path
                      d="M858.5 763.6a374 374 0 00-80.6-119.5 375.63 375.63 0 00-119.5-80.6c-.4-.2-.8-.3-1.2-.5C719.5 518 760 444.7 760 362c0-137-111-248-248-248S264 225 264 362c0 82.7 40.5 156 102.8 201.1-.4.2-.8.3-1.2.5-44.8 18.9-85 46-119.5 80.6a375.63 375.63 0 00-80.6 119.5A371.7 371.7 0 00136 901.8a8 8 0 008 8.2h60c4.4 0 7.9-3.5 8-7.8 2-77.2 33-149.5 87.8-204.3 56.7-56.7 132-87.9 212.2-87.9s155.5 31.2 212.2 87.9C779 752.7 810 825 812 902.2c.1 4.4 3.6 7.8 8 7.8h60a8 8 0 008-8.2c-1-47.8-10.9-94.3-29.5-138.2zM512 534c-45.9 0-89.1-17.9-121.6-50.4S340 407.9 340 362c0-45.9 17.9-89.1 50.4-121.6S466.1 190 512 190s89.1 17.9 121.6 50.4S684 316.1 684 362c0 45.9-17.9 89.1-50.4 121.6S557.9 534 512 534z"
                    />
                  </svg>
                </span>
                <span
                  class="ant-menu-title-content"
                >
                  subnav 1
                </span>
                <i
                  class="ant-menu-submenu-arrow"
                />
              </div>
              <ul
                class="ant-menu ant-menu-sub ant-menu-inline"
                data-menu-list="true"
                id="rc-menu-uuid-test-subtest-popup"
              >
                <li
                  class="ant-menu-item ant-menu-item-selected ant-menu-item-only-child"
                  data-menu-id="rc-menu-uuid-test-1"
                  role="menuitem"
                  style="padding-left: 48px;"
                  tabindex="-1"
                >
                  <span
                    class="ant-menu-title-content"
                  >
                    option1
                  </span>
                </li>
                <li
                  class="ant-menu-item ant-menu-item-only-child"
                  data-menu-id="rc-menu-uuid-test-2"
                  role="menuitem"
                  style="padding-left: 48px;"
                  tabindex="-1"
                >
                  <span
                    class="ant-menu-title-content"
                  >
                    option2
                  </span>
                </li>
                <li
                  class="ant-menu-item ant-menu-item-only-child"
                  data-menu-id="rc-menu-uuid-test-3"
                  role="menuitem"
                  style="padding-left: 48px;"
                  tabindex="-1"
                >
                  <span
                    class="ant-menu-title-content"
                  >
                    option3
                  </span>
                </li>
                <li
                  class="ant-menu-item ant-menu-item-only-child"
                  data-menu-id="rc-menu-uuid-test-4"
                  role="menuitem"
                  style="padding-left: 48px;"
                  tabindex="-1"
                >
                  <span
                    class="ant-menu-title-content"
                  >
                    option4
                  </span>
                </li>
              </ul>
            </li>
            <li
              class="ant-menu-submenu ant-menu-submenu-inline"
              role="none"
            >
              <div
                aria-controls="rc-menu-uuid-test-subtest-popup"
                aria-expanded="false"
                aria-haspopup="true"
                class="ant-menu-submenu-title"
                data-menu-id="rc-menu-uuid-test-sub2"
                role="menuitem"
                style="padding-left: 24px;"
                tabindex="-1"
              >
                <span
                  aria-label="laptop"
                  class="anticon anticon-laptop ant-menu-item-icon"
                  role="img"
                >
                  <svg
                    aria-hidden="true"
                    data-icon="laptop"
                    fill="currentColor"
                    focusable="false"
                    height="1em"
                    viewBox="64 64 896 896"
                    width="1em"
                  >
                    <path
                      d="M956.9 845.1L896.4 632V168c0-17.7-14.3-32-32-32h-704c-17.7 0-32 14.3-32 32v464L67.9 845.1C60.4 866 75.8 888 98 888h828.8c22.2 0 37.6-22 30.1-42.9zM200.4 208h624v395h-624V208zm228.3 608l8.1-37h150.3l8.1 37H428.7zm224 0l-19.1-86.7c-.8-3.7-4.1-6.3-7.8-6.3H398.2c-3.8 0-7 2.6-7.8 6.3L371.3 816H151l42.3-149h638.2l42.3 149H652.7z"
                    />
                  </svg>
                </span>
                <span
                  class="ant-menu-title-content"
                >
                  subnav 2
                </span>
                <i
                  class="ant-menu-submenu-arrow"
                />
              </div>
            </li>
            <li
              class="ant-menu-submenu ant-menu-submenu-inline"
              role="none"
            >
              <div
                aria-controls="rc-menu-uuid-test-subtest-popup"
                aria-expanded="false"
                aria-haspopup="true"
                class="ant-menu-submenu-title"
                data-menu-id="rc-menu-uuid-test-sub3"
                role="menuitem"
                style="padding-left: 24px;"
                tabindex="-1"
              >
                <span
                  aria-label="notification"
                  class="anticon anticon-notification ant-menu-item-icon"
                  role="img"
                >
                  <svg
                    aria-hidden="true"
                    data-icon="notification"
                    fill="currentColor"
                    focusable="false"
                    height="1em"
                    viewBox="64 64 896 896"
                    width="1em"
                  >
                    <path
                      d="M880 112c-3.8 0-7.7.7-11.6 2.3L292 345.9H128c-8.8 0-16 7.4-16 16.6v299c0 9.2 7.2 16.6 16 16.6h101.7c-3.7 11.6-5.7 23.9-5.7 36.4 0 65.9 53.8 119.5 120 119.5 55.4 0 102.1-37.6 115.9-88.4l408.6 164.2c3.9 1.5 7.8 2.3 11.6 2.3 16.9 0 32-14.2 32-33.2V145.2C912 126.2 897 112 880 112zM344 762.3c-26.5 0-48-21.4-48-47.8 0-11.2 3.9-21.9 11-30.4l84.9 34.1c-2 24.6-22.7 44.1-47.9 44.1zm496 58.4L318.8 611.3l-12.9-5.2H184V417.9h121.9l12.9-5.2L840 203.3v617.4z"
                    />
                  </svg>
                </span>
                <span
                  class="ant-menu-title-content"
                >
                  subnav 3
                </span>
                <i
                  class="ant-menu-submenu-arrow"
                />
              </div>
            </li>
          </ul>
          <div
            aria-hidden="true"
            style="display: none;"
          />
        </div>
      </aside>
      <main
        class="ant-layout-content"
        style="padding: 0px 24px; min-height: 280px;"
      >
        Content
      </main>
    </section>
  </main>
  <footer
    class="ant-layout-footer"
    style="text-align: center;"
  >
    Ant Design ©2018 Created by Ant UED
  </footer>
</section>
`;

exports[`renders ./components/layout/demo/top-side-2.md correctly 1`] = `
<section
  class="ant-layout"
>
  <header
    class="ant-layout-header header"
  >
    <div
      class="logo"
    />
    <ul
      class="ant-menu-overflow ant-menu ant-menu-root ant-menu-horizontal"
      data-menu-list="true"
      role="menu"
      tabindex="0"
    >
      <li
        class="ant-menu-overflow-item ant-menu-item ant-menu-item-only-child"
        data-menu-id="rc-menu-uuid-test-1"
        role="menuitem"
        style="opacity: 1; order: 0;"
        tabindex="-1"
      >
        <span
          class="ant-menu-title-content"
        >
          nav 1
        </span>
      </li>
      <li
        class="ant-menu-overflow-item ant-menu-item ant-menu-item-selected ant-menu-item-only-child"
        role="menuitem"
        style="opacity: 1; order: 1;"
        tabindex="-1"
      >
        <span
          class="ant-menu-title-content"
        >
          nav 2
        </span>
      </li>
      <li
        class="ant-menu-overflow-item ant-menu-item ant-menu-item-only-child"
        role="menuitem"
        style="opacity: 1; order: 2;"
        tabindex="-1"
      >
        <span
          class="ant-menu-title-content"
        >
          nav 3
        </span>
      </li>
      <li
        aria-hidden="true"
        class="ant-menu-overflow-item ant-menu-overflow-item-rest ant-menu-submenu ant-menu-submenu-horizontal ant-menu-submenu-selected"
        role="none"
        style="opacity: 0; height: 0px; overflow-y: hidden; order: 9007199254740991; pointer-events: none; position: absolute;"
      >
        <div
          aria-controls="rc-menu-uuid-test-rc-menu-more-popup"
          aria-expanded="false"
          aria-haspopup="true"
          class="ant-menu-submenu-title"
          data-menu-id="rc-menu-uuid-test-rc-menu-more"
          role="menuitem"
          tabindex="-1"
        >
          <span
            aria-label="ellipsis"
            class="anticon anticon-ellipsis"
            role="img"
          >
            <svg
              aria-hidden="true"
              data-icon="ellipsis"
              fill="currentColor"
              focusable="false"
              height="1em"
              viewBox="64 64 896 896"
              width="1em"
            >
              <path
                d="M176 511a56 56 0 10112 0 56 56 0 10-112 0zm280 0a56 56 0 10112 0 56 56 0 10-112 0zm280 0a56 56 0 10112 0 56 56 0 10-112 0z"
              />
            </svg>
          </span>
          <i
            class="ant-menu-submenu-arrow"
          />
        </div>
      </li>
    </ul>
    <div
      aria-hidden="true"
      style="display: none;"
    />
  </header>
  <section
    class="ant-layout ant-layout-has-sider"
  >
    <aside
      class="ant-layout-sider ant-layout-sider-dark site-layout-background"
      style="flex: 0 0 200px; max-width: 200px; min-width: 200px; width: 200px;"
    >
      <div
        class="ant-layout-sider-children"
      >
        <ul
          class="ant-menu ant-menu-root ant-menu-inline"
          data-menu-list="true"
          role="menu"
          style="height: 100%; border-right: 0;"
          tabindex="0"
        >
          <li
            class="ant-menu-submenu ant-menu-submenu-inline ant-menu-submenu-open ant-menu-submenu-selected"
            role="none"
          >
            <div
              aria-controls="rc-menu-uuid-test-subtest-popup"
              aria-expanded="true"
              aria-haspopup="true"
              class="ant-menu-submenu-title"
              data-menu-id="rc-menu-uuid-test-sub1"
              role="menuitem"
              style="padding-left: 24px;"
              tabindex="-1"
            >
              <span
                aria-label="user"
                class="anticon anticon-user ant-menu-item-icon"
                role="img"
              >
                <svg
                  aria-hidden="true"
                  data-icon="user"
                  fill="currentColor"
                  focusable="false"
                  height="1em"
                  viewBox="64 64 896 896"
                  width="1em"
                >
                  <path
                    d="M858.5 763.6a374 374 0 00-80.6-119.5 375.63 375.63 0 00-119.5-80.6c-.4-.2-.8-.3-1.2-.5C719.5 518 760 444.7 760 362c0-137-111-248-248-248S264 225 264 362c0 82.7 40.5 156 102.8 201.1-.4.2-.8.3-1.2.5-44.8 18.9-85 46-119.5 80.6a375.63 375.63 0 00-80.6 119.5A371.7 371.7 0 00136 901.8a8 8 0 008 8.2h60c4.4 0 7.9-3.5 8-7.8 2-77.2 33-149.5 87.8-204.3 56.7-56.7 132-87.9 212.2-87.9s155.5 31.2 212.2 87.9C779 752.7 810 825 812 902.2c.1 4.4 3.6 7.8 8 7.8h60a8 8 0 008-8.2c-1-47.8-10.9-94.3-29.5-138.2zM512 534c-45.9 0-89.1-17.9-121.6-50.4S340 407.9 340 362c0-45.9 17.9-89.1 50.4-121.6S466.1 190 512 190s89.1 17.9 121.6 50.4S684 316.1 684 362c0 45.9-17.9 89.1-50.4 121.6S557.9 534 512 534z"
                  />
                </svg>
              </span>
              <span
                class="ant-menu-title-content"
              >
                subnav 1
              </span>
              <i
                class="ant-menu-submenu-arrow"
              />
            </div>
            <ul
              class="ant-menu ant-menu-sub ant-menu-inline"
              data-menu-list="true"
              id="rc-menu-uuid-test-subtest-popup"
            >
              <li
                class="ant-menu-item ant-menu-item-selected ant-menu-item-only-child"
                data-menu-id="rc-menu-uuid-test-1"
                role="menuitem"
                style="padding-left: 48px;"
                tabindex="-1"
              >
                <span
                  class="ant-menu-title-content"
                >
                  option1
                </span>
              </li>
              <li
                class="ant-menu-item ant-menu-item-only-child"
                data-menu-id="rc-menu-uuid-test-2"
                role="menuitem"
                style="padding-left: 48px;"
                tabindex="-1"
              >
                <span
                  class="ant-menu-title-content"
                >
                  option2
                </span>
              </li>
              <li
                class="ant-menu-item ant-menu-item-only-child"
                data-menu-id="rc-menu-uuid-test-3"
                role="menuitem"
                style="padding-left: 48px;"
                tabindex="-1"
              >
                <span
                  class="ant-menu-title-content"
                >
                  option3
                </span>
              </li>
              <li
                class="ant-menu-item ant-menu-item-only-child"
                data-menu-id="rc-menu-uuid-test-4"
                role="menuitem"
                style="padding-left: 48px;"
                tabindex="-1"
              >
                <span
                  class="ant-menu-title-content"
                >
                  option4
                </span>
              </li>
            </ul>
          </li>
          <li
            class="ant-menu-submenu ant-menu-submenu-inline"
            role="none"
          >
            <div
              aria-controls="rc-menu-uuid-test-subtest-popup"
              aria-expanded="false"
              aria-haspopup="true"
              class="ant-menu-submenu-title"
              data-menu-id="rc-menu-uuid-test-sub2"
              role="menuitem"
              style="padding-left: 24px;"
              tabindex="-1"
            >
              <span
                aria-label="laptop"
                class="anticon anticon-laptop ant-menu-item-icon"
                role="img"
              >
                <svg
                  aria-hidden="true"
                  data-icon="laptop"
                  fill="currentColor"
                  focusable="false"
                  height="1em"
                  viewBox="64 64 896 896"
                  width="1em"
                >
                  <path
                    d="M956.9 845.1L896.4 632V168c0-17.7-14.3-32-32-32h-704c-17.7 0-32 14.3-32 32v464L67.9 845.1C60.4 866 75.8 888 98 888h828.8c22.2 0 37.6-22 30.1-42.9zM200.4 208h624v395h-624V208zm228.3 608l8.1-37h150.3l8.1 37H428.7zm224 0l-19.1-86.7c-.8-3.7-4.1-6.3-7.8-6.3H398.2c-3.8 0-7 2.6-7.8 6.3L371.3 816H151l42.3-149h638.2l42.3 149H652.7z"
                  />
                </svg>
              </span>
              <span
                class="ant-menu-title-content"
              >
                subnav 2
              </span>
              <i
                class="ant-menu-submenu-arrow"
              />
            </div>
          </li>
          <li
            class="ant-menu-submenu ant-menu-submenu-inline"
            role="none"
          >
            <div
              aria-controls="rc-menu-uuid-test-subtest-popup"
              aria-expanded="false"
              aria-haspopup="true"
              class="ant-menu-submenu-title"
              data-menu-id="rc-menu-uuid-test-sub3"
              role="menuitem"
              style="padding-left: 24px;"
              tabindex="-1"
            >
              <span
                aria-label="notification"
                class="anticon anticon-notification ant-menu-item-icon"
                role="img"
              >
                <svg
                  aria-hidden="true"
                  data-icon="notification"
                  fill="currentColor"
                  focusable="false"
                  height="1em"
                  viewBox="64 64 896 896"
                  width="1em"
                >
                  <path
                    d="M880 112c-3.8 0-7.7.7-11.6 2.3L292 345.9H128c-8.8 0-16 7.4-16 16.6v299c0 9.2 7.2 16.6 16 16.6h101.7c-3.7 11.6-5.7 23.9-5.7 36.4 0 65.9 53.8 119.5 120 119.5 55.4 0 102.1-37.6 115.9-88.4l408.6 164.2c3.9 1.5 7.8 2.3 11.6 2.3 16.9 0 32-14.2 32-33.2V145.2C912 126.2 897 112 880 112zM344 762.3c-26.5 0-48-21.4-48-47.8 0-11.2 3.9-21.9 11-30.4l84.9 34.1c-2 24.6-22.7 44.1-47.9 44.1zm496 58.4L318.8 611.3l-12.9-5.2H184V417.9h121.9l12.9-5.2L840 203.3v617.4z"
                  />
                </svg>
              </span>
              <span
                class="ant-menu-title-content"
              >
                subnav 3
              </span>
              <i
                class="ant-menu-submenu-arrow"
              />
            </div>
          </li>
        </ul>
        <div
          aria-hidden="true"
          style="display: none;"
        />
      </div>
    </aside>
    <section
      class="ant-layout"
      style="padding: 0px 24px 24px;"
    >
      <nav
        class="ant-breadcrumb"
        style="margin: 16px 0px;"
      >
        <ol>
          <li>
            <span
              class="ant-breadcrumb-link"
            >
              Home
            </span>
            <span
              class="ant-breadcrumb-separator"
            >
              /
            </span>
          </li>
          <li>
            <span
              class="ant-breadcrumb-link"
            >
              List
            </span>
            <span
              class="ant-breadcrumb-separator"
            >
              /
            </span>
          </li>
          <li>
            <span
              class="ant-breadcrumb-link"
            >
              App
            </span>
            <span
              class="ant-breadcrumb-separator"
            >
              /
            </span>
          </li>
        </ol>
      </nav>
      <main
        class="ant-layout-content site-layout-background"
        style="padding: 24px; margin: 0px; min-height: 280px;"
      >
        Content
      </main>
    </section>
  </section>
</section>
`;<|MERGE_RESOLUTION|>--- conflicted
+++ resolved
@@ -975,11 +975,7 @@
         class="logo"
       />
       <ul
-<<<<<<< HEAD
         class="ant-menu ant-menu-root ant-menu-inline"
-=======
-        class="ant-menu ant-menu-root ant-menu-vertical ant-menu-dark ant-menu-inline-collapsed"
->>>>>>> 851a61a3
         data-menu-list="true"
         role="menu"
         tabindex="0"
