--- conflicted
+++ resolved
@@ -3,10 +3,7 @@
 import type { CSSObject } from '@ant-design/cssinjs';
 import { Keyframes } from '@ant-design/cssinjs';
 
-<<<<<<< HEAD
-=======
 import { CONTAINER_MAX_OFFSET } from '../../_util/hooks/useZIndex';
->>>>>>> 6cfbace3
 import { resetComponent } from '../../style';
 import type { FullToken, GenerateStyle, GetDefaultToken } from '../../theme/internal';
 import { genComponentStyleHook, mergeToken } from '../../theme/internal';
@@ -190,7 +187,7 @@
 };
 
 export const prepareComponentToken: GetDefaultToken<'Message'> = (token) => ({
-  zIndexPopup: token.zIndexPopupBase + 10,
+  zIndexPopup: token.zIndexPopupBase + CONTAINER_MAX_OFFSET + 10,
   contentBg: token.colorBgElevated,
   contentPadding: `${(token.controlHeightLG - token.fontSize * token.lineHeight) / 2}px ${
     token.paddingSM
@@ -207,15 +204,5 @@
     });
     return [genMessageStyle(combinedToken)];
   },
-<<<<<<< HEAD
   prepareComponentToken,
-=======
-  (token) => ({
-    zIndexPopup: token.zIndexPopupBase + CONTAINER_MAX_OFFSET + 10,
-    contentBg: token.colorBgElevated,
-    contentPadding: `${(token.controlHeightLG - token.fontSize * token.lineHeight) / 2}px ${
-      token.paddingSM
-    }px`,
-  }),
->>>>>>> 6cfbace3
 );