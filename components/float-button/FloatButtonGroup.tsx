import React, { memo, useContext } from 'react';
import CloseOutlined from '@ant-design/icons/CloseOutlined';
import FileTextOutlined from '@ant-design/icons/FileTextOutlined';
import classNames from 'classnames';
import CSSMotion from 'rc-motion';
import { useEvent } from 'rc-util';
import useMergedState from 'rc-util/lib/hooks/useMergedState';

import { useZIndex } from '../_util/hooks/useZIndex';
import { devUseWarning } from '../_util/warning';
import type { ConfigConsumerProps } from '../config-provider';
import { ConfigContext } from '../config-provider';
import useCSSVarCls from '../config-provider/hooks/useCSSVarCls';
import { FloatButtonGroupProvider } from './context';
import FloatButton, { floatButtonPrefixCls } from './FloatButton';
import type { FloatButtonGroupProps } from './interface';
import useStyle from './style';

const FloatButtonGroup: React.FC<FloatButtonGroupProps> = (props) => {
  const {
    prefixCls: customizePrefixCls,
    className,
    style,
    shape = 'circle',
    type = 'default',
    placement = 'top',
    icon = <FileTextOutlined />,
    closeIcon,
    description,
    trigger,
    children,
    onOpenChange,
    open: customOpen,
    onClick: onTriggerButtonClick,
    ...floatButtonProps
  } = props;

  const { direction, getPrefixCls, floatButtonGroup } =
    useContext<ConfigConsumerProps>(ConfigContext);

  const mergedCloseIcon = closeIcon ?? floatButtonGroup?.closeIcon ?? <CloseOutlined />;

  const prefixCls = getPrefixCls(floatButtonPrefixCls, customizePrefixCls);
  const rootCls = useCSSVarCls(prefixCls);
  const [wrapCSSVar, hashId, cssVarCls] = useStyle(prefixCls, rootCls);

  const groupPrefixCls = `${prefixCls}-group`;

  const isMenuMode = trigger && ['click', 'hover'].includes(trigger);
  const isValidPlacement = placement && ['top', 'left', 'right', 'bottom'].includes(placement);

  const groupCls = classNames(groupPrefixCls, hashId, cssVarCls, rootCls, className, {
    [`${groupPrefixCls}-rtl`]: direction === 'rtl',
    [`${groupPrefixCls}-${shape}`]: shape,
    [`${groupPrefixCls}-${shape}-shadow`]: !isMenuMode,
    [`${groupPrefixCls}-${placement}`]: isMenuMode && isValidPlacement, // 只有菜单模式才支持弹出方向
  });

  // ============================ zIndex ============================
  const [zIndex] = useZIndex('FloatButton', style?.zIndex as number);

  const mergedStyle: React.CSSProperties = { ...style, zIndex };

  const wrapperCls = classNames(hashId, `${groupPrefixCls}-wrap`);

  const [open, setOpen] = useMergedState(false, { value: customOpen });

  const floatButtonGroupRef = React.useRef<HTMLDivElement>(null);

  // ========================== Open ==========================
  const hoverTrigger = trigger === 'hover';
  const clickTrigger = trigger === 'click';

  const triggerOpen = useEvent((nextOpen: boolean) => {
    if (open !== nextOpen) {
      setOpen(nextOpen);
      onOpenChange?.(nextOpen);
    }
  });

  // ===================== Trigger: Hover =====================
  const onMouseEnter = () => {
    if (hoverTrigger) {
      triggerOpen(true);
    }
  };

  const onMouseLeave = () => {
    if (hoverTrigger) {
      triggerOpen(false);
    }
  };

  // ===================== Trigger: Click =====================
  const onInternalTriggerButtonClick: FloatButtonGroupProps['onClick'] = (e) => {
    if (clickTrigger) {
      triggerOpen(!open);
    }
    onTriggerButtonClick?.(e);
  };

  React.useEffect(() => {
    if (clickTrigger) {
      const onDocClick = (e: MouseEvent) => {
        // Skip if click on the group
        if (floatButtonGroupRef.current?.contains(e.target as Node)) {
          return;
        }

        triggerOpen(false);
      };

      document.addEventListener('click', onDocClick, {
        capture: true,
      });
      return () => {
        document.removeEventListener('click', onDocClick, {
          capture: true,
        });
      };
    }
  }, [clickTrigger]);

  // ======================== Warning =========================
  if (process.env.NODE_ENV !== 'production') {
    const warning = devUseWarning('FloatButton.Group');

    warning(
      !('open' in props) || !!trigger,
      'usage',
      '`open` need to be used together with `trigger`',
    );
  }

  // ========================= Render =========================
  return wrapCSSVar(
    <FloatButtonGroupProvider value={shape}>
<<<<<<< HEAD
      <div ref={floatButtonGroupRef} className={groupCls} style={mergedStyle} {...hoverAction}>
        {isMenuMode ? (
=======
      <div
        ref={floatButtonGroupRef}
        className={groupCls}
        style={style}
        // Hover trigger
        onMouseEnter={onMouseEnter}
        onMouseLeave={onMouseLeave}
      >
        {trigger && ['click', 'hover'].includes(trigger) ? (
>>>>>>> de5c835d
          <>
            <CSSMotion visible={open} motionName={`${groupPrefixCls}-wrap`}>
              {({ className: motionClassName }) => (
                <div className={classNames(motionClassName, wrapperCls)}>{children}</div>
              )}
            </CSSMotion>
            <FloatButton
              type={type}
              icon={open ? mergedCloseIcon : icon}
              description={description}
              aria-label={props['aria-label']}
              className={`${groupPrefixCls}-trigger`}
              onClick={onInternalTriggerButtonClick}
              {...floatButtonProps}
            />
          </>
        ) : (
          children
        )}
      </div>
    </FloatButtonGroupProvider>,
  );
};

export default memo(FloatButtonGroup);<|MERGE_RESOLUTION|>--- conflicted
+++ resolved
@@ -1,4 +1,4 @@
-import React, { memo, useContext } from 'react';
+import React from 'react';
 import CloseOutlined from '@ant-design/icons/CloseOutlined';
 import FileTextOutlined from '@ant-design/icons/FileTextOutlined';
 import classNames from 'classnames';
@@ -16,7 +16,7 @@
 import type { FloatButtonGroupProps } from './interface';
 import useStyle from './style';
 
-const FloatButtonGroup: React.FC<FloatButtonGroupProps> = (props) => {
+const FloatButtonGroup: React.FC<Readonly<FloatButtonGroupProps>> = (props) => {
   const {
     prefixCls: customizePrefixCls,
     className,
@@ -36,7 +36,7 @@
   } = props;
 
   const { direction, getPrefixCls, floatButtonGroup } =
-    useContext<ConfigConsumerProps>(ConfigContext);
+    React.useContext<ConfigConsumerProps>(ConfigContext);
 
   const mergedCloseIcon = closeIcon ?? floatButtonGroup?.closeIcon ?? <CloseOutlined />;
 
@@ -79,13 +79,13 @@
   });
 
   // ===================== Trigger: Hover =====================
-  const onMouseEnter = () => {
+  const onMouseEnter: React.MouseEventHandler<HTMLDivElement> = () => {
     if (hoverTrigger) {
       triggerOpen(true);
     }
   };
 
-  const onMouseLeave = () => {
+  const onMouseLeave: React.MouseEventHandler<HTMLDivElement> = () => {
     if (hoverTrigger) {
       triggerOpen(false);
     }
@@ -106,18 +106,10 @@
         if (floatButtonGroupRef.current?.contains(e.target as Node)) {
           return;
         }
-
         triggerOpen(false);
       };
-
-      document.addEventListener('click', onDocClick, {
-        capture: true,
-      });
-      return () => {
-        document.removeEventListener('click', onDocClick, {
-          capture: true,
-        });
-      };
+      document.addEventListener('click', onDocClick, { capture: true });
+      return () => document.removeEventListener('click', onDocClick, { capture: true });
     }
   }, [clickTrigger]);
 
@@ -135,20 +127,15 @@
   // ========================= Render =========================
   return wrapCSSVar(
     <FloatButtonGroupProvider value={shape}>
-<<<<<<< HEAD
-      <div ref={floatButtonGroupRef} className={groupCls} style={mergedStyle} {...hoverAction}>
-        {isMenuMode ? (
-=======
       <div
         ref={floatButtonGroupRef}
         className={groupCls}
-        style={style}
+        style={mergedStyle}
         // Hover trigger
         onMouseEnter={onMouseEnter}
         onMouseLeave={onMouseLeave}
       >
-        {trigger && ['click', 'hover'].includes(trigger) ? (
->>>>>>> de5c835d
+        {isMenuMode ? (
           <>
             <CSSMotion visible={open} motionName={`${groupPrefixCls}-wrap`}>
               {({ className: motionClassName }) => (
@@ -173,4 +160,4 @@
   );
 };
 
-export default memo(FloatButtonGroup);+export default FloatButtonGroup;