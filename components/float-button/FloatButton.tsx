import React from 'react';
import FileTextOutlined from '@ant-design/icons/FileTextOutlined';
import omit from '@rc-component/util/lib/omit';
import cls from 'classnames';

import convertToTooltipProps from '../_util/convertToTooltipProps';
import useMergeSemantic from '../_util/hooks/useMergeSemantic';
import { useZIndex } from '../_util/hooks/useZIndex';
import { devUseWarning } from '../_util/warning';
import Badge from '../badge';
import type { BadgeProps } from '../badge';
import Button from '../button';
import type { ButtonHTMLType } from '../button';
import type { ButtonSemanticName } from '../button/button';
import { ConfigContext } from '../config-provider';
import useCSSVarCls from '../config-provider/hooks/useCSSVarCls';
import Tooltip from '../tooltip';
import type { TooltipProps } from '../tooltip';
import type BackTop from './BackTop';
import { GroupContext } from './context';
import type FloatButtonGroup from './FloatButtonGroup';
import type PurePanel from './PurePanel';
import useStyle from './style';

export type FloatButtonElement = HTMLAnchorElement & HTMLButtonElement;

export interface FloatButtonRef {
  nativeElement: FloatButtonElement | null;
}

export type FloatButtonType = 'default' | 'primary';

export type FloatButtonShape = 'circle' | 'square';

export type FloatButtonGroupTrigger = 'click' | 'hover';

export type FloatButtonBadgeProps = Omit<BadgeProps, 'status' | 'text' | 'title' | 'children'>;

export type FloatButtonSemanticName = ButtonSemanticName;

export interface FloatButtonProps extends React.DOMAttributes<FloatButtonElement> {
  // Style
  prefixCls?: string;
  className?: string;
  rootClassName?: string;
  style?: React.CSSProperties;
  classNames?: Partial<Record<FloatButtonSemanticName, string>>;
  styles?: Partial<Record<FloatButtonSemanticName, React.CSSProperties>>;

  // Others
  icon?: React.ReactNode;
  /** @deprecated Please use `content` instead. */
  description?: React.ReactNode;
  content?: React.ReactNode;
  type?: FloatButtonType;
  shape?: FloatButtonShape;
  tooltip?: React.ReactNode | TooltipProps;
  href?: string;
  target?: React.HTMLAttributeAnchorTarget;
  badge?: FloatButtonBadgeProps;
  /**
   * @since 5.21.0
   * @default button
   */
  htmlType?: ButtonHTMLType;
  'aria-label'?: React.HtmlHTMLAttributes<HTMLElement>['aria-label'];
}

export const floatButtonPrefixCls = 'float-btn';

const InternalFloatButton = React.forwardRef<FloatButtonElement, FloatButtonProps>((props, ref) => {
  const {
    prefixCls: customizePrefixCls,
    className,
    rootClassName,
    style,
    type = 'default',
    shape = 'circle',
    icon,
    description,
    content,
    tooltip,
    badge = {},
    classNames,
    styles,
    ...restProps
  } = props;
  const { getPrefixCls, direction } = React.useContext(ConfigContext);
  const groupContext = React.useContext(GroupContext);
  const prefixCls = getPrefixCls(floatButtonPrefixCls, customizePrefixCls);
  const rootCls = useCSSVarCls(prefixCls);

  const {
    shape: contextShape,
    individual: contextIndividual,
    classNames: groupPassedClassNames,
    styles: groupPassedStyles,
  } = groupContext || {};

  const mergedShape = contextShape || shape;
  const mergedIndividual = contextIndividual ?? true;

  const mergedContent = content ?? description;

  // ============================ Styles ============================
  const [hashId, cssVarCls] = useStyle(prefixCls, rootCls);

  const floatButtonClassNames: FloatButtonProps['classNames'] = React.useMemo(
    () => ({
      icon: `${prefixCls}-icon`,
      content: `${prefixCls}-content`,
    }),
    [prefixCls],
  );

  const [mergedClassNames, mergedStyles] = useMergeSemantic(
    [
      floatButtonClassNames,
      // contextClassNames,
      groupPassedClassNames,
      classNames,
    ],
    [
      // contextStyles,
      groupPassedStyles,
      styles,
    ],
  );

  // ============================= Icon =============================
  const mergedIcon = !mergedContent && !icon ? <FileTextOutlined /> : icon;

  // ============================ zIndex ============================

  const [zIndex] = useZIndex('FloatButton', style?.zIndex as number);

  const mergedStyle: React.CSSProperties = { ...style, zIndex };

  // ============================ Badge =============================
  // 虽然在 ts 中已经 omit 过了，但是为了防止多余的属性被透传进来，这里再 omit 一遍，以防万一
  const badgeProps = omit(badge, ['title', 'children', 'status', 'text'] as any[]) as typeof badge;

  const badgeNode = 'badge' in props && (
    <Badge
      {...badgeProps}
      className={cls(badgeProps.className, `${prefixCls}-badge`, {
        [`${prefixCls}-badge-dot`]: badgeProps.dot,
      })}
    />
  );

  // =========================== Tooltip ============================
  const tooltipProps = convertToTooltipProps(tooltip);

  // =========================== Warning ============================
  if (process.env.NODE_ENV !== 'production') {
    const warning = devUseWarning('FloatButton');

    warning(
<<<<<<< HEAD
      !(shape === 'circle' && mergedContent),
=======
      !(mergedShape === 'circle' && description),
>>>>>>> 6026f9df
      'usage',
      'supported only when `shape` is `square`. Due to narrow space for text, short sentence is recommended.',
    );

    warning.deprecated(!description, 'description', 'content');
  }

  // ============================ Render ============================
  let node = (
    <Button
      {...restProps}
      ref={ref}
      // Styles
      className={cls(
        hashId,
        cssVarCls,
        rootCls,
        prefixCls,
        className,
        rootClassName,
        `${prefixCls}-${type}`,
        `${prefixCls}-${mergedShape}`,
        {
          [`${prefixCls}-rtl`]: direction === 'rtl',
          [`${prefixCls}-individual`]: mergedIndividual,
          [`${prefixCls}-icon-only`]: !mergedContent,
        },
      )}
      classNames={mergedClassNames}
      styles={mergedStyles}
      style={mergedStyle}
      shape={mergedShape}
      // Others
      type={type}
      size="large"
      icon={mergedIcon}
      _skipSemantic
    >
      {mergedContent}
      {badgeNode}
    </Button>
  );

  if (tooltipProps) {
    node = <Tooltip {...tooltipProps}>{node}</Tooltip>;
  }

  return node;
});

type CompoundedComponent = typeof InternalFloatButton & {
  Group: typeof FloatButtonGroup;
  BackTop: typeof BackTop;
  _InternalPanelDoNotUseOrYouWillBeFired: typeof PurePanel;
};

const FloatButton = InternalFloatButton as CompoundedComponent;

if (process.env.NODE_ENV !== 'production') {
  FloatButton.displayName = 'FloatButton';
}

export default FloatButton;<|MERGE_RESOLUTION|>--- conflicted
+++ resolved
@@ -157,11 +157,7 @@
     const warning = devUseWarning('FloatButton');
 
     warning(
-<<<<<<< HEAD
-      !(shape === 'circle' && mergedContent),
-=======
-      !(mergedShape === 'circle' && description),
->>>>>>> 6026f9df
+      !(mergedShape === 'circle' && mergedContent),
       'usage',
       'supported only when `shape` is `square`. Due to narrow space for text, short sentence is recommended.',
     );
