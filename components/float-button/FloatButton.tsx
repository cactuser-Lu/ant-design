<<<<<<< HEAD
import React, { useContext, useMemo } from 'react';
import omit from '@rc-component/util/lib/omit';
=======
import React, { useContext } from 'react';
>>>>>>> 50ee0def
import classNames from 'classnames';

import convertToTooltipProps from '../_util/convertToTooltipProps';
import { useZIndex } from '../_util/hooks/useZIndex';
import { devUseWarning } from '../_util/warning';
import Badge from '../badge';
import type { ConfigConsumerProps } from '../config-provider';
import { ConfigContext } from '../config-provider';
import useCSSVarCls from '../config-provider/hooks/useCSSVarCls';
import Tooltip from '../tooltip';
import type BackTop from './BackTop';
import FloatButtonGroupContext from './context';
import Content from './FloatButtonContent';
import type FloatButtonGroup from './FloatButtonGroup';
import type { FloatButtonElement, FloatButtonProps, FloatButtonShape } from './interface';
import type PurePanel from './PurePanel';
import useStyle from './style';

export const floatButtonPrefixCls = 'float-btn';

const InternalFloatButton = React.forwardRef<FloatButtonElement, FloatButtonProps>((props, ref) => {
  const {
    prefixCls: customizePrefixCls,
    className,
    rootClassName,
    style,
    type = 'default',
    shape = 'circle',
    icon,
    description,
    tooltip,
    htmlType = 'button',
    badge = {},
    ...restProps
  } = props;
  const { getPrefixCls, direction } = useContext<ConfigConsumerProps>(ConfigContext);
  const groupShape = useContext<FloatButtonShape | undefined>(FloatButtonGroupContext);
  const prefixCls = getPrefixCls(floatButtonPrefixCls, customizePrefixCls);
  const rootCls = useCSSVarCls(prefixCls);
  const [hashId, cssVarCls] = useStyle(prefixCls, rootCls);

  const mergedShape = groupShape || shape;

  const classString = classNames(
    hashId,
    cssVarCls,
    rootCls,
    prefixCls,
    className,
    rootClassName,
    `${prefixCls}-${type}`,
    `${prefixCls}-${mergedShape}`,
    {
      [`${prefixCls}-rtl`]: direction === 'rtl',
    },
  );

  // ============================ zIndex ============================
  const [zIndex] = useZIndex('FloatButton', style?.zIndex as number);

  const mergedStyle: React.CSSProperties = { ...style, zIndex };

  // 虽然在 ts 中已经 omit 过了，但是为了防止多余的属性被透传进来，这里再 omit 一遍，以防万一
  const badgeProps = omit(badge, ['title', 'children', 'status', 'text'] as any[]);

  let buttonNode = (
    <div className={`${prefixCls}-body`}>
      <Content prefixCls={prefixCls} description={description} icon={icon} />
    </div>
  );

  if ('badge' in props) {
    buttonNode = <Badge {...badgeProps}>{buttonNode}</Badge>;
  }

  // ============================ Tooltip ============================
  const tooltipProps = convertToTooltipProps(tooltip);
  if (tooltipProps) {
    buttonNode = <Tooltip {...tooltipProps}>{buttonNode}</Tooltip>;
  }

  if (process.env.NODE_ENV !== 'production') {
    const warning = devUseWarning('FloatButton');

    warning(
      !(shape === 'circle' && description),
      'usage',
      'supported only when `shape` is `square`. Due to narrow space for text, short sentence is recommended.',
    );
  }

  return (
    props.href ? (
      <a ref={ref} {...restProps} className={classString} style={mergedStyle}>
        {buttonNode}
      </a>
    ) : (
      <button ref={ref} {...restProps} className={classString} style={mergedStyle} type={htmlType}>
        {buttonNode}
      </button>
    )
  );
});

type CompoundedComponent = typeof InternalFloatButton & {
  Group: typeof FloatButtonGroup;
  BackTop: typeof BackTop;
  _InternalPanelDoNotUseOrYouWillBeFired: typeof PurePanel;
};

const FloatButton = InternalFloatButton as CompoundedComponent;

if (process.env.NODE_ENV !== 'production') {
  FloatButton.displayName = 'FloatButton';
}

export default FloatButton;<|MERGE_RESOLUTION|>--- conflicted
+++ resolved
@@ -1,9 +1,5 @@
-<<<<<<< HEAD
-import React, { useContext, useMemo } from 'react';
+import React from 'react';
 import omit from '@rc-component/util/lib/omit';
-=======
-import React, { useContext } from 'react';
->>>>>>> 50ee0def
 import classNames from 'classnames';
 
 import convertToTooltipProps from '../_util/convertToTooltipProps';
@@ -39,8 +35,8 @@
     badge = {},
     ...restProps
   } = props;
-  const { getPrefixCls, direction } = useContext<ConfigConsumerProps>(ConfigContext);
-  const groupShape = useContext<FloatButtonShape | undefined>(FloatButtonGroupContext);
+  const { getPrefixCls, direction } = React.useContext<ConfigConsumerProps>(ConfigContext);
+  const groupShape = React.useContext<FloatButtonShape | undefined>(FloatButtonGroupContext);
   const prefixCls = getPrefixCls(floatButtonPrefixCls, customizePrefixCls);
   const rootCls = useCSSVarCls(prefixCls);
   const [hashId, cssVarCls] = useStyle(prefixCls, rootCls);
@@ -95,16 +91,14 @@
     );
   }
 
-  return (
-    props.href ? (
-      <a ref={ref} {...restProps} className={classString} style={mergedStyle}>
-        {buttonNode}
-      </a>
-    ) : (
-      <button ref={ref} {...restProps} className={classString} style={mergedStyle} type={htmlType}>
-        {buttonNode}
-      </button>
-    )
+  return props.href ? (
+    <a ref={ref} {...restProps} className={classString} style={mergedStyle}>
+      {buttonNode}
+    </a>
+  ) : (
+    <button ref={ref} {...restProps} className={classString} style={mergedStyle} type={htmlType}>
+      {buttonNode}
+    </button>
   );
 });
 
