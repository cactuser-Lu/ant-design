--- conflicted
+++ resolved
@@ -3,12 +3,8 @@
 import CloseCircleFilled from '@ant-design/icons/CloseCircleFilled';
 import ExclamationCircleFilled from '@ant-design/icons/ExclamationCircleFilled';
 import LoadingOutlined from '@ant-design/icons/LoadingOutlined';
-import type { Meta } from '@rc-component/form/lib/interface';
+import type { Meta, NamePath } from '@rc-component/form/lib/interface';
 import classNames from 'classnames';
-<<<<<<< HEAD
-=======
-import type { Meta, NamePath } from 'rc-field-form/lib/interface';
->>>>>>> 6e9e879a
 
 import type { FeedbackIcons, ValidateStatus } from '.';
 import { FormContext, FormItemInputContext } from '../context';
@@ -34,7 +30,7 @@
   name?: NamePath;
 }
 
-export default function StatusProvider({
+function StatusProvider({
   children,
   errors,
   warnings,
@@ -115,4 +111,6 @@
       {children}
     </FormItemInputContext.Provider>
   );
-}+}
+
+export default StatusProvider;