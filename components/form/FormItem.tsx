--- conflicted
+++ resolved
@@ -222,23 +222,14 @@
 
   // Resolve duplicated ids bug between different forms
   // https://github.com/ant-design/ant-design/issues/7351
-<<<<<<< HEAD
-  onLabelClick = (e: React.MouseEvent<HTMLLabelElement>) => {
-=======
   onLabelClick = () => {
->>>>>>> 6f37caef
     const id = this.props.id || this.getId();
     if (!id) {
       return;
     }
     const controls = document.querySelectorAll(`[id="${id}"]`);
     if (controls.length !== 1) {
-<<<<<<< HEAD
-      e.preventDefault();
       const control = ReactDOM.findDOMNode(this).querySelector(`[id="${id}"]`) as HTMLElement;
-=======
-      const control = findDOMNode(this).querySelector(`[id="${id}"]`) as HTMLElement;
->>>>>>> 6f37caef
       if (control && control.focus) {
         control.focus();
       }
