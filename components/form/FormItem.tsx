import React from 'react';
import { findDOMNode } from 'react-dom';
import PropTypes from 'prop-types';
import classNames from 'classnames';
import PureRenderMixin from 'rc-util/lib/PureRenderMixin';
import Row from '../grid/row';
import Col, { ColProps } from '../grid/col';
import { WrappedFormUtils } from './Form';
import { FIELD_META_PROP } from './constants';
import warning from '../_util/warning';

export interface FormItemProps {
  prefixCls?: string;
  id?: string;
  label?: React.ReactNode;
  labelCol?: ColProps;
  wrapperCol?: ColProps;
  help?: React.ReactNode;
  extra?: React.ReactNode;
  validateStatus?: 'success' | 'warning' | 'error' | 'validating';
  hasFeedback?: boolean;
  className?: string;
  required?: boolean;
  style?: React.CSSProperties;
  colon?: boolean;
}

export interface FormItemContext {
  form: WrappedFormUtils;
  vertical: boolean;
}

export default class FormItem extends React.Component<FormItemProps, any> {
  static defaultProps = {
    hasFeedback: false,
    prefixCls: 'ant-form',
    colon: true,
  };

  static propTypes = {
    prefixCls: PropTypes.string,
    label: PropTypes.oneOfType([PropTypes.string, PropTypes.node]),
    labelCol: PropTypes.object,
    help: PropTypes.oneOfType([PropTypes.node, PropTypes.bool]),
    validateStatus: PropTypes.oneOf(['', 'success', 'warning', 'error', 'validating']),
    hasFeedback: PropTypes.bool,
    wrapperCol: PropTypes.object,
    className: PropTypes.string,
    id: PropTypes.string,
    children: PropTypes.node,
    colon: PropTypes.bool,
  };

  static contextTypes = {
    form: PropTypes.object,
    vertical: PropTypes.bool,
  };

  context: FormItemContext;

  componentDidMount() {
    warning(
      this.getControls(this.props.children, true).length <= 1,
      '`Form.Item` cannot generate `validateStatus` and `help` automatically, ' +
      'while there are more than one `getFieldDecorator` in it.',
    );
  }

  shouldComponentUpdate(...args) {
    return PureRenderMixin.shouldComponentUpdate.apply(this, args);
  }

  getHelpMsg() {
    const context = this.context;
    const props = this.props;
    if (props.help === undefined && context.form) {
      return this.getId() ? (context.form.getFieldError(this.getId()) || []).join(', ') : '';
    }

    return props.help;
  }

  getControls(children, recursively: boolean) {
    let controls: React.ReactElement<any>[] = [];
    const childrenArray = React.Children.toArray(children);
    for (let i = 0; i < childrenArray.length; i++) {
      if (!recursively && controls.length > 0) {
        break;
      }

      const child = childrenArray[i] as React.ReactElement<any>;
      if (child.type as any === FormItem) {
        continue;
      }
      if (!child.props) {
        continue;
      }
      if (FIELD_META_PROP in child.props) {
        controls.push(child);
      } else if (child.props.children) {
        controls = controls.concat(this.getControls(child.props.children, recursively));
      }
    }
    return controls;
  }

  getOnlyControl() {
    const child = this.getControls(this.props.children, false)[0];
    return child !== undefined ? child : null;
  }

  getChildProp(prop) {
    const child = this.getOnlyControl() as React.ReactElement<any>;
    return child && child.props && child.props[prop];
  }

  getId() {
    return this.getChildProp('id');
  }

  getMeta() {
    return this.getChildProp(FIELD_META_PROP);
  }

  renderHelp() {
    const prefixCls = this.props.prefixCls;
    const help = this.getHelpMsg();
<<<<<<< HEAD
    const children = help ? (
=======
    return help ? (
>>>>>>> 7cfd9b2b
      <div className={`${prefixCls}-explain`} key="help">
        {help}
      </div>
    ) : null;
<<<<<<< HEAD
    return (
      <Animate transitionName="show-help" component="" transitionAppear key="help">
        {children}
      </Animate>
    );
=======
>>>>>>> 7cfd9b2b
  }

  renderExtra() {
    const { prefixCls, extra } = this.props;
    return extra ? (
      <div className={`${prefixCls}-extra`}>{extra}</div>
    ) : null;
  }

  getValidateStatus() {
    const { isFieldValidating, getFieldError, getFieldValue } = this.context.form;
    const fieldId = this.getId();
    if (!fieldId) {
      return '';
    }
    if (isFieldValidating(fieldId)) {
      return 'validating';
    }
    if (!!getFieldError(fieldId)) {
      return 'error';
    }
    const fieldValue = getFieldValue(fieldId);
    if (fieldValue !== undefined && fieldValue !== null && fieldValue !== '') {
      return 'success';
    }
    return '';
  }

  renderValidateWrapper(c1, c2, c3) {
    let classes = '';
    const form = this.context.form;
    const props = this.props;
    const validateStatus = (props.validateStatus === undefined && form) ?
      this.getValidateStatus() :
      props.validateStatus;

    if (validateStatus) {
      classes = classNames(
        {
          'has-feedback': props.hasFeedback || validateStatus === 'validating',
          'has-success': validateStatus === 'success',
          'has-warning': validateStatus === 'warning',
          'has-error': validateStatus === 'error',
          'is-validating': validateStatus === 'validating',
        },
      );
    }
    return (
      <div className={`${this.props.prefixCls}-item-control ${classes}`}>
        {c1}{c2}{c3}
      </div>
    );
  }

  renderWrapper(children) {
    const { prefixCls, wrapperCol } = this.props;
    const className = classNames(
      `${prefixCls}-item-control-wrapper`,
      wrapperCol && wrapperCol.className,
    );
    return (
      <Col {...wrapperCol} className={className} key="wrapper">
        {children}
      </Col>
    );
  }

  isRequired() {
    const { required } = this.props;
    if (required !== undefined) {
      return required;
    }
    if (this.context.form) {
      const meta = this.getMeta() || {};
      const validate = (meta.validate || []);

      return validate.filter((item) => !!item.rules).some((item) => {
        return item.rules.some((rule) => rule.required);
      });
    }
    return false;
  }

  // Resolve duplicated ids bug between different forms
  // https://github.com/ant-design/ant-design/issues/7351
  onLabelClick = (e) => {
    const id = this.props.id || this.getId();
    if (!id) {
      return;
    }
    const controls = document.querySelectorAll(`[id="${id}"]`);
    if (controls.length !== 1) {
      e.preventDefault();
      const control = findDOMNode(this).querySelector(`[id="${id}"]`) as HTMLElement;
      if (control && control.focus) {
        control.focus();
      }
    }
  }

  renderLabel() {
    const { prefixCls, label, labelCol, colon, id } = this.props;
    const context = this.context;
    const required = this.isRequired();

    const labelColClassName = classNames(
      `${prefixCls}-item-label`,
      labelCol && labelCol.className,
    );
    const labelClassName = classNames({
      [`${prefixCls}-item-required`]: required,
    });

    let labelChildren = label;
    // Keep label is original where there should have no colon
    const haveColon = colon && !context.vertical;
    // Remove duplicated user input colon
    if (haveColon && typeof label === 'string' && (label as string).trim() !== '') {
      labelChildren = (label as string).replace(/[：|:]\s*$/, '');
    }

    return label ? (
      <Col {...labelCol} className={labelColClassName} key="label">
        <label
          htmlFor={id || this.getId()}
          className={labelClassName}
          title={typeof label === 'string' ? label : ''}
          onClick={this.onLabelClick}
        >
          {labelChildren}
        </label>
      </Col>
    ) : null;
  }

  renderChildren() {
    const props = this.props;
    const children = React.Children.map(props.children as React.ReactNode, (child: React.ReactElement<any>) => {
      if (child && typeof child.type === 'function' && !child.props.size) {
        return React.cloneElement(child, { size: 'large' });
      }
      return child;
    });
    return [
      this.renderLabel(),
      this.renderWrapper(
        this.renderValidateWrapper(
          children,
          this.renderHelp(),
          this.renderExtra(),
        ),
      ),
    ];
  }

  renderFormItem(children) {
    const props = this.props;
    const prefixCls = props.prefixCls;
    const style = props.style;
    const itemClassName = {
      [`${prefixCls}-item`]: true,
      [`${prefixCls}-item-with-help`]: !!this.getHelpMsg(),
      [`${prefixCls}-item-no-colon`]: !props.colon,
      [`${props.className}`]: !!props.className,
    };

    return (
      <Row className={classNames(itemClassName)} style={style}>
        {children}
      </Row>
    );
  }

  render() {
    const children = this.renderChildren();
    return this.renderFormItem(children);
  }
}<|MERGE_RESOLUTION|>--- conflicted
+++ resolved
@@ -125,23 +125,16 @@
   renderHelp() {
     const prefixCls = this.props.prefixCls;
     const help = this.getHelpMsg();
-<<<<<<< HEAD
     const children = help ? (
-=======
-    return help ? (
->>>>>>> 7cfd9b2b
       <div className={`${prefixCls}-explain`} key="help">
         {help}
       </div>
     ) : null;
-<<<<<<< HEAD
     return (
       <Animate transitionName="show-help" component="" transitionAppear key="help">
         {children}
       </Animate>
     );
-=======
->>>>>>> 7cfd9b2b
   }
 
   renderExtra() {
