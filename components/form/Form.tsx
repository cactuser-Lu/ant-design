--- conflicted
+++ resolved
@@ -226,18 +226,6 @@
             }}
           >
             <FormContext.Provider value={formContextValue}>
-<<<<<<< HEAD
-              <FieldForm
-                id={name}
-                {...restFormProps}
-                name={name}
-                onFinishFailed={onInternalFinishFailed}
-                form={wrapForm}
-                ref={nativeElementRef}
-                style={{ ...mergedStyles?.root, ...contextStyle, ...style }}
-                className={formClassName}
-              />
-=======
               <NoFormStyle status>
                 <FieldForm
                   id={name}
@@ -246,11 +234,10 @@
                   onFinishFailed={onInternalFinishFailed}
                   form={wrapForm}
                   ref={nativeElementRef}
-                  style={{ ...contextStyle, ...style }}
+                  style={{ ...mergedStyles?.root, ...contextStyle, ...style }}
                   className={formClassName}
                 />
               </NoFormStyle>
->>>>>>> f40cedc3
             </FormContext.Provider>
           </FormProvider>
         </SizeContext.Provider>
