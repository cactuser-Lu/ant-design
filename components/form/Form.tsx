--- conflicted
+++ resolved
@@ -38,22 +38,16 @@
   className?: string;
   prefixCls?: string;
   hideRequiredMark?: boolean;
-<<<<<<< HEAD
-  /**
-   * @since 3.14.0
-   */
-=======
-  labelAlign?: 'left' | 'right';
->>>>>>> 120ea3a3
-  labelCol?: ColProps;
   /**
    * @since 3.14.0
    */
   wrapperCol?: ColProps;
+  labelCol?: ColProps;
   /**
    * @since 3.15.0
    */
   colon?: boolean;
+  labelAlign?: 'left' | 'right';
 }
 
 export type ValidationRule = {
@@ -275,17 +269,11 @@
   };
 
   render() {
-<<<<<<< HEAD
-    const { wrapperCol, labelCol, layout, colon } = this.props;
+    const { wrapperCol, labelAlign, labelCol, layout, colon } = this.props;
     return (
       <FormContext.Provider
-        value={{ wrapperCol, labelCol, vertical: layout === 'vertical', colon }}
+        value={{ wrapperCol, labelAlign, labelCol, vertical: layout === 'vertical', colon }}
       >
-=======
-    const { wrapperCol, labelAlign, labelCol, layout } = this.props;
-    return (
-      <FormContext.Provider value={{ wrapperCol, labelAlign, labelCol, vertical: layout === 'vertical' }}>
->>>>>>> 120ea3a3
         <ConfigConsumer>{this.renderForm}</ConfigConsumer>
       </FormContext.Provider>
     );
