--- conflicted
+++ resolved
@@ -77,6 +77,7 @@
 | htmlFor | 设置子元素 label `htmlFor` 属性 | string | - |
 | noStyle | 为 `true` 时不带样式，作为纯字段控件使用 | boolean | false |
 | label | `label` 标签的文本 | string\|ReactNode | - |
+| labelAlign | 标签文本对齐方式 | 'left' \| 'right' | 'right' | 3.15.0 |
 | labelCol | `label` 标签布局，同 `<Col>` 组件，设置 `span` `offset` 值，如 `{span: 3, offset: 12}` 或 `sm: {span: 3, offset: 12}`。你可以通过 Form 的 `labelCol` 进行统一设置。当和 Form 同时设置时，以 Item 为准 | [object](/components/grid/#Col) | - |
 | name | 字段名，支持数组 | [NamePath](#NamePath) | - |
 | normalize | 转换字段值给控件 | (value, prevValue, prevValues) => any | - |
@@ -218,23 +219,7 @@
   });
 ```
 
-<<<<<<< HEAD
 ### Interface
-=======
-| 参数 | 说明 | 类型 | 默认值 | 版本 |
-| --- | --- | --- | --- | --- |
-| colon | 配合 label 属性使用，表示是否显示 label 后面的冒号 | boolean | true |  |
-| extra | 额外的提示信息，和 help 类似，当需要错误信息和提示文案同时出现时，可以使用这个。 | string\|ReactNode |  |  |
-| hasFeedback | 配合 validateStatus 属性使用，展示校验状态图标，建议只配合 Input 组件使用 | boolean | false |  |
-| help | 提示信息，如不设置，则会根据校验规则自动生成 | string\|ReactNode |  |  |
-| htmlFor | 设置子元素 label `htmlFor` 属性 | string |  | 3.17.0 |
-| label | label 标签的文本 | string\|ReactNode |  |  |
-| labelCol | label 标签布局，同 `<Col>` 组件，设置 `span` `offset` 值，如 `{span: 3, offset: 12}` 或 `sm: {span: 3, offset: 12}`。在 3.14.0 之后，你可以通过 Form 的 labelCol 进行统一设置。当和 Form 同时设置时，以 FormItem 为准。 | [object](https://ant.design/components/grid/#Col) |  |  |
-| labelAlign | 标签文本对齐方式 | 'left' \| 'right' | 'right' | 3.15.0 |
-| required | 是否必填，如不设置，则会根据校验规则自动生成 | boolean | false |  |
-| validateStatus | 校验状态，如不设置，则会根据校验规则自动生成，可选：'success' 'warning' 'error' 'validating' | string |  |  |
-| wrapperCol | 需要为输入控件设置布局样式时，使用该属性，用法同 labelCol。在 3.14.0 之后，你可以通过 Form 的 wrapperCol 进行统一设置。当和 Form 同时设置时，以 FormItem 为准。 | [object](https://ant.design/components/grid/#Col) |  |  |
->>>>>>> cedc9565
 
 #### NamePath
 
