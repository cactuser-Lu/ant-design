@import "../../style/themes/default";
@import "../../style/mixins/index";
@import "../../input/style/mixin";
@import "../../button/style/mixin";
@import "../../grid/style/mixin";
@import "./mixin";

@form-prefix-cls: ~"@{ant-prefix}-form";
@form-component-height: @input-height-base;
@form-feedback-icon-size: 14px;
@form-help-margin-top: 2px;

.@{form-prefix-cls} {
  .reset-component;
  .reset-form;
}

.@{form-prefix-cls}-item-required:before {
  display: inline-block;
  margin-right: 4px;
  content: "*";
  font-family: SimSun;
  line-height: 1;
  font-size: @font-size-base;
  color: @label-required-color;
  .@{form-prefix-cls}-hide-required-mark & {
    display: none;
  }
}

// Radio && Checkbox
input[type="radio"],
input[type="checkbox"] {
  &[disabled],
  &.disabled {
    cursor: not-allowed;
  }
}

// These classes are used directly on <label>s
.@{ant-prefix}-radio-inline,
.@{ant-prefix}-radio-vertical,
.@{ant-prefix}-checkbox-inline,
.@{ant-prefix}-checkbox-vertical {
  &.disabled {
    cursor: not-allowed;
  }
}

// These classes are used on elements with <label> descendants
.@{ant-prefix}-radio,
.@{ant-prefix}-checkbox {
  &.disabled {
    label {
      cursor: not-allowed;
    }
  }
}

// Form items
// You should wrap labels and controls in .@{form-prefix-cls}-item for optimum spacing
.@{form-prefix-cls}-item {
  label {
    position: relative;

    > .@{iconfont-css-prefix} {
      vertical-align: top;
      font-size: @font-size-base;
    }
  }

  .reset-component;
  margin-bottom: @form-item-margin-bottom;
  vertical-align: top;
  transition: margin .15s steps(1);

  // nested FormItem
  & > &:last-child,
  & :not(.@{form-prefix-cls}) > & {
    margin-bottom: -@form-item-margin-bottom;
  }

  &-control {
    line-height: @form-component-height;
    position: relative;
    .clearfix;
    * {
      font-size: @font-size-base;
    }
  }

  &-with-help {
    margin-bottom: @form-item-margin-bottom - @font-size-base * @line-height-base - @form-help-margin-top;
    transition: none;
  }

  &-label {
    text-align: right;
    vertical-align: middle;
    line-height: @form-component-height;
    display: inline-block;
    overflow: hidden;
    white-space: nowrap;

    label {
      color: @label-color;

      &:after {
        & when (@form-item-trailing-colon=true) {
          content: ":";
        }
        & when not (@form-item-trailing-colon=true) {
          content: " ";
        }
        margin: 0 8px 0 2px;
        position: relative;
        top: -0.5px;
      }
    }
  }

  .@{ant-prefix}-switch {
    margin: 4px 0;
  }

  &-no-colon &-label label:after {
    content: " ";
  }
}

.@{form-prefix-cls}-explain,
.@{form-prefix-cls}-extra {
  color: @text-color-secondary;
  line-height: @line-height-base;
  transition: color .15s @ease-out;
  margin-top: @form-help-margin-top;
}

.@{form-prefix-cls}-extra {
  padding-top: 4px;
}

.@{form-prefix-cls}-text {
  display: inline-block;
  padding-right: 8px;
}

.@{form-prefix-cls}-split {
  display: block;
  text-align: center;
}

// 表单下的输入框尺寸唯一: 大尺寸
form {
  .has-feedback {
    .@{ant-prefix}-input {
      padding-right: 24px;
    }

    // Fix overlapping between feedback icon and <Select>'s arrow.
    // https://github.com/ant-design/ant-design/issues/4431
    > .@{ant-prefix}-select .@{ant-prefix}-select-arrow,
    > .@{ant-prefix}-select .@{ant-prefix}-select-selection__clear,
    :not(.@{ant-prefix}-input-group-addon) > .@{ant-prefix}-select .@{ant-prefix}-select-arrow,
    :not(.@{ant-prefix}-input-group-addon) > .@{ant-prefix}-select .@{ant-prefix}-select-selection__clear {
      right: 28px;
    }
    > .@{ant-prefix}-select .@{ant-prefix}-select-selection-selected-value,
    :not(.@{ant-prefix}-input-group-addon) > .@{ant-prefix}-select .@{ant-prefix}-select-selection-selected-value {
      padding-right: 42px;
    }

    .@{ant-prefix}-cascader-picker {
      &-arrow {
        margin-right: 21px;
      }
      &-clear {
        right: 28px;
      }
    }

    // Fix issue: https://github.com/ant-design/ant-design/issues/7854
    .@{ant-prefix}-input-search:not(.@{ant-prefix}-input-search-enter-button) {
      .@{ant-prefix}-input-suffix {
        right: 28px;
      }
    }

    // Fix issue: https://github.com/ant-design/ant-design/issues/4783
    .@{ant-prefix}-calendar-picker,
    .@{ant-prefix}-time-picker {
      &-icon,
      &-clear {
        right: 28px;
      }
    }
  }

  textarea.@{ant-prefix}-input {
    height: auto;
  }

  // input[type=file]
  .@{ant-prefix}-upload {
    background: transparent;
  }

  input[type="radio"],
  input[type="checkbox"] {
    width: 14px;
    height: 14px;
  }

  // Radios and checkboxes on same line
  .@{ant-prefix}-radio-inline,
  .@{ant-prefix}-checkbox-inline {
    display: inline-block;
    vertical-align: middle;
    font-weight: normal;
    cursor: pointer;
    margin-left: 8px;

    &:first-child {
      margin-left: 0;
    }
  }

  .@{ant-prefix}-checkbox-vertical,
  .@{ant-prefix}-radio-vertical {
    display: block;
  }

  .@{ant-prefix}-checkbox-vertical + .@{ant-prefix}-checkbox-vertical,
  .@{ant-prefix}-radio-vertical + .@{ant-prefix}-radio-vertical {
    margin-left: 0;
  }

  .@{ant-prefix}-input-number {
    margin-top: -1px;
    margin-right: 8px;
  }

  .@{ant-prefix}-select,
  .@{ant-prefix}-cascader-picker {
    width: 100%;
    // Fix https://github.com/ant-design/ant-design/issues/6097
    &:only-child {
      display: block;
    }
  }

  // Don't impact select inside input group
  .@{ant-prefix}-input-group .@{ant-prefix}-select,
  .@{ant-prefix}-input-group .@{ant-prefix}-cascader-picker {
    width: auto;
  }

  // Don't impact select inside input group addon
  .@{ant-prefix}-input-group-addon .@{ant-prefix}-select,
  .@{ant-prefix}-input-group-addon .@{ant-prefix}-cascader-picker {
    &:only-child {
      display: inline-block;
    }
  }
}

// Input combined with select
.@{ant-prefix}-input-group-wrap {
  .@{ant-prefix}-select-selection {
    border-bottom-left-radius: 0;
    border-top-left-radius: 0;
    &:hover {
      border-color: @border-color-base;
    }
  }

  .@{ant-prefix}-select-selection--single {
    margin-left: -1px;
    height: @input-height-base;
    background-color: #eee;
    .@{ant-prefix}-select-selection__rendered {
      padding-left: 8px;
      padding-right: 25px;
      line-height: 30px;
    }
  }

  .@{ant-prefix}-select-open .@{ant-prefix}-select-selection {
    border-color: @border-color-base;
    box-shadow: none;
  }
}

// Form layout
//== Vertical Form
<<<<<<< HEAD
.make-vertical-layout-label() {
  padding: 0 0 8px;
=======
.make-vertical-layout() {
  padding: @form-vertical-label-padding;
  margin: @form-vertical-label-margin;
>>>>>>> f8b7aad5
  display: block;
  text-align: left;
  line-height: @line-height-base;

  label:after {
    display: none;
  }
}

.make-vertical-layout() {
  .@{form-prefix-cls}-item-label,
  .@{form-prefix-cls}-item-control-wrapper {
    display: block;
    width: 100%;
  }
  .@{form-prefix-cls}-item-label {
    .make-vertical-layout-label();
  }
}

.@{form-prefix-cls}-vertical .@{form-prefix-cls}-item-label,
  // when labelCol is 24, it is a vertical form
.@{ant-prefix}-col-24.@{form-prefix-cls}-item-label,
.@{ant-prefix}-col-xl-24.@{form-prefix-cls}-item-label {
  .make-vertical-layout-label();
}

@media (max-width: @screen-xs-max) {
  .make-vertical-layout();
  .@{ant-prefix}-col-xs-24.@{form-prefix-cls}-item-label {
    .make-vertical-layout-label();
  }
}

@media (max-width: @screen-sm-max) {
  .@{ant-prefix}-col-sm-24.@{form-prefix-cls}-item-label {
    .make-vertical-layout-label();
  }
}

@media (max-width: @screen-md-max) {
  .@{ant-prefix}-col-md-24.@{form-prefix-cls}-item-label {
    .make-vertical-layout-label();
  }
}

@media (max-width: @screen-lg-max) {
  .@{ant-prefix}-col-lg-24.@{form-prefix-cls}-item-label {
    .make-vertical-layout-label();
  }
}

@media (max-width: @screen-xl-max) {
  .@{ant-prefix}-col-xl-24.@{form-prefix-cls}-item-label {
    .make-vertical-layout-label();
  }
}

//== Inline Form
.@{form-prefix-cls}-inline {
  .@{form-prefix-cls}-item {
    display: inline-block;
    margin-right: 16px;
    margin-bottom: 0;

    &-with-help {
      margin-bottom: 24px;
    }

    > div {
      display: inline-block;
      vertical-align: middle;
    }
  }

  .@{form-prefix-cls}-text {
    display: inline-block;
  }

  .has-feedback {
    display: inline-block;
  }

  // Fix https://github.com/ant-design/ant-design/issues/1040
  .@{form-prefix-cls}-explain {
    position: absolute;
  }
}

// Validation state
.has-success,
.has-warning,
.has-error,
.is-validating {
  &.has-feedback:after {
    position: absolute;
    top: 0;
    right: 0;
    visibility: visible;
    pointer-events: none;
    .square(@input-height-base);
    line-height: @input-height-base;
    text-align: center;
    font-size: @form-feedback-icon-size;
    animation: zoomIn .3s @ease-out-back;
    .iconfont-font("");
    z-index: 1;
  }
}

.has-success {
  &.has-feedback:after {
    animation-name: diffZoomIn1 !important;
  }
}

.has-error {
  &.has-feedback:after {
    animation-name: diffZoomIn2 !important;
  }
}

.has-warning {
  &.has-feedback:after {
    animation-name: diffZoomIn3 !important;
  }
}

.has-success {
  &.has-feedback:after {
    content: '\e630';
    color: @success-color;
  }
}

.has-warning {
  .form-control-validation(@warning-color; @warning-color;);

  &.has-feedback:after {
    content: '\e62c';
    color: @warning-color;
  }

  //select
  .@{ant-prefix}-select {
    &-selection {
      border-color: @warning-color;
    }
    &-open .@{ant-prefix}-select-selection,
    &-focused .@{ant-prefix}-select-selection {
      .active(@warning-color);
    }
  }

  // arrow and icon
  .@{ant-prefix}-calendar-picker-icon:after,
  .@{ant-prefix}-time-picker-icon:after,
  .@{ant-prefix}-picker-icon:after,
  .@{ant-prefix}-select-arrow,
  .@{ant-prefix}-cascader-picker-arrow {
    color: @warning-color;
  }

  //input-number, timepicker
  .@{ant-prefix}-input-number,
  .@{ant-prefix}-time-picker-input {
    border-color: @warning-color;
    &-focused,
    &:focus {
      .active(@warning-color);
    }
    &:not([disabled]):hover {
      border-color: @warning-color;
    }
  }

  .@{ant-prefix}-cascader-picker:focus .@{ant-prefix}-cascader-input {
    .active(@warning-color);
  }
}

.has-error {
  .form-control-validation(@error-color; @error-color;);

  &.has-feedback:after {
    content: '\e62e';
    color: @error-color;
  }

  //select
  .@{ant-prefix}-select {
    &-selection {
      border-color: @error-color;
    }
    &-open .@{ant-prefix}-select-selection,
    &-focused .@{ant-prefix}-select-selection {
      .active(@error-color);
    }
  }

  .@{ant-prefix}-input-group-addon .@{ant-prefix}-select {
    &-selection {
      border-color: transparent;
      box-shadow: none;
    }
  }

  // arrow and icon
  .@{ant-prefix}-calendar-picker-icon:after,
  .@{ant-prefix}-time-picker-icon:after,
  .@{ant-prefix}-picker-icon:after,
  .@{ant-prefix}-select-arrow,
  .@{ant-prefix}-cascader-picker-arrow {
    color: @error-color;
  }

  //input-number, timepicker
  .@{ant-prefix}-input-number,
  .@{ant-prefix}-time-picker-input {
    border-color: @error-color;
    &-focused,
    &:focus {
      .active(@error-color);
    }
    &:not([disabled]):hover {
      border-color: @error-color;
    }
  }
  .@{ant-prefix}-mention-wrapper {
    .@{ant-prefix}-mention-editor {
      &,
      &:not([disabled]):hover {
        border-color: @error-color;
      }
    }
    &.@{ant-prefix}-mention-active:not([disabled]) .@{ant-prefix}-mention-editor,
    .@{ant-prefix}-mention-editor:not([disabled]):focus {
      .active(@error-color);
    }
  }

  .@{ant-prefix}-cascader-picker:focus .@{ant-prefix}-cascader-input {
    .active(@error-color);
  }
}

.is-validating {
  &.has-feedback:after {
    display: inline-block;
    animation: loadingCircle 1s infinite linear;
    content: "\e64d";
    color: @primary-color;
  }
}

.@{ant-prefix}-advanced-search-form {
  .@{form-prefix-cls}-item {
    margin-bottom: 16px;
  }
  .@{ant-prefix}-input,
  .@{ant-prefix}-input-group .@{ant-prefix}-input,
  .@{ant-prefix}-input-group .@{ant-prefix}-input-group-addon {
    height: @input-height-base;
  }
}

.show-help-motion(@className, @keyframeName, @duration: @animation-duration-slow) {
  .make-motion(@className, @keyframeName, @duration);
  .@{className}-enter,
  .@{className}-appear {
    opacity: 0;
    animation-timing-function: @ease-in-out;
  }
  .@{className}-leave {
    animation-timing-function: @ease-in-out;
  }
}

.show-help-motion(show-help, antShowHelp, 0.15s);

@keyframes antShowHelpIn {
  0% {
    opacity: 0;
    transform: translateY(-5px);
  }
  100% {
    opacity: 1;
    transform: translateY(0);
  }
}

@keyframes antShowHelpOut {
  to {
    opacity: 0;
    transform: translateY(-5px);
  }
}

// need there different zoom animation
// otherwise won't trigger anim
@keyframes diffZoomIn1 {
  0% {
    transform: scale(0);
  }
  100% {
    transform: scale(1);
  }
}

@keyframes diffZoomIn2 {
  0% {
    transform: scale(0);
  }
  100% {
    transform: scale(1);
  }
}

@keyframes diffZoomIn3 {
  0% {
    transform: scale(0);
  }
  100% {
    transform: scale(1);
  }
}<|MERGE_RESOLUTION|>--- conflicted
+++ resolved
@@ -293,14 +293,9 @@
 
 // Form layout
 //== Vertical Form
-<<<<<<< HEAD
 .make-vertical-layout-label() {
-  padding: 0 0 8px;
-=======
-.make-vertical-layout() {
   padding: @form-vertical-label-padding;
   margin: @form-vertical-label-margin;
->>>>>>> f8b7aad5
   display: block;
   text-align: left;
   line-height: @line-height-base;
