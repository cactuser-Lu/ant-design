--- conflicted
+++ resolved
@@ -18,31 +18,10 @@
   .reset-component;
   .reset-form;
 
-<<<<<<< HEAD
   .@{form-prefix-cls}-text {
     display: inline-block;
     margin-top: @form-label-margin-top;
     padding-right: 8px;
-=======
-.@{form-prefix-cls}-item-label > label {
-  color: @label-color;
-
-  &::after {
-    & when (@form-item-trailing-colon=true) {
-      content: ':';
-    }
-    & when not (@form-item-trailing-colon=true) {
-      content: ' ';
-    }
-
-    position: relative;
-    top: -0.5px;
-    margin: 0 @form-item-label-colon-margin-right 0 @form-item-label-colon-margin-left;
-  }
-
-  &.@{form-prefix-cls}-item-no-colon::after {
-    content: ' ';
->>>>>>> 7366afa1
   }
 }
 
@@ -108,7 +87,7 @@
 
         position: relative;
         top: -0.5px;
-        margin: 0 8px 0 2px;
+        margin: 0 @form-item-label-colon-margin-right 0 @form-item-label-colon-margin-left;
       }
 
       &.@{form-item-prefix-cls}-no-colon::after {
