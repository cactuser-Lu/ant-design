// Jest Snapshot v1, https://goo.gl/fbAQLP

exports[`renders ./components/form/demo/advanced-search.md correctly 1`] = `
<div>
  <form
    class="ant-form ant-form-horizontal ant-advanced-search-form"
    id="advanced_search"
  >
    <div
      class="ant-row"
      style="margin-left:-12px;margin-right:-12px"
    >
      <div
        class="ant-col ant-col-8"
        style="padding-left:12px;padding-right:12px"
      >
        <div
          class="ant-row-flex ant-form-item"
        >
          <div
            class="ant-col ant-form-item-label"
          >
            <label
              class="ant-form-item-required"
              for="advanced_search_field-0"
              title="Field 0"
            >
              Field 0
            </label>
          </div>
          <div
            class="ant-col ant-form-item-control"
          >
            <div
              class="ant-form-item-control-input"
            >
              <input
                class="ant-input"
                id="advanced_search_field-0"
                placeholder="placeholder"
                type="text"
                value=""
              />
            </div>
          </div>
        </div>
      </div>
      <div
        class="ant-col ant-col-8"
        style="padding-left:12px;padding-right:12px"
      >
        <div
          class="ant-row-flex ant-form-item"
        >
          <div
            class="ant-col ant-form-item-label"
          >
            <label
              class="ant-form-item-required"
              for="advanced_search_field-1"
              title="Field 1"
            >
              Field 1
            </label>
          </div>
          <div
            class="ant-col ant-form-item-control"
          >
            <div
              class="ant-form-item-control-input"
            >
              <input
                class="ant-input"
                id="advanced_search_field-1"
                placeholder="placeholder"
                type="text"
                value=""
              />
            </div>
          </div>
        </div>
      </div>
      <div
        class="ant-col ant-col-8"
        style="padding-left:12px;padding-right:12px"
      >
        <div
          class="ant-row-flex ant-form-item"
        >
          <div
            class="ant-col ant-form-item-label"
          >
            <label
              class="ant-form-item-required"
              for="advanced_search_field-2"
              title="Field 2"
            >
              Field 2
            </label>
          </div>
          <div
            class="ant-col ant-form-item-control"
          >
            <div
              class="ant-form-item-control-input"
            >
              <input
                class="ant-input"
                id="advanced_search_field-2"
                placeholder="placeholder"
                type="text"
                value=""
              />
            </div>
          </div>
        </div>
      </div>
      <div
        class="ant-col ant-col-8"
        style="padding-left:12px;padding-right:12px"
      >
        <div
          class="ant-row-flex ant-form-item"
        >
          <div
            class="ant-col ant-form-item-label"
          >
            <label
              class="ant-form-item-required"
              for="advanced_search_field-3"
              title="Field 3"
            >
              Field 3
            </label>
          </div>
          <div
            class="ant-col ant-form-item-control"
          >
            <div
              class="ant-form-item-control-input"
            >
              <input
                class="ant-input"
                id="advanced_search_field-3"
                placeholder="placeholder"
                type="text"
                value=""
              />
            </div>
          </div>
        </div>
      </div>
      <div
        class="ant-col ant-col-8"
        style="padding-left:12px;padding-right:12px"
      >
        <div
          class="ant-row-flex ant-form-item"
        >
          <div
            class="ant-col ant-form-item-label"
          >
            <label
              class="ant-form-item-required"
              for="advanced_search_field-4"
              title="Field 4"
            >
              Field 4
            </label>
          </div>
          <div
            class="ant-col ant-form-item-control"
          >
            <div
              class="ant-form-item-control-input"
            >
              <input
                class="ant-input"
                id="advanced_search_field-4"
                placeholder="placeholder"
                type="text"
                value=""
              />
            </div>
          </div>
        </div>
      </div>
      <div
        class="ant-col ant-col-8"
        style="padding-left:12px;padding-right:12px"
      >
        <div
          class="ant-row-flex ant-form-item"
        >
          <div
            class="ant-col ant-form-item-label"
          >
            <label
              class="ant-form-item-required"
              for="advanced_search_field-5"
              title="Field 5"
            >
              Field 5
            </label>
          </div>
          <div
            class="ant-col ant-form-item-control"
          >
            <div
              class="ant-form-item-control-input"
            >
              <input
                class="ant-input"
                id="advanced_search_field-5"
                placeholder="placeholder"
                type="text"
                value=""
              />
            </div>
          </div>
        </div>
      </div>
    </div>
    <div
      class="ant-row"
    >
      <div
        class="ant-col ant-col-24"
        style="text-align:right"
      >
        <button
          class="ant-btn ant-btn-primary"
          type="submit"
        >
          <span>
            Search
          </span>
        </button>
        <button
          class="ant-btn"
          style="margin-left:8px"
          type="button"
        >
          <span>
            Clear
          </span>
        </button>
        <a
          style="margin-left:8px;font-size:12px"
        >
          Collapse 
          <i
            aria-label="icon: down"
            class="anticon anticon-down"
          >
            <svg
              aria-hidden="true"
              class=""
              data-icon="down"
              fill="currentColor"
              focusable="false"
              height="1em"
              viewBox="64 64 896 896"
              width="1em"
            >
              <path
                d="M884 256h-75c-5.1 0-9.9 2.5-12.9 6.6L512 654.2 227.9 262.6c-3-4.1-7.8-6.6-12.9-6.6h-75c-6.5 0-10.3 7.4-6.5 12.7l352.6 486.1c12.8 17.6 39 17.6 51.7 0l352.6-486.1c3.9-5.3.1-12.7-6.4-12.7z"
              />
            </svg>
          </i>
        </a>
      </div>
    </div>
  </form>
  <div
    class="search-result-list"
  >
    Search Result List
  </div>
</div>
`;

exports[`renders ./components/form/demo/basic.md correctly 1`] = `
<form
  class="ant-form ant-form-horizontal"
  id="basic"
>
  <div
    class="ant-row-flex ant-form-item"
  >
    <div
      class="ant-col ant-col-8 ant-form-item-label"
    >
      <label
        class="ant-form-item-required"
        for="basic_username"
        title="Username"
      >
        Username
      </label>
    </div>
    <div
      class="ant-col ant-col-16 ant-form-item-control"
    >
      <div
        class="ant-form-item-control-input"
      >
        <input
          class="ant-input"
          id="basic_username"
          type="text"
          value=""
        />
      </div>
    </div>
  </div>
  <div
    class="ant-row-flex ant-form-item"
  >
    <div
      class="ant-col ant-col-8 ant-form-item-label"
    >
      <label
        class="ant-form-item-required"
        for="basic_password"
        title="Password"
      >
        Password
      </label>
    </div>
    <div
      class="ant-col ant-col-16 ant-form-item-control"
    >
      <div
        class="ant-form-item-control-input"
      >
        <span
          class="ant-input-password ant-input-affix-wrapper"
        >
          <input
            action="click"
            class="ant-input"
            id="basic_password"
            type="password"
            value=""
          />
          <span
            class="ant-input-suffix"
          >
            <i
              aria-label="icon: eye-invisible"
              class="anticon anticon-eye-invisible ant-input-password-icon"
              tabindex="-1"
            >
              <svg
                aria-hidden="true"
                class=""
                data-icon="eye-invisible"
                fill="currentColor"
                focusable="false"
                height="1em"
                viewBox="64 64 896 896"
                width="1em"
              >
                <path
                  d="M942.2 486.2Q889.47 375.11 816.7 305l-50.88 50.88C807.31 395.53 843.45 447.4 874.7 512 791.5 684.2 673.4 766 512 766q-72.67 0-133.87-22.38L323 798.75Q408 838 512 838q288.3 0 430.2-300.3a60.29 60.29 0 0 0 0-51.5zm-63.57-320.64L836 122.88a8 8 0 0 0-11.32 0L715.31 232.2Q624.86 186 512 186q-288.3 0-430.2 300.3a60.3 60.3 0 0 0 0 51.5q56.69 119.4 136.5 191.41L112.48 835a8 8 0 0 0 0 11.31L155.17 889a8 8 0 0 0 11.31 0l712.15-712.12a8 8 0 0 0 0-11.32zM149.3 512C232.6 339.8 350.7 258 512 258c54.54 0 104.13 9.36 149.12 28.39l-70.3 70.3a176 176 0 0 0-238.13 238.13l-83.42 83.42C223.1 637.49 183.3 582.28 149.3 512zm246.7 0a112.11 112.11 0 0 1 146.2-106.69L401.31 546.2A112 112 0 0 1 396 512z"
                />
                <path
                  d="M508 624c-3.46 0-6.87-.16-10.25-.47l-52.82 52.82a176.09 176.09 0 0 0 227.42-227.42l-52.82 52.82c.31 3.38.47 6.79.47 10.25a111.94 111.94 0 0 1-112 112z"
                />
              </svg>
            </i>
          </span>
        </span>
      </div>
    </div>
  </div>
  <div
    class="ant-row-flex ant-form-item"
  >
    <div
      class="ant-col ant-col-16 ant-col-offset-8 ant-form-item-control"
    >
      <div
        class="ant-form-item-control-input"
      >
        <label
          class="ant-checkbox-wrapper ant-checkbox-wrapper-checked"
        >
          <span
            class="ant-checkbox ant-checkbox-checked"
          >
            <input
              checked=""
              class="ant-checkbox-input"
              id="basic_remember"
              type="checkbox"
            />
            <span
              class="ant-checkbox-inner"
            />
          </span>
          <span>
            Remember me
          </span>
        </label>
      </div>
    </div>
  </div>
  <div
    class="ant-row-flex ant-form-item"
  >
    <div
      class="ant-col ant-col-16 ant-col-offset-8 ant-form-item-control"
    >
      <div
        class="ant-form-item-control-input"
      >
        <button
          class="ant-btn ant-btn-primary"
          type="submit"
        >
          <span>
            Submit
          </span>
        </button>
      </div>
    </div>
  </div>
</form>
`;

exports[`renders ./components/form/demo/control-hooks.md correctly 1`] = `
<form
  class="ant-form ant-form-horizontal"
  id="control-hooks"
>
  <div
    class="ant-row-flex ant-form-item"
  >
    <div
      class="ant-col ant-col-8 ant-form-item-label"
    >
      <label
        class="ant-form-item-required"
        for="control-hooks_note"
        title="Note"
      >
        Note
      </label>
    </div>
    <div
      class="ant-col ant-col-16 ant-form-item-control"
    >
      <div
        class="ant-form-item-control-input"
      >
        <input
          class="ant-input"
          id="control-hooks_note"
          type="text"
          value=""
        />
      </div>
    </div>
  </div>
  <div
    class="ant-row-flex ant-form-item"
  >
    <div
      class="ant-col ant-col-8 ant-form-item-label"
    >
      <label
        class="ant-form-item-required"
        for="control-hooks_gender"
        title="Gender"
      >
        Gender
      </label>
    </div>
    <div
      class="ant-col ant-col-16 ant-form-item-control"
    >
      <div
        class="ant-form-item-control-input"
      >
        <div
          class="ant-select ant-select-enabled ant-select-allow-clear"
          id="control-hooks_gender"
        >
          <div
            aria-autocomplete="list"
            aria-controls=""
            aria-expanded="false"
            aria-haspopup="true"
            class="ant-select-selection
            ant-select-selection--single"
            role="combobox"
            tabindex="0"
          >
            <div
              class="ant-select-selection__rendered"
            >
              <div
                class="ant-select-selection__placeholder"
                style="display:block;user-select:none;-webkit-user-select:none"
                unselectable="on"
              >
<<<<<<< HEAD
                Select a option and change input text above
              </div>
            </div>
            <span
              class="ant-select-arrow"
              style="user-select:none;-webkit-user-select:none"
              unselectable="on"
            >
              <i
                aria-label="icon: down"
                class="anticon anticon-down ant-select-arrow-icon"
              >
                <svg
                  aria-hidden="true"
                  class=""
                  data-icon="down"
                  fill="currentColor"
                  focusable="false"
                  height="1em"
                  viewBox="64 64 896 896"
                  width="1em"
                >
                  <path
                    d="M884 256h-75c-5.1 0-9.9 2.5-12.9 6.6L512 654.2 227.9 262.6c-3-4.1-7.8-6.6-12.9-6.6h-75c-6.5 0-10.3 7.4-6.5 12.7l352.6 486.1c12.8 17.6 39 17.6 51.7 0l352.6-486.1c3.9-5.3.1-12.7-6.4-12.7z"
                  />
                </svg>
              </i>
=======
                <defs />
                <path
                  d="M482 152h60q8 0 8 8v704q0 8-8 8h-60q-8 0-8-8V160q0-8 8-8z"
                />
                <path
                  d="M176 474h672q8 0 8 8v60q0 8-8 8H176q-8 0-8-8v-60q0-8 8-8z"
                />
              </svg>
            </i>
            <span>
               Add field
>>>>>>> 3432ac74
            </span>
          </div>
        </div>
      </div>
    </div>
  </div>
  <div
    class="ant-row-flex ant-form-item"
  >
    <div
      class="ant-col ant-col-16 ant-col-offset-8 ant-form-item-control"
    >
      <div
        class="ant-form-item-control-input"
      >
        <button
          class="ant-btn ant-btn-primary"
          type="submit"
        >
          <span>
            Submit
          </span>
        </button>
        <button
          class="ant-btn"
          type="button"
        >
          <span>
            Reset
          </span>
        </button>
        <button
          class="ant-btn ant-btn-link"
          type="button"
        >
          <span>
            Fill form
          </span>
        </button>
      </div>
    </div>
  </div>
</form>
`;

exports[`renders ./components/form/demo/control-ref.md correctly 1`] = `
<form
  class="ant-form ant-form-horizontal"
  id="control-ref"
>
  <div
    class="ant-row-flex ant-form-item"
  >
    <div
      class="ant-col ant-col-8 ant-form-item-label"
    >
      <label
        class="ant-form-item-required"
        for="control-ref_note"
        title="Note"
      >
        Note
      </label>
    </div>
    <div
      class="ant-col ant-col-16 ant-form-item-control"
    >
      <div
        class="ant-form-item-control-input"
      >
        <input
          class="ant-input"
          id="control-ref_note"
          type="text"
          value=""
        />
      </div>
    </div>
  </div>
  <div
    class="ant-row-flex ant-form-item"
  >
    <div
      class="ant-col ant-col-8 ant-form-item-label"
    >
      <label
        class="ant-form-item-required"
        for="control-ref_gender"
        title="Gender"
      >
        Gender
      </label>
    </div>
    <div
      class="ant-col ant-col-16 ant-form-item-control"
    >
      <div
        class="ant-form-item-control-input"
      >
        <div
          class="ant-select ant-select-enabled ant-select-allow-clear"
          id="control-ref_gender"
        >
          <div
            aria-autocomplete="list"
            aria-controls=""
            aria-expanded="false"
            aria-haspopup="true"
            class="ant-select-selection
            ant-select-selection--single"
            role="combobox"
            tabindex="0"
          >
            <div
              class="ant-select-selection__rendered"
            >
              <div
                class="ant-select-selection__placeholder"
                style="display:block;user-select:none;-webkit-user-select:none"
                unselectable="on"
              >
                Select a option and change input text above
              </div>
            </div>
            <span
              class="ant-select-arrow"
              style="user-select:none;-webkit-user-select:none"
              unselectable="on"
            >
              <i
                aria-label="icon: down"
                class="anticon anticon-down ant-select-arrow-icon"
              >
                <svg
                  aria-hidden="true"
                  class=""
                  data-icon="down"
                  fill="currentColor"
                  focusable="false"
                  height="1em"
                  viewBox="64 64 896 896"
                  width="1em"
                >
                  <path
                    d="M884 256h-75c-5.1 0-9.9 2.5-12.9 6.6L512 654.2 227.9 262.6c-3-4.1-7.8-6.6-12.9-6.6h-75c-6.5 0-10.3 7.4-6.5 12.7l352.6 486.1c12.8 17.6 39 17.6 51.7 0l352.6-486.1c3.9-5.3.1-12.7-6.4-12.7z"
                  />
                </svg>
              </i>
            </span>
          </div>
        </div>
      </div>
    </div>
  </div>
  <div
    class="ant-row-flex ant-form-item"
  >
    <div
      class="ant-col ant-col-16 ant-col-offset-8 ant-form-item-control"
    >
      <div
        class="ant-form-item-control-input"
      >
        <button
          class="ant-btn ant-btn-primary"
          type="submit"
        >
          <span>
            Submit
          </span>
        </button>
        <button
          class="ant-btn"
          type="button"
        >
          <span>
            Reset
          </span>
        </button>
        <button
          class="ant-btn ant-btn-link"
          type="button"
        >
          <span>
            Fill form
          </span>
        </button>
      </div>
    </div>
  </div>
</form>
`;

exports[`renders ./components/form/demo/customized-form-controls.md correctly 1`] = `
<form
  class="ant-form ant-form-inline"
  id="customized_form_controls"
>
  <div
    class="ant-row-flex ant-form-item"
  >
    <div
      class="ant-col ant-form-item-label"
    >
      <label
        class=""
        for="customized_form_controls_price"
        title="Price"
      >
        Price
      </label>
    </div>
    <div
      class="ant-col ant-form-item-control"
    >
      <div
        class="ant-form-item-control-input"
      >
        <span>
          <input
            class="ant-input"
            style="width:100px;margin-right:8px"
            type="text"
            value="0"
          />
          <div
            class="ant-select ant-select-enabled"
            style="width:80px"
          >
            <div
              aria-autocomplete="list"
              aria-controls=""
              aria-expanded="false"
              aria-haspopup="true"
              class="ant-select-selection
            ant-select-selection--single"
              role="combobox"
              tabindex="0"
            >
              <div
                class="ant-select-selection__rendered"
              >
                <div
                  class="ant-select-selection-selected-value"
                  style="display:block;opacity:1"
                  title="RMB"
                >
                  RMB
                </div>
              </div>
              <span
                class="ant-select-arrow"
                style="user-select:none;-webkit-user-select:none"
                unselectable="on"
              >
                <i
                  aria-label="icon: down"
                  class="anticon anticon-down ant-select-arrow-icon"
                >
                  <svg
                    aria-hidden="true"
                    class=""
                    data-icon="down"
                    fill="currentColor"
                    focusable="false"
                    height="1em"
                    viewBox="64 64 896 896"
                    width="1em"
                  >
                    <path
                      d="M884 256h-75c-5.1 0-9.9 2.5-12.9 6.6L512 654.2 227.9 262.6c-3-4.1-7.8-6.6-12.9-6.6h-75c-6.5 0-10.3 7.4-6.5 12.7l352.6 486.1c12.8 17.6 39 17.6 51.7 0l352.6-486.1c3.9-5.3.1-12.7-6.4-12.7z"
                    />
                  </svg>
                </i>
              </span>
            </div>
          </div>
        </span>
      </div>
    </div>
  </div>
  <div
    class="ant-row-flex ant-form-item"
  >
    <div
      class="ant-col ant-form-item-control"
    >
      <div
        class="ant-form-item-control-input"
      >
        <button
          class="ant-btn ant-btn-primary"
          type="submit"
        >
          <span>
            Submit
          </span>
        </button>
      </div>
    </div>
  </div>
</form>
`;

exports[`renders ./components/form/demo/dynamic-form-item.md correctly 1`] = `
<form
  class="ant-form ant-form-horizontal"
  id="dynamic_form_item"
>
  <div>
    <div
      class="ant-row-flex ant-form-item"
    >
      <div
        class="ant-col ant-form-item-control ant-col-xs-24 ant-col-xs-offset-0 ant-col-sm-20 ant-col-sm-offset-4"
      >
        <div
          class="ant-form-item-control-input"
        >
          <button
            class="ant-btn ant-btn-dashed"
            style="width:60%"
            type="button"
          >
            <i
              aria-label="icon: plus"
              class="anticon anticon-plus"
            >
              <svg
                aria-hidden="true"
                class=""
                data-icon="plus"
                fill="currentColor"
                focusable="false"
                height="1em"
                viewBox="64 64 896 896"
                width="1em"
              >
                <path
                  d="M482 152h60q8 0 8 8v704q0 8-8 8h-60q-8 0-8-8V160q0-8 8-8z"
                />
                <path
                  d="M176 474h672q8 0 8 8v60q0 8-8 8H176q-8 0-8-8v-60q0-8 8-8z"
                />
              </svg>
            </i>
            <span>
               Add field
            </span>
          </button>
        </div>
      </div>
    </div>
  </div>
  <div
    class="ant-row-flex ant-form-item"
  >
    <div
      class="ant-col ant-form-item-control ant-col-xs-24 ant-col-xs-offset-0 ant-col-sm-20 ant-col-sm-offset-4"
    >
      <div
        class="ant-form-item-control-input"
      >
        <button
          class="ant-btn ant-btn-primary"
          type="submit"
        >
          <span>
            Submit
          </span>
        </button>
      </div>
    </div>
  </div>
</form>
`;

exports[`renders ./components/form/demo/dynamic-rule.md correctly 1`] = `
<form
  class="ant-form ant-form-horizontal"
  id="dynamic_rule"
>
  <div
    class="ant-row-flex ant-form-item"
  >
    <div
      class="ant-col ant-col-4 ant-form-item-label"
    >
      <label
        class="ant-form-item-required"
        for="dynamic_rule_username"
        title="Name"
      >
        Name
      </label>
    </div>
    <div
      class="ant-col ant-col-8 ant-form-item-control"
    >
      <div
        class="ant-form-item-control-input"
      >
        <input
          class="ant-input"
          id="dynamic_rule_username"
          placeholder="Please input your name"
          type="text"
          value=""
        />
      </div>
    </div>
  </div>
  <div
    class="ant-row-flex ant-form-item"
  >
    <div
      class="ant-col ant-col-4 ant-form-item-label"
    >
      <label
        class=""
        for="dynamic_rule_nickname"
        title="Nickname"
      >
        Nickname
      </label>
    </div>
    <div
      class="ant-col ant-col-8 ant-form-item-control"
    >
      <div
        class="ant-form-item-control-input"
      >
        <input
          class="ant-input"
          id="dynamic_rule_nickname"
          placeholder="Please input your nickname"
          type="text"
          value=""
        />
      </div>
    </div>
  </div>
  <div
    class="ant-row-flex ant-form-item"
  >
    <div
      class="ant-col ant-col-8 ant-col-offset-4 ant-form-item-control"
    >
      <div
        class="ant-form-item-control-input"
      >
        <label
          class="ant-checkbox-wrapper"
        >
          <span
            class="ant-checkbox"
          >
            <input
              class="ant-checkbox-input"
              type="checkbox"
            />
            <span
              class="ant-checkbox-inner"
            />
          </span>
          <span>
            Nickname is required
          </span>
        </label>
      </div>
    </div>
  </div>
  <div
    class="ant-row-flex ant-form-item"
  >
    <div
      class="ant-col ant-col-8 ant-col-offset-4 ant-form-item-control"
    >
      <div
        class="ant-form-item-control-input"
      >
        <button
          class="ant-btn ant-btn-primary"
          type="button"
        >
          <span>
            Check
          </span>
        </button>
      </div>
    </div>
  </div>
</form>
`;

exports[`renders ./components/form/demo/form-context.md correctly 1`] = `
<div>
  <form
    class="ant-form ant-form-horizontal"
    id="basicForm"
  >
    <div
      class="ant-row-flex ant-form-item"
    >
      <div
        class="ant-col ant-col-8 ant-form-item-label"
      >
        <label
          class="ant-form-item-required"
          for="basicForm_group"
          title="Group Name"
        >
          Group Name
        </label>
      </div>
      <div
        class="ant-col ant-col-16 ant-form-item-control"
      >
        <div
          class="ant-form-item-control-input"
        >
          <input
            class="ant-input"
            id="basicForm_group"
            type="text"
            value=""
          />
        </div>
      </div>
    </div>
    <div
      class="ant-row-flex ant-form-item"
    >
      <div
        class="ant-col ant-col-8 ant-form-item-label"
      >
        <label
          class=""
          title="User List"
        >
          User List
        </label>
      </div>
      <div
        class="ant-col ant-col-16 ant-form-item-control"
      >
        <div
          class="ant-form-item-control-input"
        >
          <span
            class="ant-typography ant-form-text ant-typography-secondary"
          >
            ( 
            <i
              aria-label="icon: smile"
              class="anticon anticon-smile"
            >
              <svg
                aria-hidden="true"
                class=""
                data-icon="smile"
                fill="currentColor"
                focusable="false"
                height="1em"
                viewBox="64 64 896 896"
                width="1em"
              >
                <path
                  d="M288 421a48 48 0 1 0 96 0 48 48 0 1 0-96 0zm352 0a48 48 0 1 0 96 0 48 48 0 1 0-96 0zM512 64C264.6 64 64 264.6 64 512s200.6 448 448 448 448-200.6 448-448S759.4 64 512 64zm263 711c-34.2 34.2-74 61-118.3 79.8C611 874.2 562.3 884 512 884c-50.3 0-99-9.8-144.8-29.2A370.4 370.4 0 0 1 248.9 775c-34.2-34.2-61-74-79.8-118.3C149.8 611 140 562.3 140 512s9.8-99 29.2-144.8A370.4 370.4 0 0 1 249 248.9c34.2-34.2 74-61 118.3-79.8C413 149.8 461.7 140 512 140c50.3 0 99 9.8 144.8 29.2A370.4 370.4 0 0 1 775.1 249c34.2 34.2 61 74 79.8 118.3C874.2 413 884 461.7 884 512s-9.8 99-29.2 144.8A368.89 368.89 0 0 1 775 775zM664 533h-48.1c-4.2 0-7.8 3.2-8.1 7.4C604 589.9 562.5 629 512 629s-92.1-39.1-95.8-88.6c-.3-4.2-3.9-7.4-8.1-7.4H360a8 8 0 0 0-8 8.4c4.4 84.3 74.5 151.6 160 151.6s155.6-67.3 160-151.6a8 8 0 0 0-8-8.4z"
                />
              </svg>
            </i>
             No user yet. )
          </span>
        </div>
      </div>
    </div>
    <div
      class="ant-row-flex ant-form-item"
    >
      <div
        class="ant-col ant-col-16 ant-col-offset-8 ant-form-item-control"
      >
        <div
          class="ant-form-item-control-input"
        >
          <button
            class="ant-btn ant-btn-primary"
            type="submit"
          >
            <span>
              Submit
            </span>
          </button>
          <button
            class="ant-btn"
            style="margin-left:8px"
            type="button"
          >
            <span>
              Add User
            </span>
          </button>
        </div>
      </div>
    </div>
  </form>
</div>
`;

exports[`renders ./components/form/demo/form-in-modal.md correctly 1`] = `
<div>
  <button
    class="ant-btn ant-btn-primary"
    type="button"
  >
    <span>
      New Collection
    </span>
  </button>
</div>
`;

exports[`renders ./components/form/demo/global-state.md correctly 1`] = `
<div>
  <form
    class="ant-form ant-form-inline"
    id="global_state"
  >
    <div
      class="ant-row-flex ant-form-item"
    >
      <div
        class="ant-col ant-form-item-label"
      >
        <label
          class="ant-form-item-required"
          for="global_state_username"
          title="Username"
        >
          Username
        </label>
      </div>
      <div
        class="ant-col ant-form-item-control"
      >
        <div
          class="ant-form-item-control-input"
        >
          <input
            class="ant-input"
            id="global_state_username"
            type="text"
            value=""
          />
        </div>
      </div>
    </div>
  </form>
  <pre
    class="language-bash"
  >
    [
  {
    "name": [
      "username"
    ],
    "value": "Ant Design"
  }
]
  </pre>
</div>
`;

exports[`renders ./components/form/demo/horizontal-login.md correctly 1`] = `
<form
  class="ant-form ant-form-inline"
  id="horizontal_login"
>
  <div
    class="ant-row-flex ant-form-item"
  >
    <div
      class="ant-col ant-form-item-control"
    >
      <div
        class="ant-form-item-control-input"
      >
        <span
          class="ant-input-affix-wrapper"
        >
          <span
            class="ant-input-prefix"
          >
            <i
              aria-label="icon: user"
              class="anticon anticon-user"
              style="color:rgba(0,0,0,.25)"
            >
              <svg
                aria-hidden="true"
                class=""
                data-icon="user"
                fill="currentColor"
                focusable="false"
                height="1em"
                viewBox="64 64 896 896"
                width="1em"
              >
                <path
                  d="M858.5 763.6a374 374 0 0 0-80.6-119.5 375.63 375.63 0 0 0-119.5-80.6c-.4-.2-.8-.3-1.2-.5C719.5 518 760 444.7 760 362c0-137-111-248-248-248S264 225 264 362c0 82.7 40.5 156 102.8 201.1-.4.2-.8.3-1.2.5-44.8 18.9-85 46-119.5 80.6a375.63 375.63 0 0 0-80.6 119.5A371.7 371.7 0 0 0 136 901.8a8 8 0 0 0 8 8.2h60c4.4 0 7.9-3.5 8-7.8 2-77.2 33-149.5 87.8-204.3 56.7-56.7 132-87.9 212.2-87.9s155.5 31.2 212.2 87.9C779 752.7 810 825 812 902.2c.1 4.4 3.6 7.8 8 7.8h60a8 8 0 0 0 8-8.2c-1-47.8-10.9-94.3-29.5-138.2zM512 534c-45.9 0-89.1-17.9-121.6-50.4S340 407.9 340 362c0-45.9 17.9-89.1 50.4-121.6S466.1 190 512 190s89.1 17.9 121.6 50.4S684 316.1 684 362c0 45.9-17.9 89.1-50.4 121.6S557.9 534 512 534z"
                />
              </svg>
            </i>
          </span>
          <input
            class="ant-input"
            id="horizontal_login_username"
            placeholder="Username"
            type="text"
            value=""
          />
        </span>
      </div>
    </div>
  </div>
  <div
    class="ant-row-flex ant-form-item"
  >
    <div
      class="ant-col ant-form-item-control"
    >
      <div
        class="ant-form-item-control-input"
      >
        <span
          class="ant-input-affix-wrapper"
        >
          <span
            class="ant-input-prefix"
          >
            <i
              aria-label="icon: lock"
              class="anticon anticon-lock"
              style="color:rgba(0,0,0,.25)"
            >
              <svg
                aria-hidden="true"
                class=""
                data-icon="lock"
                fill="currentColor"
                focusable="false"
                height="1em"
                viewBox="64 64 896 896"
                width="1em"
              >
                <path
                  d="M832 464h-68V240c0-70.7-57.3-128-128-128H388c-70.7 0-128 57.3-128 128v224h-68c-17.7 0-32 14.3-32 32v384c0 17.7 14.3 32 32 32h640c17.7 0 32-14.3 32-32V496c0-17.7-14.3-32-32-32zM332 240c0-30.9 25.1-56 56-56h248c30.9 0 56 25.1 56 56v224H332V240zm460 600H232V536h560v304zM484 701v53c0 4.4 3.6 8 8 8h40c4.4 0 8-3.6 8-8v-53a48.01 48.01 0 1 0-56 0z"
                />
              </svg>
            </i>
          </span>
          <input
            class="ant-input"
            id="horizontal_login_password"
            placeholder="Password"
            type="password"
            value=""
          />
        </span>
      </div>
    </div>
  </div>
  <div
    class="ant-row-flex ant-form-item"
  >
    <div
      class="ant-col ant-form-item-control"
    >
      <div
        class="ant-form-item-control-input"
      >
        <button
          class="ant-btn ant-btn-primary"
          type="submit"
        >
          <span>
            Log in
          </span>
        </button>
      </div>
    </div>
  </div>
</form>
`;

exports[`renders ./components/form/demo/layout.md correctly 1`] = `
<div>
  <form
    class="ant-form ant-form-horizontal"
  >
    <div
      class="ant-row-flex ant-form-item"
    >
      <div
        class="ant-col ant-col-4 ant-form-item-label"
      >
        <label
          class=""
          title="Form Layout"
        >
          Form Layout
        </label>
      </div>
      <div
        class="ant-col ant-col-14 ant-form-item-control"
      >
        <div
          class="ant-form-item-control-input"
        >
          <div
            class="ant-radio-group ant-radio-group-outline"
          >
            <label
              class="ant-radio-button-wrapper ant-radio-button-wrapper-checked"
            >
              <span
                class="ant-radio-button ant-radio-button-checked"
              >
                <input
                  checked=""
                  class="ant-radio-button-input"
                  type="radio"
                  value="horizontal"
                />
                <span
                  class="ant-radio-button-inner"
                />
              </span>
              <span>
                Horizontal
              </span>
            </label>
            <label
              class="ant-radio-button-wrapper"
            >
              <span
                class="ant-radio-button"
              >
                <input
                  class="ant-radio-button-input"
                  type="radio"
                  value="vertical"
                />
                <span
                  class="ant-radio-button-inner"
                />
              </span>
              <span>
                Vertical
              </span>
            </label>
            <label
              class="ant-radio-button-wrapper"
            >
              <span
                class="ant-radio-button"
              >
                <input
                  class="ant-radio-button-input"
                  type="radio"
                  value="inline"
                />
                <span
                  class="ant-radio-button-inner"
                />
              </span>
              <span>
                Inline
              </span>
            </label>
          </div>
        </div>
      </div>
    </div>
    <div
      class="ant-row-flex ant-form-item"
    >
      <div
        class="ant-col ant-col-4 ant-form-item-label"
      >
        <label
          class=""
          title="Field A"
        >
          Field A
        </label>
      </div>
      <div
        class="ant-col ant-col-14 ant-form-item-control"
      >
        <div
          class="ant-form-item-control-input"
        >
          <input
            class="ant-input"
            placeholder="input placeholder"
            type="text"
            value=""
          />
        </div>
      </div>
    </div>
    <div
      class="ant-row-flex ant-form-item"
    >
      <div
        class="ant-col ant-col-4 ant-form-item-label"
      >
        <label
          class=""
          title="Field B"
        >
          Field B
        </label>
      </div>
      <div
        class="ant-col ant-col-14 ant-form-item-control"
      >
        <div
          class="ant-form-item-control-input"
        >
          <input
            class="ant-input"
            placeholder="input placeholder"
            type="text"
            value=""
          />
        </div>
      </div>
    </div>
    <div
      class="ant-row-flex ant-form-item"
    >
      <div
        class="ant-col ant-col-14 ant-col-offset-4 ant-form-item-control"
      >
        <div
          class="ant-form-item-control-input"
        >
          <button
            class="ant-btn ant-btn-primary"
            type="button"
          >
            <span>
              Submit
            </span>
          </button>
        </div>
      </div>
    </div>
  </form>
</div>
`;

exports[`renders ./components/form/demo/nest-messages.md correctly 1`] = `
<form
  class="ant-form ant-form-horizontal"
  id="nest-messages"
>
  <div
    class="ant-row-flex ant-form-item"
  >
    <div
      class="ant-col ant-col-8 ant-form-item-label"
    >
      <label
        class="ant-form-item-required"
        for="nest-messages_user_name"
        title="Name"
      >
        Name
      </label>
    </div>
    <div
      class="ant-col ant-col-16 ant-form-item-control"
    >
      <div
        class="ant-form-item-control-input"
      >
        <input
          class="ant-input"
          id="nest-messages_user_name"
          type="text"
          value=""
        />
      </div>
    </div>
  </div>
  <div
    class="ant-row-flex ant-form-item"
  >
    <div
      class="ant-col ant-col-8 ant-form-item-label"
    >
      <label
        class=""
        for="nest-messages_user_email"
        title="Email"
      >
        Email
      </label>
    </div>
    <div
      class="ant-col ant-col-16 ant-form-item-control"
    >
      <div
        class="ant-form-item-control-input"
      >
        <input
          class="ant-input"
          id="nest-messages_user_email"
          type="text"
          value=""
        />
      </div>
    </div>
  </div>
  <div
    class="ant-row-flex ant-form-item"
  >
    <div
      class="ant-col ant-col-8 ant-form-item-label"
    >
      <label
        class=""
        for="nest-messages_user_age"
        title="Age"
      >
        Age
      </label>
    </div>
    <div
      class="ant-col ant-col-16 ant-form-item-control"
    >
      <div
        class="ant-form-item-control-input"
      >
        <div
          class="ant-input-number"
        >
          <div
            class="ant-input-number-handler-wrap"
          >
            <span
              aria-disabled="false"
              aria-label="Increase Value"
              class="ant-input-number-handler ant-input-number-handler-up "
              role="button"
              unselectable="unselectable"
            >
              <i
                aria-label="icon: up"
                class="anticon anticon-up ant-input-number-handler-up-inner"
              >
                <svg
                  aria-hidden="true"
                  class=""
                  data-icon="up"
                  fill="currentColor"
                  focusable="false"
                  height="1em"
                  viewBox="64 64 896 896"
                  width="1em"
                >
                  <path
                    d="M890.5 755.3L537.9 269.2c-12.8-17.6-39-17.6-51.7 0L133.5 755.3A8 8 0 0 0 140 768h75c5.1 0 9.9-2.5 12.9-6.6L512 369.8l284.1 391.6c3 4.1 7.8 6.6 12.9 6.6h75c6.5 0 10.3-7.4 6.5-12.7z"
                  />
                </svg>
              </i>
            </span>
            <span
              aria-disabled="false"
              aria-label="Decrease Value"
              class="ant-input-number-handler ant-input-number-handler-down "
              role="button"
              unselectable="unselectable"
            >
              <i
                aria-label="icon: down"
                class="anticon anticon-down ant-input-number-handler-down-inner"
              >
                <svg
                  aria-hidden="true"
                  class=""
                  data-icon="down"
                  fill="currentColor"
                  focusable="false"
                  height="1em"
                  viewBox="64 64 896 896"
                  width="1em"
                >
                  <path
                    d="M884 256h-75c-5.1 0-9.9 2.5-12.9 6.6L512 654.2 227.9 262.6c-3-4.1-7.8-6.6-12.9-6.6h-75c-6.5 0-10.3 7.4-6.5 12.7l352.6 486.1c12.8 17.6 39 17.6 51.7 0l352.6-486.1c3.9-5.3.1-12.7-6.4-12.7z"
                  />
                </svg>
              </i>
            </span>
          </div>
          <div
            aria-valuemin="-9007199254740991"
            class="ant-input-number-input-wrap"
            role="spinbutton"
          >
            <input
              autocomplete="off"
              class="ant-input-number-input"
              id="nest-messages_user_age"
              min="-9007199254740991"
              step="1"
              value=""
            />
          </div>
        </div>
      </div>
    </div>
  </div>
  <div
    class="ant-row-flex ant-form-item"
  >
    <div
      class="ant-col ant-col-8 ant-form-item-label"
    >
      <label
        class=""
        for="nest-messages_user_website"
        title="Website"
      >
        Website
      </label>
    </div>
    <div
      class="ant-col ant-col-16 ant-form-item-control"
    >
      <div
        class="ant-form-item-control-input"
      >
        <input
          class="ant-input"
          id="nest-messages_user_website"
          type="text"
          value=""
        />
      </div>
    </div>
  </div>
  <div
    class="ant-row-flex ant-form-item"
  >
    <div
      class="ant-col ant-col-8 ant-form-item-label"
    >
      <label
        class=""
        for="nest-messages_user_introduction"
        title="Introduction"
      >
        Introduction
      </label>
    </div>
    <div
      class="ant-col ant-col-16 ant-form-item-control"
    >
      <div
        class="ant-form-item-control-input"
      >
        <textarea
          class="ant-input"
          id="nest-messages_user_introduction"
        />
      </div>
    </div>
  </div>
  <div
    class="ant-row-flex ant-form-item"
  >
    <div
      class="ant-col ant-col-16 ant-col-offset-8 ant-form-item-control"
    >
      <div
        class="ant-form-item-control-input"
      >
        <button
          class="ant-btn ant-btn-primary"
          type="submit"
        >
          <span>
            Submit
          </span>
        </button>
      </div>
    </div>
  </div>
</form>
`;

exports[`renders ./components/form/demo/normal-login.md correctly 1`] = `
<form
  class="ant-form ant-form-horizontal login-form"
  id="normal_login"
>
  <div
    class="ant-row-flex ant-form-item"
  >
    <div
      class="ant-col ant-form-item-control"
    >
      <div
        class="ant-form-item-control-input"
      >
        <span
          class="ant-input-affix-wrapper"
        >
          <span
            class="ant-input-prefix"
          >
            <i
              aria-label="icon: user"
              class="anticon anticon-user"
              style="color:rgba(0,0,0,.25)"
            >
              <svg
                aria-hidden="true"
                class=""
                data-icon="user"
                fill="currentColor"
                focusable="false"
                height="1em"
                viewBox="64 64 896 896"
                width="1em"
              >
                <path
                  d="M858.5 763.6a374 374 0 0 0-80.6-119.5 375.63 375.63 0 0 0-119.5-80.6c-.4-.2-.8-.3-1.2-.5C719.5 518 760 444.7 760 362c0-137-111-248-248-248S264 225 264 362c0 82.7 40.5 156 102.8 201.1-.4.2-.8.3-1.2.5-44.8 18.9-85 46-119.5 80.6a375.63 375.63 0 0 0-80.6 119.5A371.7 371.7 0 0 0 136 901.8a8 8 0 0 0 8 8.2h60c4.4 0 7.9-3.5 8-7.8 2-77.2 33-149.5 87.8-204.3 56.7-56.7 132-87.9 212.2-87.9s155.5 31.2 212.2 87.9C779 752.7 810 825 812 902.2c.1 4.4 3.6 7.8 8 7.8h60a8 8 0 0 0 8-8.2c-1-47.8-10.9-94.3-29.5-138.2zM512 534c-45.9 0-89.1-17.9-121.6-50.4S340 407.9 340 362c0-45.9 17.9-89.1 50.4-121.6S466.1 190 512 190s89.1 17.9 121.6 50.4S684 316.1 684 362c0 45.9-17.9 89.1-50.4 121.6S557.9 534 512 534z"
                />
              </svg>
            </i>
          </span>
          <input
            class="ant-input"
            id="normal_login_username"
            placeholder="Username"
            type="text"
            value=""
          />
        </span>
      </div>
    </div>
  </div>
  <div
    class="ant-row-flex ant-form-item"
  >
    <div
      class="ant-col ant-form-item-control"
    >
      <div
        class="ant-form-item-control-input"
      >
        <span
          class="ant-input-affix-wrapper"
        >
          <span
            class="ant-input-prefix"
          >
            <i
              aria-label="icon: lock"
              class="anticon anticon-lock"
              style="color:rgba(0,0,0,.25)"
            >
              <svg
                aria-hidden="true"
                class=""
                data-icon="lock"
                fill="currentColor"
                focusable="false"
                height="1em"
                viewBox="64 64 896 896"
                width="1em"
              >
                <path
                  d="M832 464h-68V240c0-70.7-57.3-128-128-128H388c-70.7 0-128 57.3-128 128v224h-68c-17.7 0-32 14.3-32 32v384c0 17.7 14.3 32 32 32h640c17.7 0 32-14.3 32-32V496c0-17.7-14.3-32-32-32zM332 240c0-30.9 25.1-56 56-56h248c30.9 0 56 25.1 56 56v224H332V240zm460 600H232V536h560v304zM484 701v53c0 4.4 3.6 8 8 8h40c4.4 0 8-3.6 8-8v-53a48.01 48.01 0 1 0-56 0z"
                />
              </svg>
            </i>
          </span>
          <input
            class="ant-input"
            id="normal_login_password"
            placeholder="Password"
            type="password"
            value=""
          />
        </span>
      </div>
    </div>
  </div>
  <div
    class="ant-row-flex ant-form-item"
  >
    <div
      class="ant-col ant-form-item-control"
    >
      <div
        class="ant-form-item-control-input"
      >
        <label
          class="ant-checkbox-wrapper ant-checkbox-wrapper-checked"
        >
          <span
            class="ant-checkbox ant-checkbox-checked"
          >
            <input
              checked=""
              class="ant-checkbox-input"
              id="normal_login_remember"
              type="checkbox"
            />
            <span
              class="ant-checkbox-inner"
            />
          </span>
          <span>
            Remember me
          </span>
        </label>
        <a
          class="login-form-forgot"
          href=""
        >
          Forgot password
        </a>
      </div>
    </div>
  </div>
  <div
    class="ant-row-flex ant-form-item"
  >
    <div
      class="ant-col ant-form-item-control"
    >
      <div
        class="ant-form-item-control-input"
      >
        <button
          class="ant-btn login-form-button ant-btn-primary"
          type="submit"
        >
          <span>
            Log in
          </span>
        </button>
        Or 
        <a
          href=""
        >
          register now!
        </a>
      </div>
    </div>
  </div>
</form>
`;

exports[`renders ./components/form/demo/register.md correctly 1`] = `
<form
  class="ant-form ant-form-horizontal"
  id="register"
>
  <div
    class="ant-row-flex ant-form-item"
  >
    <div
      class="ant-col ant-form-item-label ant-col-xs-24 ant-col-sm-8"
    >
      <label
        class="ant-form-item-required"
        for="register_email"
        title="E-mail"
      >
        E-mail
      </label>
    </div>
    <div
      class="ant-col ant-form-item-control ant-col-xs-24 ant-col-sm-16"
    >
      <div
        class="ant-form-item-control-input"
      >
        <input
          class="ant-input"
          id="register_email"
          type="text"
          value=""
        />
      </div>
    </div>
  </div>
  <div
    class="ant-row-flex ant-form-item"
  >
    <div
      class="ant-col ant-form-item-label ant-col-xs-24 ant-col-sm-8"
    >
      <label
        class="ant-form-item-required"
        for="register_password"
        title="Password"
      >
        Password
      </label>
    </div>
    <div
      class="ant-col ant-form-item-control ant-col-xs-24 ant-col-sm-16"
    >
      <div
        class="ant-form-item-control-input"
      >
        <span
          class="ant-input-password ant-input-affix-wrapper"
        >
          <input
            action="click"
            class="ant-input"
            id="register_password"
            type="password"
            value=""
          />
          <span
            class="ant-input-suffix"
          >
            <i
              aria-label="icon: eye-invisible"
              class="anticon anticon-eye-invisible ant-input-password-icon"
              tabindex="-1"
            >
              <svg
                aria-hidden="true"
                class=""
                data-icon="eye-invisible"
                fill="currentColor"
                focusable="false"
                height="1em"
                viewBox="64 64 896 896"
                width="1em"
              >
                <path
                  d="M942.2 486.2Q889.47 375.11 816.7 305l-50.88 50.88C807.31 395.53 843.45 447.4 874.7 512 791.5 684.2 673.4 766 512 766q-72.67 0-133.87-22.38L323 798.75Q408 838 512 838q288.3 0 430.2-300.3a60.29 60.29 0 0 0 0-51.5zm-63.57-320.64L836 122.88a8 8 0 0 0-11.32 0L715.31 232.2Q624.86 186 512 186q-288.3 0-430.2 300.3a60.3 60.3 0 0 0 0 51.5q56.69 119.4 136.5 191.41L112.48 835a8 8 0 0 0 0 11.31L155.17 889a8 8 0 0 0 11.31 0l712.15-712.12a8 8 0 0 0 0-11.32zM149.3 512C232.6 339.8 350.7 258 512 258c54.54 0 104.13 9.36 149.12 28.39l-70.3 70.3a176 176 0 0 0-238.13 238.13l-83.42 83.42C223.1 637.49 183.3 582.28 149.3 512zm246.7 0a112.11 112.11 0 0 1 146.2-106.69L401.31 546.2A112 112 0 0 1 396 512z"
                />
                <path
                  d="M508 624c-3.46 0-6.87-.16-10.25-.47l-52.82 52.82a176.09 176.09 0 0 0 227.42-227.42l-52.82 52.82c.31 3.38.47 6.79.47 10.25a111.94 111.94 0 0 1-112 112z"
                />
              </svg>
            </i>
          </span>
        </span>
      </div>
    </div>
  </div>
  <div
    class="ant-row-flex ant-form-item"
  >
    <div
      class="ant-col ant-form-item-label ant-col-xs-24 ant-col-sm-8"
    >
      <label
        class="ant-form-item-required"
        for="register_confirm"
        title="Confirm Password"
      >
        Confirm Password
      </label>
    </div>
    <div
      class="ant-col ant-form-item-control ant-col-xs-24 ant-col-sm-16"
    >
      <div
        class="ant-form-item-control-input"
      >
        <span
          class="ant-input-password ant-input-affix-wrapper"
        >
          <input
            action="click"
            class="ant-input"
            id="register_confirm"
            type="password"
            value=""
          />
          <span
            class="ant-input-suffix"
          >
            <i
              aria-label="icon: eye-invisible"
              class="anticon anticon-eye-invisible ant-input-password-icon"
              tabindex="-1"
            >
              <svg
                aria-hidden="true"
                class=""
                data-icon="eye-invisible"
                fill="currentColor"
                focusable="false"
                height="1em"
                viewBox="64 64 896 896"
                width="1em"
              >
                <path
                  d="M942.2 486.2Q889.47 375.11 816.7 305l-50.88 50.88C807.31 395.53 843.45 447.4 874.7 512 791.5 684.2 673.4 766 512 766q-72.67 0-133.87-22.38L323 798.75Q408 838 512 838q288.3 0 430.2-300.3a60.29 60.29 0 0 0 0-51.5zm-63.57-320.64L836 122.88a8 8 0 0 0-11.32 0L715.31 232.2Q624.86 186 512 186q-288.3 0-430.2 300.3a60.3 60.3 0 0 0 0 51.5q56.69 119.4 136.5 191.41L112.48 835a8 8 0 0 0 0 11.31L155.17 889a8 8 0 0 0 11.31 0l712.15-712.12a8 8 0 0 0 0-11.32zM149.3 512C232.6 339.8 350.7 258 512 258c54.54 0 104.13 9.36 149.12 28.39l-70.3 70.3a176 176 0 0 0-238.13 238.13l-83.42 83.42C223.1 637.49 183.3 582.28 149.3 512zm246.7 0a112.11 112.11 0 0 1 146.2-106.69L401.31 546.2A112 112 0 0 1 396 512z"
                />
                <path
                  d="M508 624c-3.46 0-6.87-.16-10.25-.47l-52.82 52.82a176.09 176.09 0 0 0 227.42-227.42l-52.82 52.82c.31 3.38.47 6.79.47 10.25a111.94 111.94 0 0 1-112 112z"
                />
              </svg>
            </i>
          </span>
        </span>
      </div>
    </div>
  </div>
  <div
    class="ant-row-flex ant-form-item"
  >
    <div
      class="ant-col ant-form-item-label ant-col-xs-24 ant-col-sm-8"
    >
      <label
        class="ant-form-item-required"
        for="register_nickname"
        title=""
      >
        <span>
          Nickname 
          <i
            aria-label="icon: question-circle-o"
            class="anticon anticon-question-circle-o"
          >
            <svg
              aria-hidden="true"
              class=""
              data-icon="question-circle"
              fill="currentColor"
              focusable="false"
              height="1em"
              viewBox="64 64 896 896"
              width="1em"
            >
              <path
                d="M512 64C264.6 64 64 264.6 64 512s200.6 448 448 448 448-200.6 448-448S759.4 64 512 64zm0 820c-205.4 0-372-166.6-372-372s166.6-372 372-372 372 166.6 372 372-166.6 372-372 372z"
              />
              <path
                d="M623.6 316.7C593.6 290.4 554 276 512 276s-81.6 14.5-111.6 40.7C369.2 344 352 380.7 352 420v7.6c0 4.4 3.6 8 8 8h48c4.4 0 8-3.6 8-8V420c0-44.1 43.1-80 96-80s96 35.9 96 80c0 31.1-22 59.6-56.1 72.7-21.2 8.1-39.2 22.3-52.1 40.9-13.1 19-19.9 41.8-19.9 64.9V620c0 4.4 3.6 8 8 8h48c4.4 0 8-3.6 8-8v-22.7a48.3 48.3 0 0 1 30.9-44.8c59-22.7 97.1-74.7 97.1-132.5.1-39.3-17.1-76-48.3-103.3zM472 732a40 40 0 1 0 80 0 40 40 0 1 0-80 0z"
              />
            </svg>
          </i>
        </span>
      </label>
    </div>
    <div
      class="ant-col ant-form-item-control ant-col-xs-24 ant-col-sm-16"
    >
      <div
        class="ant-form-item-control-input"
      >
        <input
          class="ant-input"
          id="register_nickname"
          type="text"
          value=""
        />
      </div>
    </div>
  </div>
  <div
    class="ant-row-flex ant-form-item"
  >
    <div
      class="ant-col ant-form-item-label ant-col-xs-24 ant-col-sm-8"
    >
      <label
        class="ant-form-item-required"
        for="register_residence"
        title="Habitual Residence"
      >
        Habitual Residence
      </label>
    </div>
    <div
      class="ant-col ant-form-item-control ant-col-xs-24 ant-col-sm-16"
    >
      <div
        class="ant-form-item-control-input"
      >
        <span
          class="ant-cascader-picker"
          tabindex="0"
        >
          <span
            class="ant-cascader-picker-label"
          >
            Zhejiang / Hangzhou / West Lake
          </span>
          <input
            autocomplete="off"
            class="ant-input ant-cascader-input "
            id="register_residence"
            readonly=""
            tabindex="-1"
            type="text"
            value=""
          />
          <i
            aria-label="icon: close-circle"
            class="anticon anticon-close-circle ant-cascader-picker-clear"
            tabindex="-1"
          >
            <svg
              aria-hidden="true"
              class=""
              data-icon="close-circle"
              fill="currentColor"
              focusable="false"
              height="1em"
              viewBox="64 64 896 896"
              width="1em"
            >
              <path
                d="M512 64C264.6 64 64 264.6 64 512s200.6 448 448 448 448-200.6 448-448S759.4 64 512 64zm165.4 618.2l-66-.3L512 563.4l-99.3 118.4-66.1.3c-4.4 0-8-3.5-8-8 0-1.9.7-3.7 1.9-5.2l130.1-155L340.5 359a8.32 8.32 0 0 1-1.9-5.2c0-4.4 3.6-8 8-8l66.1.3L512 464.6l99.3-118.4 66-.3c4.4 0 8 3.5 8 8 0 1.9-.7 3.7-1.9 5.2L553.5 514l130 155c1.2 1.5 1.9 3.3 1.9 5.2 0 4.4-3.6 8-8 8z"
              />
            </svg>
          </i>
          <i
            aria-label="icon: down"
            class="anticon anticon-down ant-cascader-picker-arrow"
          >
            <svg
              aria-hidden="true"
              class=""
              data-icon="down"
              fill="currentColor"
              focusable="false"
              height="1em"
              viewBox="64 64 896 896"
              width="1em"
            >
              <path
                d="M884 256h-75c-5.1 0-9.9 2.5-12.9 6.6L512 654.2 227.9 262.6c-3-4.1-7.8-6.6-12.9-6.6h-75c-6.5 0-10.3 7.4-6.5 12.7l352.6 486.1c12.8 17.6 39 17.6 51.7 0l352.6-486.1c3.9-5.3.1-12.7-6.4-12.7z"
              />
            </svg>
          </i>
        </span>
      </div>
    </div>
  </div>
  <div
    class="ant-row-flex ant-form-item"
  >
    <div
      class="ant-col ant-form-item-label ant-col-xs-24 ant-col-sm-8"
    >
      <label
        class="ant-form-item-required"
        for="register_phone"
        title="Phone Number"
      >
        Phone Number
      </label>
    </div>
    <div
      class="ant-col ant-form-item-control ant-col-xs-24 ant-col-sm-16"
    >
      <div
        class="ant-form-item-control-input"
      >
        <span
          class="ant-input-group-wrapper"
          style="width:100%"
        >
          <span
            class="ant-input-wrapper ant-input-group"
          >
            <span
              class="ant-input-group-addon"
            >
              <div
                class="ant-select ant-select-enabled"
                id="register_prefix"
                style="width:70px"
              >
                <div
                  aria-autocomplete="list"
                  aria-controls=""
                  aria-expanded="false"
                  aria-haspopup="true"
                  class="ant-select-selection
            ant-select-selection--single"
                  role="combobox"
                  tabindex="0"
                >
                  <div
                    class="ant-select-selection__rendered"
                  >
                    <div
                      class="ant-select-selection-selected-value"
                      style="display:block;opacity:1"
                      title="+86"
                    >
                      +86
                    </div>
                  </div>
                  <span
                    class="ant-select-arrow"
                    style="user-select:none;-webkit-user-select:none"
                    unselectable="on"
                  >
                    <i
                      aria-label="icon: down"
                      class="anticon anticon-down ant-select-arrow-icon"
                    >
                      <svg
                        aria-hidden="true"
                        class=""
                        data-icon="down"
                        fill="currentColor"
                        focusable="false"
                        height="1em"
                        viewBox="64 64 896 896"
                        width="1em"
                      >
                        <path
                          d="M884 256h-75c-5.1 0-9.9 2.5-12.9 6.6L512 654.2 227.9 262.6c-3-4.1-7.8-6.6-12.9-6.6h-75c-6.5 0-10.3 7.4-6.5 12.7l352.6 486.1c12.8 17.6 39 17.6 51.7 0l352.6-486.1c3.9-5.3.1-12.7-6.4-12.7z"
                        />
                      </svg>
                    </i>
                  </span>
                </div>
              </div>
            </span>
            <input
              class="ant-input"
              id="register_phone"
              type="text"
              value=""
            />
          </span>
        </span>
      </div>
    </div>
  </div>
  <div
    class="ant-row-flex ant-form-item"
  >
    <div
      class="ant-col ant-form-item-label ant-col-xs-24 ant-col-sm-8"
    >
      <label
        class="ant-form-item-required"
        for="register_website"
        title="Website"
      >
        Website
      </label>
    </div>
    <div
      class="ant-col ant-form-item-control ant-col-xs-24 ant-col-sm-16"
    >
      <div
        class="ant-form-item-control-input"
      >
        <div
          class="ant-select-show-search ant-select-auto-complete ant-select ant-select-combobox ant-select-enabled"
          id="register_website"
        >
          <div
            aria-autocomplete="list"
            aria-controls=""
            aria-expanded="false"
            aria-haspopup="true"
            class="ant-select-selection
            ant-select-selection--single"
            role="combobox"
          >
            <div
              class="ant-select-selection__rendered"
            >
              <div
                class="ant-select-selection__placeholder"
                style="display:block;user-select:none;-webkit-user-select:none"
                unselectable="on"
              >
                website
              </div>
              <ul>
                <li
                  class="ant-select-search ant-select-search--inline"
                >
                  <div
                    class="ant-select-search__field__wrap"
                  >
                    <input
                      class="ant-input ant-select-search__field"
                      type="text"
                      value=""
                    />
                    <span
                      class="ant-select-search__field__mirror"
                    >
                       
                    </span>
                  </div>
                </li>
              </ul>
            </div>
            <span
              class="ant-select-arrow"
              style="user-select:none;-webkit-user-select:none"
              unselectable="on"
            >
              <i
                aria-label="icon: down"
                class="anticon anticon-down ant-select-arrow-icon"
              >
                <svg
                  aria-hidden="true"
                  class=""
                  data-icon="down"
                  fill="currentColor"
                  focusable="false"
                  height="1em"
                  viewBox="64 64 896 896"
                  width="1em"
                >
                  <path
                    d="M884 256h-75c-5.1 0-9.9 2.5-12.9 6.6L512 654.2 227.9 262.6c-3-4.1-7.8-6.6-12.9-6.6h-75c-6.5 0-10.3 7.4-6.5 12.7l352.6 486.1c12.8 17.6 39 17.6 51.7 0l352.6-486.1c3.9-5.3.1-12.7-6.4-12.7z"
                  />
                </svg>
              </i>
            </span>
          </div>
        </div>
      </div>
    </div>
  </div>
  <div
    class="ant-row-flex ant-form-item"
  >
    <div
      class="ant-col ant-form-item-label ant-col-xs-24 ant-col-sm-8"
    >
      <label
        class=""
        title="Captcha"
      >
        Captcha
      </label>
    </div>
    <div
      class="ant-col ant-form-item-control ant-col-xs-24 ant-col-sm-16"
    >
      <div
        class="ant-form-item-control-input"
      >
        <div
          class="ant-row"
          style="margin-left:-4px;margin-right:-4px"
        >
          <div
            class="ant-col ant-col-12"
            style="padding-left:4px;padding-right:4px"
          >
            <input
              class="ant-input"
              id="register_captcha"
              type="text"
              value=""
            />
          </div>
          <div
            class="ant-col ant-col-12"
            style="padding-left:4px;padding-right:4px"
          >
            <button
              class="ant-btn"
              type="button"
            >
              <span>
                Get captcha
              </span>
            </button>
          </div>
        </div>
      </div>
      <div
        class="ant-form-item-extra"
      >
        We must make sure that your are a human.
      </div>
    </div>
  </div>
  <div
    class="ant-row-flex ant-form-item"
  >
    <div
      class="ant-col ant-form-item-control ant-col-xs-24 ant-col-xs-offset-0 ant-col-sm-16 ant-col-sm-offset-8"
    >
      <div
        class="ant-form-item-control-input"
      >
        <label
          class="ant-checkbox-wrapper"
        >
          <span
            class="ant-checkbox"
          >
            <input
              class="ant-checkbox-input"
              id="register_agreement"
              type="checkbox"
            />
            <span
              class="ant-checkbox-inner"
            />
          </span>
          <span>
            I have read the 
            <a
              href=""
            >
              agreement
            </a>
          </span>
        </label>
      </div>
    </div>
  </div>
  <div
    class="ant-row-flex ant-form-item"
  >
    <div
      class="ant-col ant-form-item-control ant-col-xs-24 ant-col-xs-offset-0 ant-col-sm-16 ant-col-sm-offset-8"
    >
      <div
        class="ant-form-item-control-input"
      >
        <button
          class="ant-btn ant-btn-primary"
          type="submit"
        >
          <span>
            Register
          </span>
        </button>
      </div>
    </div>
  </div>
</form>
`;

exports[`renders ./components/form/demo/time-related-controls.md correctly 1`] = `
<form
  class="ant-form ant-form-horizontal"
  id="time_related_controls"
>
  <div
    class="ant-row-flex ant-form-item"
  >
    <div
      class="ant-col ant-form-item-label ant-col-xs-24 ant-col-sm-8"
    >
      <label
        class="ant-form-item-required"
        for="time_related_controls_date-picker"
        title="DatePicker"
      >
        DatePicker
      </label>
    </div>
    <div
      class="ant-col ant-form-item-control ant-col-xs-24 ant-col-sm-16"
    >
      <div
        class="ant-form-item-control-input"
      >
        <span
          class="ant-calendar-picker"
          id="time_related_controls_date-picker"
        >
          <div>
            <input
              class="ant-calendar-picker-input ant-input"
              placeholder="Select date"
              readonly=""
              value=""
            />
            <i
              aria-label="icon: calendar"
              class="anticon anticon-calendar ant-calendar-picker-icon"
            >
              <svg
                aria-hidden="true"
                class=""
                data-icon="calendar"
                fill="currentColor"
                focusable="false"
                height="1em"
                viewBox="64 64 896 896"
                width="1em"
              >
                <path
                  d="M880 184H712v-64c0-4.4-3.6-8-8-8h-56c-4.4 0-8 3.6-8 8v64H384v-64c0-4.4-3.6-8-8-8h-56c-4.4 0-8 3.6-8 8v64H144c-17.7 0-32 14.3-32 32v664c0 17.7 14.3 32 32 32h736c17.7 0 32-14.3 32-32V216c0-17.7-14.3-32-32-32zm-40 656H184V460h656v380zM184 392V256h128v48c0 4.4 3.6 8 8 8h56c4.4 0 8-3.6 8-8v-48h256v48c0 4.4 3.6 8 8 8h56c4.4 0 8-3.6 8-8v-48h128v136H184z"
                />
              </svg>
            </i>
          </div>
        </span>
      </div>
    </div>
  </div>
  <div
    class="ant-row-flex ant-form-item"
  >
    <div
      class="ant-col ant-form-item-label ant-col-xs-24 ant-col-sm-8"
    >
      <label
        class="ant-form-item-required"
        for="time_related_controls_date-time-picker"
        title="DatePicker[showTime]"
      >
        DatePicker[showTime]
      </label>
    </div>
    <div
      class="ant-col ant-form-item-control ant-col-xs-24 ant-col-sm-16"
    >
      <div
        class="ant-form-item-control-input"
      >
        <span
          class="ant-calendar-picker"
          id="time_related_controls_date-time-picker"
          style="min-width:195px"
        >
          <div>
            <input
              class="ant-calendar-picker-input ant-input"
              placeholder="Select date"
              readonly=""
              value=""
            />
            <i
              aria-label="icon: calendar"
              class="anticon anticon-calendar ant-calendar-picker-icon"
            >
              <svg
                aria-hidden="true"
                class=""
                data-icon="calendar"
                fill="currentColor"
                focusable="false"
                height="1em"
                viewBox="64 64 896 896"
                width="1em"
              >
                <path
                  d="M880 184H712v-64c0-4.4-3.6-8-8-8h-56c-4.4 0-8 3.6-8 8v64H384v-64c0-4.4-3.6-8-8-8h-56c-4.4 0-8 3.6-8 8v64H144c-17.7 0-32 14.3-32 32v664c0 17.7 14.3 32 32 32h736c17.7 0 32-14.3 32-32V216c0-17.7-14.3-32-32-32zm-40 656H184V460h656v380zM184 392V256h128v48c0 4.4 3.6 8 8 8h56c4.4 0 8-3.6 8-8v-48h256v48c0 4.4 3.6 8 8 8h56c4.4 0 8-3.6 8-8v-48h128v136H184z"
                />
              </svg>
            </i>
          </div>
        </span>
      </div>
    </div>
  </div>
  <div
    class="ant-row-flex ant-form-item"
  >
    <div
      class="ant-col ant-form-item-label ant-col-xs-24 ant-col-sm-8"
    >
      <label
        class="ant-form-item-required"
        for="time_related_controls_month-picker"
        title="MonthPicker"
      >
        MonthPicker
      </label>
    </div>
    <div
      class="ant-col ant-form-item-control ant-col-xs-24 ant-col-sm-16"
    >
      <div
        class="ant-form-item-control-input"
      >
        <span
          class="ant-calendar-picker"
          id="time_related_controls_month-picker"
        >
          <div>
            <input
              class="ant-calendar-picker-input ant-input"
              placeholder="Select date"
              readonly=""
              value=""
            />
            <i
              aria-label="icon: calendar"
              class="anticon anticon-calendar ant-calendar-picker-icon"
            >
              <svg
                aria-hidden="true"
                class=""
                data-icon="calendar"
                fill="currentColor"
                focusable="false"
                height="1em"
                viewBox="64 64 896 896"
                width="1em"
              >
                <path
                  d="M880 184H712v-64c0-4.4-3.6-8-8-8h-56c-4.4 0-8 3.6-8 8v64H384v-64c0-4.4-3.6-8-8-8h-56c-4.4 0-8 3.6-8 8v64H144c-17.7 0-32 14.3-32 32v664c0 17.7 14.3 32 32 32h736c17.7 0 32-14.3 32-32V216c0-17.7-14.3-32-32-32zm-40 656H184V460h656v380zM184 392V256h128v48c0 4.4 3.6 8 8 8h56c4.4 0 8-3.6 8-8v-48h256v48c0 4.4 3.6 8 8 8h56c4.4 0 8-3.6 8-8v-48h128v136H184z"
                />
              </svg>
            </i>
          </div>
        </span>
      </div>
    </div>
  </div>
  <div
    class="ant-row-flex ant-form-item"
  >
    <div
      class="ant-col ant-form-item-label ant-col-xs-24 ant-col-sm-8"
    >
      <label
        class="ant-form-item-required"
        for="time_related_controls_range-picker"
        title="RangePicker"
      >
        RangePicker
      </label>
    </div>
    <div
      class="ant-col ant-form-item-control ant-col-xs-24 ant-col-sm-16"
    >
      <div
        class="ant-form-item-control-input"
      >
        <span
          class="ant-calendar-picker"
          id="time_related_controls_range-picker"
          tabindex="0"
        >
          <span
            class="ant-calendar-picker-input ant-input"
          >
            <input
              class="ant-calendar-range-picker-input"
              placeholder="Start date"
              readonly=""
              tabindex="-1"
              value=""
            />
            <span
              class="ant-calendar-range-picker-separator"
            >
               ~ 
            </span>
            <input
              class="ant-calendar-range-picker-input"
              placeholder="End date"
              readonly=""
              tabindex="-1"
              value=""
            />
            <i
              aria-label="icon: calendar"
              class="anticon anticon-calendar ant-calendar-picker-icon"
            >
              <svg
                aria-hidden="true"
                class=""
                data-icon="calendar"
                fill="currentColor"
                focusable="false"
                height="1em"
                viewBox="64 64 896 896"
                width="1em"
              >
                <path
                  d="M880 184H712v-64c0-4.4-3.6-8-8-8h-56c-4.4 0-8 3.6-8 8v64H384v-64c0-4.4-3.6-8-8-8h-56c-4.4 0-8 3.6-8 8v64H144c-17.7 0-32 14.3-32 32v664c0 17.7 14.3 32 32 32h736c17.7 0 32-14.3 32-32V216c0-17.7-14.3-32-32-32zm-40 656H184V460h656v380zM184 392V256h128v48c0 4.4 3.6 8 8 8h56c4.4 0 8-3.6 8-8v-48h256v48c0 4.4 3.6 8 8 8h56c4.4 0 8-3.6 8-8v-48h128v136H184z"
                />
              </svg>
            </i>
          </span>
        </span>
      </div>
    </div>
  </div>
  <div
    class="ant-row-flex ant-form-item"
  >
    <div
      class="ant-col ant-form-item-label ant-col-xs-24 ant-col-sm-8"
    >
      <label
        class="ant-form-item-required"
        for="time_related_controls_range-time-picker"
        title="RangePicker[showTime]"
      >
        RangePicker[showTime]
      </label>
    </div>
    <div
      class="ant-col ant-form-item-control ant-col-xs-24 ant-col-sm-16"
    >
      <div
        class="ant-form-item-control-input"
      >
        <span
          class="ant-calendar-picker"
          id="time_related_controls_range-time-picker"
          style="width:350px"
          tabindex="0"
        >
          <span
            class="ant-calendar-picker-input ant-input"
          >
            <input
              class="ant-calendar-range-picker-input"
              placeholder="Start date"
              readonly=""
              tabindex="-1"
              value=""
            />
            <span
              class="ant-calendar-range-picker-separator"
            >
               ~ 
            </span>
            <input
              class="ant-calendar-range-picker-input"
              placeholder="End date"
              readonly=""
              tabindex="-1"
              value=""
            />
            <i
              aria-label="icon: calendar"
              class="anticon anticon-calendar ant-calendar-picker-icon"
            >
              <svg
                aria-hidden="true"
                class=""
                data-icon="calendar"
                fill="currentColor"
                focusable="false"
                height="1em"
                viewBox="64 64 896 896"
                width="1em"
              >
                <path
                  d="M880 184H712v-64c0-4.4-3.6-8-8-8h-56c-4.4 0-8 3.6-8 8v64H384v-64c0-4.4-3.6-8-8-8h-56c-4.4 0-8 3.6-8 8v64H144c-17.7 0-32 14.3-32 32v664c0 17.7 14.3 32 32 32h736c17.7 0 32-14.3 32-32V216c0-17.7-14.3-32-32-32zm-40 656H184V460h656v380zM184 392V256h128v48c0 4.4 3.6 8 8 8h56c4.4 0 8-3.6 8-8v-48h256v48c0 4.4 3.6 8 8 8h56c4.4 0 8-3.6 8-8v-48h128v136H184z"
                />
              </svg>
            </i>
          </span>
        </span>
      </div>
    </div>
  </div>
  <div
    class="ant-row-flex ant-form-item"
  >
    <div
      class="ant-col ant-form-item-label ant-col-xs-24 ant-col-sm-8"
    >
      <label
        class="ant-form-item-required"
        for="time_related_controls_time-picker"
        title="TimePicker"
      >
        TimePicker
      </label>
    </div>
    <div
      class="ant-col ant-form-item-control ant-col-xs-24 ant-col-sm-16"
    >
      <div
        class="ant-form-item-control-input"
      >
        <span
          class="ant-time-picker"
        >
          <input
            class="ant-time-picker-input"
            id="time_related_controls_time-picker"
            placeholder="Select time"
            type="text"
            value=""
          />
          <span
            class="ant-time-picker-icon"
          >
            <i
              aria-label="icon: clock-circle"
              class="anticon anticon-clock-circle ant-time-picker-clock-icon"
            >
              <svg
                aria-hidden="true"
                class=""
                data-icon="clock-circle"
                fill="currentColor"
                focusable="false"
                height="1em"
                viewBox="64 64 896 896"
                width="1em"
              >
                <path
                  d="M512 64C264.6 64 64 264.6 64 512s200.6 448 448 448 448-200.6 448-448S759.4 64 512 64zm0 820c-205.4 0-372-166.6-372-372s166.6-372 372-372 372 166.6 372 372-166.6 372-372 372z"
                />
                <path
                  d="M686.7 638.6L544.1 535.5V288c0-4.4-3.6-8-8-8H488c-4.4 0-8 3.6-8 8v275.4c0 2.6 1.2 5 3.3 6.5l165.4 120.6c3.6 2.6 8.6 1.8 11.2-1.7l28.6-39c2.6-3.7 1.8-8.7-1.8-11.2z"
                />
              </svg>
            </i>
          </span>
        </span>
      </div>
    </div>
  </div>
  <div
    class="ant-row-flex ant-form-item"
  >
    <div
      class="ant-col ant-form-item-control ant-col-xs-24 ant-col-xs-offset-0 ant-col-sm-16 ant-col-sm-offset-8"
    >
      <div
        class="ant-form-item-control-input"
      >
        <button
          class="ant-btn ant-btn-primary"
          type="submit"
        >
          <span>
            Submit
          </span>
        </button>
      </div>
    </div>
  </div>
</form>
`;

exports[`renders ./components/form/demo/validate-other.md correctly 1`] = `
<form
  class="ant-form ant-form-horizontal"
  id="validate_other"
>
  <div
    class="ant-row-flex ant-form-item"
  >
    <div
      class="ant-col ant-col-6 ant-form-item-label"
    >
      <label
        class=""
        title="Plain Text"
      >
        Plain Text
      </label>
    </div>
    <div
      class="ant-col ant-col-14 ant-form-item-control"
    >
      <div
        class="ant-form-item-control-input"
      >
        <span
          class="ant-form-text"
        >
          China
        </span>
      </div>
    </div>
  </div>
  <div
    class="ant-row-flex ant-form-item"
  >
    <div
      class="ant-col ant-col-6 ant-form-item-label"
    >
      <label
        class="ant-form-item-required"
        for="validate_other_select"
        title="Select"
      >
        Select
      </label>
    </div>
    <div
      class="ant-col ant-col-14 ant-form-item-control"
    >
      <div
        class="ant-form-item-control-input"
      >
        <div
          class="ant-select ant-select-enabled"
          id="validate_other_select"
        >
          <div
            aria-autocomplete="list"
            aria-controls=""
            aria-expanded="false"
            aria-haspopup="true"
            class="ant-select-selection
            ant-select-selection--single"
            role="combobox"
            tabindex="0"
          >
            <div
              class="ant-select-selection__rendered"
            >
              <div
                class="ant-select-selection__placeholder"
                style="display:block;user-select:none;-webkit-user-select:none"
                unselectable="on"
              >
                Please select a country
              </div>
            </div>
            <span
              class="ant-select-arrow"
              style="user-select:none;-webkit-user-select:none"
              unselectable="on"
            >
              <i
                aria-label="icon: down"
                class="anticon anticon-down ant-select-arrow-icon"
              >
                <svg
                  aria-hidden="true"
                  class=""
                  data-icon="down"
                  fill="currentColor"
                  focusable="false"
                  height="1em"
                  viewBox="64 64 896 896"
                  width="1em"
                >
                  <path
                    d="M884 256h-75c-5.1 0-9.9 2.5-12.9 6.6L512 654.2 227.9 262.6c-3-4.1-7.8-6.6-12.9-6.6h-75c-6.5 0-10.3 7.4-6.5 12.7l352.6 486.1c12.8 17.6 39 17.6 51.7 0l352.6-486.1c3.9-5.3.1-12.7-6.4-12.7z"
                  />
                </svg>
              </i>
            </span>
          </div>
        </div>
      </div>
    </div>
  </div>
  <div
    class="ant-row-flex ant-form-item"
  >
    <div
      class="ant-col ant-col-6 ant-form-item-label"
    >
      <label
        class="ant-form-item-required"
        for="validate_other_select-multiple"
        title="Select[multiple]"
      >
        Select[multiple]
      </label>
    </div>
    <div
      class="ant-col ant-col-14 ant-form-item-control"
    >
      <div
        class="ant-form-item-control-input"
      >
        <div
          class="ant-select ant-select-enabled"
          id="validate_other_select-multiple"
        >
          <div
            aria-autocomplete="list"
            aria-controls=""
            aria-expanded="false"
            aria-haspopup="true"
            class="ant-select-selection
            ant-select-selection--multiple"
            role="combobox"
          >
            <div
              class="ant-select-selection__rendered"
            >
              <div
                class="ant-select-selection__placeholder"
                style="display:block;user-select:none;-webkit-user-select:none"
                unselectable="on"
              >
                Please select favourite colors
              </div>
              <ul>
                <li
                  class="ant-select-search ant-select-search--inline"
                >
                  <div
                    class="ant-select-search__field__wrap"
                  >
                    <input
                      autocomplete="off"
                      class="ant-select-search__field"
                      id="validate_other_select-multiple"
                      value=""
                    />
                    <span
                      class="ant-select-search__field__mirror"
                    >
                       
                    </span>
                  </div>
                </li>
              </ul>
            </div>
          </div>
        </div>
      </div>
    </div>
  </div>
  <div
    class="ant-row-flex ant-form-item"
  >
    <div
      class="ant-col ant-col-6 ant-form-item-label"
    >
      <label
        class=""
        title="InputNumber"
      >
        InputNumber
      </label>
    </div>
    <div
      class="ant-col ant-col-14 ant-form-item-control"
    >
      <div
        class="ant-form-item-control-input"
      >
        <div
          class="ant-input-number"
        >
          <div
            class="ant-input-number-handler-wrap"
          >
            <span
              aria-disabled="false"
              aria-label="Increase Value"
              class="ant-input-number-handler ant-input-number-handler-up "
              role="button"
              unselectable="unselectable"
            >
              <i
                aria-label="icon: up"
                class="anticon anticon-up ant-input-number-handler-up-inner"
              >
                <svg
                  aria-hidden="true"
                  class=""
                  data-icon="up"
                  fill="currentColor"
                  focusable="false"
                  height="1em"
                  viewBox="64 64 896 896"
                  width="1em"
                >
                  <path
                    d="M890.5 755.3L537.9 269.2c-12.8-17.6-39-17.6-51.7 0L133.5 755.3A8 8 0 0 0 140 768h75c5.1 0 9.9-2.5 12.9-6.6L512 369.8l284.1 391.6c3 4.1 7.8 6.6 12.9 6.6h75c6.5 0 10.3-7.4 6.5-12.7z"
                  />
                </svg>
              </i>
            </span>
            <span
              aria-disabled="false"
              aria-label="Decrease Value"
              class="ant-input-number-handler ant-input-number-handler-down "
              role="button"
              unselectable="unselectable"
            >
              <i
                aria-label="icon: down"
                class="anticon anticon-down ant-input-number-handler-down-inner"
              >
                <svg
                  aria-hidden="true"
                  class=""
                  data-icon="down"
                  fill="currentColor"
                  focusable="false"
                  height="1em"
                  viewBox="64 64 896 896"
                  width="1em"
                >
                  <path
                    d="M884 256h-75c-5.1 0-9.9 2.5-12.9 6.6L512 654.2 227.9 262.6c-3-4.1-7.8-6.6-12.9-6.6h-75c-6.5 0-10.3 7.4-6.5 12.7l352.6 486.1c12.8 17.6 39 17.6 51.7 0l352.6-486.1c3.9-5.3.1-12.7-6.4-12.7z"
                  />
                </svg>
              </i>
            </span>
          </div>
          <div
            aria-valuemax="10"
            aria-valuemin="1"
            aria-valuenow="3"
            class="ant-input-number-input-wrap"
            role="spinbutton"
          >
            <input
              autocomplete="off"
              class="ant-input-number-input"
              id="validate_other_input-number"
              max="10"
              min="1"
              step="1"
              value="3"
            />
          </div>
        </div>
        <span
          class="ant-form-text"
        >
           machines
        </span>
      </div>
    </div>
  </div>
  <div
    class="ant-row-flex ant-form-item"
  >
    <div
      class="ant-col ant-col-6 ant-form-item-label"
    >
      <label
        class=""
        for="validate_other_switch"
        title="Switch"
      >
        Switch
      </label>
    </div>
    <div
      class="ant-col ant-col-14 ant-form-item-control"
    >
      <div
        class="ant-form-item-control-input"
      >
        <button
          aria-checked="false"
          class="ant-switch"
          id="validate_other_switch"
          role="switch"
          type="button"
        >
          <span
            class="ant-switch-inner"
          />
        </button>
      </div>
    </div>
  </div>
  <div
    class="ant-row-flex ant-form-item"
  >
    <div
      class="ant-col ant-col-6 ant-form-item-label"
    >
      <label
        class=""
        for="validate_other_slider"
        title="Slider"
      >
        Slider
      </label>
    </div>
    <div
      class="ant-col ant-col-14 ant-form-item-control"
    >
      <div
        class="ant-form-item-control-input"
      >
        <div
          class="ant-slider ant-slider-with-marks"
        >
          <div
            class="ant-slider-rail"
          />
          <div
            class="ant-slider-track"
            style="left:0%;width:0%"
          />
          <div
            class="ant-slider-step"
          >
            <span
              class="ant-slider-dot ant-slider-dot-active"
              style="left:0%"
            />
            <span
              class="ant-slider-dot"
              style="left:20%"
            />
            <span
              class="ant-slider-dot"
              style="left:40%"
            />
            <span
              class="ant-slider-dot"
              style="left:60%"
            />
            <span
              class="ant-slider-dot"
              style="left:80%"
            />
            <span
              class="ant-slider-dot"
              style="left:100%"
            />
          </div>
          <div
            aria-disabled="false"
            aria-valuemax="100"
            aria-valuemin="0"
            aria-valuenow="0"
            class="ant-slider-handle"
            role="slider"
            style="left:0%"
            tabindex="0"
          />
          <div
            class="ant-slider-mark"
          >
            <span
              class="ant-slider-mark-text ant-slider-mark-text-active"
              style="left:0%;transform:translateX(-50%);-ms-transform:translateX(-50%)"
            >
              A
            </span>
            <span
              class="ant-slider-mark-text"
              style="left:20%;transform:translateX(-50%);-ms-transform:translateX(-50%)"
            >
              B
            </span>
            <span
              class="ant-slider-mark-text"
              style="left:40%;transform:translateX(-50%);-ms-transform:translateX(-50%)"
            >
              C
            </span>
            <span
              class="ant-slider-mark-text"
              style="left:60%;transform:translateX(-50%);-ms-transform:translateX(-50%)"
            >
              D
            </span>
            <span
              class="ant-slider-mark-text"
              style="left:80%;transform:translateX(-50%);-ms-transform:translateX(-50%)"
            >
              E
            </span>
            <span
              class="ant-slider-mark-text"
              style="left:100%;transform:translateX(-50%);-ms-transform:translateX(-50%)"
            >
              F
            </span>
          </div>
        </div>
      </div>
    </div>
  </div>
  <div
    class="ant-row-flex ant-form-item"
  >
    <div
      class="ant-col ant-col-6 ant-form-item-label"
    >
      <label
        class=""
        for="validate_other_radio-group"
        title="Radio.Group"
      >
        Radio.Group
      </label>
    </div>
    <div
      class="ant-col ant-col-14 ant-form-item-control"
    >
      <div
        class="ant-form-item-control-input"
      >
        <div
          class="ant-radio-group ant-radio-group-outline"
          id="validate_other_radio-group"
        >
          <label
            class="ant-radio-wrapper"
          >
            <span
              class="ant-radio"
            >
              <input
                class="ant-radio-input"
                type="radio"
                value="a"
              />
              <span
                class="ant-radio-inner"
              />
            </span>
            <span>
              item 1
            </span>
          </label>
          <label
            class="ant-radio-wrapper"
          >
            <span
              class="ant-radio"
            >
              <input
                class="ant-radio-input"
                type="radio"
                value="b"
              />
              <span
                class="ant-radio-inner"
              />
            </span>
            <span>
              item 2
            </span>
          </label>
          <label
            class="ant-radio-wrapper"
          >
            <span
              class="ant-radio"
            >
              <input
                class="ant-radio-input"
                type="radio"
                value="c"
              />
              <span
                class="ant-radio-inner"
              />
            </span>
            <span>
              item 3
            </span>
          </label>
        </div>
      </div>
    </div>
  </div>
  <div
    class="ant-row-flex ant-form-item"
  >
    <div
      class="ant-col ant-col-6 ant-form-item-label"
    >
      <label
        class=""
        for="validate_other_radio-button"
        title="Radio.Button"
      >
        Radio.Button
      </label>
    </div>
    <div
      class="ant-col ant-col-14 ant-form-item-control"
    >
      <div
        class="ant-form-item-control-input"
      >
        <div
          class="ant-radio-group ant-radio-group-outline"
          id="validate_other_radio-button"
        >
          <label
            class="ant-radio-button-wrapper"
          >
            <span
              class="ant-radio-button"
            >
              <input
                class="ant-radio-button-input"
                type="radio"
                value="a"
              />
              <span
                class="ant-radio-button-inner"
              />
            </span>
            <span>
              item 1
            </span>
          </label>
          <label
            class="ant-radio-button-wrapper"
          >
            <span
              class="ant-radio-button"
            >
              <input
                class="ant-radio-button-input"
                type="radio"
                value="b"
              />
              <span
                class="ant-radio-button-inner"
              />
            </span>
            <span>
              item 2
            </span>
          </label>
          <label
            class="ant-radio-button-wrapper"
          >
            <span
              class="ant-radio-button"
            >
              <input
                class="ant-radio-button-input"
                type="radio"
                value="c"
              />
              <span
                class="ant-radio-button-inner"
              />
            </span>
            <span>
              item 3
            </span>
          </label>
        </div>
      </div>
    </div>
  </div>
  <div
    class="ant-row-flex ant-form-item"
  >
    <div
      class="ant-col ant-col-6 ant-form-item-label"
    >
      <label
        class=""
        for="validate_other_checkbox-group"
        title="Checkbox.Group"
      >
        Checkbox.Group
      </label>
    </div>
    <div
      class="ant-col ant-col-14 ant-form-item-control"
    >
      <div
        class="ant-form-item-control-input"
      >
        <div
          class="ant-checkbox-group"
          id="validate_other_checkbox-group"
          style="width:100%"
        >
          <div
            class="ant-row"
          >
            <div
              class="ant-col ant-col-8"
            >
              <label
                class="ant-checkbox-wrapper ant-checkbox-wrapper-checked"
              >
                <span
                  class="ant-checkbox ant-checkbox-checked"
                >
                  <input
                    checked=""
                    class="ant-checkbox-input"
                    type="checkbox"
                    value="A"
                  />
                  <span
                    class="ant-checkbox-inner"
                  />
                </span>
                <span>
                  A
                </span>
              </label>
            </div>
            <div
              class="ant-col ant-col-8"
            >
              <label
                class="ant-checkbox-wrapper ant-checkbox-wrapper-checked ant-checkbox-wrapper-disabled"
              >
                <span
                  class="ant-checkbox ant-checkbox-checked ant-checkbox-disabled"
                >
                  <input
                    checked=""
                    class="ant-checkbox-input"
                    disabled=""
                    type="checkbox"
                    value="B"
                  />
                  <span
                    class="ant-checkbox-inner"
                  />
                </span>
                <span>
                  B
                </span>
              </label>
            </div>
            <div
              class="ant-col ant-col-8"
            >
              <label
                class="ant-checkbox-wrapper"
              >
                <span
                  class="ant-checkbox"
                >
                  <input
                    class="ant-checkbox-input"
                    type="checkbox"
                    value="C"
                  />
                  <span
                    class="ant-checkbox-inner"
                  />
                </span>
                <span>
                  C
                </span>
              </label>
            </div>
            <div
              class="ant-col ant-col-8"
            >
              <label
                class="ant-checkbox-wrapper"
              >
                <span
                  class="ant-checkbox"
                >
                  <input
                    class="ant-checkbox-input"
                    type="checkbox"
                    value="D"
                  />
                  <span
                    class="ant-checkbox-inner"
                  />
                </span>
                <span>
                  D
                </span>
              </label>
            </div>
            <div
              class="ant-col ant-col-8"
            >
              <label
                class="ant-checkbox-wrapper"
              >
                <span
                  class="ant-checkbox"
                >
                  <input
                    class="ant-checkbox-input"
                    type="checkbox"
                    value="E"
                  />
                  <span
                    class="ant-checkbox-inner"
                  />
                </span>
                <span>
                  E
                </span>
              </label>
            </div>
          </div>
        </div>
      </div>
    </div>
  </div>
  <div
    class="ant-row-flex ant-form-item"
  >
    <div
      class="ant-col ant-col-6 ant-form-item-label"
    >
      <label
        class=""
        for="validate_other_rate"
        title="Rate"
      >
        Rate
      </label>
    </div>
    <div
      class="ant-col ant-col-14 ant-form-item-control"
    >
      <div
        class="ant-form-item-control-input"
      >
        <ul
          class="ant-rate"
          role="radiogroup"
          tabindex="0"
        >
          <li
            class="ant-rate-star ant-rate-star-full"
          >
            <div
              aria-checked="true"
              aria-posinset="1"
              aria-setsize="5"
              role="radio"
              tabindex="0"
            >
              <div
                class="ant-rate-star-first"
              >
                <i
                  aria-label="icon: star"
                  class="anticon anticon-star"
                >
                  <svg
                    aria-hidden="true"
                    class=""
                    data-icon="star"
                    fill="currentColor"
                    focusable="false"
                    height="1em"
                    viewBox="64 64 896 896"
                    width="1em"
                  >
                    <path
                      d="M908.1 353.1l-253.9-36.9L540.7 86.1c-3.1-6.3-8.2-11.4-14.5-14.5-15.8-7.8-35-1.3-42.9 14.5L369.8 316.2l-253.9 36.9c-7 1-13.4 4.3-18.3 9.3a32.05 32.05 0 0 0 .6 45.3l183.7 179.1-43.4 252.9a31.95 31.95 0 0 0 46.4 33.7L512 754l227.1 119.4c6.2 3.3 13.4 4.4 20.3 3.2 17.4-3 29.1-19.5 26.1-36.9l-43.4-252.9 183.7-179.1c5-4.9 8.3-11.3 9.3-18.3 2.7-17.5-9.5-33.7-27-36.3z"
                    />
                  </svg>
                </i>
              </div>
              <div
                class="ant-rate-star-second"
              >
                <i
                  aria-label="icon: star"
                  class="anticon anticon-star"
                >
                  <svg
                    aria-hidden="true"
                    class=""
                    data-icon="star"
                    fill="currentColor"
                    focusable="false"
                    height="1em"
                    viewBox="64 64 896 896"
                    width="1em"
                  >
                    <path
                      d="M908.1 353.1l-253.9-36.9L540.7 86.1c-3.1-6.3-8.2-11.4-14.5-14.5-15.8-7.8-35-1.3-42.9 14.5L369.8 316.2l-253.9 36.9c-7 1-13.4 4.3-18.3 9.3a32.05 32.05 0 0 0 .6 45.3l183.7 179.1-43.4 252.9a31.95 31.95 0 0 0 46.4 33.7L512 754l227.1 119.4c6.2 3.3 13.4 4.4 20.3 3.2 17.4-3 29.1-19.5 26.1-36.9l-43.4-252.9 183.7-179.1c5-4.9 8.3-11.3 9.3-18.3 2.7-17.5-9.5-33.7-27-36.3z"
                    />
                  </svg>
                </i>
              </div>
            </div>
          </li>
          <li
            class="ant-rate-star ant-rate-star-full"
          >
            <div
              aria-checked="true"
              aria-posinset="2"
              aria-setsize="5"
              role="radio"
              tabindex="0"
            >
              <div
                class="ant-rate-star-first"
              >
                <i
                  aria-label="icon: star"
                  class="anticon anticon-star"
                >
                  <svg
                    aria-hidden="true"
                    class=""
                    data-icon="star"
                    fill="currentColor"
                    focusable="false"
                    height="1em"
                    viewBox="64 64 896 896"
                    width="1em"
                  >
                    <path
                      d="M908.1 353.1l-253.9-36.9L540.7 86.1c-3.1-6.3-8.2-11.4-14.5-14.5-15.8-7.8-35-1.3-42.9 14.5L369.8 316.2l-253.9 36.9c-7 1-13.4 4.3-18.3 9.3a32.05 32.05 0 0 0 .6 45.3l183.7 179.1-43.4 252.9a31.95 31.95 0 0 0 46.4 33.7L512 754l227.1 119.4c6.2 3.3 13.4 4.4 20.3 3.2 17.4-3 29.1-19.5 26.1-36.9l-43.4-252.9 183.7-179.1c5-4.9 8.3-11.3 9.3-18.3 2.7-17.5-9.5-33.7-27-36.3z"
                    />
                  </svg>
                </i>
              </div>
              <div
                class="ant-rate-star-second"
              >
                <i
                  aria-label="icon: star"
                  class="anticon anticon-star"
                >
                  <svg
                    aria-hidden="true"
                    class=""
                    data-icon="star"
                    fill="currentColor"
                    focusable="false"
                    height="1em"
                    viewBox="64 64 896 896"
                    width="1em"
                  >
                    <path
                      d="M908.1 353.1l-253.9-36.9L540.7 86.1c-3.1-6.3-8.2-11.4-14.5-14.5-15.8-7.8-35-1.3-42.9 14.5L369.8 316.2l-253.9 36.9c-7 1-13.4 4.3-18.3 9.3a32.05 32.05 0 0 0 .6 45.3l183.7 179.1-43.4 252.9a31.95 31.95 0 0 0 46.4 33.7L512 754l227.1 119.4c6.2 3.3 13.4 4.4 20.3 3.2 17.4-3 29.1-19.5 26.1-36.9l-43.4-252.9 183.7-179.1c5-4.9 8.3-11.3 9.3-18.3 2.7-17.5-9.5-33.7-27-36.3z"
                    />
                  </svg>
                </i>
              </div>
            </div>
          </li>
          <li
            class="ant-rate-star ant-rate-star-full"
          >
            <div
              aria-checked="true"
              aria-posinset="3"
              aria-setsize="5"
              role="radio"
              tabindex="0"
            >
              <div
                class="ant-rate-star-first"
              >
                <i
                  aria-label="icon: star"
                  class="anticon anticon-star"
                >
                  <svg
                    aria-hidden="true"
                    class=""
                    data-icon="star"
                    fill="currentColor"
                    focusable="false"
                    height="1em"
                    viewBox="64 64 896 896"
                    width="1em"
                  >
                    <path
                      d="M908.1 353.1l-253.9-36.9L540.7 86.1c-3.1-6.3-8.2-11.4-14.5-14.5-15.8-7.8-35-1.3-42.9 14.5L369.8 316.2l-253.9 36.9c-7 1-13.4 4.3-18.3 9.3a32.05 32.05 0 0 0 .6 45.3l183.7 179.1-43.4 252.9a31.95 31.95 0 0 0 46.4 33.7L512 754l227.1 119.4c6.2 3.3 13.4 4.4 20.3 3.2 17.4-3 29.1-19.5 26.1-36.9l-43.4-252.9 183.7-179.1c5-4.9 8.3-11.3 9.3-18.3 2.7-17.5-9.5-33.7-27-36.3z"
                    />
                  </svg>
                </i>
              </div>
              <div
                class="ant-rate-star-second"
              >
                <i
                  aria-label="icon: star"
                  class="anticon anticon-star"
                >
                  <svg
                    aria-hidden="true"
                    class=""
                    data-icon="star"
                    fill="currentColor"
                    focusable="false"
                    height="1em"
                    viewBox="64 64 896 896"
                    width="1em"
                  >
                    <path
                      d="M908.1 353.1l-253.9-36.9L540.7 86.1c-3.1-6.3-8.2-11.4-14.5-14.5-15.8-7.8-35-1.3-42.9 14.5L369.8 316.2l-253.9 36.9c-7 1-13.4 4.3-18.3 9.3a32.05 32.05 0 0 0 .6 45.3l183.7 179.1-43.4 252.9a31.95 31.95 0 0 0 46.4 33.7L512 754l227.1 119.4c6.2 3.3 13.4 4.4 20.3 3.2 17.4-3 29.1-19.5 26.1-36.9l-43.4-252.9 183.7-179.1c5-4.9 8.3-11.3 9.3-18.3 2.7-17.5-9.5-33.7-27-36.3z"
                    />
                  </svg>
                </i>
              </div>
            </div>
          </li>
          <li
            class="ant-rate-star ant-rate-star-zero"
          >
            <div
              aria-checked="true"
              aria-posinset="4"
              aria-setsize="5"
              role="radio"
              tabindex="0"
            >
              <div
                class="ant-rate-star-first"
              >
                <i
                  aria-label="icon: star"
                  class="anticon anticon-star"
                >
                  <svg
                    aria-hidden="true"
                    class=""
                    data-icon="star"
                    fill="currentColor"
                    focusable="false"
                    height="1em"
                    viewBox="64 64 896 896"
                    width="1em"
                  >
                    <path
                      d="M908.1 353.1l-253.9-36.9L540.7 86.1c-3.1-6.3-8.2-11.4-14.5-14.5-15.8-7.8-35-1.3-42.9 14.5L369.8 316.2l-253.9 36.9c-7 1-13.4 4.3-18.3 9.3a32.05 32.05 0 0 0 .6 45.3l183.7 179.1-43.4 252.9a31.95 31.95 0 0 0 46.4 33.7L512 754l227.1 119.4c6.2 3.3 13.4 4.4 20.3 3.2 17.4-3 29.1-19.5 26.1-36.9l-43.4-252.9 183.7-179.1c5-4.9 8.3-11.3 9.3-18.3 2.7-17.5-9.5-33.7-27-36.3z"
                    />
                  </svg>
                </i>
              </div>
              <div
                class="ant-rate-star-second"
              >
                <i
                  aria-label="icon: star"
                  class="anticon anticon-star"
                >
                  <svg
                    aria-hidden="true"
                    class=""
                    data-icon="star"
                    fill="currentColor"
                    focusable="false"
                    height="1em"
                    viewBox="64 64 896 896"
                    width="1em"
                  >
                    <path
                      d="M908.1 353.1l-253.9-36.9L540.7 86.1c-3.1-6.3-8.2-11.4-14.5-14.5-15.8-7.8-35-1.3-42.9 14.5L369.8 316.2l-253.9 36.9c-7 1-13.4 4.3-18.3 9.3a32.05 32.05 0 0 0 .6 45.3l183.7 179.1-43.4 252.9a31.95 31.95 0 0 0 46.4 33.7L512 754l227.1 119.4c6.2 3.3 13.4 4.4 20.3 3.2 17.4-3 29.1-19.5 26.1-36.9l-43.4-252.9 183.7-179.1c5-4.9 8.3-11.3 9.3-18.3 2.7-17.5-9.5-33.7-27-36.3z"
                    />
                  </svg>
                </i>
              </div>
            </div>
          </li>
          <li
            class="ant-rate-star ant-rate-star-zero"
          >
            <div
              aria-checked="false"
              aria-posinset="5"
              aria-setsize="5"
              role="radio"
              tabindex="0"
            >
              <div
                class="ant-rate-star-first"
              >
                <i
                  aria-label="icon: star"
                  class="anticon anticon-star"
                >
                  <svg
                    aria-hidden="true"
                    class=""
                    data-icon="star"
                    fill="currentColor"
                    focusable="false"
                    height="1em"
                    viewBox="64 64 896 896"
                    width="1em"
                  >
                    <path
                      d="M908.1 353.1l-253.9-36.9L540.7 86.1c-3.1-6.3-8.2-11.4-14.5-14.5-15.8-7.8-35-1.3-42.9 14.5L369.8 316.2l-253.9 36.9c-7 1-13.4 4.3-18.3 9.3a32.05 32.05 0 0 0 .6 45.3l183.7 179.1-43.4 252.9a31.95 31.95 0 0 0 46.4 33.7L512 754l227.1 119.4c6.2 3.3 13.4 4.4 20.3 3.2 17.4-3 29.1-19.5 26.1-36.9l-43.4-252.9 183.7-179.1c5-4.9 8.3-11.3 9.3-18.3 2.7-17.5-9.5-33.7-27-36.3z"
                    />
                  </svg>
                </i>
              </div>
              <div
                class="ant-rate-star-second"
              >
                <i
                  aria-label="icon: star"
                  class="anticon anticon-star"
                >
                  <svg
                    aria-hidden="true"
                    class=""
                    data-icon="star"
                    fill="currentColor"
                    focusable="false"
                    height="1em"
                    viewBox="64 64 896 896"
                    width="1em"
                  >
                    <path
                      d="M908.1 353.1l-253.9-36.9L540.7 86.1c-3.1-6.3-8.2-11.4-14.5-14.5-15.8-7.8-35-1.3-42.9 14.5L369.8 316.2l-253.9 36.9c-7 1-13.4 4.3-18.3 9.3a32.05 32.05 0 0 0 .6 45.3l183.7 179.1-43.4 252.9a31.95 31.95 0 0 0 46.4 33.7L512 754l227.1 119.4c6.2 3.3 13.4 4.4 20.3 3.2 17.4-3 29.1-19.5 26.1-36.9l-43.4-252.9 183.7-179.1c5-4.9 8.3-11.3 9.3-18.3 2.7-17.5-9.5-33.7-27-36.3z"
                    />
                  </svg>
                </i>
              </div>
            </div>
          </li>
        </ul>
      </div>
    </div>
  </div>
  <div
    class="ant-row-flex ant-form-item"
  >
    <div
      class="ant-col ant-col-6 ant-form-item-label"
    >
      <label
        class=""
        for="validate_other_upload"
        title="Upload"
      >
        Upload
      </label>
    </div>
    <div
      class="ant-col ant-col-14 ant-form-item-control"
    >
      <div
        class="ant-form-item-control-input"
      >
        <span
          class=""
        >
          <div
            class="ant-upload ant-upload-select ant-upload-select-picture"
          />
          <div
            class="ant-upload-list ant-upload-list-picture"
          />
        </span>
      </div>
      <div
        class="ant-form-item-extra"
      >
        longgggggggggggggggggggggggggggggggggg
      </div>
    </div>
  </div>
  <div
    class="ant-row-flex ant-form-item"
  >
    <div
      class="ant-col ant-col-6 ant-form-item-label"
    >
      <label
        class=""
        title="Dragger"
      >
        Dragger
      </label>
    </div>
    <div
      class="ant-col ant-col-14 ant-form-item-control"
    >
      <div
        class="ant-form-item-control-input"
      >
        <div
          class="dropbox"
        >
          <span
            class=""
          >
            <div
              class="ant-upload ant-upload-drag"
            />
            <div
              class="ant-upload-list ant-upload-list-text"
            />
          </span>
        </div>
      </div>
    </div>
  </div>
  <div
    class="ant-row-flex ant-form-item"
  >
    <div
      class="ant-col ant-col-12 ant-col-offset-6 ant-form-item-control"
    >
      <div
        class="ant-form-item-control-input"
      >
        <button
          class="ant-btn ant-btn-primary"
          type="submit"
        >
          <span>
            Submit
          </span>
        </button>
      </div>
    </div>
  </div>
</form>
`;

exports[`renders ./components/form/demo/validate-static.md correctly 1`] = `
<form
  class="ant-form ant-form-horizontal"
>
  <div
    class="ant-row-flex ant-form-item ant-form-item-has-error"
  >
    <div
      class="ant-col ant-form-item-label ant-col-xs-24 ant-col-sm-5"
    >
      <label
        class=""
        title="Fail"
      >
        Fail
      </label>
    </div>
    <div
      class="ant-col ant-form-item-control ant-col-xs-24 ant-col-sm-12"
    >
      <div
        class="ant-form-item-control-input"
      >
        <input
          class="ant-input"
          id="error"
          placeholder="unavailable choice"
          type="text"
          value=""
        />
      </div>
    </div>
  </div>
  <div
    class="ant-row-flex ant-form-item ant-form-item-has-warning"
  >
    <div
      class="ant-col ant-form-item-label ant-col-xs-24 ant-col-sm-5"
    >
      <label
        class=""
        title="Warning"
      >
        Warning
      </label>
    </div>
    <div
      class="ant-col ant-form-item-control ant-col-xs-24 ant-col-sm-12"
    >
      <div
        class="ant-form-item-control-input"
      >
        <input
          class="ant-input"
          id="warning"
          placeholder="Warning"
          type="text"
          value=""
        />
      </div>
    </div>
  </div>
  <div
    class="ant-row-flex ant-form-item ant-form-item-has-feedback ant-form-item-is-validating"
  >
    <div
      class="ant-col ant-form-item-label ant-col-xs-24 ant-col-sm-5"
    >
      <label
        class=""
        title="Validating"
      >
        Validating
      </label>
    </div>
    <div
      class="ant-col ant-form-item-control ant-col-xs-24 ant-col-sm-12"
    >
      <div
        class="ant-form-item-control-input"
      >
        <input
          class="ant-input"
          id="validating"
          placeholder="I'm the content is being validated"
          type="text"
          value=""
        />
        <span
          class="ant-form-item-children-icon"
        >
          <i
            aria-label="icon: loading"
            class="anticon anticon-loading"
          >
            <svg
              aria-hidden="true"
              class="anticon-spin"
              data-icon="loading"
              fill="currentColor"
              focusable="false"
              height="1em"
              viewBox="0 0 1024 1024"
              width="1em"
            >
              <path
                d="M988 548c-19.9 0-36-16.1-36-36 0-59.4-11.6-117-34.6-171.3a440.45 440.45 0 0 0-94.3-139.9 437.71 437.71 0 0 0-139.9-94.3C629 83.6 571.4 72 512 72c-19.9 0-36-16.1-36-36s16.1-36 36-36c69.1 0 136.2 13.5 199.3 40.3C772.3 66 827 103 874 150c47 47 83.9 101.8 109.7 162.7 26.7 63.1 40.2 130.2 40.2 199.3.1 19.9-16 36-35.9 36z"
              />
            </svg>
          </i>
        </span>
      </div>
    </div>
  </div>
  <div
    class="ant-row-flex ant-form-item ant-form-item-has-feedback ant-form-item-has-success"
  >
    <div
      class="ant-col ant-form-item-label ant-col-xs-24 ant-col-sm-5"
    >
      <label
        class=""
        title="Success"
      >
        Success
      </label>
    </div>
    <div
      class="ant-col ant-form-item-control ant-col-xs-24 ant-col-sm-12"
    >
      <div
        class="ant-form-item-control-input"
      >
        <input
          class="ant-input"
          id="success"
          placeholder="I'm the content"
          type="text"
          value=""
        />
        <span
          class="ant-form-item-children-icon"
        >
          <i
            aria-label="icon: check-circle"
            class="anticon anticon-check-circle"
          >
            <svg
              aria-hidden="true"
              class=""
              data-icon="check-circle"
              fill="currentColor"
              focusable="false"
              height="1em"
              viewBox="64 64 896 896"
              width="1em"
            >
              <path
                d="M512 64C264.6 64 64 264.6 64 512s200.6 448 448 448 448-200.6 448-448S759.4 64 512 64zm193.5 301.7l-210.6 292a31.8 31.8 0 0 1-51.7 0L318.5 484.9c-3.8-5.3 0-12.7 6.5-12.7h46.9c10.2 0 19.9 4.9 25.9 13.3l71.2 98.8 157.2-218c6-8.3 15.6-13.3 25.9-13.3H699c6.5 0 10.3 7.4 6.5 12.7z"
              />
            </svg>
          </i>
        </span>
      </div>
    </div>
  </div>
  <div
    class="ant-row-flex ant-form-item ant-form-item-has-feedback ant-form-item-has-warning"
  >
    <div
      class="ant-col ant-form-item-label ant-col-xs-24 ant-col-sm-5"
    >
      <label
        class=""
        title="Warning"
      >
        Warning
      </label>
    </div>
    <div
      class="ant-col ant-form-item-control ant-col-xs-24 ant-col-sm-12"
    >
      <div
        class="ant-form-item-control-input"
      >
        <input
          class="ant-input"
          id="warning2"
          placeholder="Warning"
          type="text"
          value=""
        />
        <span
          class="ant-form-item-children-icon"
        >
          <i
            aria-label="icon: exclamation-circle"
            class="anticon anticon-exclamation-circle"
          >
            <svg
              aria-hidden="true"
              class=""
              data-icon="exclamation-circle"
              fill="currentColor"
              focusable="false"
              height="1em"
              viewBox="64 64 896 896"
              width="1em"
            >
              <path
                d="M512 64C264.6 64 64 264.6 64 512s200.6 448 448 448 448-200.6 448-448S759.4 64 512 64zm-32 232c0-4.4 3.6-8 8-8h48c4.4 0 8 3.6 8 8v272c0 4.4-3.6 8-8 8h-48c-4.4 0-8-3.6-8-8V296zm32 440a48.01 48.01 0 0 1 0-96 48.01 48.01 0 0 1 0 96z"
              />
            </svg>
          </i>
        </span>
      </div>
    </div>
  </div>
  <div
    class="ant-row-flex ant-form-item ant-form-item-has-feedback ant-form-item-has-error"
  >
    <div
      class="ant-col ant-form-item-label ant-col-xs-24 ant-col-sm-5"
    >
      <label
        class=""
        title="Fail"
      >
        Fail
      </label>
    </div>
    <div
      class="ant-col ant-form-item-control ant-col-xs-24 ant-col-sm-12"
    >
      <div
        class="ant-form-item-control-input"
      >
        <input
          class="ant-input"
          id="error2"
          placeholder="unavailable choice"
          type="text"
          value=""
        />
        <span
          class="ant-form-item-children-icon"
        >
          <i
            aria-label="icon: close-circle"
            class="anticon anticon-close-circle"
          >
            <svg
              aria-hidden="true"
              class=""
              data-icon="close-circle"
              fill="currentColor"
              focusable="false"
              height="1em"
              viewBox="64 64 896 896"
              width="1em"
            >
              <path
                d="M512 64C264.6 64 64 264.6 64 512s200.6 448 448 448 448-200.6 448-448S759.4 64 512 64zm165.4 618.2l-66-.3L512 563.4l-99.3 118.4-66.1.3c-4.4 0-8-3.5-8-8 0-1.9.7-3.7 1.9-5.2l130.1-155L340.5 359a8.32 8.32 0 0 1-1.9-5.2c0-4.4 3.6-8 8-8l66.1.3L512 464.6l99.3-118.4 66-.3c4.4 0 8 3.5 8 8 0 1.9-.7 3.7-1.9 5.2L553.5 514l130 155c1.2 1.5 1.9 3.3 1.9 5.2 0 4.4-3.6 8-8 8z"
              />
            </svg>
          </i>
        </span>
      </div>
    </div>
  </div>
  <div
    class="ant-row-flex ant-form-item ant-form-item-has-feedback ant-form-item-has-success"
  >
    <div
      class="ant-col ant-form-item-label ant-col-xs-24 ant-col-sm-5"
    >
      <label
        class=""
        title="Success"
      >
        Success
      </label>
    </div>
    <div
      class="ant-col ant-form-item-control ant-col-xs-24 ant-col-sm-12"
    >
      <div
        class="ant-form-item-control-input"
      >
        <span
          class="ant-calendar-picker"
          style="width:100%"
        >
          <div>
            <input
              class="ant-calendar-picker-input ant-input"
              placeholder="Select date"
              readonly=""
              value=""
            />
            <i
              aria-label="icon: calendar"
              class="anticon anticon-calendar ant-calendar-picker-icon"
            >
              <svg
                aria-hidden="true"
                class=""
                data-icon="calendar"
                fill="currentColor"
                focusable="false"
                height="1em"
                viewBox="64 64 896 896"
                width="1em"
              >
                <path
                  d="M880 184H712v-64c0-4.4-3.6-8-8-8h-56c-4.4 0-8 3.6-8 8v64H384v-64c0-4.4-3.6-8-8-8h-56c-4.4 0-8 3.6-8 8v64H144c-17.7 0-32 14.3-32 32v664c0 17.7 14.3 32 32 32h736c17.7 0 32-14.3 32-32V216c0-17.7-14.3-32-32-32zm-40 656H184V460h656v380zM184 392V256h128v48c0 4.4 3.6 8 8 8h56c4.4 0 8-3.6 8-8v-48h256v48c0 4.4 3.6 8 8 8h56c4.4 0 8-3.6 8-8v-48h128v136H184z"
                />
              </svg>
            </i>
          </div>
        </span>
        <span
          class="ant-form-item-children-icon"
        >
          <i
            aria-label="icon: check-circle"
            class="anticon anticon-check-circle"
          >
            <svg
              aria-hidden="true"
              class=""
              data-icon="check-circle"
              fill="currentColor"
              focusable="false"
              height="1em"
              viewBox="64 64 896 896"
              width="1em"
            >
              <path
                d="M512 64C264.6 64 64 264.6 64 512s200.6 448 448 448 448-200.6 448-448S759.4 64 512 64zm193.5 301.7l-210.6 292a31.8 31.8 0 0 1-51.7 0L318.5 484.9c-3.8-5.3 0-12.7 6.5-12.7h46.9c10.2 0 19.9 4.9 25.9 13.3l71.2 98.8 157.2-218c6-8.3 15.6-13.3 25.9-13.3H699c6.5 0 10.3 7.4 6.5 12.7z"
              />
            </svg>
          </i>
        </span>
      </div>
    </div>
  </div>
  <div
    class="ant-row-flex ant-form-item ant-form-item-has-feedback ant-form-item-has-warning"
  >
    <div
      class="ant-col ant-form-item-label ant-col-xs-24 ant-col-sm-5"
    >
      <label
        class=""
        title="Warning"
      >
        Warning
      </label>
    </div>
    <div
      class="ant-col ant-form-item-control ant-col-xs-24 ant-col-sm-12"
    >
      <div
        class="ant-form-item-control-input"
      >
        <span
          class="ant-time-picker"
          style="width:100%"
        >
          <input
            class="ant-time-picker-input"
            id=""
            placeholder="Select time"
            type="text"
            value=""
          />
          <span
            class="ant-time-picker-icon"
          >
            <i
              aria-label="icon: clock-circle"
              class="anticon anticon-clock-circle ant-time-picker-clock-icon"
            >
              <svg
                aria-hidden="true"
                class=""
                data-icon="clock-circle"
                fill="currentColor"
                focusable="false"
                height="1em"
                viewBox="64 64 896 896"
                width="1em"
              >
                <path
                  d="M512 64C264.6 64 64 264.6 64 512s200.6 448 448 448 448-200.6 448-448S759.4 64 512 64zm0 820c-205.4 0-372-166.6-372-372s166.6-372 372-372 372 166.6 372 372-166.6 372-372 372z"
                />
                <path
                  d="M686.7 638.6L544.1 535.5V288c0-4.4-3.6-8-8-8H488c-4.4 0-8 3.6-8 8v275.4c0 2.6 1.2 5 3.3 6.5l165.4 120.6c3.6 2.6 8.6 1.8 11.2-1.7l28.6-39c2.6-3.7 1.8-8.7-1.8-11.2z"
                />
              </svg>
            </i>
          </span>
        </span>
        <span
          class="ant-form-item-children-icon"
        >
          <i
            aria-label="icon: exclamation-circle"
            class="anticon anticon-exclamation-circle"
          >
            <svg
              aria-hidden="true"
              class=""
              data-icon="exclamation-circle"
              fill="currentColor"
              focusable="false"
              height="1em"
              viewBox="64 64 896 896"
              width="1em"
            >
              <path
                d="M512 64C264.6 64 64 264.6 64 512s200.6 448 448 448 448-200.6 448-448S759.4 64 512 64zm-32 232c0-4.4 3.6-8 8-8h48c4.4 0 8 3.6 8 8v272c0 4.4-3.6 8-8 8h-48c-4.4 0-8-3.6-8-8V296zm32 440a48.01 48.01 0 0 1 0-96 48.01 48.01 0 0 1 0 96z"
              />
            </svg>
          </i>
        </span>
      </div>
    </div>
  </div>
  <div
    class="ant-row-flex ant-form-item ant-form-item-has-feedback ant-form-item-has-error"
  >
    <div
      class="ant-col ant-form-item-label ant-col-xs-24 ant-col-sm-5"
    >
      <label
        class=""
        title="Error"
      >
        Error
      </label>
    </div>
    <div
      class="ant-col ant-form-item-control ant-col-xs-24 ant-col-sm-12"
    >
      <div
        class="ant-form-item-control-input"
      >
        <div
          class="ant-select ant-select-enabled"
        >
          <div
            aria-autocomplete="list"
            aria-controls=""
            aria-expanded="false"
            aria-haspopup="true"
            class="ant-select-selection
            ant-select-selection--single"
            role="combobox"
            tabindex="0"
          >
            <div
              class="ant-select-selection__rendered"
            >
              <div
                class="ant-select-selection-selected-value"
                style="display:block;opacity:1"
                title="Option 1"
              >
                Option 1
              </div>
            </div>
            <span
              class="ant-select-arrow"
              style="user-select:none;-webkit-user-select:none"
              unselectable="on"
            >
              <i
                aria-label="icon: down"
                class="anticon anticon-down ant-select-arrow-icon"
              >
                <svg
                  aria-hidden="true"
                  class=""
                  data-icon="down"
                  fill="currentColor"
                  focusable="false"
                  height="1em"
                  viewBox="64 64 896 896"
                  width="1em"
                >
                  <path
                    d="M884 256h-75c-5.1 0-9.9 2.5-12.9 6.6L512 654.2 227.9 262.6c-3-4.1-7.8-6.6-12.9-6.6h-75c-6.5 0-10.3 7.4-6.5 12.7l352.6 486.1c12.8 17.6 39 17.6 51.7 0l352.6-486.1c3.9-5.3.1-12.7-6.4-12.7z"
                  />
                </svg>
              </i>
            </span>
          </div>
        </div>
        <span
          class="ant-form-item-children-icon"
        >
          <i
            aria-label="icon: close-circle"
            class="anticon anticon-close-circle"
          >
            <svg
              aria-hidden="true"
              class=""
              data-icon="close-circle"
              fill="currentColor"
              focusable="false"
              height="1em"
              viewBox="64 64 896 896"
              width="1em"
            >
              <path
                d="M512 64C264.6 64 64 264.6 64 512s200.6 448 448 448 448-200.6 448-448S759.4 64 512 64zm165.4 618.2l-66-.3L512 563.4l-99.3 118.4-66.1.3c-4.4 0-8-3.5-8-8 0-1.9.7-3.7 1.9-5.2l130.1-155L340.5 359a8.32 8.32 0 0 1-1.9-5.2c0-4.4 3.6-8 8-8l66.1.3L512 464.6l99.3-118.4 66-.3c4.4 0 8 3.5 8 8 0 1.9-.7 3.7-1.9 5.2L553.5 514l130 155c1.2 1.5 1.9 3.3 1.9 5.2 0 4.4-3.6 8-8 8z"
              />
            </svg>
          </i>
        </span>
      </div>
    </div>
  </div>
  <div
    class="ant-row-flex ant-form-item ant-form-item-has-feedback ant-form-item-is-validating"
  >
    <div
      class="ant-col ant-form-item-label ant-col-xs-24 ant-col-sm-5"
    >
      <label
        class=""
        title="Validating"
      >
        Validating
      </label>
    </div>
    <div
      class="ant-col ant-form-item-control ant-col-xs-24 ant-col-sm-12"
    >
      <div
        class="ant-form-item-control-input"
      >
        <span
          class="ant-cascader-picker"
          tabindex="0"
        >
          <span
            class="ant-cascader-picker-label"
          />
          <input
            autocomplete="off"
            class="ant-input ant-cascader-input "
            readonly=""
            tabindex="-1"
            type="text"
            value=""
          />
          <i
            aria-label="icon: close-circle"
            class="anticon anticon-close-circle ant-cascader-picker-clear"
            tabindex="-1"
          >
            <svg
              aria-hidden="true"
              class=""
              data-icon="close-circle"
              fill="currentColor"
              focusable="false"
              height="1em"
              viewBox="64 64 896 896"
              width="1em"
            >
              <path
                d="M512 64C264.6 64 64 264.6 64 512s200.6 448 448 448 448-200.6 448-448S759.4 64 512 64zm165.4 618.2l-66-.3L512 563.4l-99.3 118.4-66.1.3c-4.4 0-8-3.5-8-8 0-1.9.7-3.7 1.9-5.2l130.1-155L340.5 359a8.32 8.32 0 0 1-1.9-5.2c0-4.4 3.6-8 8-8l66.1.3L512 464.6l99.3-118.4 66-.3c4.4 0 8 3.5 8 8 0 1.9-.7 3.7-1.9 5.2L553.5 514l130 155c1.2 1.5 1.9 3.3 1.9 5.2 0 4.4-3.6 8-8 8z"
              />
            </svg>
          </i>
          <i
            aria-label="icon: down"
            class="anticon anticon-down ant-cascader-picker-arrow"
          >
            <svg
              aria-hidden="true"
              class=""
              data-icon="down"
              fill="currentColor"
              focusable="false"
              height="1em"
              viewBox="64 64 896 896"
              width="1em"
            >
              <path
                d="M884 256h-75c-5.1 0-9.9 2.5-12.9 6.6L512 654.2 227.9 262.6c-3-4.1-7.8-6.6-12.9-6.6h-75c-6.5 0-10.3 7.4-6.5 12.7l352.6 486.1c12.8 17.6 39 17.6 51.7 0l352.6-486.1c3.9-5.3.1-12.7-6.4-12.7z"
              />
            </svg>
          </i>
        </span>
        <span
          class="ant-form-item-children-icon"
        >
          <i
            aria-label="icon: loading"
            class="anticon anticon-loading"
          >
            <svg
              aria-hidden="true"
              class="anticon-spin"
              data-icon="loading"
              fill="currentColor"
              focusable="false"
              height="1em"
              viewBox="0 0 1024 1024"
              width="1em"
            >
              <path
                d="M988 548c-19.9 0-36-16.1-36-36 0-59.4-11.6-117-34.6-171.3a440.45 440.45 0 0 0-94.3-139.9 437.71 437.71 0 0 0-139.9-94.3C629 83.6 571.4 72 512 72c-19.9 0-36-16.1-36-36s16.1-36 36-36c69.1 0 136.2 13.5 199.3 40.3C772.3 66 827 103 874 150c47 47 83.9 101.8 109.7 162.7 26.7 63.1 40.2 130.2 40.2 199.3.1 19.9-16 36-35.9 36z"
              />
            </svg>
          </i>
        </span>
      </div>
    </div>
  </div>
  <div
    class="ant-row-flex ant-form-item"
    style="margin-bottom:0"
  >
    <div
      class="ant-col ant-form-item-label ant-col-xs-24 ant-col-sm-5"
    >
      <label
        class=""
        title="inline"
      >
        inline
      </label>
    </div>
    <div
      class="ant-col ant-form-item-control ant-col-xs-24 ant-col-sm-12"
    >
      <div
        class="ant-form-item-control-input"
      >
        <div
          class="ant-row-flex ant-form-item ant-form-item-has-error"
          style="display:inline-block;width:calc(50% - 12px)"
        >
          <div
            class="ant-col ant-form-item-control"
          >
            <div
              class="ant-form-item-control-input"
            >
              <span
                class="ant-calendar-picker"
              >
                <div>
                  <input
                    class="ant-calendar-picker-input ant-input"
                    placeholder="Select date"
                    readonly=""
                    value=""
                  />
                  <i
                    aria-label="icon: calendar"
                    class="anticon anticon-calendar ant-calendar-picker-icon"
                  >
                    <svg
                      aria-hidden="true"
                      class=""
                      data-icon="calendar"
                      fill="currentColor"
                      focusable="false"
                      height="1em"
                      viewBox="64 64 896 896"
                      width="1em"
                    >
                      <path
                        d="M880 184H712v-64c0-4.4-3.6-8-8-8h-56c-4.4 0-8 3.6-8 8v64H384v-64c0-4.4-3.6-8-8-8h-56c-4.4 0-8 3.6-8 8v64H144c-17.7 0-32 14.3-32 32v664c0 17.7 14.3 32 32 32h736c17.7 0 32-14.3 32-32V216c0-17.7-14.3-32-32-32zm-40 656H184V460h656v380zM184 392V256h128v48c0 4.4 3.6 8 8 8h56c4.4 0 8-3.6 8-8v-48h256v48c0 4.4 3.6 8 8 8h56c4.4 0 8-3.6 8-8v-48h128v136H184z"
                      />
                    </svg>
                  </i>
                </div>
              </span>
            </div>
          </div>
        </div>
        <span
          style="display:inline-block;width:24px;text-align:center"
        >
          -
        </span>
        <div
          class="ant-row-flex ant-form-item"
          style="display:inline-block;width:calc(50% - 12px)"
        >
          <div
            class="ant-col ant-form-item-control"
          >
            <div
              class="ant-form-item-control-input"
            >
              <span
                class="ant-calendar-picker"
              >
                <div>
                  <input
                    class="ant-calendar-picker-input ant-input"
                    placeholder="Select date"
                    readonly=""
                    value=""
                  />
                  <i
                    aria-label="icon: calendar"
                    class="anticon anticon-calendar ant-calendar-picker-icon"
                  >
                    <svg
                      aria-hidden="true"
                      class=""
                      data-icon="calendar"
                      fill="currentColor"
                      focusable="false"
                      height="1em"
                      viewBox="64 64 896 896"
                      width="1em"
                    >
                      <path
                        d="M880 184H712v-64c0-4.4-3.6-8-8-8h-56c-4.4 0-8 3.6-8 8v64H384v-64c0-4.4-3.6-8-8-8h-56c-4.4 0-8 3.6-8 8v64H144c-17.7 0-32 14.3-32 32v664c0 17.7 14.3 32 32 32h736c17.7 0 32-14.3 32-32V216c0-17.7-14.3-32-32-32zm-40 656H184V460h656v380zM184 392V256h128v48c0 4.4 3.6 8 8 8h56c4.4 0 8-3.6 8-8v-48h256v48c0 4.4 3.6 8 8 8h56c4.4 0 8-3.6 8-8v-48h128v136H184z"
                      />
                    </svg>
                  </i>
                </div>
              </span>
            </div>
          </div>
        </div>
      </div>
    </div>
  </div>
  <div
    class="ant-row-flex ant-form-item ant-form-item-has-feedback ant-form-item-has-success"
  >
    <div
      class="ant-col ant-form-item-label ant-col-xs-24 ant-col-sm-5"
    >
      <label
        class=""
        title="Success"
      >
        Success
      </label>
    </div>
    <div
      class="ant-col ant-form-item-control ant-col-xs-24 ant-col-sm-12"
    >
      <div
        class="ant-form-item-control-input"
      >
        <div
          class="ant-input-number"
          style="width:100%"
        >
          <div
            class="ant-input-number-handler-wrap"
          >
            <span
              aria-disabled="false"
              aria-label="Increase Value"
              class="ant-input-number-handler ant-input-number-handler-up "
              role="button"
              unselectable="unselectable"
            >
              <i
                aria-label="icon: up"
                class="anticon anticon-up ant-input-number-handler-up-inner"
              >
                <svg
                  aria-hidden="true"
                  class=""
                  data-icon="up"
                  fill="currentColor"
                  focusable="false"
                  height="1em"
                  viewBox="64 64 896 896"
                  width="1em"
                >
                  <path
                    d="M890.5 755.3L537.9 269.2c-12.8-17.6-39-17.6-51.7 0L133.5 755.3A8 8 0 0 0 140 768h75c5.1 0 9.9-2.5 12.9-6.6L512 369.8l284.1 391.6c3 4.1 7.8 6.6 12.9 6.6h75c6.5 0 10.3-7.4 6.5-12.7z"
                  />
                </svg>
              </i>
            </span>
            <span
              aria-disabled="false"
              aria-label="Decrease Value"
              class="ant-input-number-handler ant-input-number-handler-down "
              role="button"
              unselectable="unselectable"
            >
              <i
                aria-label="icon: down"
                class="anticon anticon-down ant-input-number-handler-down-inner"
              >
                <svg
                  aria-hidden="true"
                  class=""
                  data-icon="down"
                  fill="currentColor"
                  focusable="false"
                  height="1em"
                  viewBox="64 64 896 896"
                  width="1em"
                >
                  <path
                    d="M884 256h-75c-5.1 0-9.9 2.5-12.9 6.6L512 654.2 227.9 262.6c-3-4.1-7.8-6.6-12.9-6.6h-75c-6.5 0-10.3 7.4-6.5 12.7l352.6 486.1c12.8 17.6 39 17.6 51.7 0l352.6-486.1c3.9-5.3.1-12.7-6.4-12.7z"
                  />
                </svg>
              </i>
            </span>
          </div>
          <div
            aria-valuemin="-9007199254740991"
            class="ant-input-number-input-wrap"
            role="spinbutton"
          >
            <input
              autocomplete="off"
              class="ant-input-number-input"
              min="-9007199254740991"
              step="1"
              value=""
            />
          </div>
        </div>
        <span
          class="ant-form-item-children-icon"
        >
          <i
            aria-label="icon: check-circle"
            class="anticon anticon-check-circle"
          >
            <svg
              aria-hidden="true"
              class=""
              data-icon="check-circle"
              fill="currentColor"
              focusable="false"
              height="1em"
              viewBox="64 64 896 896"
              width="1em"
            >
              <path
                d="M512 64C264.6 64 64 264.6 64 512s200.6 448 448 448 448-200.6 448-448S759.4 64 512 64zm193.5 301.7l-210.6 292a31.8 31.8 0 0 1-51.7 0L318.5 484.9c-3.8-5.3 0-12.7 6.5-12.7h46.9c10.2 0 19.9 4.9 25.9 13.3l71.2 98.8 157.2-218c6-8.3 15.6-13.3 25.9-13.3H699c6.5 0 10.3 7.4 6.5 12.7z"
              />
            </svg>
          </i>
        </span>
      </div>
    </div>
  </div>
</form>
`;

exports[`renders ./components/form/demo/without-form-create.md correctly 1`] = `
<form
  class="ant-form ant-form-horizontal"
>
  <div
    class="ant-row-flex ant-form-item"
  >
    <div
      class="ant-col ant-col-7 ant-form-item-label"
    >
      <label
        class=""
        title="Prime between 8 & 12"
      >
        Prime between 8 & 12
      </label>
    </div>
    <div
      class="ant-col ant-col-12 ant-form-item-control"
    >
      <div
        class="ant-form-item-control-input"
      >
        <div
          class="ant-input-number"
        >
          <div
            class="ant-input-number-handler-wrap"
          >
            <span
              aria-disabled="false"
              aria-label="Increase Value"
              class="ant-input-number-handler ant-input-number-handler-up "
              role="button"
              unselectable="unselectable"
            >
              <i
                aria-label="icon: up"
                class="anticon anticon-up ant-input-number-handler-up-inner"
              >
                <svg
                  aria-hidden="true"
                  class=""
                  data-icon="up"
                  fill="currentColor"
                  focusable="false"
                  height="1em"
                  viewBox="64 64 896 896"
                  width="1em"
                >
                  <path
                    d="M890.5 755.3L537.9 269.2c-12.8-17.6-39-17.6-51.7 0L133.5 755.3A8 8 0 0 0 140 768h75c5.1 0 9.9-2.5 12.9-6.6L512 369.8l284.1 391.6c3 4.1 7.8 6.6 12.9 6.6h75c6.5 0 10.3-7.4 6.5-12.7z"
                  />
                </svg>
              </i>
            </span>
            <span
              aria-disabled="false"
              aria-label="Decrease Value"
              class="ant-input-number-handler ant-input-number-handler-down "
              role="button"
              unselectable="unselectable"
            >
              <i
                aria-label="icon: down"
                class="anticon anticon-down ant-input-number-handler-down-inner"
              >
                <svg
                  aria-hidden="true"
                  class=""
                  data-icon="down"
                  fill="currentColor"
                  focusable="false"
                  height="1em"
                  viewBox="64 64 896 896"
                  width="1em"
                >
                  <path
                    d="M884 256h-75c-5.1 0-9.9 2.5-12.9 6.6L512 654.2 227.9 262.6c-3-4.1-7.8-6.6-12.9-6.6h-75c-6.5 0-10.3 7.4-6.5 12.7l352.6 486.1c12.8 17.6 39 17.6 51.7 0l352.6-486.1c3.9-5.3.1-12.7-6.4-12.7z"
                  />
                </svg>
              </i>
            </span>
          </div>
          <div
            aria-valuemax="12"
            aria-valuemin="8"
            aria-valuenow="11"
            class="ant-input-number-input-wrap"
            role="spinbutton"
          >
            <input
              autocomplete="off"
              class="ant-input-number-input"
              max="12"
              min="8"
              step="1"
              value="11"
            />
          </div>
        </div>
      </div>
    </div>
  </div>
</form>
`;<|MERGE_RESOLUTION|>--- conflicted
+++ resolved
@@ -506,7 +506,6 @@
                 style="display:block;user-select:none;-webkit-user-select:none"
                 unselectable="on"
               >
-<<<<<<< HEAD
                 Select a option and change input text above
               </div>
             </div>
@@ -534,19 +533,6 @@
                   />
                 </svg>
               </i>
-=======
-                <defs />
-                <path
-                  d="M482 152h60q8 0 8 8v704q0 8-8 8h-60q-8 0-8-8V160q0-8 8-8z"
-                />
-                <path
-                  d="M176 474h672q8 0 8 8v60q0 8-8 8H176q-8 0-8-8v-60q0-8 8-8z"
-                />
-              </svg>
-            </i>
-            <span>
-               Add field
->>>>>>> 3432ac74
             </span>
           </div>
         </div>
@@ -885,6 +871,7 @@
                 viewBox="64 64 896 896"
                 width="1em"
               >
+                <defs />
                 <path
                   d="M482 152h60q8 0 8 8v704q0 8-8 8h-60q-8 0-8-8V160q0-8 8-8z"
                 />
