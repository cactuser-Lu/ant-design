// Jest Snapshot v1, https://goo.gl/fbAQLP

exports[`renders components/form/demo/advanced-search.tsx correctly 1`] = `
Array [
  <form
    class="ant-form ant-form-horizontal css-var-test-id ant-form-css-var"
    id="advanced_search"
    style="max-width:none;background:rgba(0,0,0,0.02);border-radius:8px;padding:24px"
  >
    <div
      class="ant-row css-var-test-id"
      style="margin-inline:-12px"
    >
      <div
        class="ant-col ant-col-8 css-var-test-id"
        style="padding-inline:12px"
      >
        <div
          class="ant-form-item css-var-test-id ant-form-css-var"
        >
          <div
            class="ant-row ant-form-item-row css-var-test-id"
          >
            <div
              class="ant-col ant-form-item-label css-var-test-id"
            >
              <label
                class="ant-form-item-required"
                for="advanced_search_field-0"
                title="Field 0"
              >
                Field 0
              </label>
            </div>
            <div
              class="ant-col ant-form-item-control css-var-test-id"
            >
              <div
                class="ant-form-item-control-input"
              >
                <div
                  class="ant-form-item-control-input-content"
                >
                  <input
                    aria-required="true"
                    class="ant-input ant-input-outlined css-var-test-id ant-input-css-var"
                    id="advanced_search_field-0"
                    placeholder="placeholder"
                    type="text"
                    value=""
                  />
                </div>
              </div>
            </div>
          </div>
        </div>
      </div>
      <div
        class="ant-col ant-col-8 css-var-test-id"
        style="padding-inline:12px"
      >
        <div
          class="ant-form-item css-var-test-id ant-form-css-var"
        >
          <div
            class="ant-row ant-form-item-row css-var-test-id"
          >
            <div
              class="ant-col ant-form-item-label css-var-test-id"
            >
              <label
                class="ant-form-item-required"
                for="advanced_search_field-1"
                title="Field 1"
              >
                Field 1
              </label>
            </div>
            <div
              class="ant-col ant-form-item-control css-var-test-id"
            >
              <div
                class="ant-form-item-control-input"
              >
                <div
                  class="ant-form-item-control-input-content"
                >
                  <div
                    aria-required="true"
                    class="ant-select ant-select-outlined ant-select-in-form-item css-var-test-id ant-select-css-var ant-select-single ant-select-show-arrow"
                  >
                    <div
                      class="ant-select-selector"
                    >
                      <span
                        class="ant-select-selection-wrap"
                      >
                        <span
                          class="ant-select-selection-search"
                        >
                          <input
                            aria-autocomplete="list"
                            aria-controls="advanced_search_field-1_list"
                            aria-expanded="false"
                            aria-haspopup="listbox"
                            aria-owns="advanced_search_field-1_list"
                            aria-required="true"
                            autocomplete="off"
                            class="ant-select-selection-search-input"
                            id="advanced_search_field-1"
                            readonly=""
                            role="combobox"
                            style="opacity:0"
                            type="search"
                            unselectable="on"
                            value=""
                          />
                        </span>
                        <span
                          class="ant-select-selection-item"
                          title="longlonglonglonglonglonglonglonglonglonglonglonglonglonglonglonglonglonglonglonglonglonglonglonglonglonglonglonglonglonglonglonglonglonglonglonglonglonglonglonglonglonglonglonglonglonglonglonglonglonglonglonglonglonglonglonglonglonglonglonglonglonglonglonglonglonglonglonglonglonglonglonglonglonglonglonglonglonglonglonglong"
                        >
                          longlonglonglonglonglonglonglonglonglonglonglonglonglonglonglonglonglonglonglonglonglonglonglonglonglonglonglonglonglonglonglonglonglonglonglonglonglonglonglonglonglonglonglonglonglonglonglonglonglonglonglonglonglonglonglonglonglonglonglonglonglonglonglonglonglonglonglonglonglonglonglonglonglonglonglonglonglonglonglonglong
                        </span>
                      </span>
                    </div>
                    <span
                      aria-hidden="true"
                      class="ant-select-arrow"
                      style="user-select:none;-webkit-user-select:none"
                      unselectable="on"
                    >
                      <span
                        aria-label="down"
                        class="anticon anticon-down ant-select-suffix"
                        role="img"
                      >
                        <svg
                          aria-hidden="true"
                          data-icon="down"
                          fill="currentColor"
                          focusable="false"
                          height="1em"
                          viewBox="64 64 896 896"
                          width="1em"
                        >
                          <path
                            d="M884 256h-75c-5.1 0-9.9 2.5-12.9 6.6L512 654.2 227.9 262.6c-3-4.1-7.8-6.6-12.9-6.6h-75c-6.5 0-10.3 7.4-6.5 12.7l352.6 486.1c12.8 17.6 39 17.6 51.7 0l352.6-486.1c3.9-5.3.1-12.7-6.4-12.7z"
                          />
                        </svg>
                      </span>
                    </span>
                  </div>
                </div>
              </div>
            </div>
          </div>
        </div>
      </div>
      <div
        class="ant-col ant-col-8 css-var-test-id"
        style="padding-inline:12px"
      >
        <div
          class="ant-form-item css-var-test-id ant-form-css-var"
        >
          <div
            class="ant-row ant-form-item-row css-var-test-id"
          >
            <div
              class="ant-col ant-form-item-label css-var-test-id"
            >
              <label
                class="ant-form-item-required"
                for="advanced_search_field-2"
                title="Field 2"
              >
                Field 2
              </label>
            </div>
            <div
              class="ant-col ant-form-item-control css-var-test-id"
            >
              <div
                class="ant-form-item-control-input"
              >
                <div
                  class="ant-form-item-control-input-content"
                >
                  <input
                    aria-required="true"
                    class="ant-input ant-input-outlined css-var-test-id ant-input-css-var"
                    id="advanced_search_field-2"
                    placeholder="placeholder"
                    type="text"
                    value=""
                  />
                </div>
              </div>
            </div>
          </div>
        </div>
      </div>
      <div
        class="ant-col ant-col-8 css-var-test-id"
        style="padding-inline:12px"
      >
        <div
          class="ant-form-item css-var-test-id ant-form-css-var"
        >
          <div
            class="ant-row ant-form-item-row css-var-test-id"
          >
            <div
              class="ant-col ant-form-item-label css-var-test-id"
            >
              <label
                class="ant-form-item-required"
                for="advanced_search_field-3"
                title="Field 3"
              >
                Field 3
              </label>
            </div>
            <div
              class="ant-col ant-form-item-control css-var-test-id"
            >
              <div
                class="ant-form-item-control-input"
              >
                <div
                  class="ant-form-item-control-input-content"
                >
                  <input
                    aria-required="true"
                    class="ant-input ant-input-outlined css-var-test-id ant-input-css-var"
                    id="advanced_search_field-3"
                    placeholder="placeholder"
                    type="text"
                    value=""
                  />
                </div>
              </div>
            </div>
          </div>
        </div>
      </div>
      <div
        class="ant-col ant-col-8 css-var-test-id"
        style="padding-inline:12px"
      >
        <div
          class="ant-form-item css-var-test-id ant-form-css-var"
        >
          <div
            class="ant-row ant-form-item-row css-var-test-id"
          >
            <div
              class="ant-col ant-form-item-label css-var-test-id"
            >
              <label
                class="ant-form-item-required"
                for="advanced_search_field-4"
                title="Field 4"
              >
                Field 4
              </label>
            </div>
            <div
              class="ant-col ant-form-item-control css-var-test-id"
            >
              <div
                class="ant-form-item-control-input"
              >
                <div
                  class="ant-form-item-control-input-content"
                >
                  <div
                    aria-required="true"
                    class="ant-select ant-select-outlined ant-select-in-form-item css-var-test-id ant-select-css-var ant-select-single ant-select-show-arrow"
                  >
                    <div
                      class="ant-select-selector"
                    >
                      <span
                        class="ant-select-selection-wrap"
                      >
                        <span
                          class="ant-select-selection-search"
                        >
                          <input
                            aria-autocomplete="list"
                            aria-controls="advanced_search_field-4_list"
                            aria-expanded="false"
                            aria-haspopup="listbox"
                            aria-owns="advanced_search_field-4_list"
                            aria-required="true"
                            autocomplete="off"
                            class="ant-select-selection-search-input"
                            id="advanced_search_field-4"
                            readonly=""
                            role="combobox"
                            style="opacity:0"
                            type="search"
                            unselectable="on"
                            value=""
                          />
                        </span>
                        <span
                          class="ant-select-selection-item"
                          title="longlonglonglonglonglonglonglonglonglonglonglonglonglonglonglonglonglonglonglonglonglonglonglonglonglonglonglonglonglonglonglonglonglonglonglonglonglonglonglonglonglonglonglonglonglonglonglonglonglonglonglonglonglonglonglonglonglonglonglonglonglonglonglonglonglonglonglonglonglonglonglonglonglonglonglonglonglonglonglonglong"
                        >
                          longlonglonglonglonglonglonglonglonglonglonglonglonglonglonglonglonglonglonglonglonglonglonglonglonglonglonglonglonglonglonglonglonglonglonglonglonglonglonglonglonglonglonglonglonglonglonglonglonglonglonglonglonglonglonglonglonglonglonglonglonglonglonglonglonglonglonglonglonglonglonglonglonglonglonglonglonglonglonglonglong
                        </span>
                      </span>
                    </div>
                    <span
                      aria-hidden="true"
                      class="ant-select-arrow"
                      style="user-select:none;-webkit-user-select:none"
                      unselectable="on"
                    >
                      <span
                        aria-label="down"
                        class="anticon anticon-down ant-select-suffix"
                        role="img"
                      >
                        <svg
                          aria-hidden="true"
                          data-icon="down"
                          fill="currentColor"
                          focusable="false"
                          height="1em"
                          viewBox="64 64 896 896"
                          width="1em"
                        >
                          <path
                            d="M884 256h-75c-5.1 0-9.9 2.5-12.9 6.6L512 654.2 227.9 262.6c-3-4.1-7.8-6.6-12.9-6.6h-75c-6.5 0-10.3 7.4-6.5 12.7l352.6 486.1c12.8 17.6 39 17.6 51.7 0l352.6-486.1c3.9-5.3.1-12.7-6.4-12.7z"
                          />
                        </svg>
                      </span>
                    </span>
                  </div>
                </div>
              </div>
            </div>
          </div>
        </div>
      </div>
      <div
        class="ant-col ant-col-8 css-var-test-id"
        style="padding-inline:12px"
      >
        <div
          class="ant-form-item css-var-test-id ant-form-css-var"
        >
          <div
            class="ant-row ant-form-item-row css-var-test-id"
          >
            <div
              class="ant-col ant-form-item-label css-var-test-id"
            >
              <label
                class="ant-form-item-required"
                for="advanced_search_field-5"
                title="Field 5"
              >
                Field 5
              </label>
            </div>
            <div
              class="ant-col ant-form-item-control css-var-test-id"
            >
              <div
                class="ant-form-item-control-input"
              >
                <div
                  class="ant-form-item-control-input-content"
                >
                  <input
                    aria-required="true"
                    class="ant-input ant-input-outlined css-var-test-id ant-input-css-var"
                    id="advanced_search_field-5"
                    placeholder="placeholder"
                    type="text"
                    value=""
                  />
                </div>
              </div>
            </div>
          </div>
        </div>
      </div>
    </div>
    <div
      style="text-align:right"
    >
      <div
        class="ant-space ant-space-horizontal ant-space-align-center ant-space-gap-row-small ant-space-gap-col-small css-var-test-id"
      >
        <div
          class="ant-space-item"
        >
          <button
            class="ant-btn css-var-test-id ant-btn-primary ant-btn-color-primary ant-btn-variant-solid"
            type="submit"
          >
            <span>
              Search
            </span>
          </button>
        </div>
        <div
          class="ant-space-item"
        >
          <button
            class="ant-btn css-var-test-id ant-btn-default ant-btn-color-default ant-btn-variant-outlined"
            type="button"
          >
            <span>
              Clear
            </span>
          </button>
        </div>
        <div
          class="ant-space-item"
        >
          <a
            style="font-size:12px"
          >
            <span
              aria-label="down"
              class="anticon anticon-down"
              role="img"
            >
              <svg
                aria-hidden="true"
                data-icon="down"
                fill="currentColor"
                focusable="false"
                height="1em"
                viewBox="64 64 896 896"
                width="1em"
              >
                <path
                  d="M884 256h-75c-5.1 0-9.9 2.5-12.9 6.6L512 654.2 227.9 262.6c-3-4.1-7.8-6.6-12.9-6.6h-75c-6.5 0-10.3 7.4-6.5 12.7l352.6 486.1c12.8 17.6 39 17.6 51.7 0l352.6-486.1c3.9-5.3.1-12.7-6.4-12.7z"
                />
              </svg>
            </span>
             Collapse
          </a>
        </div>
      </div>
    </div>
  </form>,
  <div
    style="line-height:200px;text-align:center;background:rgba(0,0,0,0.02);border-radius:8px;margin-top:16px"
  >
    Search Result List
  </div>,
]
`;

exports[`renders components/form/demo/basic.tsx correctly 1`] = `
<form
  autocomplete="off"
  class="ant-form ant-form-horizontal css-var-test-id ant-form-css-var"
  id="basic"
  style="max-width:600px"
>
  <div
    class="ant-form-item css-var-test-id ant-form-css-var"
  >
    <div
      class="ant-row ant-form-item-row css-var-test-id"
    >
      <div
        class="ant-col ant-col-8 ant-form-item-label css-var-test-id"
      >
        <label
          class="ant-form-item-required"
          for="basic_username"
          title="Username"
        >
          Username
        </label>
      </div>
      <div
        class="ant-col ant-col-16 ant-form-item-control css-var-test-id"
      >
        <div
          class="ant-form-item-control-input"
        >
          <div
            class="ant-form-item-control-input-content"
          >
            <input
              aria-required="true"
              class="ant-input ant-input-outlined css-var-test-id ant-input-css-var"
              id="basic_username"
              type="text"
              value=""
            />
          </div>
        </div>
      </div>
    </div>
  </div>
  <div
    class="ant-form-item css-var-test-id ant-form-css-var"
  >
    <div
      class="ant-row ant-form-item-row css-var-test-id"
    >
      <div
        class="ant-col ant-col-8 ant-form-item-label css-var-test-id"
      >
        <label
          class="ant-form-item-required"
          for="basic_password"
          title="Password"
        >
          Password
        </label>
      </div>
      <div
        class="ant-col ant-col-16 ant-form-item-control css-var-test-id"
      >
        <div
          class="ant-form-item-control-input"
        >
          <div
            class="ant-form-item-control-input-content"
          >
            <span
              class="ant-input-affix-wrapper ant-input-outlined ant-input-password css-var-test-id ant-input-css-var"
            >
              <input
                aria-required="true"
                class="ant-input"
                id="basic_password"
                type="password"
                value=""
              />
              <span
                class="ant-input-suffix"
              >
                <span
                  aria-label="eye-invisible"
                  class="anticon anticon-eye-invisible ant-input-password-icon"
                  role="img"
                  tabindex="-1"
                >
                  <svg
                    aria-hidden="true"
                    data-icon="eye-invisible"
                    fill="currentColor"
                    focusable="false"
                    height="1em"
                    viewBox="64 64 896 896"
                    width="1em"
                  >
                    <path
                      d="M942.2 486.2Q889.47 375.11 816.7 305l-50.88 50.88C807.31 395.53 843.45 447.4 874.7 512 791.5 684.2 673.4 766 512 766q-72.67 0-133.87-22.38L323 798.75Q408 838 512 838q288.3 0 430.2-300.3a60.29 60.29 0 000-51.5zm-63.57-320.64L836 122.88a8 8 0 00-11.32 0L715.31 232.2Q624.86 186 512 186q-288.3 0-430.2 300.3a60.3 60.3 0 000 51.5q56.69 119.4 136.5 191.41L112.48 835a8 8 0 000 11.31L155.17 889a8 8 0 0011.31 0l712.15-712.12a8 8 0 000-11.32zM149.3 512C232.6 339.8 350.7 258 512 258c54.54 0 104.13 9.36 149.12 28.39l-70.3 70.3a176 176 0 00-238.13 238.13l-83.42 83.42C223.1 637.49 183.3 582.28 149.3 512zm246.7 0a112.11 112.11 0 01146.2-106.69L401.31 546.2A112 112 0 01396 512z"
                    />
                    <path
                      d="M508 624c-3.46 0-6.87-.16-10.25-.47l-52.82 52.82a176.09 176.09 0 00227.42-227.42l-52.82 52.82c.31 3.38.47 6.79.47 10.25a111.94 111.94 0 01-112 112z"
                    />
                  </svg>
                </span>
              </span>
            </span>
          </div>
        </div>
      </div>
    </div>
  </div>
  <div
    class="ant-form-item css-var-test-id ant-form-css-var"
  >
    <div
      class="ant-row ant-form-item-row css-var-test-id"
    >
      <div
        class="ant-col ant-col-16 ant-col-offset-8 ant-form-item-control css-var-test-id"
      >
        <div
          class="ant-form-item-control-input"
        >
          <div
            class="ant-form-item-control-input-content"
          >
            <label
              class="ant-checkbox-wrapper ant-checkbox-wrapper-checked ant-checkbox-wrapper-in-form-item css-var-test-id ant-checkbox-css-var"
            >
              <span
                class="ant-checkbox ant-wave-target ant-checkbox-checked"
              >
                <input
                  checked=""
                  class="ant-checkbox-input"
                  id="basic_remember"
                  type="checkbox"
                />
                <span
                  class="ant-checkbox-inner"
                />
              </span>
              <span
                class="ant-checkbox-label"
              >
                Remember me
              </span>
            </label>
          </div>
        </div>
      </div>
    </div>
  </div>
  <div
    class="ant-form-item css-var-test-id ant-form-css-var"
  >
    <div
      class="ant-row ant-form-item-row css-var-test-id"
    >
      <div
        class="ant-col ant-col-16 ant-col-offset-8 ant-form-item-control css-var-test-id"
      >
        <div
          class="ant-form-item-control-input"
        >
          <div
            class="ant-form-item-control-input-content"
          >
            <button
              class="ant-btn css-var-test-id ant-btn-primary ant-btn-color-primary ant-btn-variant-solid"
              type="submit"
            >
              <span>
                Submit
              </span>
            </button>
          </div>
        </div>
      </div>
    </div>
  </div>
</form>
`;

exports[`renders components/form/demo/col-24-debug.tsx correctly 1`] = `
Array [
  <form
    autocomplete="off"
    class="ant-form ant-form-horizontal css-var-test-id ant-form-css-var"
    id="col-24-debug"
    style="max-width:600px"
  >
    <div
      class="ant-form-item css-var-test-id ant-form-css-var"
    >
      <div
        class="ant-row ant-form-item-row css-var-test-id"
      >
        <div
          class="ant-col ant-col-24 ant-form-item-label css-var-test-id"
        >
          <label
            class="ant-form-item-required"
            for="col-24-debug_username"
            title="Username"
          >
            Username
          </label>
        </div>
        <div
          class="ant-col ant-col-24 ant-form-item-control css-var-test-id"
        >
          <div
            class="ant-form-item-control-input"
          >
            <div
              class="ant-form-item-control-input-content"
            >
              <input
                aria-required="true"
                class="ant-input ant-input-outlined css-var-test-id ant-input-css-var"
                id="col-24-debug_username"
                type="text"
                value=""
              />
            </div>
          </div>
        </div>
      </div>
    </div>
    <div
      class="ant-form-item css-var-test-id ant-form-css-var"
    >
      <div
        class="ant-row ant-form-item-row css-var-test-id"
      >
        <div
          class="ant-col ant-col-24 ant-form-item-label css-var-test-id"
        >
          <label
            class="ant-form-item-required"
            for="col-24-debug_password"
            title="Password"
          >
            Password
          </label>
        </div>
        <div
          class="ant-col ant-col-24 ant-form-item-control css-var-test-id"
        >
          <div
            class="ant-form-item-control-input"
          >
            <div
              class="ant-form-item-control-input-content"
            >
              <span
                class="ant-input-affix-wrapper ant-input-outlined ant-input-password css-var-test-id ant-input-css-var"
              >
                <input
                  aria-required="true"
                  class="ant-input"
                  id="col-24-debug_password"
                  type="password"
                  value=""
                />
                <span
                  class="ant-input-suffix"
                >
                  <span
                    aria-label="eye-invisible"
                    class="anticon anticon-eye-invisible ant-input-password-icon"
                    role="img"
                    tabindex="-1"
                  >
                    <svg
                      aria-hidden="true"
                      data-icon="eye-invisible"
                      fill="currentColor"
                      focusable="false"
                      height="1em"
                      viewBox="64 64 896 896"
                      width="1em"
                    >
                      <path
                        d="M942.2 486.2Q889.47 375.11 816.7 305l-50.88 50.88C807.31 395.53 843.45 447.4 874.7 512 791.5 684.2 673.4 766 512 766q-72.67 0-133.87-22.38L323 798.75Q408 838 512 838q288.3 0 430.2-300.3a60.29 60.29 0 000-51.5zm-63.57-320.64L836 122.88a8 8 0 00-11.32 0L715.31 232.2Q624.86 186 512 186q-288.3 0-430.2 300.3a60.3 60.3 0 000 51.5q56.69 119.4 136.5 191.41L112.48 835a8 8 0 000 11.31L155.17 889a8 8 0 0011.31 0l712.15-712.12a8 8 0 000-11.32zM149.3 512C232.6 339.8 350.7 258 512 258c54.54 0 104.13 9.36 149.12 28.39l-70.3 70.3a176 176 0 00-238.13 238.13l-83.42 83.42C223.1 637.49 183.3 582.28 149.3 512zm246.7 0a112.11 112.11 0 01146.2-106.69L401.31 546.2A112 112 0 01396 512z"
                      />
                      <path
                        d="M508 624c-3.46 0-6.87-.16-10.25-.47l-52.82 52.82a176.09 176.09 0 00227.42-227.42l-52.82 52.82c.31 3.38.47 6.79.47 10.25a111.94 111.94 0 01-112 112z"
                      />
                    </svg>
                  </span>
                </span>
              </span>
            </div>
          </div>
        </div>
      </div>
    </div>
    <div
      class="ant-form-item css-var-test-id ant-form-css-var"
      style="box-shadow:0 0 3px red"
    >
      <div
        class="ant-row ant-form-item-row css-var-test-id"
      >
        <div
          class="ant-col ant-col-24 ant-form-item-label css-var-test-id"
        >
          <label
            class=""
            for="col-24-debug_select"
            title=""
          >
            <a
              href="https://github.com/ant-design/ant-design/issues/36459"
              rel="noreferrer"
              target="_blank"
            >
              #36459
            </a>
          </label>
        </div>
        <div
          class="ant-col ant-col-24 ant-form-item-control css-var-test-id"
        >
          <div
            class="ant-form-item-control-input"
          >
            <div
              class="ant-form-item-control-input-content"
            >
              <div
                class="ant-select ant-select-outlined ant-select-in-form-item css-var-test-id ant-select-css-var ant-select-multiple ant-select-show-arrow ant-select-show-search"
                style="width:70%"
              >
                <div
                  class="ant-select-selector"
                >
                  <span
                    class="ant-select-selection-wrap"
                  >
                    <div
                      class="ant-select-selection-overflow"
                    >
                      <div
                        class="ant-select-selection-overflow-item"
                        style="opacity:1"
                      >
                        <span
                          class="ant-select-selection-item"
                          title="Bamboo"
                        >
                          <span
                            class="ant-select-selection-item-content"
                          >
                            Bamboo
                          </span>
                          <span
                            aria-hidden="true"
                            class="ant-select-selection-item-remove"
                            style="user-select:none;-webkit-user-select:none"
                            unselectable="on"
                          >
                            <span
                              aria-label="close"
                              class="anticon anticon-close"
                              role="img"
                            >
                              <svg
                                aria-hidden="true"
                                data-icon="close"
                                fill="currentColor"
                                fill-rule="evenodd"
                                focusable="false"
                                height="1em"
                                viewBox="64 64 896 896"
                                width="1em"
                              >
                                <path
                                  d="M799.86 166.31c.02 0 .04.02.08.06l57.69 57.7c.04.03.05.05.06.08a.12.12 0 010 .06c0 .03-.02.05-.06.09L569.93 512l287.7 287.7c.04.04.05.06.06.09a.12.12 0 010 .07c0 .02-.02.04-.06.08l-57.7 57.69c-.03.04-.05.05-.07.06a.12.12 0 01-.07 0c-.03 0-.05-.02-.09-.06L512 569.93l-287.7 287.7c-.04.04-.06.05-.09.06a.12.12 0 01-.07 0c-.02 0-.04-.02-.08-.06l-57.69-57.7c-.04-.03-.05-.05-.06-.07a.12.12 0 010-.07c0-.03.02-.05.06-.09L454.07 512l-287.7-287.7c-.04-.04-.05-.06-.06-.09a.12.12 0 010-.07c0-.02.02-.04.06-.08l57.7-57.69c.03-.04.05-.05.07-.06a.12.12 0 01.07 0c.03 0 .05.02.09.06L512 454.07l287.7-287.7c.04-.04.06-.05.09-.06a.12.12 0 01.07 0z"
                                />
                              </svg>
                            </span>
                          </span>
                        </span>
                      </div>
                      <div
                        class="ant-select-selection-overflow-item ant-select-selection-overflow-item-suffix"
                        style="opacity:1"
                      >
                        <div
                          class="ant-select-selection-search"
                          style="width:0"
                        >
                          <input
                            aria-autocomplete="list"
                            aria-controls="col-24-debug_select_list"
                            aria-expanded="false"
                            aria-haspopup="listbox"
                            aria-owns="col-24-debug_select_list"
                            autocomplete="off"
                            class="ant-select-selection-search-input"
                            id="col-24-debug_select"
                            readonly=""
                            role="combobox"
                            style="opacity:0"
                            type="search"
                            unselectable="on"
                            value=""
                          />
                          <span
                            aria-hidden="true"
                            class="ant-select-selection-search-mirror"
                          >
                          </span>
                        </div>
                      </div>
                    </div>
                  </span>
                </div>
                <span
                  aria-hidden="true"
                  class="ant-select-arrow"
                  style="user-select:none;-webkit-user-select:none"
                  unselectable="on"
                >
                  <span
                    aria-label="down"
                    class="anticon anticon-down ant-select-suffix"
                    role="img"
                  >
                    <svg
                      aria-hidden="true"
                      data-icon="down"
                      fill="currentColor"
                      focusable="false"
                      height="1em"
                      viewBox="64 64 896 896"
                      width="1em"
                    >
                      <path
                        d="M884 256h-75c-5.1 0-9.9 2.5-12.9 6.6L512 654.2 227.9 262.6c-3-4.1-7.8-6.6-12.9-6.6h-75c-6.5 0-10.3 7.4-6.5 12.7l352.6 486.1c12.8 17.6 39 17.6 51.7 0l352.6-486.1c3.9-5.3.1-12.7-6.4-12.7z"
                      />
                    </svg>
                  </span>
                </span>
              </div>
            </div>
          </div>
        </div>
      </div>
    </div>
    <div
      class="ant-form-item css-var-test-id ant-form-css-var"
    >
      <div
        class="ant-row ant-form-item-row css-var-test-id"
      >
        <div
          class="ant-col ant-col-24 ant-form-item-control css-var-test-id"
        >
          <div
            class="ant-form-item-control-input"
          >
            <div
              class="ant-form-item-control-input-content"
            >
              <button
                class="ant-btn css-var-test-id ant-btn-primary ant-btn-color-primary ant-btn-variant-solid"
                type="submit"
              >
                <span>
                  Submit
                </span>
              </button>
            </div>
          </div>
        </div>
      </div>
    </div>
  </form>,
  <form
    autocomplete="off"
    class="ant-form ant-form-horizontal css-var-test-id ant-form-css-var"
    id="responsive"
  >
    <div
      class="ant-form-item css-var-test-id ant-form-css-var"
    >
      <div
        class="ant-row ant-form-item-row css-var-test-id"
      >
        <div
          class="ant-col ant-form-item-label ant-col-sm-24 ant-col-xl-24 css-var-test-id"
        >
          <label
            class="ant-form-item-required"
            for="responsive_username"
            title="Username"
          >
            Username
          </label>
        </div>
        <div
          class="ant-col ant-form-item-control ant-col-sm-24 ant-col-xl-24 css-var-test-id"
        >
          <div
            class="ant-form-item-control-input"
          >
            <div
              class="ant-form-item-control-input-content"
            >
              <input
                aria-required="true"
                class="ant-input ant-input-outlined css-var-test-id ant-input-css-var"
                id="responsive_username"
                type="text"
                value=""
              />
            </div>
          </div>
        </div>
      </div>
    </div>
    <div
      class="ant-form-item css-var-test-id ant-form-css-var"
    >
      <div
        class="ant-row ant-form-item-row css-var-test-id"
      >
        <div
          class="ant-col ant-form-item-label ant-col-sm-24 ant-col-xl-24 css-var-test-id"
        >
          <label
            class="ant-form-item-required"
            for="responsive_password"
            title="Password"
          >
            Password
          </label>
        </div>
        <div
          class="ant-col ant-form-item-control ant-col-sm-24 ant-col-xl-24 css-var-test-id"
        >
          <div
            class="ant-form-item-control-input"
          >
            <div
              class="ant-form-item-control-input-content"
            >
              <span
                class="ant-input-affix-wrapper ant-input-outlined ant-input-password css-var-test-id ant-input-css-var"
              >
                <input
                  aria-required="true"
                  class="ant-input"
                  id="responsive_password"
                  type="password"
                  value=""
                />
                <span
                  class="ant-input-suffix"
                >
                  <span
                    aria-label="eye-invisible"
                    class="anticon anticon-eye-invisible ant-input-password-icon"
                    role="img"
                    tabindex="-1"
                  >
                    <svg
                      aria-hidden="true"
                      data-icon="eye-invisible"
                      fill="currentColor"
                      focusable="false"
                      height="1em"
                      viewBox="64 64 896 896"
                      width="1em"
                    >
                      <path
                        d="M942.2 486.2Q889.47 375.11 816.7 305l-50.88 50.88C807.31 395.53 843.45 447.4 874.7 512 791.5 684.2 673.4 766 512 766q-72.67 0-133.87-22.38L323 798.75Q408 838 512 838q288.3 0 430.2-300.3a60.29 60.29 0 000-51.5zm-63.57-320.64L836 122.88a8 8 0 00-11.32 0L715.31 232.2Q624.86 186 512 186q-288.3 0-430.2 300.3a60.3 60.3 0 000 51.5q56.69 119.4 136.5 191.41L112.48 835a8 8 0 000 11.31L155.17 889a8 8 0 0011.31 0l712.15-712.12a8 8 0 000-11.32zM149.3 512C232.6 339.8 350.7 258 512 258c54.54 0 104.13 9.36 149.12 28.39l-70.3 70.3a176 176 0 00-238.13 238.13l-83.42 83.42C223.1 637.49 183.3 582.28 149.3 512zm246.7 0a112.11 112.11 0 01146.2-106.69L401.31 546.2A112 112 0 01396 512z"
                      />
                      <path
                        d="M508 624c-3.46 0-6.87-.16-10.25-.47l-52.82 52.82a176.09 176.09 0 00227.42-227.42l-52.82 52.82c.31 3.38.47 6.79.47 10.25a111.94 111.94 0 01-112 112z"
                      />
                    </svg>
                  </span>
                </span>
              </span>
            </div>
          </div>
        </div>
      </div>
    </div>
    <div
      class="ant-form-item css-var-test-id ant-form-css-var"
    >
      <div
        class="ant-row ant-form-item-row css-var-test-id"
      >
        <div
          class="ant-col ant-form-item-control ant-col-sm-24 ant-col-xl-24 css-var-test-id"
        >
          <div
            class="ant-form-item-control-input"
          >
            <div
              class="ant-form-item-control-input-content"
            >
              <button
                class="ant-btn css-var-test-id ant-btn-primary ant-btn-color-primary ant-btn-variant-solid"
                type="submit"
              >
                <span>
                  Submit
                </span>
              </button>
            </div>
          </div>
        </div>
      </div>
    </div>
  </form>,
  <div
    class="ant-divider css-var-test-id ant-divider-horizontal"
    role="separator"
  />,
  <form
    class="ant-form ant-form-vertical css-var-test-id ant-form-css-var"
  >
    <div
      class="ant-form-item css-var-test-id ant-form-css-var"
      style="box-shadow:0 0 3px red"
    >
      <div
        class="ant-row ant-form-item-row css-var-test-id"
      >
        <div
          class="ant-col ant-form-item-label css-var-test-id"
        >
          <label
            class=""
            for="select"
            title=""
          >
            <a
              href="https://github.com/ant-design/ant-design/issues/36459"
              rel="noreferrer"
              target="_blank"
            >
              #36459
            </a>
          </label>
        </div>
        <div
          class="ant-col ant-form-item-control css-var-test-id"
        >
          <div
            class="ant-form-item-control-input"
          >
            <div
              class="ant-form-item-control-input-content"
            >
              <div
                class="ant-select ant-select-outlined ant-select-in-form-item css-var-test-id ant-select-css-var ant-select-multiple ant-select-show-arrow ant-select-show-search"
                style="width:70%"
              >
                <div
                  class="ant-select-selector"
                >
                  <span
                    class="ant-select-selection-wrap"
                  >
                    <div
                      class="ant-select-selection-overflow"
                    >
                      <div
                        class="ant-select-selection-overflow-item"
                        style="opacity:1"
                      >
                        <span
                          class="ant-select-selection-item"
                          title="Bamboo"
                        >
                          <span
                            class="ant-select-selection-item-content"
                          >
                            Bamboo
                          </span>
                          <span
                            aria-hidden="true"
                            class="ant-select-selection-item-remove"
                            style="user-select:none;-webkit-user-select:none"
                            unselectable="on"
                          >
                            <span
                              aria-label="close"
                              class="anticon anticon-close"
                              role="img"
                            >
                              <svg
                                aria-hidden="true"
                                data-icon="close"
                                fill="currentColor"
                                fill-rule="evenodd"
                                focusable="false"
                                height="1em"
                                viewBox="64 64 896 896"
                                width="1em"
                              >
                                <path
                                  d="M799.86 166.31c.02 0 .04.02.08.06l57.69 57.7c.04.03.05.05.06.08a.12.12 0 010 .06c0 .03-.02.05-.06.09L569.93 512l287.7 287.7c.04.04.05.06.06.09a.12.12 0 010 .07c0 .02-.02.04-.06.08l-57.7 57.69c-.03.04-.05.05-.07.06a.12.12 0 01-.07 0c-.03 0-.05-.02-.09-.06L512 569.93l-287.7 287.7c-.04.04-.06.05-.09.06a.12.12 0 01-.07 0c-.02 0-.04-.02-.08-.06l-57.69-57.7c-.04-.03-.05-.05-.06-.07a.12.12 0 010-.07c0-.03.02-.05.06-.09L454.07 512l-287.7-287.7c-.04-.04-.05-.06-.06-.09a.12.12 0 010-.07c0-.02.02-.04.06-.08l57.7-57.69c.03-.04.05-.05.07-.06a.12.12 0 01.07 0c.03 0 .05.02.09.06L512 454.07l287.7-287.7c.04-.04.06-.05.09-.06a.12.12 0 01.07 0z"
                                />
                              </svg>
                            </span>
                          </span>
                        </span>
                      </div>
                      <div
                        class="ant-select-selection-overflow-item ant-select-selection-overflow-item-suffix"
                        style="opacity:1"
                      >
                        <div
                          class="ant-select-selection-search"
                          style="width:0"
                        >
                          <input
                            aria-autocomplete="list"
                            aria-controls="select_list"
                            aria-expanded="false"
                            aria-haspopup="listbox"
                            aria-owns="select_list"
                            autocomplete="off"
                            class="ant-select-selection-search-input"
                            id="select"
                            readonly=""
                            role="combobox"
                            style="opacity:0"
                            type="search"
                            unselectable="on"
                            value=""
                          />
                          <span
                            aria-hidden="true"
                            class="ant-select-selection-search-mirror"
                          >
                          </span>
                        </div>
                      </div>
                    </div>
                  </span>
                </div>
                <span
                  aria-hidden="true"
                  class="ant-select-arrow"
                  style="user-select:none;-webkit-user-select:none"
                  unselectable="on"
                >
                  <span
                    aria-label="down"
                    class="anticon anticon-down ant-select-suffix"
                    role="img"
                  >
                    <svg
                      aria-hidden="true"
                      data-icon="down"
                      fill="currentColor"
                      focusable="false"
                      height="1em"
                      viewBox="64 64 896 896"
                      width="1em"
                    >
                      <path
                        d="M884 256h-75c-5.1 0-9.9 2.5-12.9 6.6L512 654.2 227.9 262.6c-3-4.1-7.8-6.6-12.9-6.6h-75c-6.5 0-10.3 7.4-6.5 12.7l352.6 486.1c12.8 17.6 39 17.6 51.7 0l352.6-486.1c3.9-5.3.1-12.7-6.4-12.7z"
                      />
                    </svg>
                  </span>
                </span>
              </div>
            </div>
          </div>
        </div>
      </div>
    </div>
    <div
      class="ant-form-item css-var-test-id ant-form-css-var"
    >
      <div
        class="ant-row ant-form-item-row css-var-test-id"
      >
        <div
          class="ant-col ant-col-12 ant-form-item-label css-var-test-id"
        >
          <label
            class=""
            for="col12"
            title="col12"
          >
            col12
          </label>
        </div>
        <div
          class="ant-col ant-col-12 ant-form-item-control css-var-test-id"
        >
          <div
            class="ant-form-item-control-input"
          >
            <div
              class="ant-form-item-control-input-content"
            >
              <input
                class="ant-input ant-input-outlined css-var-test-id ant-input-css-var"
                id="col12"
                type="text"
                value=""
              />
            </div>
          </div>
        </div>
      </div>
    </div>
  </form>,
]
`;

exports[`renders components/form/demo/control-hooks.tsx correctly 1`] = `
<form
  class="ant-form ant-form-horizontal css-var-test-id ant-form-css-var"
  id="control-hooks"
  style="max-width:600px"
>
  <div
    class="ant-form-item css-var-test-id ant-form-css-var"
  >
    <div
      class="ant-row ant-form-item-row css-var-test-id"
    >
      <div
        class="ant-col ant-col-8 ant-form-item-label css-var-test-id"
      >
        <label
          class="ant-form-item-required"
          for="control-hooks_note"
          title="Note"
        >
          Note
        </label>
      </div>
      <div
        class="ant-col ant-col-16 ant-form-item-control css-var-test-id"
      >
        <div
          class="ant-form-item-control-input"
        >
          <div
            class="ant-form-item-control-input-content"
          >
            <input
              aria-required="true"
              class="ant-input ant-input-outlined css-var-test-id ant-input-css-var"
              id="control-hooks_note"
              type="text"
              value=""
            />
          </div>
        </div>
      </div>
    </div>
  </div>
  <div
    class="ant-form-item css-var-test-id ant-form-css-var"
  >
    <div
      class="ant-row ant-form-item-row css-var-test-id"
    >
      <div
        class="ant-col ant-col-8 ant-form-item-label css-var-test-id"
      >
        <label
          class="ant-form-item-required"
          for="control-hooks_gender"
          title="Gender"
        >
          Gender
        </label>
      </div>
      <div
        class="ant-col ant-col-16 ant-form-item-control css-var-test-id"
      >
        <div
          class="ant-form-item-control-input"
        >
          <div
            class="ant-form-item-control-input-content"
          >
            <div
              aria-required="true"
              class="ant-select ant-select-outlined ant-select-in-form-item css-var-test-id ant-select-css-var ant-select-single ant-select-allow-clear ant-select-show-arrow"
            >
              <div
                class="ant-select-selector"
              >
                <span
                  class="ant-select-selection-wrap"
                >
                  <span
                    class="ant-select-selection-search"
                  >
                    <input
                      aria-autocomplete="list"
                      aria-controls="control-hooks_gender_list"
                      aria-expanded="false"
                      aria-haspopup="listbox"
                      aria-owns="control-hooks_gender_list"
                      aria-required="true"
                      autocomplete="off"
                      class="ant-select-selection-search-input"
                      id="control-hooks_gender"
                      readonly=""
                      role="combobox"
                      style="opacity:0"
                      type="search"
                      unselectable="on"
                      value=""
                    />
                  </span>
                  <span
                    class="ant-select-selection-placeholder"
                  >
                    Select a option and change input text above
                  </span>
                </span>
              </div>
              <span
                aria-hidden="true"
                class="ant-select-arrow"
                style="user-select:none;-webkit-user-select:none"
                unselectable="on"
              >
                <span
                  aria-label="down"
                  class="anticon anticon-down ant-select-suffix"
                  role="img"
                >
                  <svg
                    aria-hidden="true"
                    data-icon="down"
                    fill="currentColor"
                    focusable="false"
                    height="1em"
                    viewBox="64 64 896 896"
                    width="1em"
                  >
                    <path
                      d="M884 256h-75c-5.1 0-9.9 2.5-12.9 6.6L512 654.2 227.9 262.6c-3-4.1-7.8-6.6-12.9-6.6h-75c-6.5 0-10.3 7.4-6.5 12.7l352.6 486.1c12.8 17.6 39 17.6 51.7 0l352.6-486.1c3.9-5.3.1-12.7-6.4-12.7z"
                    />
                  </svg>
                </span>
              </span>
            </div>
          </div>
        </div>
      </div>
    </div>
  </div>
  <div
    class="ant-form-item css-var-test-id ant-form-css-var"
  >
    <div
      class="ant-row ant-form-item-row css-var-test-id"
    >
      <div
        class="ant-col ant-col-16 ant-col-offset-8 ant-form-item-control css-var-test-id"
      >
        <div
          class="ant-form-item-control-input"
        >
          <div
            class="ant-form-item-control-input-content"
          >
            <div
              class="ant-space ant-space-horizontal ant-space-align-center ant-space-gap-row-small ant-space-gap-col-small css-var-test-id"
            >
              <div
                class="ant-space-item"
              >
                <button
                  class="ant-btn css-var-test-id ant-btn-primary ant-btn-color-primary ant-btn-variant-solid"
                  type="submit"
                >
                  <span>
                    Submit
                  </span>
                </button>
              </div>
              <div
                class="ant-space-item"
              >
                <button
                  class="ant-btn css-var-test-id ant-btn-default ant-btn-color-default ant-btn-variant-outlined"
                  type="button"
                >
                  <span>
                    Reset
                  </span>
                </button>
              </div>
              <div
                class="ant-space-item"
              >
                <button
                  class="ant-btn css-var-test-id ant-btn-link ant-btn-color-link ant-btn-variant-link"
                  type="button"
                >
                  <span>
                    Fill form
                  </span>
                </button>
              </div>
            </div>
          </div>
        </div>
      </div>
    </div>
  </div>
</form>
`;

exports[`renders components/form/demo/custom-feedback-icons.tsx correctly 1`] = `
<form
  class="ant-form ant-form-horizontal css-var-test-id ant-form-css-var"
  id="custom-feedback-icons"
  style="max-width:600px"
>
  <div
    class="ant-form-item acss-140b0ev css-var-test-id ant-form-css-var ant-form-item-with-help"
  >
    <div
      class="ant-row ant-form-item-row css-var-test-id"
    >
      <div
        class="ant-col ant-form-item-label css-var-test-id"
      >
        <label
          class="ant-form-item-required"
          for="custom-feedback-icons_custom-feedback-test-item"
          title="Test"
        >
          Test
        </label>
      </div>
      <div
        class="ant-col ant-form-item-control css-var-test-id"
      >
        <div
          class="ant-form-item-control-input"
        >
          <div
            class="ant-form-item-control-input-content"
          >
            <span
              class="ant-input-affix-wrapper ant-input-outlined css-var-test-id ant-input-css-var"
            >
              <input
                aria-required="true"
                class="ant-input"
                id="custom-feedback-icons_custom-feedback-test-item"
                type="text"
                value=""
              />
              <span
                class="ant-input-suffix"
              />
            </span>
          </div>
        </div>
      </div>
    </div>
  </div>
  <div
    class="ant-form-item acss-140b0ev css-var-test-id ant-form-css-var ant-form-item-with-help"
  >
    <div
      class="ant-row ant-form-item-row css-var-test-id"
    >
      <div
        class="ant-col ant-form-item-label css-var-test-id"
      >
        <label
          class="ant-form-item-required"
          for="custom-feedback-icons_custom-feedback-test-item2"
          title="Test"
        >
          Test
        </label>
      </div>
      <div
        class="ant-col ant-form-item-control css-var-test-id"
      >
        <div
          class="ant-form-item-control-input"
        >
          <div
            class="ant-form-item-control-input-content"
          >
            <span
              class="ant-input-affix-wrapper ant-input-outlined css-var-test-id ant-input-css-var"
            >
              <input
                aria-required="true"
                class="ant-input"
                id="custom-feedback-icons_custom-feedback-test-item2"
                type="text"
                value=""
              />
              <span
                class="ant-input-suffix"
              />
            </span>
          </div>
        </div>
      </div>
    </div>
  </div>
  <div
    class="ant-form-item css-var-test-id ant-form-css-var"
  >
    <div
      class="ant-row ant-form-item-row css-var-test-id"
    >
      <div
        class="ant-col ant-form-item-control css-var-test-id"
      >
        <div
          class="ant-form-item-control-input"
        >
          <div
            class="ant-form-item-control-input-content"
          >
            <button
              class="ant-btn css-var-test-id ant-btn-default ant-btn-color-default ant-btn-variant-outlined"
              type="submit"
            >
              <span>
                Submit
              </span>
            </button>
          </div>
        </div>
      </div>
    </div>
  </div>
</form>
`;

exports[`renders components/form/demo/customized-form-controls.tsx correctly 1`] = `
<form
  class="ant-form ant-form-inline css-var-test-id ant-form-css-var"
  id="customized_form_controls"
>
  <div
    class="ant-form-item css-var-test-id ant-form-css-var"
  >
    <div
      class="ant-row ant-form-item-row css-var-test-id"
    >
      <div
        class="ant-col ant-form-item-label css-var-test-id"
      >
        <label
          class=""
          for="customized_form_controls_price"
          title="Price"
        >
          Price
        </label>
      </div>
      <div
        class="ant-col ant-form-item-control css-var-test-id"
      >
        <div
          class="ant-form-item-control-input"
        >
          <div
            class="ant-form-item-control-input-content"
          >
            <span
              id="customized_form_controls_price"
            >
              <input
                class="ant-input ant-input-outlined css-var-test-id ant-input-css-var"
                style="width:100px"
                type="text"
                value="0"
              />
              <div
                class="ant-select ant-select-outlined ant-select-in-form-item css-var-test-id ant-select-css-var ant-select-single ant-select-show-arrow"
                style="width:80px;margin:0 8px"
              >
                <div
                  class="ant-select-selector"
                >
                  <span
                    class="ant-select-selection-wrap"
                  >
                    <span
                      class="ant-select-selection-search"
                    >
                      <input
                        aria-autocomplete="list"
                        aria-controls="undefined_list"
                        aria-expanded="false"
                        aria-haspopup="listbox"
                        aria-owns="undefined_list"
                        autocomplete="off"
                        class="ant-select-selection-search-input"
                        readonly=""
                        role="combobox"
                        style="opacity:0"
                        type="search"
                        unselectable="on"
                        value=""
                      />
                    </span>
                    <span
                      class="ant-select-selection-item"
                      title="RMB"
                    >
                      RMB
                    </span>
                  </span>
                </div>
                <span
                  aria-hidden="true"
                  class="ant-select-arrow"
                  style="user-select:none;-webkit-user-select:none"
                  unselectable="on"
                >
                  <span
                    aria-label="down"
                    class="anticon anticon-down ant-select-suffix"
                    role="img"
                  >
                    <svg
                      aria-hidden="true"
                      data-icon="down"
                      fill="currentColor"
                      focusable="false"
                      height="1em"
                      viewBox="64 64 896 896"
                      width="1em"
                    >
                      <path
                        d="M884 256h-75c-5.1 0-9.9 2.5-12.9 6.6L512 654.2 227.9 262.6c-3-4.1-7.8-6.6-12.9-6.6h-75c-6.5 0-10.3 7.4-6.5 12.7l352.6 486.1c12.8 17.6 39 17.6 51.7 0l352.6-486.1c3.9-5.3.1-12.7-6.4-12.7z"
                      />
                    </svg>
                  </span>
                </span>
              </div>
            </span>
          </div>
        </div>
      </div>
    </div>
  </div>
  <div
    class="ant-form-item css-var-test-id ant-form-css-var"
  >
    <div
      class="ant-row ant-form-item-row css-var-test-id"
    >
      <div
        class="ant-col ant-form-item-control css-var-test-id"
      >
        <div
          class="ant-form-item-control-input"
        >
          <div
            class="ant-form-item-control-input-content"
          >
            <button
              class="ant-btn css-var-test-id ant-btn-primary ant-btn-color-primary ant-btn-variant-solid"
              type="submit"
            >
              <span>
                Submit
              </span>
            </button>
          </div>
        </div>
      </div>
    </div>
  </div>
</form>
`;

exports[`renders components/form/demo/disabled.tsx correctly 1`] = `
Array [
  <label
    class="ant-checkbox-wrapper ant-checkbox-wrapper-checked css-var-test-id ant-checkbox-css-var"
  >
    <span
      class="ant-checkbox ant-wave-target ant-checkbox-checked"
    >
      <input
        checked=""
        class="ant-checkbox-input"
        type="checkbox"
      />
      <span
        class="ant-checkbox-inner"
      />
    </span>
    <span
      class="ant-checkbox-label"
    >
      Form disabled
    </span>
  </label>,
  <form
    class="ant-form ant-form-horizontal css-var-test-id ant-form-css-var"
    style="max-width:600px"
  >
    <div
      class="ant-form-item css-var-test-id ant-form-css-var"
    >
      <div
        class="ant-row ant-form-item-row css-var-test-id"
      >
        <div
          class="ant-col ant-col-4 ant-form-item-label css-var-test-id"
        >
          <label
            class=""
            for="disabled"
            title="Checkbox"
          >
            Checkbox
          </label>
        </div>
        <div
          class="ant-col ant-col-14 ant-form-item-control css-var-test-id"
        >
          <div
            class="ant-form-item-control-input"
          >
            <div
              class="ant-form-item-control-input-content"
            >
              <label
                class="ant-checkbox-wrapper ant-checkbox-wrapper-disabled ant-checkbox-wrapper-in-form-item css-var-test-id ant-checkbox-css-var"
              >
                <span
                  class="ant-checkbox ant-wave-target ant-checkbox-disabled"
                >
                  <input
                    class="ant-checkbox-input"
                    disabled=""
                    id="disabled"
                    type="checkbox"
                  />
                  <span
                    class="ant-checkbox-inner"
                  />
                </span>
                <span
                  class="ant-checkbox-label"
                >
                  Checkbox
                </span>
              </label>
            </div>
          </div>
        </div>
      </div>
    </div>
    <div
      class="ant-form-item css-var-test-id ant-form-css-var"
    >
      <div
        class="ant-row ant-form-item-row css-var-test-id"
      >
        <div
          class="ant-col ant-col-4 ant-form-item-label css-var-test-id"
        >
          <label
            class=""
            title="Radio"
          >
            Radio
          </label>
        </div>
        <div
          class="ant-col ant-col-14 ant-form-item-control css-var-test-id"
        >
          <div
            class="ant-form-item-control-input"
          >
            <div
              class="ant-form-item-control-input-content"
            >
              <div
                class="ant-radio-group ant-radio-group-outline css-var-test-id ant-radio-css-var"
              >
                <label
                  class="ant-radio-wrapper ant-radio-wrapper-disabled ant-radio-wrapper-in-form-item css-var-test-id ant-radio-css-var"
                >
                  <span
                    class="ant-radio ant-wave-target ant-radio-disabled"
                  >
                    <input
                      class="ant-radio-input"
                      disabled=""
                      name="test-id"
                      type="radio"
                      value="apple"
                    />
                    <span
                      class="ant-radio-inner"
                    />
                  </span>
                  <span
                    class="ant-radio-label"
                  >
                     Apple 
                  </span>
                </label>
                <label
                  class="ant-radio-wrapper ant-radio-wrapper-disabled ant-radio-wrapper-in-form-item css-var-test-id ant-radio-css-var"
                >
                  <span
                    class="ant-radio ant-wave-target ant-radio-disabled"
                  >
                    <input
                      class="ant-radio-input"
                      disabled=""
                      name="test-id"
                      type="radio"
                      value="pear"
                    />
                    <span
                      class="ant-radio-inner"
                    />
                  </span>
                  <span
                    class="ant-radio-label"
                  >
                     Pear 
                  </span>
                </label>
              </div>
            </div>
          </div>
        </div>
      </div>
    </div>
    <div
      class="ant-form-item css-var-test-id ant-form-css-var"
    >
      <div
        class="ant-row ant-form-item-row css-var-test-id"
      >
        <div
          class="ant-col ant-col-4 ant-form-item-label css-var-test-id"
        >
          <label
            class=""
            title="Input"
          >
            Input
          </label>
        </div>
        <div
          class="ant-col ant-col-14 ant-form-item-control css-var-test-id"
        >
          <div
            class="ant-form-item-control-input"
          >
            <div
              class="ant-form-item-control-input-content"
            >
              <input
                class="ant-input ant-input-disabled ant-input-outlined css-var-test-id ant-input-css-var"
                disabled=""
                type="text"
                value=""
              />
            </div>
          </div>
        </div>
      </div>
    </div>
    <div
      class="ant-form-item css-var-test-id ant-form-css-var"
    >
      <div
        class="ant-row ant-form-item-row css-var-test-id"
      >
        <div
          class="ant-col ant-col-4 ant-form-item-label css-var-test-id"
        >
          <label
            class=""
            title="Select"
          >
            Select
          </label>
        </div>
        <div
          class="ant-col ant-col-14 ant-form-item-control css-var-test-id"
        >
          <div
            class="ant-form-item-control-input"
          >
            <div
              class="ant-form-item-control-input-content"
            >
              <div
                class="ant-select ant-select-outlined ant-select-in-form-item css-var-test-id ant-select-css-var ant-select-single ant-select-show-arrow ant-select-disabled"
              >
                <div
                  class="ant-select-selector"
                >
                  <span
                    class="ant-select-selection-wrap"
                  >
                    <span
                      class="ant-select-selection-search"
                    >
                      <input
                        aria-autocomplete="list"
                        aria-controls="undefined_list"
                        aria-expanded="false"
                        aria-haspopup="listbox"
                        aria-owns="undefined_list"
                        autocomplete="off"
                        class="ant-select-selection-search-input"
                        disabled=""
                        readonly=""
                        role="combobox"
                        style="opacity:0"
                        type="search"
                        unselectable="on"
                        value=""
                      />
                    </span>
                    <span
                      class="ant-select-selection-placeholder"
                    />
                  </span>
                </div>
                <span
                  aria-hidden="true"
                  class="ant-select-arrow"
                  style="user-select:none;-webkit-user-select:none"
                  unselectable="on"
                >
                  <span
                    aria-label="down"
                    class="anticon anticon-down ant-select-suffix"
                    role="img"
                  >
                    <svg
                      aria-hidden="true"
                      data-icon="down"
                      fill="currentColor"
                      focusable="false"
                      height="1em"
                      viewBox="64 64 896 896"
                      width="1em"
                    >
                      <path
                        d="M884 256h-75c-5.1 0-9.9 2.5-12.9 6.6L512 654.2 227.9 262.6c-3-4.1-7.8-6.6-12.9-6.6h-75c-6.5 0-10.3 7.4-6.5 12.7l352.6 486.1c12.8 17.6 39 17.6 51.7 0l352.6-486.1c3.9-5.3.1-12.7-6.4-12.7z"
                      />
                    </svg>
                  </span>
                </span>
              </div>
            </div>
          </div>
        </div>
      </div>
    </div>
    <div
      class="ant-form-item css-var-test-id ant-form-css-var"
    >
      <div
        class="ant-row ant-form-item-row css-var-test-id"
      >
        <div
          class="ant-col ant-col-4 ant-form-item-label css-var-test-id"
        >
          <label
            class=""
            title="TreeSelect"
          >
            TreeSelect
          </label>
        </div>
        <div
          class="ant-col ant-col-14 ant-form-item-control css-var-test-id"
        >
          <div
            class="ant-form-item-control-input"
          >
            <div
              class="ant-form-item-control-input-content"
            >
              <div
                class="ant-select ant-tree-select ant-select-outlined ant-select-in-form-item css-var-test-id ant-select-css-var ant-tree-select-css-var ant-select-single ant-select-show-arrow ant-select-disabled"
              >
                <div
                  class="ant-select-selector"
                >
                  <span
                    class="ant-select-selection-wrap"
                  >
                    <span
                      class="ant-select-selection-search"
                    >
                      <input
                        aria-autocomplete="list"
                        aria-controls="undefined_list"
                        aria-expanded="false"
                        aria-haspopup="listbox"
                        aria-owns="undefined_list"
                        autocomplete="off"
                        class="ant-select-selection-search-input"
                        disabled=""
                        readonly=""
                        role="combobox"
                        style="opacity:0"
                        type="search"
                        unselectable="on"
                        value=""
                      />
                    </span>
                    <span
                      class="ant-select-selection-placeholder"
                    />
                  </span>
                </div>
                <span
                  aria-hidden="true"
                  class="ant-select-arrow"
                  style="user-select:none;-webkit-user-select:none"
                  unselectable="on"
                >
                  <span
                    aria-label="down"
                    class="anticon anticon-down ant-select-suffix"
                    role="img"
                  >
                    <svg
                      aria-hidden="true"
                      data-icon="down"
                      fill="currentColor"
                      focusable="false"
                      height="1em"
                      viewBox="64 64 896 896"
                      width="1em"
                    >
                      <path
                        d="M884 256h-75c-5.1 0-9.9 2.5-12.9 6.6L512 654.2 227.9 262.6c-3-4.1-7.8-6.6-12.9-6.6h-75c-6.5 0-10.3 7.4-6.5 12.7l352.6 486.1c12.8 17.6 39 17.6 51.7 0l352.6-486.1c3.9-5.3.1-12.7-6.4-12.7z"
                      />
                    </svg>
                  </span>
                </span>
              </div>
            </div>
          </div>
        </div>
      </div>
    </div>
    <div
      class="ant-form-item css-var-test-id ant-form-css-var"
    >
      <div
        class="ant-row ant-form-item-row css-var-test-id"
      >
        <div
          class="ant-col ant-col-4 ant-form-item-label css-var-test-id"
        >
          <label
            class=""
            title="Cascader"
          >
            Cascader
          </label>
        </div>
        <div
          class="ant-col ant-col-14 ant-form-item-control css-var-test-id"
        >
          <div
            class="ant-form-item-control-input"
          >
            <div
              class="ant-form-item-control-input-content"
            >
              <div
                class="ant-select ant-cascader ant-select-outlined ant-select-in-form-item ant-select-css-var ant-cascader-css-var css-var-test-id ant-select-single ant-select-allow-clear ant-select-show-arrow ant-select-disabled"
              >
                <div
                  class="ant-select-selector"
                >
                  <span
                    class="ant-select-selection-wrap"
                  >
                    <span
                      class="ant-select-selection-search"
                    >
                      <input
                        aria-autocomplete="list"
                        aria-controls="undefined_list"
                        aria-expanded="false"
                        aria-haspopup="listbox"
                        aria-owns="undefined_list"
                        autocomplete="off"
                        class="ant-select-selection-search-input"
                        disabled=""
                        readonly=""
                        role="combobox"
                        style="opacity:0"
                        type="search"
                        unselectable="on"
                        value=""
                      />
                    </span>
                    <span
                      class="ant-select-selection-placeholder"
                    />
                  </span>
                </div>
                <span
                  aria-hidden="true"
                  class="ant-select-arrow"
                  style="user-select:none;-webkit-user-select:none"
                  unselectable="on"
                >
                  <span
                    aria-label="down"
                    class="anticon anticon-down ant-select-suffix"
                    role="img"
                  >
                    <svg
                      aria-hidden="true"
                      data-icon="down"
                      fill="currentColor"
                      focusable="false"
                      height="1em"
                      viewBox="64 64 896 896"
                      width="1em"
                    >
                      <path
                        d="M884 256h-75c-5.1 0-9.9 2.5-12.9 6.6L512 654.2 227.9 262.6c-3-4.1-7.8-6.6-12.9-6.6h-75c-6.5 0-10.3 7.4-6.5 12.7l352.6 486.1c12.8 17.6 39 17.6 51.7 0l352.6-486.1c3.9-5.3.1-12.7-6.4-12.7z"
                      />
                    </svg>
                  </span>
                </span>
              </div>
            </div>
          </div>
        </div>
      </div>
    </div>
    <div
      class="ant-form-item css-var-test-id ant-form-css-var"
    >
      <div
        class="ant-row ant-form-item-row css-var-test-id"
      >
        <div
          class="ant-col ant-col-4 ant-form-item-label css-var-test-id"
        >
          <label
            class=""
            title="DatePicker"
          >
            DatePicker
          </label>
        </div>
        <div
          class="ant-col ant-col-14 ant-form-item-control css-var-test-id"
        >
          <div
            class="ant-form-item-control-input"
          >
            <div
              class="ant-form-item-control-input-content"
            >
              <div
                class="ant-picker ant-picker-disabled ant-picker-outlined css-var-test-id ant-picker-css-var"
              >
                <div
                  class="ant-picker-input"
                >
                  <input
                    aria-invalid="false"
                    autocomplete="off"
                    disabled=""
                    placeholder="Select date"
                    size="12"
                    value=""
                  />
                  <span
                    class="ant-picker-suffix"
                  >
                    <span
                      aria-label="calendar"
                      class="anticon anticon-calendar"
                      role="img"
                    >
                      <svg
                        aria-hidden="true"
                        data-icon="calendar"
                        fill="currentColor"
                        focusable="false"
                        height="1em"
                        viewBox="64 64 896 896"
                        width="1em"
                      >
                        <path
                          d="M880 184H712v-64c0-4.4-3.6-8-8-8h-56c-4.4 0-8 3.6-8 8v64H384v-64c0-4.4-3.6-8-8-8h-56c-4.4 0-8 3.6-8 8v64H144c-17.7 0-32 14.3-32 32v664c0 17.7 14.3 32 32 32h736c17.7 0 32-14.3 32-32V216c0-17.7-14.3-32-32-32zm-40 656H184V460h656v380zM184 392V256h128v48c0 4.4 3.6 8 8 8h56c4.4 0 8-3.6 8-8v-48h256v48c0 4.4 3.6 8 8 8h56c4.4 0 8-3.6 8-8v-48h128v136H184z"
                        />
                      </svg>
                    </span>
                  </span>
                </div>
              </div>
            </div>
          </div>
        </div>
      </div>
    </div>
    <div
      class="ant-form-item css-var-test-id ant-form-css-var"
    >
      <div
        class="ant-row ant-form-item-row css-var-test-id"
      >
        <div
          class="ant-col ant-col-4 ant-form-item-label css-var-test-id"
        >
          <label
            class=""
            title="RangePicker"
          >
            RangePicker
          </label>
        </div>
        <div
          class="ant-col ant-col-14 ant-form-item-control css-var-test-id"
        >
          <div
            class="ant-form-item-control-input"
          >
            <div
              class="ant-form-item-control-input-content"
            >
              <div
                class="ant-picker ant-picker-range ant-picker-disabled ant-picker-outlined css-var-test-id ant-picker-css-var"
              >
                <div
                  class="ant-picker-input ant-picker-input-start"
                >
                  <input
                    aria-invalid="false"
                    autocomplete="off"
                    date-range="start"
                    disabled=""
                    placeholder="Start date"
                    size="12"
                    value=""
                  />
                </div>
                <div
                  class="ant-picker-range-separator"
                >
                  <span
                    aria-label="to"
                    class="ant-picker-separator"
                  >
                    <span
                      aria-label="swap-right"
                      class="anticon anticon-swap-right"
                      role="img"
                    >
                      <svg
                        aria-hidden="true"
                        data-icon="swap-right"
                        fill="currentColor"
                        focusable="false"
                        height="1em"
                        viewBox="0 0 1024 1024"
                        width="1em"
                      >
                        <path
                          d="M873.1 596.2l-164-208A32 32 0 00684 376h-64.8c-6.7 0-10.4 7.7-6.3 13l144.3 183H152c-4.4 0-8 3.6-8 8v60c0 4.4 3.6 8 8 8h695.9c26.8 0 41.7-30.8 25.2-51.8z"
                        />
                      </svg>
                    </span>
                  </span>
                </div>
                <div
                  class="ant-picker-input ant-picker-input-end"
                >
                  <input
                    aria-invalid="false"
                    autocomplete="off"
                    date-range="end"
                    disabled=""
                    placeholder="End date"
                    size="12"
                    value=""
                  />
                </div>
                <div
                  class="ant-picker-active-bar"
                  style="position:absolute;width:0"
                />
                <span
                  class="ant-picker-suffix"
                >
                  <span
                    aria-label="calendar"
                    class="anticon anticon-calendar"
                    role="img"
                  >
                    <svg
                      aria-hidden="true"
                      data-icon="calendar"
                      fill="currentColor"
                      focusable="false"
                      height="1em"
                      viewBox="64 64 896 896"
                      width="1em"
                    >
                      <path
                        d="M880 184H712v-64c0-4.4-3.6-8-8-8h-56c-4.4 0-8 3.6-8 8v64H384v-64c0-4.4-3.6-8-8-8h-56c-4.4 0-8 3.6-8 8v64H144c-17.7 0-32 14.3-32 32v664c0 17.7 14.3 32 32 32h736c17.7 0 32-14.3 32-32V216c0-17.7-14.3-32-32-32zm-40 656H184V460h656v380zM184 392V256h128v48c0 4.4 3.6 8 8 8h56c4.4 0 8-3.6 8-8v-48h256v48c0 4.4 3.6 8 8 8h56c4.4 0 8-3.6 8-8v-48h128v136H184z"
                      />
                    </svg>
                  </span>
                </span>
              </div>
            </div>
          </div>
        </div>
      </div>
    </div>
    <div
      class="ant-form-item css-var-test-id ant-form-css-var"
    >
      <div
        class="ant-row ant-form-item-row css-var-test-id"
      >
        <div
          class="ant-col ant-col-4 ant-form-item-label css-var-test-id"
        >
          <label
            class=""
            title="InputNumber"
          >
            InputNumber
          </label>
        </div>
        <div
          class="ant-col ant-col-14 ant-form-item-control css-var-test-id"
        >
          <div
            class="ant-form-item-control-input"
          >
            <div
              class="ant-form-item-control-input-content"
            >
              <div
                class="ant-input-number ant-input-number-in-form-item ant-input-number-outlined css-var-test-id ant-input-number-css-var ant-input-number-disabled"
              >
                <div
                  class="ant-input-number-handler-wrap"
                >
                  <span
                    aria-disabled="false"
                    aria-label="Increase Value"
                    class="ant-input-number-handler ant-input-number-handler-up"
                    role="button"
                    unselectable="on"
                  >
                    <span
                      aria-label="up"
                      class="anticon anticon-up ant-input-number-handler-up-inner"
                      role="img"
                    >
                      <svg
                        aria-hidden="true"
                        data-icon="up"
                        fill="currentColor"
                        focusable="false"
                        height="1em"
                        viewBox="64 64 896 896"
                        width="1em"
                      >
                        <path
                          d="M890.5 755.3L537.9 269.2c-12.8-17.6-39-17.6-51.7 0L133.5 755.3A8 8 0 00140 768h75c5.1 0 9.9-2.5 12.9-6.6L512 369.8l284.1 391.6c3 4.1 7.8 6.6 12.9 6.6h75c6.5 0 10.3-7.4 6.5-12.7z"
                        />
                      </svg>
                    </span>
                  </span>
                  <span
                    aria-disabled="false"
                    aria-label="Decrease Value"
                    class="ant-input-number-handler ant-input-number-handler-down"
                    role="button"
                    unselectable="on"
                  >
                    <span
                      aria-label="down"
                      class="anticon anticon-down ant-input-number-handler-down-inner"
                      role="img"
                    >
                      <svg
                        aria-hidden="true"
                        data-icon="down"
                        fill="currentColor"
                        focusable="false"
                        height="1em"
                        viewBox="64 64 896 896"
                        width="1em"
                      >
                        <path
                          d="M884 256h-75c-5.1 0-9.9 2.5-12.9 6.6L512 654.2 227.9 262.6c-3-4.1-7.8-6.6-12.9-6.6h-75c-6.5 0-10.3 7.4-6.5 12.7l352.6 486.1c12.8 17.6 39 17.6 51.7 0l352.6-486.1c3.9-5.3.1-12.7-6.4-12.7z"
                        />
                      </svg>
                    </span>
                  </span>
                </div>
                <div
                  class="ant-input-number-input-wrap"
                >
                  <input
                    autocomplete="off"
                    class="ant-input-number-input"
                    disabled=""
                    role="spinbutton"
                    step="1"
                    value=""
                  />
                </div>
              </div>
            </div>
          </div>
        </div>
      </div>
    </div>
    <div
      class="ant-form-item css-var-test-id ant-form-css-var"
    >
      <div
        class="ant-row ant-form-item-row css-var-test-id"
      >
        <div
          class="ant-col ant-col-4 ant-form-item-label css-var-test-id"
        >
          <label
            class=""
            title="TextArea"
          >
            TextArea
          </label>
        </div>
        <div
          class="ant-col ant-col-14 ant-form-item-control css-var-test-id"
        >
          <div
            class="ant-form-item-control-input"
          >
            <div
              class="ant-form-item-control-input-content"
            >
              <textarea
                class="ant-input ant-input-outlined css-var-test-id ant-input-css-var ant-input-disabled"
                disabled=""
                rows="4"
              />
            </div>
          </div>
        </div>
      </div>
    </div>
    <div
      class="ant-form-item css-var-test-id ant-form-css-var"
    >
      <div
        class="ant-row ant-form-item-row css-var-test-id"
      >
        <div
          class="ant-col ant-col-4 ant-form-item-label css-var-test-id"
        >
          <label
            class=""
            title="Switch"
          >
            Switch
          </label>
        </div>
        <div
          class="ant-col ant-col-14 ant-form-item-control css-var-test-id"
        >
          <div
            class="ant-form-item-control-input"
          >
            <div
              class="ant-form-item-control-input-content"
            >
              <button
                aria-checked="false"
                class="ant-switch css-var-test-id ant-switch-disabled"
                disabled=""
                role="switch"
                type="button"
              >
                <div
                  class="ant-switch-handle"
                />
                <span
                  class="ant-switch-inner"
                >
                  <span
                    class="ant-switch-inner-checked"
                  />
                  <span
                    class="ant-switch-inner-unchecked"
                  />
                </span>
              </button>
            </div>
          </div>
        </div>
      </div>
    </div>
    <div
      class="ant-form-item css-var-test-id ant-form-css-var"
    >
      <div
        class="ant-row ant-form-item-row css-var-test-id"
      >
        <div
          class="ant-col ant-col-4 ant-form-item-label css-var-test-id"
        >
          <label
            class=""
            title="Upload"
          >
            Upload
          </label>
        </div>
        <div
          class="ant-col ant-col-14 ant-form-item-control css-var-test-id"
        >
          <div
            class="ant-form-item-control-input"
          >
            <div
              class="ant-form-item-control-input-content"
            >
              <span
                class="ant-upload-wrapper css-var-test-id ant-upload-picture-card-wrapper"
              >
                <div
                  class="ant-upload-list ant-upload-list-picture-card"
                >
                  <div
                    class="ant-upload ant-upload-select ant-upload-disabled"
                  >
                    <span
                      class="ant-upload ant-upload-disabled"
                    >
                      <input
                        accept=""
                        disabled=""
                        name="file"
                        style="display:none"
                        type="file"
                      />
                      <button
                        style="color:inherit;cursor:inherit;border:0;background:none"
                        type="button"
                      >
                        <span
                          aria-label="plus"
                          class="anticon anticon-plus"
                          role="img"
                        >
                          <svg
                            aria-hidden="true"
                            data-icon="plus"
                            fill="currentColor"
                            focusable="false"
                            height="1em"
                            viewBox="64 64 896 896"
                            width="1em"
                          >
                            <path
                              d="M482 152h60q8 0 8 8v704q0 8-8 8h-60q-8 0-8-8V160q0-8 8-8z"
                            />
                            <path
                              d="M192 474h672q8 0 8 8v60q0 8-8 8H160q-8 0-8-8v-60q0-8 8-8z"
                            />
                          </svg>
                        </span>
                        <div
                          style="margin-top:8px"
                        >
                          Upload
                        </div>
                      </button>
                    </span>
                  </div>
                </div>
              </span>
            </div>
          </div>
        </div>
      </div>
    </div>
    <div
      class="ant-form-item css-var-test-id ant-form-css-var"
    >
      <div
        class="ant-row ant-form-item-row css-var-test-id"
      >
        <div
          class="ant-col ant-col-4 ant-form-item-label css-var-test-id"
        >
          <label
            class=""
            title="Button"
          >
            Button
          </label>
        </div>
        <div
          class="ant-col ant-col-14 ant-form-item-control css-var-test-id"
        >
          <div
            class="ant-form-item-control-input"
          >
            <div
              class="ant-form-item-control-input-content"
            >
              <button
                class="ant-btn css-var-test-id ant-btn-default ant-btn-color-default ant-btn-variant-outlined"
                disabled=""
                type="button"
              >
                <span>
                  Button
                </span>
              </button>
            </div>
          </div>
        </div>
      </div>
    </div>
    <div
      class="ant-form-item css-var-test-id ant-form-css-var"
    >
      <div
        class="ant-row ant-form-item-row css-var-test-id"
      >
        <div
          class="ant-col ant-col-4 ant-form-item-label css-var-test-id"
        >
          <label
            class=""
            title="Slider"
          >
            Slider
          </label>
        </div>
        <div
          class="ant-col ant-col-14 ant-form-item-control css-var-test-id"
        >
          <div
            class="ant-form-item-control-input"
          >
            <div
              class="ant-form-item-control-input-content"
            >
              <div
                class="ant-slider css-var-test-id ant-slider-disabled ant-slider-horizontal"
              >
                <div
                  class="ant-slider-rail"
                />
                <div
                  class="ant-slider-track"
                  style="left:0%;width:0%"
                />
                <div
                  class="ant-slider-step"
                />
                <div
                  aria-describedby="test-id"
                  aria-disabled="true"
                  aria-orientation="horizontal"
                  aria-valuemax="100"
                  aria-valuemin="0"
                  aria-valuenow="0"
                  class="ant-slider-handle"
                  role="slider"
                  style="left:0%;transform:translateX(-50%)"
                />
              </div>
            </div>
          </div>
        </div>
      </div>
    </div>
    <div
      class="ant-form-item css-var-test-id ant-form-css-var"
    >
      <div
        class="ant-row ant-form-item-row css-var-test-id"
      >
        <div
          class="ant-col ant-col-4 ant-form-item-label css-var-test-id"
        >
          <label
            class=""
            title="ColorPicker"
          >
            ColorPicker
          </label>
        </div>
        <div
          class="ant-col ant-col-14 ant-form-item-control css-var-test-id"
        >
          <div
            class="ant-form-item-control-input"
          >
            <div
              class="ant-form-item-control-input-content"
            >
              <div
                aria-describedby="test-id"
                class="ant-color-picker-trigger css-var-test-id ant-color-picker-css-var ant-color-picker-trigger-disabled"
              >
                <div
                  class="ant-color-picker-clear"
                />
              </div>
            </div>
          </div>
        </div>
      </div>
    </div>
    <div
      class="ant-form-item css-var-test-id ant-form-css-var"
    >
      <div
        class="ant-row ant-form-item-row css-var-test-id"
      >
        <div
          class="ant-col ant-col-4 ant-form-item-label css-var-test-id"
        >
          <label
            class=""
            title="Rate"
          >
            Rate
          </label>
        </div>
        <div
          class="ant-col ant-col-14 ant-form-item-control css-var-test-id"
        >
          <div
            class="ant-form-item-control-input"
          >
            <div
              class="ant-form-item-control-input-content"
            >
              <ul
                class="ant-rate css-var-test-id ant-rate-disabled"
                tabindex="-1"
              >
                <li
                  class="ant-rate-star ant-rate-star-zero"
                >
                  <div
                    aria-checked="false"
                    aria-posinset="1"
                    aria-setsize="5"
                    role="radio"
                    tabindex="-1"
                  >
                    <div
                      class="ant-rate-star-first"
                    >
                      <span
                        aria-label="star"
                        class="anticon anticon-star"
                        role="img"
                      >
                        <svg
                          aria-hidden="true"
                          data-icon="star"
                          fill="currentColor"
                          focusable="false"
                          height="1em"
                          viewBox="64 64 896 896"
                          width="1em"
                        >
                          <path
                            d="M908.1 353.1l-253.9-36.9L540.7 86.1c-3.1-6.3-8.2-11.4-14.5-14.5-15.8-7.8-35-1.3-42.9 14.5L369.8 316.2l-253.9 36.9c-7 1-13.4 4.3-18.3 9.3a32.05 32.05 0 00.6 45.3l183.7 179.1-43.4 252.9a31.95 31.95 0 0046.4 33.7L512 754l227.1 119.4c6.2 3.3 13.4 4.4 20.3 3.2 17.4-3 29.1-19.5 26.1-36.9l-43.4-252.9 183.7-179.1c5-4.9 8.3-11.3 9.3-18.3 2.7-17.5-9.5-33.7-27-36.3z"
                          />
                        </svg>
                      </span>
                    </div>
                    <div
                      class="ant-rate-star-second"
                    >
                      <span
                        aria-label="star"
                        class="anticon anticon-star"
                        role="img"
                      >
                        <svg
                          aria-hidden="true"
                          data-icon="star"
                          fill="currentColor"
                          focusable="false"
                          height="1em"
                          viewBox="64 64 896 896"
                          width="1em"
                        >
                          <path
                            d="M908.1 353.1l-253.9-36.9L540.7 86.1c-3.1-6.3-8.2-11.4-14.5-14.5-15.8-7.8-35-1.3-42.9 14.5L369.8 316.2l-253.9 36.9c-7 1-13.4 4.3-18.3 9.3a32.05 32.05 0 00.6 45.3l183.7 179.1-43.4 252.9a31.95 31.95 0 0046.4 33.7L512 754l227.1 119.4c6.2 3.3 13.4 4.4 20.3 3.2 17.4-3 29.1-19.5 26.1-36.9l-43.4-252.9 183.7-179.1c5-4.9 8.3-11.3 9.3-18.3 2.7-17.5-9.5-33.7-27-36.3z"
                          />
                        </svg>
                      </span>
                    </div>
                  </div>
                </li>
                <li
                  class="ant-rate-star ant-rate-star-zero"
                >
                  <div
                    aria-checked="false"
                    aria-posinset="2"
                    aria-setsize="5"
                    role="radio"
                    tabindex="-1"
                  >
                    <div
                      class="ant-rate-star-first"
                    >
                      <span
                        aria-label="star"
                        class="anticon anticon-star"
                        role="img"
                      >
                        <svg
                          aria-hidden="true"
                          data-icon="star"
                          fill="currentColor"
                          focusable="false"
                          height="1em"
                          viewBox="64 64 896 896"
                          width="1em"
                        >
                          <path
                            d="M908.1 353.1l-253.9-36.9L540.7 86.1c-3.1-6.3-8.2-11.4-14.5-14.5-15.8-7.8-35-1.3-42.9 14.5L369.8 316.2l-253.9 36.9c-7 1-13.4 4.3-18.3 9.3a32.05 32.05 0 00.6 45.3l183.7 179.1-43.4 252.9a31.95 31.95 0 0046.4 33.7L512 754l227.1 119.4c6.2 3.3 13.4 4.4 20.3 3.2 17.4-3 29.1-19.5 26.1-36.9l-43.4-252.9 183.7-179.1c5-4.9 8.3-11.3 9.3-18.3 2.7-17.5-9.5-33.7-27-36.3z"
                          />
                        </svg>
                      </span>
                    </div>
                    <div
                      class="ant-rate-star-second"
                    >
                      <span
                        aria-label="star"
                        class="anticon anticon-star"
                        role="img"
                      >
                        <svg
                          aria-hidden="true"
                          data-icon="star"
                          fill="currentColor"
                          focusable="false"
                          height="1em"
                          viewBox="64 64 896 896"
                          width="1em"
                        >
                          <path
                            d="M908.1 353.1l-253.9-36.9L540.7 86.1c-3.1-6.3-8.2-11.4-14.5-14.5-15.8-7.8-35-1.3-42.9 14.5L369.8 316.2l-253.9 36.9c-7 1-13.4 4.3-18.3 9.3a32.05 32.05 0 00.6 45.3l183.7 179.1-43.4 252.9a31.95 31.95 0 0046.4 33.7L512 754l227.1 119.4c6.2 3.3 13.4 4.4 20.3 3.2 17.4-3 29.1-19.5 26.1-36.9l-43.4-252.9 183.7-179.1c5-4.9 8.3-11.3 9.3-18.3 2.7-17.5-9.5-33.7-27-36.3z"
                          />
                        </svg>
                      </span>
                    </div>
                  </div>
                </li>
                <li
                  class="ant-rate-star ant-rate-star-zero"
                >
                  <div
                    aria-checked="false"
                    aria-posinset="3"
                    aria-setsize="5"
                    role="radio"
                    tabindex="-1"
                  >
                    <div
                      class="ant-rate-star-first"
                    >
                      <span
                        aria-label="star"
                        class="anticon anticon-star"
                        role="img"
                      >
                        <svg
                          aria-hidden="true"
                          data-icon="star"
                          fill="currentColor"
                          focusable="false"
                          height="1em"
                          viewBox="64 64 896 896"
                          width="1em"
                        >
                          <path
                            d="M908.1 353.1l-253.9-36.9L540.7 86.1c-3.1-6.3-8.2-11.4-14.5-14.5-15.8-7.8-35-1.3-42.9 14.5L369.8 316.2l-253.9 36.9c-7 1-13.4 4.3-18.3 9.3a32.05 32.05 0 00.6 45.3l183.7 179.1-43.4 252.9a31.95 31.95 0 0046.4 33.7L512 754l227.1 119.4c6.2 3.3 13.4 4.4 20.3 3.2 17.4-3 29.1-19.5 26.1-36.9l-43.4-252.9 183.7-179.1c5-4.9 8.3-11.3 9.3-18.3 2.7-17.5-9.5-33.7-27-36.3z"
                          />
                        </svg>
                      </span>
                    </div>
                    <div
                      class="ant-rate-star-second"
                    >
                      <span
                        aria-label="star"
                        class="anticon anticon-star"
                        role="img"
                      >
                        <svg
                          aria-hidden="true"
                          data-icon="star"
                          fill="currentColor"
                          focusable="false"
                          height="1em"
                          viewBox="64 64 896 896"
                          width="1em"
                        >
                          <path
                            d="M908.1 353.1l-253.9-36.9L540.7 86.1c-3.1-6.3-8.2-11.4-14.5-14.5-15.8-7.8-35-1.3-42.9 14.5L369.8 316.2l-253.9 36.9c-7 1-13.4 4.3-18.3 9.3a32.05 32.05 0 00.6 45.3l183.7 179.1-43.4 252.9a31.95 31.95 0 0046.4 33.7L512 754l227.1 119.4c6.2 3.3 13.4 4.4 20.3 3.2 17.4-3 29.1-19.5 26.1-36.9l-43.4-252.9 183.7-179.1c5-4.9 8.3-11.3 9.3-18.3 2.7-17.5-9.5-33.7-27-36.3z"
                          />
                        </svg>
                      </span>
                    </div>
                  </div>
                </li>
                <li
                  class="ant-rate-star ant-rate-star-zero"
                >
                  <div
                    aria-checked="false"
                    aria-posinset="4"
                    aria-setsize="5"
                    role="radio"
                    tabindex="-1"
                  >
                    <div
                      class="ant-rate-star-first"
                    >
                      <span
                        aria-label="star"
                        class="anticon anticon-star"
                        role="img"
                      >
                        <svg
                          aria-hidden="true"
                          data-icon="star"
                          fill="currentColor"
                          focusable="false"
                          height="1em"
                          viewBox="64 64 896 896"
                          width="1em"
                        >
                          <path
                            d="M908.1 353.1l-253.9-36.9L540.7 86.1c-3.1-6.3-8.2-11.4-14.5-14.5-15.8-7.8-35-1.3-42.9 14.5L369.8 316.2l-253.9 36.9c-7 1-13.4 4.3-18.3 9.3a32.05 32.05 0 00.6 45.3l183.7 179.1-43.4 252.9a31.95 31.95 0 0046.4 33.7L512 754l227.1 119.4c6.2 3.3 13.4 4.4 20.3 3.2 17.4-3 29.1-19.5 26.1-36.9l-43.4-252.9 183.7-179.1c5-4.9 8.3-11.3 9.3-18.3 2.7-17.5-9.5-33.7-27-36.3z"
                          />
                        </svg>
                      </span>
                    </div>
                    <div
                      class="ant-rate-star-second"
                    >
                      <span
                        aria-label="star"
                        class="anticon anticon-star"
                        role="img"
                      >
                        <svg
                          aria-hidden="true"
                          data-icon="star"
                          fill="currentColor"
                          focusable="false"
                          height="1em"
                          viewBox="64 64 896 896"
                          width="1em"
                        >
                          <path
                            d="M908.1 353.1l-253.9-36.9L540.7 86.1c-3.1-6.3-8.2-11.4-14.5-14.5-15.8-7.8-35-1.3-42.9 14.5L369.8 316.2l-253.9 36.9c-7 1-13.4 4.3-18.3 9.3a32.05 32.05 0 00.6 45.3l183.7 179.1-43.4 252.9a31.95 31.95 0 0046.4 33.7L512 754l227.1 119.4c6.2 3.3 13.4 4.4 20.3 3.2 17.4-3 29.1-19.5 26.1-36.9l-43.4-252.9 183.7-179.1c5-4.9 8.3-11.3 9.3-18.3 2.7-17.5-9.5-33.7-27-36.3z"
                          />
                        </svg>
                      </span>
                    </div>
                  </div>
                </li>
                <li
                  class="ant-rate-star ant-rate-star-zero"
                >
                  <div
                    aria-checked="false"
                    aria-posinset="5"
                    aria-setsize="5"
                    role="radio"
                    tabindex="-1"
                  >
                    <div
                      class="ant-rate-star-first"
                    >
                      <span
                        aria-label="star"
                        class="anticon anticon-star"
                        role="img"
                      >
                        <svg
                          aria-hidden="true"
                          data-icon="star"
                          fill="currentColor"
                          focusable="false"
                          height="1em"
                          viewBox="64 64 896 896"
                          width="1em"
                        >
                          <path
                            d="M908.1 353.1l-253.9-36.9L540.7 86.1c-3.1-6.3-8.2-11.4-14.5-14.5-15.8-7.8-35-1.3-42.9 14.5L369.8 316.2l-253.9 36.9c-7 1-13.4 4.3-18.3 9.3a32.05 32.05 0 00.6 45.3l183.7 179.1-43.4 252.9a31.95 31.95 0 0046.4 33.7L512 754l227.1 119.4c6.2 3.3 13.4 4.4 20.3 3.2 17.4-3 29.1-19.5 26.1-36.9l-43.4-252.9 183.7-179.1c5-4.9 8.3-11.3 9.3-18.3 2.7-17.5-9.5-33.7-27-36.3z"
                          />
                        </svg>
                      </span>
                    </div>
                    <div
                      class="ant-rate-star-second"
                    >
                      <span
                        aria-label="star"
                        class="anticon anticon-star"
                        role="img"
                      >
                        <svg
                          aria-hidden="true"
                          data-icon="star"
                          fill="currentColor"
                          focusable="false"
                          height="1em"
                          viewBox="64 64 896 896"
                          width="1em"
                        >
                          <path
                            d="M908.1 353.1l-253.9-36.9L540.7 86.1c-3.1-6.3-8.2-11.4-14.5-14.5-15.8-7.8-35-1.3-42.9 14.5L369.8 316.2l-253.9 36.9c-7 1-13.4 4.3-18.3 9.3a32.05 32.05 0 00.6 45.3l183.7 179.1-43.4 252.9a31.95 31.95 0 0046.4 33.7L512 754l227.1 119.4c6.2 3.3 13.4 4.4 20.3 3.2 17.4-3 29.1-19.5 26.1-36.9l-43.4-252.9 183.7-179.1c5-4.9 8.3-11.3 9.3-18.3 2.7-17.5-9.5-33.7-27-36.3z"
                          />
                        </svg>
                      </span>
                    </div>
                  </div>
                </li>
              </ul>
            </div>
          </div>
        </div>
      </div>
    </div>
  </form>,
]
`;

exports[`renders components/form/demo/disabled-input-debug.tsx correctly 1`] = `
<form
  class="ant-form ant-form-horizontal css-var-test-id ant-form-css-var"
  style="max-width:600px"
>
  <div
    class="ant-form-item css-var-test-id ant-form-css-var"
  >
    <div
      class="ant-row ant-form-item-row css-var-test-id"
    >
      <div
        class="ant-col ant-form-item-label css-var-test-id"
      >
        <label
          class=""
          title="Normal0"
        >
          Normal0
        </label>
      </div>
      <div
        class="ant-col ant-form-item-control css-var-test-id"
      >
        <div
          class="ant-form-item-control-input"
        >
          <div
            class="ant-form-item-control-input-content"
          >
            <input
              class="ant-input ant-input-outlined css-var-test-id ant-input-css-var"
              placeholder="unavailable choice"
              type="text"
              value="Buggy!"
            />
          </div>
        </div>
      </div>
    </div>
  </div>
  <div
    class="ant-form-item css-var-test-id ant-form-css-var ant-form-item-with-help ant-form-item-has-error"
  >
    <div
      class="ant-row ant-form-item-row css-var-test-id"
    >
      <div
        class="ant-col ant-form-item-label css-var-test-id"
      >
        <label
          class=""
          title="Fail0"
        >
          Fail0
        </label>
      </div>
      <div
        class="ant-col ant-form-item-control css-var-test-id"
      >
        <div
          class="ant-form-item-control-input"
        >
          <div
            class="ant-form-item-control-input-content"
          >
            <input
              class="ant-input ant-input-outlined ant-input-status-error css-var-test-id ant-input-css-var"
              placeholder="unavailable choice"
              type="text"
              value="Buggy!"
            />
          </div>
        </div>
      </div>
    </div>
  </div>
  <div
    class="ant-form-item css-var-test-id ant-form-css-var ant-form-item-with-help ant-form-item-has-error"
  >
    <div
      class="ant-row ant-form-item-row css-var-test-id"
    >
      <div
        class="ant-col ant-form-item-label css-var-test-id"
      >
        <label
          class=""
          title="FailDisabled0"
        >
          FailDisabled0
        </label>
      </div>
      <div
        class="ant-col ant-form-item-control css-var-test-id"
      >
        <div
          class="ant-form-item-control-input"
        >
          <div
            class="ant-form-item-control-input-content"
          >
            <input
              class="ant-input ant-input-disabled ant-input-outlined ant-input-status-error css-var-test-id ant-input-css-var"
              disabled=""
              placeholder="unavailable choice"
              type="text"
              value="Buggy!"
            />
          </div>
        </div>
      </div>
    </div>
  </div>
  <div
    class="ant-form-item css-var-test-id ant-form-css-var"
  >
    <div
      class="ant-row ant-form-item-row css-var-test-id"
    >
      <div
        class="ant-col ant-form-item-label css-var-test-id"
      >
        <label
          class=""
          title="Normal1"
        >
          Normal1
        </label>
      </div>
      <div
        class="ant-col ant-form-item-control css-var-test-id"
      >
        <div
          class="ant-form-item-control-input"
        >
          <div
            class="ant-form-item-control-input-content"
          >
            <input
              class="ant-input ant-input-outlined css-var-test-id ant-input-css-var"
              placeholder="unavailable choice"
              type="text"
              value="Buggy!"
            />
          </div>
        </div>
      </div>
    </div>
  </div>
  <div
    class="ant-form-item css-var-test-id ant-form-css-var ant-form-item-with-help ant-form-item-has-error"
  >
    <div
      class="ant-row ant-form-item-row css-var-test-id"
    >
      <div
        class="ant-col ant-form-item-label css-var-test-id"
      >
        <label
          class=""
          title="Fail1"
        >
          Fail1
        </label>
      </div>
      <div
        class="ant-col ant-form-item-control css-var-test-id"
      >
        <div
          class="ant-form-item-control-input"
        >
          <div
            class="ant-form-item-control-input-content"
          >
            <input
              class="ant-input ant-input-outlined ant-input-status-error css-var-test-id ant-input-css-var"
              placeholder="unavailable choice"
              type="text"
              value="Buggy!"
            />
          </div>
        </div>
      </div>
    </div>
  </div>
  <div
    class="ant-form-item css-var-test-id ant-form-css-var ant-form-item-with-help ant-form-item-has-error"
  >
    <div
      class="ant-row ant-form-item-row css-var-test-id"
    >
      <div
        class="ant-col ant-form-item-label css-var-test-id"
      >
        <label
          class=""
          title="FailDisabled1"
        >
          FailDisabled1
        </label>
      </div>
      <div
        class="ant-col ant-form-item-control css-var-test-id"
      >
        <div
          class="ant-form-item-control-input"
        >
          <div
            class="ant-form-item-control-input-content"
          >
            <input
              class="ant-input ant-input-disabled ant-input-outlined ant-input-status-error css-var-test-id ant-input-css-var"
              disabled=""
              placeholder="unavailable choice"
              type="text"
              value="Buggy!"
            />
          </div>
        </div>
      </div>
    </div>
  </div>
  <div
    class="ant-form-item css-var-test-id ant-form-css-var"
  >
    <div
      class="ant-row ant-form-item-row css-var-test-id"
    >
      <div
        class="ant-col ant-form-item-label css-var-test-id"
      >
        <label
          class=""
          title="Normal2"
        >
          Normal2
        </label>
      </div>
      <div
        class="ant-col ant-form-item-control css-var-test-id"
      >
        <div
          class="ant-form-item-control-input"
        >
          <div
            class="ant-form-item-control-input-content"
          >
            <span
              class="ant-input-group-wrapper ant-input-group-wrapper-outlined css-var-test-id ant-input-css-var"
            >
              <span
                class="ant-input-wrapper ant-input-group"
              >
                <span
                  class="ant-input-group-addon"
                >
                  Buggy!
                </span>
                <input
                  class="ant-input ant-input-outlined"
                  placeholder="unavailable choice"
                  type="text"
                  value=""
                />
              </span>
            </span>
          </div>
        </div>
      </div>
    </div>
  </div>
  <div
    class="ant-form-item css-var-test-id ant-form-css-var ant-form-item-with-help ant-form-item-has-error"
  >
    <div
      class="ant-row ant-form-item-row css-var-test-id"
    >
      <div
        class="ant-col ant-form-item-label css-var-test-id"
      >
        <label
          class=""
          title="Fail2"
        >
          Fail2
        </label>
      </div>
      <div
        class="ant-col ant-form-item-control css-var-test-id"
      >
        <div
          class="ant-form-item-control-input"
        >
          <div
            class="ant-form-item-control-input-content"
          >
            <span
              class="ant-input-group-wrapper ant-input-group-wrapper-outlined ant-input-group-wrapper-status-error css-var-test-id ant-input-css-var"
            >
              <span
                class="ant-input-wrapper ant-input-group"
              >
                <span
                  class="ant-input-group-addon"
                >
                  Buggy!
                </span>
                <input
                  class="ant-input ant-input-outlined ant-input-status-error"
                  placeholder="unavailable choice"
                  type="text"
                  value=""
                />
              </span>
            </span>
          </div>
        </div>
      </div>
    </div>
  </div>
  <div
    class="ant-form-item css-var-test-id ant-form-css-var ant-form-item-with-help ant-form-item-has-error"
  >
    <div
      class="ant-row ant-form-item-row css-var-test-id"
    >
      <div
        class="ant-col ant-form-item-label css-var-test-id"
      >
        <label
          class=""
          title="FailDisabled2"
        >
          FailDisabled2
        </label>
      </div>
      <div
        class="ant-col ant-form-item-control css-var-test-id"
      >
        <div
          class="ant-form-item-control-input"
        >
          <div
            class="ant-form-item-control-input-content"
          >
            <span
              class="ant-input-group-wrapper ant-input-group-wrapper-disabled ant-input-group-wrapper-outlined ant-input-group-wrapper-status-error css-var-test-id ant-input-css-var"
            >
              <span
                class="ant-input-wrapper ant-input-group"
              >
                <span
                  class="ant-input-group-addon"
                >
                  Buggy!
                </span>
                <input
                  class="ant-input ant-input-disabled ant-input-outlined ant-input-status-error"
                  disabled=""
                  placeholder="unavailable choice"
                  type="text"
                  value=""
                />
              </span>
            </span>
          </div>
        </div>
      </div>
    </div>
  </div>
  <div
    class="ant-form-item css-var-test-id ant-form-css-var"
  >
    <div
      class="ant-row ant-form-item-row css-var-test-id"
    >
      <div
        class="ant-col ant-form-item-label css-var-test-id"
      >
        <label
          class=""
          title="Normal3"
        >
          Normal3
        </label>
      </div>
      <div
        class="ant-col ant-form-item-control css-var-test-id"
      >
        <div
          class="ant-form-item-control-input"
        >
          <div
            class="ant-form-item-control-input-content"
          >
            <span
              class="ant-input-affix-wrapper ant-input-outlined css-var-test-id ant-input-css-var"
            >
              <span
                class="ant-input-prefix"
              >
                人民币
              </span>
              <input
                class="ant-input"
                placeholder="unavailable choice"
                type="text"
                value="50"
              />
            </span>
          </div>
        </div>
      </div>
    </div>
  </div>
  <div
    class="ant-form-item css-var-test-id ant-form-css-var ant-form-item-with-help ant-form-item-has-error"
  >
    <div
      class="ant-row ant-form-item-row css-var-test-id"
    >
      <div
        class="ant-col ant-form-item-label css-var-test-id"
      >
        <label
          class=""
          title="Fail3"
        >
          Fail3
        </label>
      </div>
      <div
        class="ant-col ant-form-item-control css-var-test-id"
      >
        <div
          class="ant-form-item-control-input"
        >
          <div
            class="ant-form-item-control-input-content"
          >
            <span
              class="ant-input-affix-wrapper ant-input-outlined ant-input-status-error css-var-test-id ant-input-css-var"
            >
              <span
                class="ant-input-prefix"
              >
                人民币
              </span>
              <input
                class="ant-input"
                placeholder="unavailable choice"
                type="text"
                value="50"
              />
            </span>
          </div>
        </div>
      </div>
    </div>
  </div>
  <div
    class="ant-form-item css-var-test-id ant-form-css-var ant-form-item-with-help ant-form-item-has-error"
  >
    <div
      class="ant-row ant-form-item-row css-var-test-id"
    >
      <div
        class="ant-col ant-form-item-label css-var-test-id"
      >
        <label
          class=""
          title="FailDisabled3"
        >
          FailDisabled3
        </label>
      </div>
      <div
        class="ant-col ant-form-item-control css-var-test-id"
      >
        <div
          class="ant-form-item-control-input"
        >
          <div
            class="ant-form-item-control-input-content"
          >
            <span
              class="ant-input-affix-wrapper ant-input-disabled ant-input-affix-wrapper-disabled ant-input-outlined ant-input-status-error css-var-test-id ant-input-css-var"
            >
              <span
                class="ant-input-prefix"
              >
                人民币
              </span>
              <input
                class="ant-input ant-input-disabled"
                disabled=""
                placeholder="unavailable choice"
                type="text"
                value="50"
              />
            </span>
          </div>
        </div>
      </div>
    </div>
  </div>
</form>
`;

exports[`renders components/form/demo/dynamic-form-item.tsx correctly 1`] = `
<form
  class="ant-form ant-form-horizontal css-var-test-id ant-form-css-var"
  id="dynamic_form_item"
  style="max-width:600px"
>
  <div
    class="ant-form-item css-var-test-id ant-form-css-var"
  >
    <div
      class="ant-row ant-form-item-row css-var-test-id"
    >
      <div
        class="ant-col ant-form-item-control ant-col-xs-24 ant-col-xs-offset-0 ant-col-sm-20 ant-col-sm-offset-4 css-var-test-id"
      >
        <div
          class="ant-form-item-control-input"
        >
          <div
            class="ant-form-item-control-input-content"
          >
            <button
              class="ant-btn css-var-test-id ant-btn-dashed ant-btn-color-default ant-btn-variant-dashed"
              style="width:60%"
              type="button"
            >
              <span
                class="ant-btn-icon"
              >
                <span
                  aria-label="plus"
                  class="anticon anticon-plus"
                  role="img"
                >
                  <svg
                    aria-hidden="true"
                    data-icon="plus"
                    fill="currentColor"
                    focusable="false"
                    height="1em"
                    viewBox="64 64 896 896"
                    width="1em"
                  >
                    <path
                      d="M482 152h60q8 0 8 8v704q0 8-8 8h-60q-8 0-8-8V160q0-8 8-8z"
                    />
                    <path
                      d="M192 474h672q8 0 8 8v60q0 8-8 8H160q-8 0-8-8v-60q0-8 8-8z"
                    />
                  </svg>
                </span>
              </span>
              <span>
                Add field
              </span>
            </button>
            <button
              class="ant-btn css-var-test-id ant-btn-dashed ant-btn-color-default ant-btn-variant-dashed"
              style="width:60%;margin-top:20px"
              type="button"
            >
              <span
                class="ant-btn-icon"
              >
                <span
                  aria-label="plus"
                  class="anticon anticon-plus"
                  role="img"
                >
                  <svg
                    aria-hidden="true"
                    data-icon="plus"
                    fill="currentColor"
                    focusable="false"
                    height="1em"
                    viewBox="64 64 896 896"
                    width="1em"
                  >
                    <path
                      d="M482 152h60q8 0 8 8v704q0 8-8 8h-60q-8 0-8-8V160q0-8 8-8z"
                    />
                    <path
                      d="M192 474h672q8 0 8 8v60q0 8-8 8H160q-8 0-8-8v-60q0-8 8-8z"
                    />
                  </svg>
                </span>
              </span>
              <span>
                Add field at head
              </span>
            </button>
          </div>
        </div>
      </div>
    </div>
  </div>
  <div
    class="ant-form-item css-var-test-id ant-form-css-var"
  >
    <div
      class="ant-row ant-form-item-row css-var-test-id"
    >
      <div
        class="ant-col ant-form-item-control ant-col-xs-24 ant-col-xs-offset-0 ant-col-sm-20 ant-col-sm-offset-4 css-var-test-id"
      >
        <div
          class="ant-form-item-control-input"
        >
          <div
            class="ant-form-item-control-input-content"
          >
            <button
              class="ant-btn css-var-test-id ant-btn-primary ant-btn-color-primary ant-btn-variant-solid"
              type="submit"
            >
              <span>
                Submit
              </span>
            </button>
          </div>
        </div>
      </div>
    </div>
  </div>
</form>
`;

exports[`renders components/form/demo/dynamic-form-items.tsx correctly 1`] = `
<form
  autocomplete="off"
  class="ant-form ant-form-horizontal css-var-test-id ant-form-css-var"
  id="dynamic_form_nest_item"
  style="max-width:600px"
>
  <div
    class="ant-form-item css-var-test-id ant-form-css-var"
  >
    <div
      class="ant-row ant-form-item-row css-var-test-id"
    >
      <div
        class="ant-col ant-form-item-control css-var-test-id"
      >
        <div
          class="ant-form-item-control-input"
        >
          <div
            class="ant-form-item-control-input-content"
          >
            <button
              class="ant-btn css-var-test-id ant-btn-dashed ant-btn-color-default ant-btn-variant-dashed ant-btn-block"
              type="button"
            >
              <span
                class="ant-btn-icon"
              >
                <span
                  aria-label="plus"
                  class="anticon anticon-plus"
                  role="img"
                >
                  <svg
                    aria-hidden="true"
                    data-icon="plus"
                    fill="currentColor"
                    focusable="false"
                    height="1em"
                    viewBox="64 64 896 896"
                    width="1em"
                  >
                    <path
                      d="M482 152h60q8 0 8 8v704q0 8-8 8h-60q-8 0-8-8V160q0-8 8-8z"
                    />
                    <path
                      d="M192 474h672q8 0 8 8v60q0 8-8 8H160q-8 0-8-8v-60q0-8 8-8z"
                    />
                  </svg>
                </span>
              </span>
              <span>
                Add field
              </span>
            </button>
          </div>
        </div>
      </div>
    </div>
  </div>
  <div
    class="ant-form-item css-var-test-id ant-form-css-var"
  >
    <div
      class="ant-row ant-form-item-row css-var-test-id"
    >
      <div
        class="ant-col ant-form-item-control css-var-test-id"
      >
        <div
          class="ant-form-item-control-input"
        >
          <div
            class="ant-form-item-control-input-content"
          >
            <button
              class="ant-btn css-var-test-id ant-btn-primary ant-btn-color-primary ant-btn-variant-solid"
              type="submit"
            >
              <span>
                Submit
              </span>
            </button>
          </div>
        </div>
      </div>
    </div>
  </div>
</form>
`;

exports[`renders components/form/demo/dynamic-form-items-complex.tsx correctly 1`] = `
<form
  autocomplete="off"
  class="ant-form ant-form-horizontal css-var-test-id ant-form-css-var"
  id="dynamic_form_complex"
  style="max-width:600px"
>
  <div
    style="display:flex;row-gap:16px;flex-direction:column"
  >
    <div
      class="ant-card ant-card-bordered ant-card-small css-var-test-id"
    >
      <div
        class="ant-card-head"
      >
        <div
          class="ant-card-head-wrapper"
        >
          <div
            class="ant-card-head-title"
          >
            Item 1
          </div>
          <div
            class="ant-card-extra"
          >
            <span
              aria-label="close"
              class="anticon anticon-close"
              role="img"
              tabindex="-1"
            >
              <svg
                aria-hidden="true"
                data-icon="close"
                fill="currentColor"
                fill-rule="evenodd"
                focusable="false"
                height="1em"
                viewBox="64 64 896 896"
                width="1em"
              >
                <path
                  d="M799.86 166.31c.02 0 .04.02.08.06l57.69 57.7c.04.03.05.05.06.08a.12.12 0 010 .06c0 .03-.02.05-.06.09L569.93 512l287.7 287.7c.04.04.05.06.06.09a.12.12 0 010 .07c0 .02-.02.04-.06.08l-57.7 57.69c-.03.04-.05.05-.07.06a.12.12 0 01-.07 0c-.03 0-.05-.02-.09-.06L512 569.93l-287.7 287.7c-.04.04-.06.05-.09.06a.12.12 0 01-.07 0c-.02 0-.04-.02-.08-.06l-57.69-57.7c-.04-.03-.05-.05-.06-.07a.12.12 0 010-.07c0-.03.02-.05.06-.09L454.07 512l-287.7-287.7c-.04-.04-.05-.06-.06-.09a.12.12 0 010-.07c0-.02.02-.04.06-.08l57.7-57.69c.03-.04.05-.05.07-.06a.12.12 0 01.07 0c.03 0 .05.02.09.06L512 454.07l287.7-287.7c.04-.04.06-.05.09-.06a.12.12 0 01.07 0z"
                />
              </svg>
            </span>
          </div>
        </div>
      </div>
      <div
        class="ant-card-body"
      >
        <div
          class="ant-form-item css-var-test-id ant-form-css-var"
        >
          <div
            class="ant-row ant-form-item-row css-var-test-id"
          >
            <div
              class="ant-col ant-col-6 ant-form-item-label css-var-test-id"
            >
              <label
                class=""
                for="dynamic_form_complex_items_0_name"
                title="Name"
              >
                Name
              </label>
            </div>
            <div
              class="ant-col ant-col-18 ant-form-item-control css-var-test-id"
            >
              <div
                class="ant-form-item-control-input"
              >
                <div
                  class="ant-form-item-control-input-content"
                >
                  <input
                    class="ant-input ant-input-outlined css-var-test-id ant-input-css-var"
                    id="dynamic_form_complex_items_0_name"
                    type="text"
                    value=""
                  />
                </div>
              </div>
            </div>
          </div>
        </div>
        <div
          class="ant-form-item css-var-test-id ant-form-css-var"
        >
          <div
            class="ant-row ant-form-item-row css-var-test-id"
          >
            <div
              class="ant-col ant-col-6 ant-form-item-label css-var-test-id"
            >
              <label
                class=""
                title="List"
              >
                List
              </label>
            </div>
            <div
              class="ant-col ant-col-18 ant-form-item-control css-var-test-id"
            >
              <div
                class="ant-form-item-control-input"
              >
                <div
                  class="ant-form-item-control-input-content"
                >
                  <div
                    style="display:flex;flex-direction:column;row-gap:16px"
                  >
                    <button
                      class="ant-btn css-var-test-id ant-btn-dashed ant-btn-color-default ant-btn-variant-dashed ant-btn-block"
                      type="button"
                    >
                      <span>
                        + Add Sub Item
                      </span>
                    </button>
                  </div>
                </div>
              </div>
            </div>
          </div>
        </div>
      </div>
    </div>
    <button
      class="ant-btn css-var-test-id ant-btn-dashed ant-btn-color-default ant-btn-variant-dashed ant-btn-block"
      type="button"
    >
      <span>
        + Add Item
      </span>
    </button>
  </div>
  <article
    class="ant-typography css-var-test-id"
  >
    <pre>
      {}
    </pre>
  </article>
</form>
`;

exports[`renders components/form/demo/dynamic-form-items-no-style.tsx correctly 1`] = `
<form
  autocomplete="off"
  class="ant-form ant-form-horizontal css-var-test-id ant-form-css-var"
  id="dynamic_form_no_style"
  style="max-width:600px"
>
  <div
    class="ant-form-item css-var-test-id ant-form-css-var"
  >
    <div
      class="ant-row ant-form-item-row css-var-test-id"
    >
      <div
        class="ant-col ant-form-item-label css-var-test-id"
      >
        <label
          class=""
          title="Users"
        >
          Users
        </label>
      </div>
      <div
        class="ant-col ant-form-item-control css-var-test-id"
      >
        <div
          class="ant-form-item-control-input"
        >
          <div
            class="ant-form-item-control-input-content"
          >
            <div
              class="ant-form-item css-var-test-id ant-form-css-var"
            >
              <div
                class="ant-row ant-form-item-row css-var-test-id"
              >
                <div
                  class="ant-col ant-form-item-control css-var-test-id"
                >
                  <div
                    class="ant-form-item-control-input"
                  >
                    <div
                      class="ant-form-item-control-input-content"
                    >
                      <button
                        class="ant-btn css-var-test-id ant-btn-dashed ant-btn-color-default ant-btn-variant-dashed ant-btn-block"
                        type="button"
                      >
                        <span
                          class="ant-btn-icon"
                        >
                          <span
                            aria-label="plus"
                            class="anticon anticon-plus"
                            role="img"
                          >
                            <svg
                              aria-hidden="true"
                              data-icon="plus"
                              fill="currentColor"
                              focusable="false"
                              height="1em"
                              viewBox="64 64 896 896"
                              width="1em"
                            >
                              <path
                                d="M482 152h60q8 0 8 8v704q0 8-8 8h-60q-8 0-8-8V160q0-8 8-8z"
                              />
                              <path
                                d="M192 474h672q8 0 8 8v60q0 8-8 8H160q-8 0-8-8v-60q0-8 8-8z"
                              />
                            </svg>
                          </span>
                        </span>
                        <span>
                          Add field
                        </span>
                      </button>
                    </div>
                  </div>
                </div>
              </div>
            </div>
          </div>
        </div>
      </div>
    </div>
  </div>
  <div
    class="ant-form-item css-var-test-id ant-form-css-var"
  >
    <div
      class="ant-row ant-form-item-row css-var-test-id"
    >
      <div
        class="ant-col ant-form-item-control css-var-test-id"
      >
        <div
          class="ant-form-item-control-input"
        >
          <div
            class="ant-form-item-control-input-content"
          >
            <button
              class="ant-btn css-var-test-id ant-btn-primary ant-btn-color-primary ant-btn-variant-solid"
              type="submit"
            >
              <span>
                Submit
              </span>
            </button>
          </div>
        </div>
      </div>
    </div>
  </div>
</form>
`;

exports[`renders components/form/demo/dynamic-rule.tsx correctly 1`] = `
<form
  class="ant-form ant-form-horizontal css-var-test-id ant-form-css-var"
  id="dynamic_rule"
  style="max-width:600px"
>
  <div
    class="ant-form-item css-var-test-id ant-form-css-var"
  >
    <div
      class="ant-row ant-form-item-row css-var-test-id"
    >
      <div
        class="ant-col ant-col-4 ant-form-item-label css-var-test-id"
      >
        <label
          class="ant-form-item-required"
          for="dynamic_rule_username"
          title="Name"
        >
          Name
        </label>
      </div>
      <div
        class="ant-col ant-col-8 ant-form-item-control css-var-test-id"
      >
        <div
          class="ant-form-item-control-input"
        >
          <div
            class="ant-form-item-control-input-content"
          >
            <input
              aria-required="true"
              class="ant-input ant-input-outlined css-var-test-id ant-input-css-var"
              id="dynamic_rule_username"
              placeholder="Please input your name"
              type="text"
              value=""
            />
          </div>
        </div>
      </div>
    </div>
  </div>
  <div
    class="ant-form-item css-var-test-id ant-form-css-var"
  >
    <div
      class="ant-row ant-form-item-row css-var-test-id"
    >
      <div
        class="ant-col ant-col-4 ant-form-item-label css-var-test-id"
      >
        <label
          class=""
          for="dynamic_rule_nickname"
          title="Nickname"
        >
          Nickname
        </label>
      </div>
      <div
        class="ant-col ant-col-8 ant-form-item-control css-var-test-id"
      >
        <div
          class="ant-form-item-control-input"
        >
          <div
            class="ant-form-item-control-input-content"
          >
            <input
              class="ant-input ant-input-outlined css-var-test-id ant-input-css-var"
              id="dynamic_rule_nickname"
              placeholder="Please input your nickname"
              type="text"
              value=""
            />
          </div>
        </div>
      </div>
    </div>
  </div>
  <div
    class="ant-form-item css-var-test-id ant-form-css-var"
  >
    <div
      class="ant-row ant-form-item-row css-var-test-id"
    >
      <div
        class="ant-col ant-col-8 ant-col-offset-4 ant-form-item-control css-var-test-id"
      >
        <div
          class="ant-form-item-control-input"
        >
          <div
            class="ant-form-item-control-input-content"
          >
            <label
              class="ant-checkbox-wrapper ant-checkbox-wrapper-in-form-item css-var-test-id ant-checkbox-css-var"
            >
              <span
                class="ant-checkbox ant-wave-target"
              >
                <input
                  class="ant-checkbox-input"
                  type="checkbox"
                />
                <span
                  class="ant-checkbox-inner"
                />
              </span>
              <span
                class="ant-checkbox-label"
              >
                Nickname is required
              </span>
            </label>
          </div>
        </div>
      </div>
    </div>
  </div>
  <div
    class="ant-form-item css-var-test-id ant-form-css-var"
  >
    <div
      class="ant-row ant-form-item-row css-var-test-id"
    >
      <div
        class="ant-col ant-col-8 ant-col-offset-4 ant-form-item-control css-var-test-id"
      >
        <div
          class="ant-form-item-control-input"
        >
          <div
            class="ant-form-item-control-input-content"
          >
            <button
              class="ant-btn css-var-test-id ant-btn-primary ant-btn-color-primary ant-btn-variant-solid"
              type="button"
            >
              <span>
                Check
              </span>
            </button>
          </div>
        </div>
      </div>
    </div>
  </div>
</form>
`;

exports[`renders components/form/demo/form-context.tsx correctly 1`] = `
<form
  class="ant-form ant-form-horizontal css-var-test-id ant-form-css-var"
  id="basicForm"
  style="max-width:600px"
>
  <div
    class="ant-form-item css-var-test-id ant-form-css-var"
  >
    <div
      class="ant-row ant-form-item-row css-var-test-id"
    >
      <div
        class="ant-col ant-col-8 ant-form-item-label css-var-test-id"
      >
        <label
          class="ant-form-item-required"
          for="basicForm_group"
          title="Group Name"
        >
          Group Name
        </label>
      </div>
      <div
        class="ant-col ant-col-16 ant-form-item-control css-var-test-id"
      >
        <div
          class="ant-form-item-control-input"
        >
          <div
            class="ant-form-item-control-input-content"
          >
            <input
              aria-required="true"
              class="ant-input ant-input-outlined css-var-test-id ant-input-css-var"
              id="basicForm_group"
              type="text"
              value=""
            />
          </div>
        </div>
      </div>
    </div>
  </div>
  <div
    class="ant-form-item css-var-test-id ant-form-css-var"
  >
    <div
      class="ant-row ant-form-item-row css-var-test-id"
    >
      <div
        class="ant-col ant-col-8 ant-form-item-label css-var-test-id"
      >
        <label
          class=""
          title="User List"
        >
          User List
        </label>
      </div>
      <div
        class="ant-col ant-col-16 ant-form-item-control css-var-test-id"
      >
        <div
          class="ant-form-item-control-input"
        >
          <div
            class="ant-form-item-control-input-content"
          >
            <span
              class="ant-typography ant-typography-secondary ant-form-text css-var-test-id"
            >
              ( 
              <span
                aria-label="smile"
                class="anticon anticon-smile"
                role="img"
              >
                <svg
                  aria-hidden="true"
                  data-icon="smile"
                  fill="currentColor"
                  focusable="false"
                  height="1em"
                  viewBox="64 64 896 896"
                  width="1em"
                >
                  <path
                    d="M288 421a48 48 0 1096 0 48 48 0 10-96 0zm352 0a48 48 0 1096 0 48 48 0 10-96 0zM512 64C264.6 64 64 264.6 64 512s200.6 448 448 448 448-200.6 448-448S759.4 64 512 64zm263 711c-34.2 34.2-74 61-118.3 79.8C611 874.2 562.3 884 512 884c-50.3 0-99-9.8-144.8-29.2A370.4 370.4 0 01248.9 775c-34.2-34.2-61-74-79.8-118.3C149.8 611 140 562.3 140 512s9.8-99 29.2-144.8A370.4 370.4 0 01249 248.9c34.2-34.2 74-61 118.3-79.8C413 149.8 461.7 140 512 140c50.3 0 99 9.8 144.8 29.2A370.4 370.4 0 01775.1 249c34.2 34.2 61 74 79.8 118.3C874.2 413 884 461.7 884 512s-9.8 99-29.2 144.8A368.89 368.89 0 01775 775zM664 533h-48.1c-4.2 0-7.8 3.2-8.1 7.4C604 589.9 562.5 629 512 629s-92.1-39.1-95.8-88.6c-.3-4.2-3.9-7.4-8.1-7.4H360a8 8 0 00-8 8.4c4.4 84.3 74.5 151.6 160 151.6s155.6-67.3 160-151.6a8 8 0 00-8-8.4z"
                  />
                </svg>
              </span>
               No user yet. )
            </span>
          </div>
        </div>
      </div>
    </div>
  </div>
  <div
    class="ant-form-item css-var-test-id ant-form-css-var"
  >
    <div
      class="ant-row ant-form-item-row css-var-test-id"
    >
      <div
        class="ant-col ant-col-16 ant-col-offset-8 ant-form-item-control css-var-test-id"
      >
        <div
          class="ant-form-item-control-input"
        >
          <div
            class="ant-form-item-control-input-content"
          >
            <button
              class="ant-btn css-var-test-id ant-btn-primary ant-btn-color-primary ant-btn-variant-solid"
              type="submit"
            >
              <span>
                Submit
              </span>
            </button>
            <button
              class="ant-btn css-var-test-id ant-btn-default ant-btn-color-default ant-btn-variant-outlined"
              style="margin:0 8px"
              type="button"
            >
              <span>
                Add User
              </span>
            </button>
          </div>
        </div>
      </div>
    </div>
  </div>
</form>
`;

exports[`renders components/form/demo/form-dependencies.tsx correctly 1`] = `
<form
  autocomplete="off"
  class="ant-form ant-form-vertical css-var-test-id ant-form-css-var"
  id="dependencies"
  style="max-width:600px"
>
  <div
    class="ant-alert ant-alert-info css-var-test-id"
    data-show="true"
    role="alert"
  >
    <span
      aria-label="info-circle"
      class="anticon anticon-info-circle ant-alert-icon"
      role="img"
    >
      <svg
        aria-hidden="true"
        data-icon="info-circle"
        fill="currentColor"
        focusable="false"
        height="1em"
        viewBox="64 64 896 896"
        width="1em"
      >
        <path
          d="M512 64C264.6 64 64 264.6 64 512s200.6 448 448 448 448-200.6 448-448S759.4 64 512 64zm32 664c0 4.4-3.6 8-8 8h-48c-4.4 0-8-3.6-8-8V456c0-4.4 3.6-8 8-8h48c4.4 0 8 3.6 8 8v272zm-32-344a48.01 48.01 0 010-96 48.01 48.01 0 010 96z"
        />
      </svg>
    </span>
    <div
      class="ant-alert-section"
    >
      <div
        class="ant-alert-title"
      >
         Try modify \`Password2\` and then modify \`Password\`
      </div>
    </div>
  </div>
  <div
    class="ant-form-item css-var-test-id ant-form-css-var"
  >
    <div
      class="ant-row ant-form-item-row css-var-test-id"
    >
      <div
        class="ant-col ant-form-item-label css-var-test-id"
      >
        <label
          class="ant-form-item-required"
          for="dependencies_password"
          title="Password"
        >
          Password
        </label>
      </div>
      <div
        class="ant-col ant-form-item-control css-var-test-id"
      >
        <div
          class="ant-form-item-control-input"
        >
          <div
            class="ant-form-item-control-input-content"
          >
            <input
              aria-required="true"
              class="ant-input ant-input-outlined css-var-test-id ant-input-css-var"
              id="dependencies_password"
              type="text"
              value=""
            />
          </div>
        </div>
      </div>
    </div>
  </div>
  <div
    class="ant-form-item css-var-test-id ant-form-css-var"
  >
    <div
      class="ant-row ant-form-item-row css-var-test-id"
    >
      <div
        class="ant-col ant-form-item-label css-var-test-id"
      >
        <label
          class="ant-form-item-required"
          for="dependencies_password2"
          title="Confirm Password"
        >
          Confirm Password
        </label>
      </div>
      <div
        class="ant-col ant-form-item-control css-var-test-id"
      >
        <div
          class="ant-form-item-control-input"
        >
          <div
            class="ant-form-item-control-input-content"
          >
            <input
              aria-required="true"
              class="ant-input ant-input-outlined css-var-test-id ant-input-css-var"
              id="dependencies_password2"
              type="text"
              value=""
            />
          </div>
        </div>
      </div>
    </div>
  </div>
  <article
    class="ant-typography css-var-test-id"
  >
    <p>
      Only Update when 
      <code>
        password2
      </code>
       updated:
    </p>
    <pre>
      {}
    </pre>
  </article>
</form>
`;

exports[`renders components/form/demo/form-in-modal.tsx correctly 1`] = `
Array [
  <button
    class="ant-btn css-var-test-id ant-btn-primary ant-btn-color-primary ant-btn-variant-solid"
    type="button"
  >
    <span>
      New Collection
    </span>
  </button>,
  <pre />,
]
`;

exports[`renders components/form/demo/form-item-path.tsx correctly 1`] = `
<form
  class="ant-form ant-form-vertical css-var-test-id ant-form-css-var"
  id="form_item_path"
>
  <div
    class="ant-form-item css-var-test-id ant-form-css-var"
  >
    <div
      class="ant-row ant-form-item-row css-var-test-id"
    >
      <div
        class="ant-col ant-form-item-label css-var-test-id"
      >
        <label
          class=""
          for="form_item_path_user_name_firstName"
          title="First Name"
        >
          First Name
        </label>
      </div>
      <div
        class="ant-col ant-form-item-control css-var-test-id"
      >
        <div
          class="ant-form-item-control-input"
        >
          <div
            class="ant-form-item-control-input-content"
          >
            <input
              class="ant-input ant-input-outlined css-var-test-id ant-input-css-var"
              id="form_item_path_user_name_firstName"
              type="text"
              value=""
            />
          </div>
        </div>
      </div>
    </div>
  </div>
  <div
    class="ant-form-item css-var-test-id ant-form-css-var"
  >
    <div
      class="ant-row ant-form-item-row css-var-test-id"
    >
      <div
        class="ant-col ant-form-item-label css-var-test-id"
      >
        <label
          class=""
          for="form_item_path_user_name_lastName"
          title="Last Name"
        >
          Last Name
        </label>
      </div>
      <div
        class="ant-col ant-form-item-control css-var-test-id"
      >
        <div
          class="ant-form-item-control-input"
        >
          <div
            class="ant-form-item-control-input-content"
          >
            <input
              class="ant-input ant-input-outlined css-var-test-id ant-input-css-var"
              id="form_item_path_user_name_lastName"
              type="text"
              value=""
            />
          </div>
        </div>
      </div>
    </div>
  </div>
  <div
    class="ant-form-item css-var-test-id ant-form-css-var"
  >
    <div
      class="ant-row ant-form-item-row css-var-test-id"
    >
      <div
        class="ant-col ant-form-item-label css-var-test-id"
      >
        <label
          class=""
          for="form_item_path_user_age"
          title="Age"
        >
          Age
        </label>
      </div>
      <div
        class="ant-col ant-form-item-control css-var-test-id"
      >
        <div
          class="ant-form-item-control-input"
        >
          <div
            class="ant-form-item-control-input-content"
          >
            <input
              class="ant-input ant-input-outlined css-var-test-id ant-input-css-var"
              id="form_item_path_user_age"
              type="text"
              value=""
            />
          </div>
        </div>
      </div>
    </div>
  </div>
  <button
    class="ant-btn css-var-test-id ant-btn-primary ant-btn-color-primary ant-btn-variant-solid"
    type="submit"
  >
    <span>
      Submit
    </span>
  </button>
</form>
`;

exports[`renders components/form/demo/getValueProps-normalize.tsx correctly 1`] = `
<form
  autocomplete="off"
  class="ant-form ant-form-horizontal css-var-test-id ant-form-css-var"
  id="getValueProps"
  style="max-width:600px"
>
  <div
    class="ant-form-item css-var-test-id ant-form-css-var"
  >
    <div
      class="ant-row ant-form-item-row css-var-test-id"
    >
      <div
        class="ant-col ant-col-8 ant-form-item-label css-var-test-id"
      >
        <label
          class="ant-form-item-required"
          for="getValueProps_date"
          title="Date"
        >
          Date
        </label>
      </div>
      <div
        class="ant-col ant-col-16 ant-form-item-control css-var-test-id"
      >
        <div
          class="ant-form-item-control-input"
        >
          <div
            class="ant-form-item-control-input-content"
          >
            <div
              class="ant-picker ant-picker-outlined css-var-test-id ant-picker-css-var"
            >
              <div
                class="ant-picker-input"
              >
                <input
                  aria-invalid="false"
                  aria-required="true"
                  autocomplete="off"
                  id="getValueProps_date"
                  placeholder="Select date"
                  size="12"
                  value="2024-01-01"
                />
                <span
                  class="ant-picker-suffix"
                >
                  <span
                    aria-label="calendar"
                    class="anticon anticon-calendar"
                    role="img"
                  >
                    <svg
                      aria-hidden="true"
                      data-icon="calendar"
                      fill="currentColor"
                      focusable="false"
                      height="1em"
                      viewBox="64 64 896 896"
                      width="1em"
                    >
                      <path
                        d="M880 184H712v-64c0-4.4-3.6-8-8-8h-56c-4.4 0-8 3.6-8 8v64H384v-64c0-4.4-3.6-8-8-8h-56c-4.4 0-8 3.6-8 8v64H144c-17.7 0-32 14.3-32 32v664c0 17.7 14.3 32 32 32h736c17.7 0 32-14.3 32-32V216c0-17.7-14.3-32-32-32zm-40 656H184V460h656v380zM184 392V256h128v48c0 4.4 3.6 8 8 8h56c4.4 0 8-3.6 8-8v-48h256v48c0 4.4 3.6 8 8 8h56c4.4 0 8-3.6 8-8v-48h128v136H184z"
                      />
                    </svg>
                  </span>
                </span>
                <span
                  class="ant-picker-clear"
                  role="button"
                >
                  <span
                    aria-label="close-circle"
                    class="anticon anticon-close-circle"
                    role="img"
                  >
                    <svg
                      aria-hidden="true"
                      data-icon="close-circle"
                      fill="currentColor"
                      fill-rule="evenodd"
                      focusable="false"
                      height="1em"
                      viewBox="64 64 896 896"
                      width="1em"
                    >
                      <path
                        d="M512 64c247.4 0 448 200.6 448 448S759.4 960 512 960 64 759.4 64 512 264.6 64 512 64zm127.98 274.82h-.04l-.08.06L512 466.75 384.14 338.88c-.04-.05-.06-.06-.08-.06a.12.12 0 00-.07 0c-.03 0-.05.01-.09.05l-45.02 45.02a.2.2 0 00-.05.09.12.12 0 000 .07v.02a.27.27 0 00.06.06L466.75 512 338.88 639.86c-.05.04-.06.06-.06.08a.12.12 0 000 .07c0 .03.01.05.05.09l45.02 45.02a.2.2 0 00.09.05.12.12 0 00.07 0c.02 0 .04-.01.08-.05L512 557.25l127.86 127.87c.04.04.06.05.08.05a.12.12 0 00.07 0c.03 0 .05-.01.09-.05l45.02-45.02a.2.2 0 00.05-.09.12.12 0 000-.07v-.02a.27.27 0 00-.05-.06L557.25 512l127.87-127.86c.04-.04.05-.06.05-.08a.12.12 0 000-.07c0-.03-.01-.05-.05-.09l-45.02-45.02a.2.2 0 00-.09-.05.12.12 0 00-.07 0z"
                      />
                    </svg>
                  </span>
                </span>
              </div>
            </div>
          </div>
        </div>
      </div>
    </div>
  </div>
  <div
    class="ant-form-item css-var-test-id ant-form-css-var"
  >
    <div
      class="ant-row ant-form-item-row css-var-test-id"
    >
      <div
        class="ant-col ant-col-16 ant-col-offset-8 ant-form-item-control css-var-test-id"
      >
        <div
          class="ant-form-item-control-input"
        >
          <div
            class="ant-form-item-control-input-content"
          >
            <button
              class="ant-btn css-var-test-id ant-btn-primary ant-btn-color-primary ant-btn-variant-solid"
              type="submit"
            >
              <span>
                Submit
              </span>
            </button>
          </div>
        </div>
      </div>
    </div>
  </div>
</form>
`;

exports[`renders components/form/demo/global-state.tsx correctly 1`] = `
Array [
  <form
    class="ant-form ant-form-inline css-var-test-id ant-form-css-var"
    id="global_state"
  >
    <div
      class="ant-form-item css-var-test-id ant-form-css-var"
    >
      <div
        class="ant-row ant-form-item-row css-var-test-id"
      >
        <div
          class="ant-col ant-form-item-label css-var-test-id"
        >
          <label
            class="ant-form-item-required"
            for="global_state_username"
            title="Username"
          >
            Username
          </label>
        </div>
        <div
          class="ant-col ant-form-item-control css-var-test-id"
        >
          <div
            class="ant-form-item-control-input"
          >
            <div
              class="ant-form-item-control-input-content"
            >
              <input
                aria-required="true"
                class="ant-input ant-input-outlined css-var-test-id ant-input-css-var"
                id="global_state_username"
                type="text"
                value=""
              />
            </div>
          </div>
        </div>
      </div>
    </div>
  </form>,
  <div
    class="ant-typography css-var-test-id"
    style="max-width:440px;margin-top:24px"
  >
    <pre
      style="border:none"
    >
      [
  {
    "name": [
      "username"
    ],
    "value": "Ant Design"
  }
]
    </pre>
  </div>,
]
`;

exports[`renders components/form/demo/inline-login.tsx correctly 1`] = `
<form
  class="ant-form ant-form-inline css-var-test-id ant-form-css-var"
  id="horizontal_login"
>
  <div
    class="ant-form-item css-var-test-id ant-form-css-var"
  >
    <div
      class="ant-row ant-form-item-row css-var-test-id"
    >
      <div
        class="ant-col ant-form-item-control css-var-test-id"
      >
        <div
          class="ant-form-item-control-input"
        >
          <div
            class="ant-form-item-control-input-content"
          >
            <span
              class="ant-input-affix-wrapper ant-input-outlined css-var-test-id ant-input-css-var"
            >
              <span
                class="ant-input-prefix"
              >
                <span
                  aria-label="user"
                  class="anticon anticon-user"
                  role="img"
                >
                  <svg
                    aria-hidden="true"
                    data-icon="user"
                    fill="currentColor"
                    focusable="false"
                    height="1em"
                    viewBox="64 64 896 896"
                    width="1em"
                  >
                    <path
                      d="M858.5 763.6a374 374 0 00-80.6-119.5 375.63 375.63 0 00-119.5-80.6c-.4-.2-.8-.3-1.2-.5C719.5 518 760 444.7 760 362c0-137-111-248-248-248S264 225 264 362c0 82.7 40.5 156 102.8 201.1-.4.2-.8.3-1.2.5-44.8 18.9-85 46-119.5 80.6a375.63 375.63 0 00-80.6 119.5A371.7 371.7 0 00136 901.8a8 8 0 008 8.2h60c4.4 0 7.9-3.5 8-7.8 2-77.2 33-149.5 87.8-204.3 56.7-56.7 132-87.9 212.2-87.9s155.5 31.2 212.2 87.9C779 752.7 810 825 812 902.2c.1 4.4 3.6 7.8 8 7.8h60a8 8 0 008-8.2c-1-47.8-10.9-94.3-29.5-138.2zM512 534c-45.9 0-89.1-17.9-121.6-50.4S340 407.9 340 362c0-45.9 17.9-89.1 50.4-121.6S466.1 190 512 190s89.1 17.9 121.6 50.4S684 316.1 684 362c0 45.9-17.9 89.1-50.4 121.6S557.9 534 512 534z"
                    />
                  </svg>
                </span>
              </span>
              <input
                aria-required="true"
                class="ant-input"
                id="horizontal_login_username"
                placeholder="Username"
                type="text"
                value=""
              />
            </span>
          </div>
        </div>
      </div>
    </div>
  </div>
  <div
    class="ant-form-item css-var-test-id ant-form-css-var"
  >
    <div
      class="ant-row ant-form-item-row css-var-test-id"
    >
      <div
        class="ant-col ant-form-item-control css-var-test-id"
      >
        <div
          class="ant-form-item-control-input"
        >
          <div
            class="ant-form-item-control-input-content"
          >
            <span
              class="ant-input-affix-wrapper ant-input-outlined css-var-test-id ant-input-css-var"
            >
              <span
                class="ant-input-prefix"
              >
                <span
                  aria-label="lock"
                  class="anticon anticon-lock"
                  role="img"
                >
                  <svg
                    aria-hidden="true"
                    data-icon="lock"
                    fill="currentColor"
                    focusable="false"
                    height="1em"
                    viewBox="64 64 896 896"
                    width="1em"
                  >
                    <path
                      d="M832 464h-68V240c0-70.7-57.3-128-128-128H388c-70.7 0-128 57.3-128 128v224h-68c-17.7 0-32 14.3-32 32v384c0 17.7 14.3 32 32 32h640c17.7 0 32-14.3 32-32V496c0-17.7-14.3-32-32-32zM332 240c0-30.9 25.1-56 56-56h248c30.9 0 56 25.1 56 56v224H332V240zm460 600H232V536h560v304zM484 701v53c0 4.4 3.6 8 8 8h40c4.4 0 8-3.6 8-8v-53a48.01 48.01 0 10-56 0z"
                    />
                  </svg>
                </span>
              </span>
              <input
                aria-required="true"
                class="ant-input"
                id="horizontal_login_password"
                placeholder="Password"
                type="password"
                value=""
              />
            </span>
          </div>
        </div>
      </div>
    </div>
  </div>
  <div
    class="ant-form-item css-var-test-id ant-form-css-var"
  >
    <div
      class="ant-row ant-form-item-row css-var-test-id"
    >
      <div
        class="ant-col ant-form-item-control css-var-test-id"
      >
        <div
          class="ant-form-item-control-input"
        >
          <div
            class="ant-form-item-control-input-content"
          >
            <button
              class="ant-btn css-var-test-id ant-btn-primary ant-btn-color-primary ant-btn-variant-solid"
              disabled=""
              type="submit"
            >
              <span>
                Log in
              </span>
            </button>
          </div>
        </div>
      </div>
    </div>
  </div>
</form>
`;

exports[`renders components/form/demo/label-debug.tsx correctly 1`] = `
<form
  class="ant-form ant-form-horizontal css-var-test-id ant-form-css-var"
  id="label-ellipsis"
  style="max-width:600px"
>
  <div
    class="ant-form-item css-var-test-id ant-form-css-var"
  >
    <div
      class="ant-row ant-form-item-row css-var-test-id"
    >
      <div
        class="ant-col ant-col-8 ant-form-item-label css-var-test-id"
      >
        <label
          class=""
          for="label-ellipsis_username"
          title=""
        >
          <span
            class="ant-typography ant-typography-ellipsis ant-typography-ellipsis-single-line css-var-test-id"
          >
            longtextlongtextlongtextlongtextlongtextlongtextlongtext
          </span>
        </label>
      </div>
      <div
        class="ant-col ant-col-16 ant-form-item-control css-var-test-id"
      >
        <div
          class="ant-form-item-control-input"
        >
          <div
            class="ant-form-item-control-input-content"
          >
            <input
              class="ant-input ant-input-outlined css-var-test-id ant-input-css-var"
              id="label-ellipsis_username"
              type="text"
              value=""
            />
          </div>
        </div>
      </div>
    </div>
  </div>
  <div
    class="ant-form-item css-var-test-id ant-form-css-var"
  >
    <div
      class="ant-row ant-form-item-row css-var-test-id"
    >
      <div
        class="ant-col ant-col-8 ant-form-item-label css-var-test-id"
      >
        <label
          class=""
          for="label-ellipsis_password"
          title=""
        >
          <span
            class="ant-typography ant-typography-ellipsis ant-typography-ellipsis-single-line css-var-test-id"
          >
            longtext longtext longtext longtext longtext longtext longtext
          </span>
        </label>
      </div>
      <div
        class="ant-col ant-col-16 ant-form-item-control css-var-test-id"
      >
        <div
          class="ant-form-item-control-input"
        >
          <div
            class="ant-form-item-control-input-content"
          >
            <span
              class="ant-input-affix-wrapper ant-input-outlined ant-input-password css-var-test-id ant-input-css-var"
            >
              <input
                class="ant-input"
                id="label-ellipsis_password"
                type="password"
                value=""
              />
              <span
                class="ant-input-suffix"
              >
                <span
                  aria-label="eye-invisible"
                  class="anticon anticon-eye-invisible ant-input-password-icon"
                  role="img"
                  tabindex="-1"
                >
                  <svg
                    aria-hidden="true"
                    data-icon="eye-invisible"
                    fill="currentColor"
                    focusable="false"
                    height="1em"
                    viewBox="64 64 896 896"
                    width="1em"
                  >
                    <path
                      d="M942.2 486.2Q889.47 375.11 816.7 305l-50.88 50.88C807.31 395.53 843.45 447.4 874.7 512 791.5 684.2 673.4 766 512 766q-72.67 0-133.87-22.38L323 798.75Q408 838 512 838q288.3 0 430.2-300.3a60.29 60.29 0 000-51.5zm-63.57-320.64L836 122.88a8 8 0 00-11.32 0L715.31 232.2Q624.86 186 512 186q-288.3 0-430.2 300.3a60.3 60.3 0 000 51.5q56.69 119.4 136.5 191.41L112.48 835a8 8 0 000 11.31L155.17 889a8 8 0 0011.31 0l712.15-712.12a8 8 0 000-11.32zM149.3 512C232.6 339.8 350.7 258 512 258c54.54 0 104.13 9.36 149.12 28.39l-70.3 70.3a176 176 0 00-238.13 238.13l-83.42 83.42C223.1 637.49 183.3 582.28 149.3 512zm246.7 0a112.11 112.11 0 01146.2-106.69L401.31 546.2A112 112 0 01396 512z"
                    />
                    <path
                      d="M508 624c-3.46 0-6.87-.16-10.25-.47l-52.82 52.82a176.09 176.09 0 00227.42-227.42l-52.82 52.82c.31 3.38.47 6.79.47 10.25a111.94 111.94 0 01-112 112z"
                    />
                  </svg>
                </span>
              </span>
            </span>
          </div>
        </div>
      </div>
    </div>
  </div>
</form>
`;

exports[`renders components/form/demo/layout.tsx correctly 1`] = `
<form
  class="ant-form ant-form-horizontal css-var-test-id ant-form-css-var"
  style="max-width:600px"
>
  <div
    class="ant-form-item css-var-test-id ant-form-css-var"
  >
    <div
      class="ant-row ant-form-item-row css-var-test-id"
    >
      <div
        class="ant-col ant-form-item-label css-var-test-id"
      >
        <label
          class=""
          for="layout"
          title="Form Layout"
        >
          Form Layout
        </label>
      </div>
      <div
        class="ant-col ant-form-item-control css-var-test-id"
      >
        <div
          class="ant-form-item-control-input"
        >
          <div
            class="ant-form-item-control-input-content"
          >
            <div
              class="ant-radio-group ant-radio-group-outline css-var-test-id ant-radio-css-var"
              id="layout"
            >
              <label
                class="ant-radio-button-wrapper ant-radio-button-wrapper-checked ant-radio-button-wrapper-in-form-item css-var-test-id ant-radio-css-var"
              >
                <span
                  class="ant-radio-button ant-radio-button-checked"
                >
                  <input
                    checked=""
                    class="ant-radio-button-input"
                    name="test-id"
                    type="radio"
                    value="horizontal"
                  />
                  <span
                    class="ant-radio-button-inner"
                  />
                </span>
                <span
                  class="ant-radio-button-label"
                >
                  Horizontal
                </span>
              </label>
              <label
                class="ant-radio-button-wrapper ant-radio-button-wrapper-in-form-item css-var-test-id ant-radio-css-var"
              >
                <span
                  class="ant-radio-button"
                >
                  <input
                    class="ant-radio-button-input"
                    name="test-id"
                    type="radio"
                    value="vertical"
                  />
                  <span
                    class="ant-radio-button-inner"
                  />
                </span>
                <span
                  class="ant-radio-button-label"
                >
                  Vertical
                </span>
              </label>
              <label
                class="ant-radio-button-wrapper ant-radio-button-wrapper-in-form-item css-var-test-id ant-radio-css-var"
              >
                <span
                  class="ant-radio-button"
                >
                  <input
                    class="ant-radio-button-input"
                    name="test-id"
                    type="radio"
                    value="inline"
                  />
                  <span
                    class="ant-radio-button-inner"
                  />
                </span>
                <span
                  class="ant-radio-button-label"
                >
                  Inline
                </span>
              </label>
            </div>
          </div>
        </div>
      </div>
    </div>
  </div>
  <div
    class="ant-form-item css-var-test-id ant-form-css-var"
  >
    <div
      class="ant-row ant-form-item-row css-var-test-id"
    >
      <div
        class="ant-col ant-form-item-label css-var-test-id"
      >
        <label
          class=""
          title="Field A"
        >
          Field A
        </label>
      </div>
      <div
        class="ant-col ant-form-item-control css-var-test-id"
      >
        <div
          class="ant-form-item-control-input"
        >
          <div
            class="ant-form-item-control-input-content"
          >
            <input
              class="ant-input ant-input-outlined css-var-test-id ant-input-css-var"
              placeholder="input placeholder"
              type="text"
              value=""
            />
          </div>
        </div>
      </div>
    </div>
  </div>
  <div
    class="ant-form-item css-var-test-id ant-form-css-var"
  >
    <div
      class="ant-row ant-form-item-row css-var-test-id"
    >
      <div
        class="ant-col ant-form-item-label css-var-test-id"
      >
        <label
          class=""
          title="Field B"
        >
          Field B
        </label>
      </div>
      <div
        class="ant-col ant-form-item-control css-var-test-id"
      >
        <div
          class="ant-form-item-control-input"
        >
          <div
            class="ant-form-item-control-input-content"
          >
            <input
              class="ant-input ant-input-outlined css-var-test-id ant-input-css-var"
              placeholder="input placeholder"
              type="text"
              value=""
            />
          </div>
        </div>
      </div>
    </div>
  </div>
  <div
    class="ant-form-item css-var-test-id ant-form-css-var"
  >
    <div
      class="ant-row ant-form-item-row css-var-test-id"
    >
      <div
        class="ant-col ant-form-item-control css-var-test-id"
      >
        <div
          class="ant-form-item-control-input"
        >
          <div
            class="ant-form-item-control-input-content"
          >
            <button
              class="ant-btn css-var-test-id ant-btn-primary ant-btn-color-primary ant-btn-variant-solid"
              type="button"
            >
              <span>
                Submit
              </span>
            </button>
          </div>
        </div>
      </div>
    </div>
  </div>
</form>
`;

exports[`renders components/form/demo/layout-can-wrap.tsx correctly 1`] = `
<form
  class="ant-form ant-form-horizontal css-var-test-id ant-form-css-var"
  id="wrap"
  style="max-width:600px"
>
  <div
    class="ant-form-item css-var-test-id ant-form-css-var"
  >
    <div
      class="ant-row ant-form-item-row css-var-test-id"
    >
      <div
        class="ant-col ant-form-item-label ant-form-item-label-left ant-form-item-label-wrap css-var-test-id"
        style="flex:0 0 110px"
      >
        <label
          class="ant-form-item-required ant-form-item-no-colon"
          for="wrap_username"
          title="Normal label"
        >
          Normal label
        </label>
      </div>
      <div
        class="ant-col ant-form-item-control css-var-test-id"
        style="flex:1 1 auto"
      >
        <div
          class="ant-form-item-control-input"
        >
          <div
            class="ant-form-item-control-input-content"
          >
            <input
              aria-required="true"
              class="ant-input ant-input-outlined css-var-test-id ant-input-css-var"
              id="wrap_username"
              type="text"
              value=""
            />
          </div>
        </div>
      </div>
    </div>
  </div>
  <div
    class="ant-form-item css-var-test-id ant-form-css-var"
  >
    <div
      class="ant-row ant-form-item-row css-var-test-id"
    >
      <div
        class="ant-col ant-form-item-label ant-form-item-label-left ant-form-item-label-wrap css-var-test-id"
        style="flex:0 0 110px"
      >
        <label
          class="ant-form-item-required ant-form-item-no-colon"
          for="wrap_password"
          title="A super long label text"
        >
          A super long label text
        </label>
      </div>
      <div
        class="ant-col ant-form-item-control css-var-test-id"
        style="flex:1 1 auto"
      >
        <div
          class="ant-form-item-control-input"
        >
          <div
            class="ant-form-item-control-input-content"
          >
            <input
              aria-required="true"
              class="ant-input ant-input-outlined css-var-test-id ant-input-css-var"
              id="wrap_password"
              type="text"
              value=""
            />
          </div>
        </div>
      </div>
    </div>
  </div>
  <div
    class="ant-form-item css-var-test-id ant-form-css-var"
  >
    <div
      class="ant-row ant-form-item-row css-var-test-id"
    >
      <div
        class="ant-col ant-form-item-label ant-form-item-label-left ant-form-item-label-wrap css-var-test-id"
        style="flex:0 0 110px"
      >
        <label
          class="ant-form-item-no-colon"
          title=" "
        >
        </label>
      </div>
      <div
        class="ant-col ant-form-item-control css-var-test-id"
        style="flex:1 1 auto"
      >
        <div
          class="ant-form-item-control-input"
        >
          <div
            class="ant-form-item-control-input-content"
          >
            <button
              class="ant-btn css-var-test-id ant-btn-primary ant-btn-color-primary ant-btn-variant-solid"
              type="submit"
            >
              <span>
                Submit
              </span>
            </button>
          </div>
        </div>
      </div>
    </div>
  </div>
</form>
`;

exports[`renders components/form/demo/layout-multiple.tsx correctly 1`] = `
Array [
  <form
    class="ant-form ant-form-horizontal css-var-test-id ant-form-css-var"
    id="layout-multiple-horizontal"
  >
    <div
      class="ant-form-item css-var-test-id ant-form-css-var"
    >
      <div
        class="ant-row ant-form-item-row css-var-test-id"
      >
        <div
          class="ant-col ant-col-4 ant-form-item-label css-var-test-id"
        >
          <label
            class="ant-form-item-required"
            for="layout-multiple-horizontal_horizontal"
            title="horizontal"
          >
            horizontal
          </label>
        </div>
        <div
          class="ant-col ant-col-20 ant-form-item-control css-var-test-id"
        >
          <div
            class="ant-form-item-control-input"
          >
            <div
              class="ant-form-item-control-input-content"
            >
              <input
                aria-required="true"
                class="ant-input ant-input-outlined css-var-test-id ant-input-css-var"
                id="layout-multiple-horizontal_horizontal"
                type="text"
                value=""
              />
            </div>
          </div>
        </div>
      </div>
    </div>
    <div
      class="ant-form-item css-var-test-id ant-form-css-var ant-form-item-vertical"
    >
      <div
        class="ant-row ant-form-item-row css-var-test-id"
      >
        <div
          class="ant-col ant-col-24 ant-form-item-label css-var-test-id"
        >
          <label
            class="ant-form-item-required"
            for="layout-multiple-horizontal_vertical"
            title="vertical"
          >
            vertical
          </label>
        </div>
        <div
          class="ant-col ant-col-24 ant-form-item-control css-var-test-id"
        >
          <div
            class="ant-form-item-control-input"
          >
            <div
              class="ant-form-item-control-input-content"
            >
              <input
                aria-required="true"
                class="ant-input ant-input-outlined css-var-test-id ant-input-css-var"
                id="layout-multiple-horizontal_vertical"
                type="text"
                value=""
              />
            </div>
          </div>
        </div>
      </div>
    </div>
  </form>,
  <br />,
  <form
    class="ant-form ant-form-vertical css-var-test-id ant-form-css-var"
    id="layout-multiple-vertical"
  >
    <div
      class="ant-form-item css-var-test-id ant-form-css-var"
    >
      <div
        class="ant-row ant-form-item-row css-var-test-id"
      >
        <div
          class="ant-col ant-col-4 ant-form-item-label css-var-test-id"
        >
          <label
            class="ant-form-item-required"
            for="layout-multiple-vertical_vertical"
            title="vertical"
          >
            vertical
          </label>
        </div>
        <div
          class="ant-col ant-col-20 ant-form-item-control css-var-test-id"
        >
          <div
            class="ant-form-item-control-input"
          >
            <div
              class="ant-form-item-control-input-content"
            >
              <input
                aria-required="true"
                class="ant-input ant-input-outlined css-var-test-id ant-input-css-var"
                id="layout-multiple-vertical_vertical"
                type="text"
                value=""
              />
            </div>
          </div>
        </div>
      </div>
    </div>
    <div
      class="ant-form-item css-var-test-id ant-form-css-var ant-form-item-horizontal"
    >
      <div
        class="ant-row ant-form-item-row css-var-test-id"
      >
        <div
          class="ant-col ant-col-4 ant-form-item-label css-var-test-id"
        >
          <label
            class="ant-form-item-required"
            for="layout-multiple-vertical_horizontal"
            title="horizontal"
          >
            horizontal
          </label>
        </div>
        <div
          class="ant-col ant-col-20 ant-form-item-control css-var-test-id"
        >
          <div
            class="ant-form-item-control-input"
          >
            <div
              class="ant-form-item-control-input-content"
            >
              <input
                aria-required="true"
                class="ant-input ant-input-outlined css-var-test-id ant-input-css-var"
                id="layout-multiple-vertical_horizontal"
                type="text"
                value=""
              />
            </div>
          </div>
        </div>
      </div>
    </div>
  </form>,
]
`;

exports[`renders components/form/demo/login.tsx correctly 1`] = `
<form
  class="ant-form ant-form-horizontal css-var-test-id ant-form-css-var"
  id="login"
  style="max-width:360px"
>
  <div
    class="ant-form-item css-var-test-id ant-form-css-var"
  >
    <div
      class="ant-row ant-form-item-row css-var-test-id"
    >
      <div
        class="ant-col ant-form-item-control css-var-test-id"
      >
        <div
          class="ant-form-item-control-input"
        >
          <div
            class="ant-form-item-control-input-content"
          >
            <span
              class="ant-input-affix-wrapper ant-input-outlined css-var-test-id ant-input-css-var"
            >
              <span
                class="ant-input-prefix"
              >
                <span
                  aria-label="user"
                  class="anticon anticon-user"
                  role="img"
                >
                  <svg
                    aria-hidden="true"
                    data-icon="user"
                    fill="currentColor"
                    focusable="false"
                    height="1em"
                    viewBox="64 64 896 896"
                    width="1em"
                  >
                    <path
                      d="M858.5 763.6a374 374 0 00-80.6-119.5 375.63 375.63 0 00-119.5-80.6c-.4-.2-.8-.3-1.2-.5C719.5 518 760 444.7 760 362c0-137-111-248-248-248S264 225 264 362c0 82.7 40.5 156 102.8 201.1-.4.2-.8.3-1.2.5-44.8 18.9-85 46-119.5 80.6a375.63 375.63 0 00-80.6 119.5A371.7 371.7 0 00136 901.8a8 8 0 008 8.2h60c4.4 0 7.9-3.5 8-7.8 2-77.2 33-149.5 87.8-204.3 56.7-56.7 132-87.9 212.2-87.9s155.5 31.2 212.2 87.9C779 752.7 810 825 812 902.2c.1 4.4 3.6 7.8 8 7.8h60a8 8 0 008-8.2c-1-47.8-10.9-94.3-29.5-138.2zM512 534c-45.9 0-89.1-17.9-121.6-50.4S340 407.9 340 362c0-45.9 17.9-89.1 50.4-121.6S466.1 190 512 190s89.1 17.9 121.6 50.4S684 316.1 684 362c0 45.9-17.9 89.1-50.4 121.6S557.9 534 512 534z"
                    />
                  </svg>
                </span>
              </span>
              <input
                aria-required="true"
                class="ant-input"
                id="login_username"
                placeholder="Username"
                type="text"
                value=""
              />
            </span>
          </div>
        </div>
      </div>
    </div>
  </div>
  <div
    class="ant-form-item css-var-test-id ant-form-css-var"
  >
    <div
      class="ant-row ant-form-item-row css-var-test-id"
    >
      <div
        class="ant-col ant-form-item-control css-var-test-id"
      >
        <div
          class="ant-form-item-control-input"
        >
          <div
            class="ant-form-item-control-input-content"
          >
            <span
              class="ant-input-affix-wrapper ant-input-outlined css-var-test-id ant-input-css-var"
            >
              <span
                class="ant-input-prefix"
              >
                <span
                  aria-label="lock"
                  class="anticon anticon-lock"
                  role="img"
                >
                  <svg
                    aria-hidden="true"
                    data-icon="lock"
                    fill="currentColor"
                    focusable="false"
                    height="1em"
                    viewBox="64 64 896 896"
                    width="1em"
                  >
                    <path
                      d="M832 464h-68V240c0-70.7-57.3-128-128-128H388c-70.7 0-128 57.3-128 128v224h-68c-17.7 0-32 14.3-32 32v384c0 17.7 14.3 32 32 32h640c17.7 0 32-14.3 32-32V496c0-17.7-14.3-32-32-32zM332 240c0-30.9 25.1-56 56-56h248c30.9 0 56 25.1 56 56v224H332V240zm460 600H232V536h560v304zM484 701v53c0 4.4 3.6 8 8 8h40c4.4 0 8-3.6 8-8v-53a48.01 48.01 0 10-56 0z"
                    />
                  </svg>
                </span>
              </span>
              <input
                aria-required="true"
                class="ant-input"
                id="login_password"
                placeholder="Password"
                type="password"
                value=""
              />
            </span>
          </div>
        </div>
      </div>
    </div>
  </div>
  <div
    class="ant-form-item css-var-test-id ant-form-css-var"
  >
    <div
      class="ant-row ant-form-item-row css-var-test-id"
    >
      <div
        class="ant-col ant-form-item-control css-var-test-id"
      >
        <div
          class="ant-form-item-control-input"
        >
          <div
            class="ant-form-item-control-input-content"
          >
            <div
              class="ant-flex css-var-test-id ant-flex-align-center ant-flex-justify-space-between"
            >
              <label
                class="ant-checkbox-wrapper ant-checkbox-wrapper-checked ant-checkbox-wrapper-in-form-item css-var-test-id ant-checkbox-css-var"
              >
                <span
                  class="ant-checkbox ant-wave-target ant-checkbox-checked"
                >
                  <input
                    checked=""
                    class="ant-checkbox-input"
                    id="login_remember"
                    type="checkbox"
                  />
                  <span
                    class="ant-checkbox-inner"
                  />
                </span>
                <span
                  class="ant-checkbox-label"
                >
                  Remember me
                </span>
              </label>
              <a
                href=""
              >
                Forgot password
              </a>
            </div>
          </div>
        </div>
      </div>
    </div>
  </div>
  <div
    class="ant-form-item css-var-test-id ant-form-css-var"
  >
    <div
      class="ant-row ant-form-item-row css-var-test-id"
    >
      <div
        class="ant-col ant-form-item-control css-var-test-id"
      >
        <div
          class="ant-form-item-control-input"
        >
          <div
            class="ant-form-item-control-input-content"
          >
            <button
              class="ant-btn css-var-test-id ant-btn-primary ant-btn-color-primary ant-btn-variant-solid ant-btn-block"
              type="submit"
            >
              <span>
                Log in
              </span>
            </button>
            or 
            <a
              href=""
            >
              Register now!
            </a>
          </div>
        </div>
      </div>
    </div>
  </div>
</form>
`;

exports[`renders components/form/demo/nest-messages.tsx correctly 1`] = `
<form
  class="ant-form ant-form-horizontal css-var-test-id ant-form-css-var"
  id="nest-messages"
  style="max-width:600px"
>
  <div
    class="ant-form-item css-var-test-id ant-form-css-var"
  >
    <div
      class="ant-row ant-form-item-row css-var-test-id"
    >
      <div
        class="ant-col ant-col-8 ant-form-item-label css-var-test-id"
      >
        <label
          class="ant-form-item-required"
          for="nest-messages_user_name"
          title="Name"
        >
          Name
        </label>
      </div>
      <div
        class="ant-col ant-col-16 ant-form-item-control css-var-test-id"
      >
        <div
          class="ant-form-item-control-input"
        >
          <div
            class="ant-form-item-control-input-content"
          >
            <input
              aria-required="true"
              class="ant-input ant-input-outlined css-var-test-id ant-input-css-var"
              id="nest-messages_user_name"
              type="text"
              value=""
            />
          </div>
        </div>
      </div>
    </div>
  </div>
  <div
    class="ant-form-item css-var-test-id ant-form-css-var"
  >
    <div
      class="ant-row ant-form-item-row css-var-test-id"
    >
      <div
        class="ant-col ant-col-8 ant-form-item-label css-var-test-id"
      >
        <label
          class=""
          for="nest-messages_user_email"
          title="Email"
        >
          Email
        </label>
      </div>
      <div
        class="ant-col ant-col-16 ant-form-item-control css-var-test-id"
      >
        <div
          class="ant-form-item-control-input"
        >
          <div
            class="ant-form-item-control-input-content"
          >
            <input
              class="ant-input ant-input-outlined css-var-test-id ant-input-css-var"
              id="nest-messages_user_email"
              type="text"
              value=""
            />
          </div>
        </div>
      </div>
    </div>
  </div>
  <div
    class="ant-form-item css-var-test-id ant-form-css-var"
  >
    <div
      class="ant-row ant-form-item-row css-var-test-id"
    >
      <div
        class="ant-col ant-col-8 ant-form-item-label css-var-test-id"
      >
        <label
          class=""
          for="nest-messages_user_age"
          title="Age"
        >
          Age
        </label>
      </div>
      <div
        class="ant-col ant-col-16 ant-form-item-control css-var-test-id"
      >
        <div
          class="ant-form-item-control-input"
        >
          <div
            class="ant-form-item-control-input-content"
          >
            <div
              class="ant-input-number ant-input-number-in-form-item ant-input-number-outlined css-var-test-id ant-input-number-css-var"
            >
              <div
                class="ant-input-number-handler-wrap"
              >
                <span
                  aria-disabled="false"
                  aria-label="Increase Value"
                  class="ant-input-number-handler ant-input-number-handler-up"
                  role="button"
                  unselectable="on"
                >
                  <span
                    aria-label="up"
                    class="anticon anticon-up ant-input-number-handler-up-inner"
                    role="img"
                  >
                    <svg
                      aria-hidden="true"
                      data-icon="up"
                      fill="currentColor"
                      focusable="false"
                      height="1em"
                      viewBox="64 64 896 896"
                      width="1em"
                    >
                      <path
                        d="M890.5 755.3L537.9 269.2c-12.8-17.6-39-17.6-51.7 0L133.5 755.3A8 8 0 00140 768h75c5.1 0 9.9-2.5 12.9-6.6L512 369.8l284.1 391.6c3 4.1 7.8 6.6 12.9 6.6h75c6.5 0 10.3-7.4 6.5-12.7z"
                      />
                    </svg>
                  </span>
                </span>
                <span
                  aria-disabled="false"
                  aria-label="Decrease Value"
                  class="ant-input-number-handler ant-input-number-handler-down"
                  role="button"
                  unselectable="on"
                >
                  <span
                    aria-label="down"
                    class="anticon anticon-down ant-input-number-handler-down-inner"
                    role="img"
                  >
                    <svg
                      aria-hidden="true"
                      data-icon="down"
                      fill="currentColor"
                      focusable="false"
                      height="1em"
                      viewBox="64 64 896 896"
                      width="1em"
                    >
                      <path
                        d="M884 256h-75c-5.1 0-9.9 2.5-12.9 6.6L512 654.2 227.9 262.6c-3-4.1-7.8-6.6-12.9-6.6h-75c-6.5 0-10.3 7.4-6.5 12.7l352.6 486.1c12.8 17.6 39 17.6 51.7 0l352.6-486.1c3.9-5.3.1-12.7-6.4-12.7z"
                      />
                    </svg>
                  </span>
                </span>
              </div>
              <div
                class="ant-input-number-input-wrap"
              >
                <input
                  autocomplete="off"
                  class="ant-input-number-input"
                  id="nest-messages_user_age"
                  role="spinbutton"
                  step="1"
                  value=""
                />
              </div>
            </div>
          </div>
        </div>
      </div>
    </div>
  </div>
  <div
    class="ant-form-item css-var-test-id ant-form-css-var"
  >
    <div
      class="ant-row ant-form-item-row css-var-test-id"
    >
      <div
        class="ant-col ant-col-8 ant-form-item-label css-var-test-id"
      >
        <label
          class=""
          for="nest-messages_user_website"
          title="Website"
        >
          Website
        </label>
      </div>
      <div
        class="ant-col ant-col-16 ant-form-item-control css-var-test-id"
      >
        <div
          class="ant-form-item-control-input"
        >
          <div
            class="ant-form-item-control-input-content"
          >
            <input
              class="ant-input ant-input-outlined css-var-test-id ant-input-css-var"
              id="nest-messages_user_website"
              type="text"
              value=""
            />
          </div>
        </div>
      </div>
    </div>
  </div>
  <div
    class="ant-form-item css-var-test-id ant-form-css-var"
  >
    <div
      class="ant-row ant-form-item-row css-var-test-id"
    >
      <div
        class="ant-col ant-col-8 ant-form-item-label css-var-test-id"
      >
        <label
          class=""
          for="nest-messages_user_introduction"
          title="Introduction"
        >
          Introduction
        </label>
      </div>
      <div
        class="ant-col ant-col-16 ant-form-item-control css-var-test-id"
      >
        <div
          class="ant-form-item-control-input"
        >
          <div
            class="ant-form-item-control-input-content"
          >
            <textarea
              class="ant-input ant-input-outlined css-var-test-id ant-input-css-var"
              id="nest-messages_user_introduction"
            />
          </div>
        </div>
      </div>
    </div>
  </div>
  <div
    class="ant-form-item css-var-test-id ant-form-css-var"
  >
    <div
      class="ant-row ant-form-item-row css-var-test-id"
    >
      <div
        class="ant-col ant-col-16 ant-col-offset-8 ant-form-item-control css-var-test-id"
      >
        <div
          class="ant-form-item-control-input"
        >
          <div
            class="ant-form-item-control-input-content"
          >
            <button
              class="ant-btn css-var-test-id ant-btn-primary ant-btn-color-primary ant-btn-variant-solid"
              type="submit"
            >
              <span>
                Submit
              </span>
            </button>
          </div>
        </div>
      </div>
    </div>
  </div>
</form>
`;

exports[`renders components/form/demo/ref-item.tsx correctly 1`] = `
<form
  class="ant-form ant-form-horizontal css-var-test-id ant-form-css-var"
  style="max-width:600px"
>
  <div
    class="ant-form-item css-var-test-id ant-form-css-var"
  >
    <div
      class="ant-row ant-form-item-row css-var-test-id"
    >
      <div
        class="ant-col ant-form-item-label css-var-test-id"
      >
        <label
          class=""
          for="test"
          title="test"
        >
          test
        </label>
      </div>
      <div
        class="ant-col ant-form-item-control css-var-test-id"
      >
        <div
          class="ant-form-item-control-input"
        >
          <div
            class="ant-form-item-control-input-content"
          >
            <input
              class="ant-input ant-input-outlined css-var-test-id ant-input-css-var"
              id="test"
              type="text"
              value=""
            />
          </div>
        </div>
      </div>
    </div>
  </div>
  <div
    class="ant-form-item css-var-test-id ant-form-css-var"
  >
    <div
      class="ant-row ant-form-item-row css-var-test-id"
    >
      <div
        class="ant-col ant-form-item-control css-var-test-id"
      >
        <div
          class="ant-form-item-control-input"
        >
          <div
            class="ant-form-item-control-input-content"
          >
            <input
              class="ant-input ant-input-outlined css-var-test-id ant-input-css-var"
              id="list_0"
              type="text"
              value="light"
            />
          </div>
        </div>
      </div>
    </div>
  </div>
  <button
    class="ant-btn css-var-test-id ant-btn-default ant-btn-color-default ant-btn-variant-outlined"
    type="button"
  >
    <span>
      Focus Form.Item
    </span>
  </button>
  <button
    class="ant-btn css-var-test-id ant-btn-default ant-btn-color-default ant-btn-variant-outlined"
    type="button"
  >
    <span>
      Focus Form.List
    </span>
  </button>
</form>
`;

exports[`renders components/form/demo/register.tsx correctly 1`] = `
<form
  class="ant-form ant-form-horizontal css-var-test-id ant-form-css-var"
  id="register"
  style="max-width:600px"
>
  <div
    class="ant-form-item css-var-test-id ant-form-css-var"
  >
    <div
      class="ant-row ant-form-item-row css-var-test-id"
    >
      <div
        class="ant-col ant-form-item-label ant-col-xs-24 ant-col-sm-8 css-var-test-id"
      >
        <label
          class="ant-form-item-required"
          for="register_email"
          title="E-mail"
        >
          E-mail
        </label>
      </div>
      <div
        class="ant-col ant-form-item-control ant-col-xs-24 ant-col-sm-16 css-var-test-id"
      >
        <div
          class="ant-form-item-control-input"
        >
          <div
            class="ant-form-item-control-input-content"
          >
            <input
              aria-required="true"
              class="ant-input ant-input-outlined css-var-test-id ant-input-css-var"
              id="register_email"
              type="text"
              value=""
            />
          </div>
        </div>
      </div>
    </div>
  </div>
  <div
    class="ant-form-item css-var-test-id ant-form-css-var"
  >
    <div
      class="ant-row ant-form-item-row css-var-test-id"
    >
      <div
        class="ant-col ant-form-item-label ant-col-xs-24 ant-col-sm-8 css-var-test-id"
      >
        <label
          class="ant-form-item-required"
          for="register_password"
          title="Password"
        >
          Password
        </label>
      </div>
      <div
        class="ant-col ant-form-item-control ant-col-xs-24 ant-col-sm-16 css-var-test-id"
      >
        <div
          class="ant-form-item-control-input"
        >
          <div
            class="ant-form-item-control-input-content"
          >
            <span
              class="ant-input-affix-wrapper ant-input-outlined ant-input-password css-var-test-id ant-input-css-var"
            >
              <input
                aria-required="true"
                class="ant-input"
                id="register_password"
                type="password"
                value=""
              />
              <span
                class="ant-input-suffix"
              >
                <span
                  aria-label="eye-invisible"
                  class="anticon anticon-eye-invisible ant-input-password-icon"
                  role="img"
                  tabindex="-1"
                >
                  <svg
                    aria-hidden="true"
                    data-icon="eye-invisible"
                    fill="currentColor"
                    focusable="false"
                    height="1em"
                    viewBox="64 64 896 896"
                    width="1em"
                  >
                    <path
                      d="M942.2 486.2Q889.47 375.11 816.7 305l-50.88 50.88C807.31 395.53 843.45 447.4 874.7 512 791.5 684.2 673.4 766 512 766q-72.67 0-133.87-22.38L323 798.75Q408 838 512 838q288.3 0 430.2-300.3a60.29 60.29 0 000-51.5zm-63.57-320.64L836 122.88a8 8 0 00-11.32 0L715.31 232.2Q624.86 186 512 186q-288.3 0-430.2 300.3a60.3 60.3 0 000 51.5q56.69 119.4 136.5 191.41L112.48 835a8 8 0 000 11.31L155.17 889a8 8 0 0011.31 0l712.15-712.12a8 8 0 000-11.32zM149.3 512C232.6 339.8 350.7 258 512 258c54.54 0 104.13 9.36 149.12 28.39l-70.3 70.3a176 176 0 00-238.13 238.13l-83.42 83.42C223.1 637.49 183.3 582.28 149.3 512zm246.7 0a112.11 112.11 0 01146.2-106.69L401.31 546.2A112 112 0 01396 512z"
                    />
                    <path
                      d="M508 624c-3.46 0-6.87-.16-10.25-.47l-52.82 52.82a176.09 176.09 0 00227.42-227.42l-52.82 52.82c.31 3.38.47 6.79.47 10.25a111.94 111.94 0 01-112 112z"
                    />
                  </svg>
                </span>
              </span>
            </span>
          </div>
        </div>
      </div>
    </div>
  </div>
  <div
    class="ant-form-item css-var-test-id ant-form-css-var"
  >
    <div
      class="ant-row ant-form-item-row css-var-test-id"
    >
      <div
        class="ant-col ant-form-item-label ant-col-xs-24 ant-col-sm-8 css-var-test-id"
      >
        <label
          class="ant-form-item-required"
          for="register_confirm"
          title="Confirm Password"
        >
          Confirm Password
        </label>
      </div>
      <div
        class="ant-col ant-form-item-control ant-col-xs-24 ant-col-sm-16 css-var-test-id"
      >
        <div
          class="ant-form-item-control-input"
        >
          <div
            class="ant-form-item-control-input-content"
          >
            <span
              class="ant-input-affix-wrapper ant-input-outlined ant-input-password css-var-test-id ant-input-css-var"
            >
              <input
                aria-required="true"
                class="ant-input"
                id="register_confirm"
                type="password"
                value=""
              />
              <span
                class="ant-input-suffix"
              >
                <span
                  aria-label="eye-invisible"
                  class="anticon anticon-eye-invisible ant-input-password-icon"
                  role="img"
                  tabindex="-1"
                >
                  <svg
                    aria-hidden="true"
                    data-icon="eye-invisible"
                    fill="currentColor"
                    focusable="false"
                    height="1em"
                    viewBox="64 64 896 896"
                    width="1em"
                  >
                    <path
                      d="M942.2 486.2Q889.47 375.11 816.7 305l-50.88 50.88C807.31 395.53 843.45 447.4 874.7 512 791.5 684.2 673.4 766 512 766q-72.67 0-133.87-22.38L323 798.75Q408 838 512 838q288.3 0 430.2-300.3a60.29 60.29 0 000-51.5zm-63.57-320.64L836 122.88a8 8 0 00-11.32 0L715.31 232.2Q624.86 186 512 186q-288.3 0-430.2 300.3a60.3 60.3 0 000 51.5q56.69 119.4 136.5 191.41L112.48 835a8 8 0 000 11.31L155.17 889a8 8 0 0011.31 0l712.15-712.12a8 8 0 000-11.32zM149.3 512C232.6 339.8 350.7 258 512 258c54.54 0 104.13 9.36 149.12 28.39l-70.3 70.3a176 176 0 00-238.13 238.13l-83.42 83.42C223.1 637.49 183.3 582.28 149.3 512zm246.7 0a112.11 112.11 0 01146.2-106.69L401.31 546.2A112 112 0 01396 512z"
                    />
                    <path
                      d="M508 624c-3.46 0-6.87-.16-10.25-.47l-52.82 52.82a176.09 176.09 0 00227.42-227.42l-52.82 52.82c.31 3.38.47 6.79.47 10.25a111.94 111.94 0 01-112 112z"
                    />
                  </svg>
                </span>
              </span>
            </span>
          </div>
        </div>
      </div>
    </div>
  </div>
  <div
    class="ant-form-item css-var-test-id ant-form-css-var"
  >
    <div
      class="ant-row ant-form-item-row css-var-test-id"
    >
      <div
        class="ant-col ant-form-item-label ant-col-xs-24 ant-col-sm-8 css-var-test-id"
      >
        <label
          class="ant-form-item-required"
          for="register_nickname"
          title="Nickname"
        >
          Nickname
          <span
            aria-describedby="test-id"
            aria-label="question-circle"
            class="anticon anticon-question-circle ant-form-item-tooltip"
            role="img"
            title=""
          >
            <svg
              aria-hidden="true"
              data-icon="question-circle"
              fill="currentColor"
              focusable="false"
              height="1em"
              viewBox="64 64 896 896"
              width="1em"
            >
              <path
                d="M512 64C264.6 64 64 264.6 64 512s200.6 448 448 448 448-200.6 448-448S759.4 64 512 64zm0 820c-205.4 0-372-166.6-372-372s166.6-372 372-372 372 166.6 372 372-166.6 372-372 372z"
              />
              <path
                d="M623.6 316.7C593.6 290.4 554 276 512 276s-81.6 14.5-111.6 40.7C369.2 344 352 380.7 352 420v7.6c0 4.4 3.6 8 8 8h48c4.4 0 8-3.6 8-8V420c0-44.1 43.1-80 96-80s96 35.9 96 80c0 31.1-22 59.6-56.1 72.7-21.2 8.1-39.2 22.3-52.1 40.9-13.1 19-19.9 41.8-19.9 64.9V620c0 4.4 3.6 8 8 8h48c4.4 0 8-3.6 8-8v-22.7a48.3 48.3 0 0130.9-44.8c59-22.7 97.1-74.7 97.1-132.5.1-39.3-17.1-76-48.3-103.3zM472 732a40 40 0 1080 0 40 40 0 10-80 0z"
              />
            </svg>
          </span>
        </label>
      </div>
      <div
        class="ant-col ant-form-item-control ant-col-xs-24 ant-col-sm-16 css-var-test-id"
      >
        <div
          class="ant-form-item-control-input"
        >
          <div
            class="ant-form-item-control-input-content"
          >
            <input
              aria-required="true"
              class="ant-input ant-input-outlined css-var-test-id ant-input-css-var"
              id="register_nickname"
              type="text"
              value=""
            />
          </div>
        </div>
      </div>
    </div>
  </div>
  <div
    class="ant-form-item css-var-test-id ant-form-css-var"
  >
    <div
      class="ant-row ant-form-item-row css-var-test-id"
    >
      <div
        class="ant-col ant-form-item-label ant-col-xs-24 ant-col-sm-8 css-var-test-id"
      >
        <label
          class="ant-form-item-required"
          for="register_residence"
          title="Habitual Residence"
        >
          Habitual Residence
        </label>
      </div>
      <div
        class="ant-col ant-form-item-control ant-col-xs-24 ant-col-sm-16 css-var-test-id"
      >
        <div
          class="ant-form-item-control-input"
        >
          <div
            class="ant-form-item-control-input-content"
          >
            <div
              aria-required="true"
              class="ant-select ant-cascader ant-select-outlined ant-select-in-form-item ant-select-css-var ant-cascader-css-var css-var-test-id ant-select-single ant-select-allow-clear ant-select-show-arrow"
            >
              <div
                class="ant-select-selector"
              >
                <span
                  class="ant-select-selection-wrap"
                >
                  <span
                    class="ant-select-selection-search"
                  >
                    <input
                      aria-autocomplete="list"
                      aria-controls="register_residence_list"
                      aria-expanded="false"
                      aria-haspopup="listbox"
                      aria-owns="register_residence_list"
                      aria-required="true"
                      autocomplete="off"
                      class="ant-select-selection-search-input"
                      id="register_residence"
                      readonly=""
                      role="combobox"
                      style="opacity:0"
                      type="search"
                      unselectable="on"
                      value=""
                    />
                  </span>
                  <span
                    class="ant-select-selection-item"
                    title="Zhejiang / Hangzhou / West Lake"
                  >
                    Zhejiang / Hangzhou / West Lake
                  </span>
                </span>
              </div>
              <span
                aria-hidden="true"
                class="ant-select-arrow"
                style="user-select:none;-webkit-user-select:none"
                unselectable="on"
              >
                <span
                  aria-label="down"
                  class="anticon anticon-down ant-select-suffix"
                  role="img"
                >
                  <svg
                    aria-hidden="true"
                    data-icon="down"
                    fill="currentColor"
                    focusable="false"
                    height="1em"
                    viewBox="64 64 896 896"
                    width="1em"
                  >
                    <path
                      d="M884 256h-75c-5.1 0-9.9 2.5-12.9 6.6L512 654.2 227.9 262.6c-3-4.1-7.8-6.6-12.9-6.6h-75c-6.5 0-10.3 7.4-6.5 12.7l352.6 486.1c12.8 17.6 39 17.6 51.7 0l352.6-486.1c3.9-5.3.1-12.7-6.4-12.7z"
                    />
                  </svg>
                </span>
              </span>
              <span
                aria-hidden="true"
                class="ant-select-clear"
                style="user-select:none;-webkit-user-select:none"
                unselectable="on"
              >
                <span
                  aria-label="close-circle"
                  class="anticon anticon-close-circle"
                  role="img"
                >
                  <svg
                    aria-hidden="true"
                    data-icon="close-circle"
                    fill="currentColor"
                    fill-rule="evenodd"
                    focusable="false"
                    height="1em"
                    viewBox="64 64 896 896"
                    width="1em"
                  >
                    <path
                      d="M512 64c247.4 0 448 200.6 448 448S759.4 960 512 960 64 759.4 64 512 264.6 64 512 64zm127.98 274.82h-.04l-.08.06L512 466.75 384.14 338.88c-.04-.05-.06-.06-.08-.06a.12.12 0 00-.07 0c-.03 0-.05.01-.09.05l-45.02 45.02a.2.2 0 00-.05.09.12.12 0 000 .07v.02a.27.27 0 00.06.06L466.75 512 338.88 639.86c-.05.04-.06.06-.06.08a.12.12 0 000 .07c0 .03.01.05.05.09l45.02 45.02a.2.2 0 00.09.05.12.12 0 00.07 0c.02 0 .04-.01.08-.05L512 557.25l127.86 127.87c.04.04.06.05.08.05a.12.12 0 00.07 0c.03 0 .05-.01.09-.05l45.02-45.02a.2.2 0 00.05-.09.12.12 0 000-.07v-.02a.27.27 0 00-.05-.06L557.25 512l127.87-127.86c.04-.04.05-.06.05-.08a.12.12 0 000-.07c0-.03-.01-.05-.05-.09l-45.02-45.02a.2.2 0 00-.09-.05.12.12 0 00-.07 0z"
                    />
                  </svg>
                </span>
              </span>
            </div>
          </div>
        </div>
      </div>
    </div>
  </div>
  <div
    class="ant-form-item css-var-test-id ant-form-css-var"
  >
    <div
      class="ant-row ant-form-item-row css-var-test-id"
    >
      <div
        class="ant-col ant-form-item-label ant-col-xs-24 ant-col-sm-8 css-var-test-id"
      >
        <label
          class="ant-form-item-required"
          for="register_phone"
          title="Phone Number"
        >
          Phone Number
        </label>
      </div>
      <div
        class="ant-col ant-form-item-control ant-col-xs-24 ant-col-sm-16 css-var-test-id"
      >
        <div
          class="ant-form-item-control-input"
        >
          <div
            class="ant-form-item-control-input-content"
          >
            <span
              class="ant-input-group-wrapper ant-input-group-wrapper-outlined css-var-test-id ant-input-css-var"
              style="width:100%"
            >
              <span
                class="ant-input-wrapper ant-input-group"
              >
                <span
                  class="ant-input-group-addon"
                >
                  <div
                    class="ant-select ant-select-outlined css-var-test-id ant-select-css-var ant-select-single ant-select-show-arrow"
                    style="width:70px"
                  >
                    <div
                      class="ant-select-selector"
                    >
                      <span
                        class="ant-select-selection-wrap"
                      >
                        <span
                          class="ant-select-selection-search"
                        >
                          <input
                            aria-autocomplete="list"
                            aria-controls="register_prefix_list"
                            aria-expanded="false"
                            aria-haspopup="listbox"
                            aria-owns="register_prefix_list"
                            autocomplete="off"
                            class="ant-select-selection-search-input"
                            id="register_prefix"
                            readonly=""
                            role="combobox"
                            style="opacity:0"
                            type="search"
                            unselectable="on"
                            value=""
                          />
                        </span>
                        <span
                          class="ant-select-selection-item"
                          title="+86"
                        >
                          +86
                        </span>
                      </span>
                    </div>
                    <span
                      aria-hidden="true"
                      class="ant-select-arrow"
                      style="user-select:none;-webkit-user-select:none"
                      unselectable="on"
                    >
                      <span
                        aria-label="down"
                        class="anticon anticon-down ant-select-suffix"
                        role="img"
                      >
                        <svg
                          aria-hidden="true"
                          data-icon="down"
                          fill="currentColor"
                          focusable="false"
                          height="1em"
                          viewBox="64 64 896 896"
                          width="1em"
                        >
                          <path
                            d="M884 256h-75c-5.1 0-9.9 2.5-12.9 6.6L512 654.2 227.9 262.6c-3-4.1-7.8-6.6-12.9-6.6h-75c-6.5 0-10.3 7.4-6.5 12.7l352.6 486.1c12.8 17.6 39 17.6 51.7 0l352.6-486.1c3.9-5.3.1-12.7-6.4-12.7z"
                          />
                        </svg>
                      </span>
                    </span>
                  </div>
                </span>
                <input
                  aria-required="true"
                  class="ant-input ant-input-outlined"
                  id="register_phone"
                  type="text"
                  value=""
                />
              </span>
            </span>
          </div>
        </div>
      </div>
    </div>
  </div>
  <div
    class="ant-form-item css-var-test-id ant-form-css-var"
  >
    <div
      class="ant-row ant-form-item-row css-var-test-id"
    >
      <div
        class="ant-col ant-form-item-label ant-col-xs-24 ant-col-sm-8 css-var-test-id"
      >
        <label
          class="ant-form-item-required"
          for="register_donation"
          title="Donation"
        >
          Donation
        </label>
      </div>
      <div
        class="ant-col ant-form-item-control ant-col-xs-24 ant-col-sm-16 css-var-test-id"
      >
        <div
          class="ant-form-item-control-input"
        >
          <div
            class="ant-form-item-control-input-content"
          >
            <div
              class="ant-input-number-group-wrapper ant-input-number-group-wrapper-outlined css-var-test-id ant-input-number-css-var"
              style="width:100%"
            >
              <div
                class="ant-input-number-wrapper ant-input-number-group"
              >
                <div
                  class="ant-input-number ant-input-number-in-form-item ant-input-number-outlined"
                >
                  <div
                    class="ant-input-number-handler-wrap"
                  >
                    <span
                      aria-disabled="false"
                      aria-label="Increase Value"
                      class="ant-input-number-handler ant-input-number-handler-up"
                      role="button"
                      unselectable="on"
                    >
                      <span
                        aria-label="up"
                        class="anticon anticon-up ant-input-number-handler-up-inner"
                        role="img"
                      >
                        <svg
                          aria-hidden="true"
                          data-icon="up"
                          fill="currentColor"
                          focusable="false"
                          height="1em"
                          viewBox="64 64 896 896"
                          width="1em"
                        >
                          <path
                            d="M890.5 755.3L537.9 269.2c-12.8-17.6-39-17.6-51.7 0L133.5 755.3A8 8 0 00140 768h75c5.1 0 9.9-2.5 12.9-6.6L512 369.8l284.1 391.6c3 4.1 7.8 6.6 12.9 6.6h75c6.5 0 10.3-7.4 6.5-12.7z"
                          />
                        </svg>
                      </span>
                    </span>
                    <span
                      aria-disabled="false"
                      aria-label="Decrease Value"
                      class="ant-input-number-handler ant-input-number-handler-down"
                      role="button"
                      unselectable="on"
                    >
                      <span
                        aria-label="down"
                        class="anticon anticon-down ant-input-number-handler-down-inner"
                        role="img"
                      >
                        <svg
                          aria-hidden="true"
                          data-icon="down"
                          fill="currentColor"
                          focusable="false"
                          height="1em"
                          viewBox="64 64 896 896"
                          width="1em"
                        >
                          <path
                            d="M884 256h-75c-5.1 0-9.9 2.5-12.9 6.6L512 654.2 227.9 262.6c-3-4.1-7.8-6.6-12.9-6.6h-75c-6.5 0-10.3 7.4-6.5 12.7l352.6 486.1c12.8 17.6 39 17.6 51.7 0l352.6-486.1c3.9-5.3.1-12.7-6.4-12.7z"
                          />
                        </svg>
                      </span>
                    </span>
                  </div>
                  <div
                    class="ant-input-number-input-wrap"
                  >
                    <input
                      aria-required="true"
                      autocomplete="off"
                      class="ant-input-number-input"
                      id="register_donation"
                      role="spinbutton"
                      step="1"
                      value=""
                    />
                  </div>
                </div>
                <div
                  class="ant-input-number-group-addon"
                >
                  <div
                    class="ant-select ant-select-outlined css-var-test-id ant-select-css-var ant-select-single ant-select-show-arrow"
                    style="width:70px"
                  >
                    <div
                      class="ant-select-selector"
                    >
                      <span
                        class="ant-select-selection-wrap"
                      >
                        <span
                          class="ant-select-selection-search"
                        >
                          <input
                            aria-autocomplete="list"
                            aria-controls="register_suffix_list"
                            aria-expanded="false"
                            aria-haspopup="listbox"
                            aria-owns="register_suffix_list"
                            autocomplete="off"
                            class="ant-select-selection-search-input"
                            id="register_suffix"
                            readonly=""
                            role="combobox"
                            style="opacity:0"
                            type="search"
                            unselectable="on"
                            value=""
                          />
                        </span>
                        <span
                          class="ant-select-selection-placeholder"
                        />
                      </span>
                    </div>
                    <span
                      aria-hidden="true"
                      class="ant-select-arrow"
                      style="user-select:none;-webkit-user-select:none"
                      unselectable="on"
                    >
                      <span
                        aria-label="down"
                        class="anticon anticon-down ant-select-suffix"
                        role="img"
                      >
                        <svg
                          aria-hidden="true"
                          data-icon="down"
                          fill="currentColor"
                          focusable="false"
                          height="1em"
                          viewBox="64 64 896 896"
                          width="1em"
                        >
                          <path
                            d="M884 256h-75c-5.1 0-9.9 2.5-12.9 6.6L512 654.2 227.9 262.6c-3-4.1-7.8-6.6-12.9-6.6h-75c-6.5 0-10.3 7.4-6.5 12.7l352.6 486.1c12.8 17.6 39 17.6 51.7 0l352.6-486.1c3.9-5.3.1-12.7-6.4-12.7z"
                          />
                        </svg>
                      </span>
                    </span>
                  </div>
                </div>
              </div>
            </div>
          </div>
        </div>
      </div>
    </div>
  </div>
  <div
    class="ant-form-item css-var-test-id ant-form-css-var"
  >
    <div
      class="ant-row ant-form-item-row css-var-test-id"
    >
      <div
        class="ant-col ant-form-item-label ant-col-xs-24 ant-col-sm-8 css-var-test-id"
      >
        <label
          class="ant-form-item-required"
          for="register_website"
          title="Website"
        >
          Website
        </label>
      </div>
      <div
        class="ant-col ant-form-item-control ant-col-xs-24 ant-col-sm-16 css-var-test-id"
      >
        <div
          class="ant-form-item-control-input"
        >
          <div
            class="ant-form-item-control-input-content"
          >
            <div
              aria-required="true"
              class="ant-select ant-select-outlined ant-select-in-form-item ant-select-auto-complete css-var-test-id ant-select-css-var ant-select-single ant-select-customize-input ant-select-show-search"
            >
              <div
                class="ant-select-selector"
              >
                <span
                  class="ant-select-selection-wrap"
                >
                  <span
                    class="ant-select-selection-search"
                  >
                    <input
                      aria-autocomplete="list"
                      aria-controls="register_website_list"
                      aria-expanded="false"
                      aria-haspopup="listbox"
                      aria-owns="register_website_list"
                      aria-required="true"
                      autocomplete="off"
                      class="ant-input ant-input-outlined ant-select-selection-search-input css-var-test-id ant-input-css-var"
                      id="register_website"
                      role="combobox"
                      type="search"
                      value=""
                    />
                  </span>
                  <span
                    class="ant-select-selection-placeholder"
                  >
                    website
                  </span>
                </span>
              </div>
            </div>
          </div>
        </div>
      </div>
    </div>
  </div>
  <div
    class="ant-form-item css-var-test-id ant-form-css-var"
  >
    <div
      class="ant-row ant-form-item-row css-var-test-id"
    >
      <div
        class="ant-col ant-form-item-label ant-col-xs-24 ant-col-sm-8 css-var-test-id"
      >
        <label
          class="ant-form-item-required"
          for="register_intro"
          title="Intro"
        >
          Intro
        </label>
      </div>
      <div
        class="ant-col ant-form-item-control ant-col-xs-24 ant-col-sm-16 css-var-test-id"
      >
        <div
          class="ant-form-item-control-input"
        >
          <div
            class="ant-form-item-control-input-content"
          >
            <span
              class="ant-input-affix-wrapper ant-input-textarea-affix-wrapper ant-input-textarea-show-count ant-input-show-count ant-input-outlined css-var-test-id ant-input-css-var"
              data-count="0 / 100"
            >
              <textarea
                aria-required="true"
                class="ant-input"
                id="register_intro"
                maxlength="100"
              />
              <span
                class="ant-input-suffix"
              >
                <span
                  class="ant-input-data-count"
                >
                  0 / 100
                </span>
              </span>
            </span>
          </div>
        </div>
      </div>
    </div>
  </div>
  <div
    class="ant-form-item css-var-test-id ant-form-css-var"
  >
    <div
      class="ant-row ant-form-item-row css-var-test-id"
    >
      <div
        class="ant-col ant-form-item-label ant-col-xs-24 ant-col-sm-8 css-var-test-id"
      >
        <label
          class="ant-form-item-required"
          for="register_gender"
          title="Gender"
        >
          Gender
        </label>
      </div>
      <div
        class="ant-col ant-form-item-control ant-col-xs-24 ant-col-sm-16 css-var-test-id"
      >
        <div
          class="ant-form-item-control-input"
        >
          <div
            class="ant-form-item-control-input-content"
          >
            <div
              aria-required="true"
              class="ant-select ant-select-outlined ant-select-in-form-item css-var-test-id ant-select-css-var ant-select-single ant-select-show-arrow"
            >
              <div
                class="ant-select-selector"
              >
                <span
                  class="ant-select-selection-wrap"
                >
                  <span
                    class="ant-select-selection-search"
                  >
                    <input
                      aria-autocomplete="list"
                      aria-controls="register_gender_list"
                      aria-expanded="false"
                      aria-haspopup="listbox"
                      aria-owns="register_gender_list"
                      aria-required="true"
                      autocomplete="off"
                      class="ant-select-selection-search-input"
                      id="register_gender"
                      readonly=""
                      role="combobox"
                      style="opacity:0"
                      type="search"
                      unselectable="on"
                      value=""
                    />
                  </span>
                  <span
                    class="ant-select-selection-placeholder"
                  >
                    select your gender
                  </span>
                </span>
              </div>
              <span
                aria-hidden="true"
                class="ant-select-arrow"
                style="user-select:none;-webkit-user-select:none"
                unselectable="on"
              >
                <span
                  aria-label="down"
                  class="anticon anticon-down ant-select-suffix"
                  role="img"
                >
                  <svg
                    aria-hidden="true"
                    data-icon="down"
                    fill="currentColor"
                    focusable="false"
                    height="1em"
                    viewBox="64 64 896 896"
                    width="1em"
                  >
                    <path
                      d="M884 256h-75c-5.1 0-9.9 2.5-12.9 6.6L512 654.2 227.9 262.6c-3-4.1-7.8-6.6-12.9-6.6h-75c-6.5 0-10.3 7.4-6.5 12.7l352.6 486.1c12.8 17.6 39 17.6 51.7 0l352.6-486.1c3.9-5.3.1-12.7-6.4-12.7z"
                    />
                  </svg>
                </span>
              </span>
            </div>
          </div>
        </div>
      </div>
    </div>
  </div>
  <div
    class="ant-form-item css-var-test-id ant-form-css-var"
  >
    <div
      class="ant-row ant-form-item-row css-var-test-id"
    >
      <div
        class="ant-col ant-form-item-label ant-col-xs-24 ant-col-sm-8 css-var-test-id"
      >
        <label
          class=""
          title="Captcha"
        >
          Captcha
        </label>
      </div>
      <div
        class="ant-col ant-form-item-control ant-col-xs-24 ant-col-sm-16 css-var-test-id"
      >
        <div
          class="ant-form-item-control-input"
        >
          <div
            class="ant-form-item-control-input-content"
          >
            <div
              class="ant-row css-var-test-id"
              style="margin-inline:-4px"
            >
              <div
                class="ant-col ant-col-12 css-var-test-id"
                style="padding-inline:4px"
              >
                <input
                  aria-required="true"
                  class="ant-input ant-input-outlined css-var-test-id ant-input-css-var"
                  id="register_captcha"
                  type="text"
                  value=""
                />
              </div>
              <div
                class="ant-col ant-col-12 css-var-test-id"
                style="padding-inline:4px"
              >
                <button
                  class="ant-btn css-var-test-id ant-btn-default ant-btn-color-default ant-btn-variant-outlined"
                  type="button"
                >
                  <span>
                    Get captcha
                  </span>
                </button>
              </div>
            </div>
          </div>
        </div>
        <div
          class="ant-form-item-additional"
        >
          <div
            class="ant-form-item-extra"
          >
            We must make sure that your are a human.
          </div>
        </div>
      </div>
    </div>
  </div>
  <div
    class="ant-form-item css-var-test-id ant-form-css-var"
  >
    <div
      class="ant-row ant-form-item-row css-var-test-id"
    >
      <div
        class="ant-col ant-form-item-control ant-col-xs-24 ant-col-xs-offset-0 ant-col-sm-16 ant-col-sm-offset-8 css-var-test-id"
      >
        <div
          class="ant-form-item-control-input"
        >
          <div
            class="ant-form-item-control-input-content"
          >
            <label
              class="ant-checkbox-wrapper ant-checkbox-wrapper-in-form-item css-var-test-id ant-checkbox-css-var"
            >
              <span
                class="ant-checkbox ant-wave-target"
              >
                <input
                  class="ant-checkbox-input"
                  id="register_agreement"
                  type="checkbox"
                />
                <span
                  class="ant-checkbox-inner"
                />
              </span>
              <span
                class="ant-checkbox-label"
              >
                I have read the 
                <a
                  href=""
                >
                  agreement
                </a>
              </span>
            </label>
          </div>
        </div>
      </div>
    </div>
  </div>
  <div
    class="ant-form-item css-var-test-id ant-form-css-var"
  >
    <div
      class="ant-row ant-form-item-row css-var-test-id"
    >
      <div
        class="ant-col ant-form-item-control ant-col-xs-24 ant-col-xs-offset-0 ant-col-sm-16 ant-col-sm-offset-8 css-var-test-id"
      >
        <div
          class="ant-form-item-control-input"
        >
          <div
            class="ant-form-item-control-input-content"
          >
            <button
              class="ant-btn css-var-test-id ant-btn-primary ant-btn-color-primary ant-btn-variant-solid"
              type="submit"
            >
              <span>
                Register
              </span>
            </button>
          </div>
        </div>
      </div>
    </div>
  </div>
</form>
`;

exports[`renders components/form/demo/required-mark.tsx correctly 1`] = `
<form
  class="ant-form ant-form-vertical css-var-test-id ant-form-css-var"
>
  <div
    class="ant-form-item css-var-test-id ant-form-css-var"
  >
    <div
      class="ant-row ant-form-item-row css-var-test-id"
    >
      <div
        class="ant-col ant-form-item-label css-var-test-id"
      >
        <label
          class="ant-form-item-required-mark-optional"
          for="requiredMarkValue"
          title="Required Mark"
        >
          Required Mark
          <span
            class="ant-form-item-optional"
            title=""
          >
            (optional)
          </span>
        </label>
      </div>
      <div
        class="ant-col ant-form-item-control css-var-test-id"
      >
        <div
          class="ant-form-item-control-input"
        >
          <div
            class="ant-form-item-control-input-content"
          >
            <div
              class="ant-radio-group ant-radio-group-outline css-var-test-id ant-radio-css-var"
              id="requiredMarkValue"
            >
              <label
                class="ant-radio-button-wrapper ant-radio-button-wrapper-in-form-item css-var-test-id ant-radio-css-var"
              >
                <span
                  class="ant-radio-button"
                >
                  <input
                    class="ant-radio-button-input"
                    name="test-id"
                    type="radio"
                    value="true"
                  />
                  <span
                    class="ant-radio-button-inner"
                  />
                </span>
                <span
                  class="ant-radio-button-label"
                >
                  Default
                </span>
              </label>
              <label
                class="ant-radio-button-wrapper ant-radio-button-wrapper-checked ant-radio-button-wrapper-in-form-item css-var-test-id ant-radio-css-var"
              >
                <span
                  class="ant-radio-button ant-radio-button-checked"
                >
                  <input
                    checked=""
                    class="ant-radio-button-input"
                    name="test-id"
                    type="radio"
                    value="optional"
                  />
                  <span
                    class="ant-radio-button-inner"
                  />
                </span>
                <span
                  class="ant-radio-button-label"
                >
                  Optional
                </span>
              </label>
              <label
                class="ant-radio-button-wrapper ant-radio-button-wrapper-in-form-item css-var-test-id ant-radio-css-var"
              >
                <span
                  class="ant-radio-button"
                >
                  <input
                    class="ant-radio-button-input"
                    name="test-id"
                    type="radio"
                    value="false"
                  />
                  <span
                    class="ant-radio-button-inner"
                  />
                </span>
                <span
                  class="ant-radio-button-label"
                >
                  Hidden
                </span>
              </label>
              <label
                class="ant-radio-button-wrapper ant-radio-button-wrapper-in-form-item css-var-test-id ant-radio-css-var"
              >
                <span
                  class="ant-radio-button"
                >
                  <input
                    class="ant-radio-button-input"
                    name="test-id"
                    type="radio"
                    value="customize"
                  />
                  <span
                    class="ant-radio-button-inner"
                  />
                </span>
                <span
                  class="ant-radio-button-label"
                >
                  Customize
                </span>
              </label>
            </div>
          </div>
        </div>
      </div>
    </div>
  </div>
  <div
    class="ant-form-item css-var-test-id ant-form-css-var"
  >
    <div
      class="ant-row ant-form-item-row css-var-test-id"
    >
      <div
        class="ant-col ant-form-item-label css-var-test-id"
      >
        <label
          class="ant-form-item-required ant-form-item-required-mark-optional"
          title="Field A"
        >
          Field A
          <span
            aria-describedby="test-id"
            aria-label="question-circle"
            class="anticon anticon-question-circle ant-form-item-tooltip"
            role="img"
            title=""
          >
            <svg
              aria-hidden="true"
              data-icon="question-circle"
              fill="currentColor"
              focusable="false"
              height="1em"
              viewBox="64 64 896 896"
              width="1em"
            >
              <path
                d="M512 64C264.6 64 64 264.6 64 512s200.6 448 448 448 448-200.6 448-448S759.4 64 512 64zm0 820c-205.4 0-372-166.6-372-372s166.6-372 372-372 372 166.6 372 372-166.6 372-372 372z"
              />
              <path
                d="M623.6 316.7C593.6 290.4 554 276 512 276s-81.6 14.5-111.6 40.7C369.2 344 352 380.7 352 420v7.6c0 4.4 3.6 8 8 8h48c4.4 0 8-3.6 8-8V420c0-44.1 43.1-80 96-80s96 35.9 96 80c0 31.1-22 59.6-56.1 72.7-21.2 8.1-39.2 22.3-52.1 40.9-13.1 19-19.9 41.8-19.9 64.9V620c0 4.4 3.6 8 8 8h48c4.4 0 8-3.6 8-8v-22.7a48.3 48.3 0 0130.9-44.8c59-22.7 97.1-74.7 97.1-132.5.1-39.3-17.1-76-48.3-103.3zM472 732a40 40 0 1080 0 40 40 0 10-80 0z"
              />
            </svg>
          </span>
        </label>
      </div>
      <div
        class="ant-col ant-form-item-control css-var-test-id"
      >
        <div
          class="ant-form-item-control-input"
        >
          <div
            class="ant-form-item-control-input-content"
          >
            <input
              class="ant-input ant-input-outlined css-var-test-id ant-input-css-var"
              placeholder="input placeholder"
              type="text"
              value=""
            />
          </div>
        </div>
      </div>
    </div>
  </div>
  <div
    class="ant-form-item css-var-test-id ant-form-css-var"
  >
    <div
      class="ant-row ant-form-item-row css-var-test-id"
    >
      <div
        class="ant-col ant-form-item-label css-var-test-id"
      >
        <label
          class="ant-form-item-required-mark-optional"
          title="Field B"
        >
          Field B
          <span
            aria-describedby="test-id"
            aria-label="info-circle"
            class="anticon anticon-info-circle ant-form-item-tooltip"
            role="img"
            title=""
          >
            <svg
              aria-hidden="true"
              data-icon="info-circle"
              fill="currentColor"
              focusable="false"
              height="1em"
              viewBox="64 64 896 896"
              width="1em"
            >
              <path
                d="M512 64C264.6 64 64 264.6 64 512s200.6 448 448 448 448-200.6 448-448S759.4 64 512 64zm0 820c-205.4 0-372-166.6-372-372s166.6-372 372-372 372 166.6 372 372-166.6 372-372 372z"
              />
              <path
                d="M464 336a48 48 0 1096 0 48 48 0 10-96 0zm72 112h-48c-4.4 0-8 3.6-8 8v272c0 4.4 3.6 8 8 8h48c4.4 0 8-3.6 8-8V456c0-4.4-3.6-8-8-8z"
              />
            </svg>
          </span>
          <span
            class="ant-form-item-optional"
            title=""
          >
            (optional)
          </span>
        </label>
      </div>
      <div
        class="ant-col ant-form-item-control css-var-test-id"
      >
        <div
          class="ant-form-item-control-input"
        >
          <div
            class="ant-form-item-control-input-content"
          >
            <input
              class="ant-input ant-input-outlined css-var-test-id ant-input-css-var"
              placeholder="input placeholder"
              type="text"
              value=""
            />
          </div>
        </div>
      </div>
    </div>
  </div>
  <div
    class="ant-form-item css-var-test-id ant-form-css-var"
  >
    <div
      class="ant-row ant-form-item-row css-var-test-id"
    >
      <div
        class="ant-col ant-form-item-control css-var-test-id"
      >
        <div
          class="ant-form-item-control-input"
        >
          <div
            class="ant-form-item-control-input-content"
          >
            <button
              class="ant-btn css-var-test-id ant-btn-primary ant-btn-color-primary ant-btn-variant-solid"
              type="button"
            >
              <span>
                Submit
              </span>
            </button>
          </div>
        </div>
      </div>
    </div>
  </div>
</form>
`;

exports[`renders components/form/demo/size.tsx correctly 1`] = `
<form
  class="ant-form ant-form-horizontal ant-form-default css-var-test-id ant-form-css-var"
  style="max-width:600px"
>
  <div
    class="ant-form-item css-var-test-id ant-form-css-var"
  >
    <div
      class="ant-row ant-form-item-row css-var-test-id"
    >
      <div
        class="ant-col ant-col-4 ant-form-item-label css-var-test-id"
      >
        <label
          class=""
          for="size"
          title="Form Size"
        >
          Form Size
        </label>
      </div>
      <div
        class="ant-col ant-col-14 ant-form-item-control css-var-test-id"
      >
        <div
          class="ant-form-item-control-input"
        >
          <div
            class="ant-form-item-control-input-content"
          >
            <div
              class="ant-radio-group ant-radio-group-outline ant-radio-group-default css-var-test-id ant-radio-css-var"
              id="size"
            >
              <label
                class="ant-radio-button-wrapper ant-radio-button-wrapper-in-form-item css-var-test-id ant-radio-css-var"
              >
                <span
                  class="ant-radio-button"
                >
                  <input
                    class="ant-radio-button-input"
                    name="test-id"
                    type="radio"
                    value="small"
                  />
                  <span
                    class="ant-radio-button-inner"
                  />
                </span>
                <span
                  class="ant-radio-button-label"
                >
                  Small
                </span>
              </label>
              <label
                class="ant-radio-button-wrapper ant-radio-button-wrapper-checked ant-radio-button-wrapper-in-form-item css-var-test-id ant-radio-css-var"
              >
                <span
                  class="ant-radio-button ant-radio-button-checked"
                >
                  <input
                    checked=""
                    class="ant-radio-button-input"
                    name="test-id"
                    type="radio"
                    value="default"
                  />
                  <span
                    class="ant-radio-button-inner"
                  />
                </span>
                <span
                  class="ant-radio-button-label"
                >
                  Default
                </span>
              </label>
              <label
                class="ant-radio-button-wrapper ant-radio-button-wrapper-in-form-item css-var-test-id ant-radio-css-var"
              >
                <span
                  class="ant-radio-button"
                >
                  <input
                    class="ant-radio-button-input"
                    name="test-id"
                    type="radio"
                    value="large"
                  />
                  <span
                    class="ant-radio-button-inner"
                  />
                </span>
                <span
                  class="ant-radio-button-label"
                >
                  Large
                </span>
              </label>
            </div>
          </div>
        </div>
      </div>
    </div>
  </div>
  <div
    class="ant-form-item css-var-test-id ant-form-css-var"
  >
    <div
      class="ant-row ant-form-item-row css-var-test-id"
    >
      <div
        class="ant-col ant-col-4 ant-form-item-label css-var-test-id"
      >
        <label
          class=""
          title="Input"
        >
          Input
        </label>
      </div>
      <div
        class="ant-col ant-col-14 ant-form-item-control css-var-test-id"
      >
        <div
          class="ant-form-item-control-input"
        >
          <div
            class="ant-form-item-control-input-content"
          >
            <input
              class="ant-input ant-input-outlined css-var-test-id ant-input-css-var"
              type="text"
              value=""
            />
          </div>
        </div>
      </div>
    </div>
  </div>
  <div
    class="ant-form-item css-var-test-id ant-form-css-var"
  >
    <div
      class="ant-row ant-form-item-row css-var-test-id"
    >
      <div
        class="ant-col ant-col-4 ant-form-item-label css-var-test-id"
      >
        <label
          class=""
          title="Select"
        >
          Select
        </label>
      </div>
      <div
        class="ant-col ant-col-14 ant-form-item-control css-var-test-id"
      >
        <div
          class="ant-form-item-control-input"
        >
          <div
            class="ant-form-item-control-input-content"
          >
            <div
              class="ant-select ant-select-outlined ant-select-in-form-item css-var-test-id ant-select-css-var ant-select-single ant-select-show-arrow"
            >
              <div
                class="ant-select-selector"
              >
                <span
                  class="ant-select-selection-wrap"
                >
                  <span
                    class="ant-select-selection-search"
                  >
                    <input
                      aria-autocomplete="list"
                      aria-controls="undefined_list"
                      aria-expanded="false"
                      aria-haspopup="listbox"
                      aria-owns="undefined_list"
                      autocomplete="off"
                      class="ant-select-selection-search-input"
                      readonly=""
                      role="combobox"
                      style="opacity:0"
                      type="search"
                      unselectable="on"
                      value=""
                    />
                  </span>
                  <span
                    class="ant-select-selection-placeholder"
                  />
                </span>
              </div>
              <span
                aria-hidden="true"
                class="ant-select-arrow"
                style="user-select:none;-webkit-user-select:none"
                unselectable="on"
              >
                <span
                  aria-label="down"
                  class="anticon anticon-down ant-select-suffix"
                  role="img"
                >
                  <svg
                    aria-hidden="true"
                    data-icon="down"
                    fill="currentColor"
                    focusable="false"
                    height="1em"
                    viewBox="64 64 896 896"
                    width="1em"
                  >
                    <path
                      d="M884 256h-75c-5.1 0-9.9 2.5-12.9 6.6L512 654.2 227.9 262.6c-3-4.1-7.8-6.6-12.9-6.6h-75c-6.5 0-10.3 7.4-6.5 12.7l352.6 486.1c12.8 17.6 39 17.6 51.7 0l352.6-486.1c3.9-5.3.1-12.7-6.4-12.7z"
                    />
                  </svg>
                </span>
              </span>
            </div>
          </div>
        </div>
      </div>
    </div>
  </div>
  <div
    class="ant-form-item css-var-test-id ant-form-css-var"
  >
    <div
      class="ant-row ant-form-item-row css-var-test-id"
    >
      <div
        class="ant-col ant-col-4 ant-form-item-label css-var-test-id"
      >
        <label
          class=""
          title="TreeSelect"
        >
          TreeSelect
        </label>
      </div>
      <div
        class="ant-col ant-col-14 ant-form-item-control css-var-test-id"
      >
        <div
          class="ant-form-item-control-input"
        >
          <div
            class="ant-form-item-control-input-content"
          >
            <div
              class="ant-select ant-tree-select ant-select-outlined ant-select-in-form-item css-var-test-id ant-select-css-var ant-tree-select-css-var ant-select-single ant-select-show-arrow"
            >
              <div
                class="ant-select-selector"
              >
                <span
                  class="ant-select-selection-wrap"
                >
                  <span
                    class="ant-select-selection-search"
                  >
                    <input
                      aria-autocomplete="list"
                      aria-controls="undefined_list"
                      aria-expanded="false"
                      aria-haspopup="listbox"
                      aria-owns="undefined_list"
                      autocomplete="off"
                      class="ant-select-selection-search-input"
                      readonly=""
                      role="combobox"
                      style="opacity:0"
                      type="search"
                      unselectable="on"
                      value=""
                    />
                  </span>
                  <span
                    class="ant-select-selection-placeholder"
                  />
                </span>
              </div>
              <span
                aria-hidden="true"
                class="ant-select-arrow"
                style="user-select:none;-webkit-user-select:none"
                unselectable="on"
              >
                <span
                  aria-label="down"
                  class="anticon anticon-down ant-select-suffix"
                  role="img"
                >
                  <svg
                    aria-hidden="true"
                    data-icon="down"
                    fill="currentColor"
                    focusable="false"
                    height="1em"
                    viewBox="64 64 896 896"
                    width="1em"
                  >
                    <path
                      d="M884 256h-75c-5.1 0-9.9 2.5-12.9 6.6L512 654.2 227.9 262.6c-3-4.1-7.8-6.6-12.9-6.6h-75c-6.5 0-10.3 7.4-6.5 12.7l352.6 486.1c12.8 17.6 39 17.6 51.7 0l352.6-486.1c3.9-5.3.1-12.7-6.4-12.7z"
                    />
                  </svg>
                </span>
              </span>
            </div>
          </div>
        </div>
      </div>
    </div>
  </div>
  <div
    class="ant-form-item css-var-test-id ant-form-css-var"
  >
    <div
      class="ant-row ant-form-item-row css-var-test-id"
    >
      <div
        class="ant-col ant-col-4 ant-form-item-label css-var-test-id"
      >
        <label
          class=""
          title="Cascader"
        >
          Cascader
        </label>
      </div>
      <div
        class="ant-col ant-col-14 ant-form-item-control css-var-test-id"
      >
        <div
          class="ant-form-item-control-input"
        >
          <div
            class="ant-form-item-control-input-content"
          >
            <div
              class="ant-select ant-cascader ant-select-outlined ant-select-in-form-item ant-select-css-var ant-cascader-css-var css-var-test-id ant-select-single ant-select-allow-clear ant-select-show-arrow"
            >
              <div
                class="ant-select-selector"
              >
                <span
                  class="ant-select-selection-wrap"
                >
                  <span
                    class="ant-select-selection-search"
                  >
                    <input
                      aria-autocomplete="list"
                      aria-controls="undefined_list"
                      aria-expanded="false"
                      aria-haspopup="listbox"
                      aria-owns="undefined_list"
                      autocomplete="off"
                      class="ant-select-selection-search-input"
                      readonly=""
                      role="combobox"
                      style="opacity:0"
                      type="search"
                      unselectable="on"
                      value=""
                    />
                  </span>
                  <span
                    class="ant-select-selection-placeholder"
                  />
                </span>
              </div>
              <span
                aria-hidden="true"
                class="ant-select-arrow"
                style="user-select:none;-webkit-user-select:none"
                unselectable="on"
              >
                <span
                  aria-label="down"
                  class="anticon anticon-down ant-select-suffix"
                  role="img"
                >
                  <svg
                    aria-hidden="true"
                    data-icon="down"
                    fill="currentColor"
                    focusable="false"
                    height="1em"
                    viewBox="64 64 896 896"
                    width="1em"
                  >
                    <path
                      d="M884 256h-75c-5.1 0-9.9 2.5-12.9 6.6L512 654.2 227.9 262.6c-3-4.1-7.8-6.6-12.9-6.6h-75c-6.5 0-10.3 7.4-6.5 12.7l352.6 486.1c12.8 17.6 39 17.6 51.7 0l352.6-486.1c3.9-5.3.1-12.7-6.4-12.7z"
                    />
                  </svg>
                </span>
              </span>
            </div>
          </div>
        </div>
      </div>
    </div>
  </div>
  <div
    class="ant-form-item css-var-test-id ant-form-css-var"
  >
    <div
      class="ant-row ant-form-item-row css-var-test-id"
    >
      <div
        class="ant-col ant-col-4 ant-form-item-label css-var-test-id"
      >
        <label
          class=""
          title="DatePicker"
        >
          DatePicker
        </label>
      </div>
      <div
        class="ant-col ant-col-14 ant-form-item-control css-var-test-id"
      >
        <div
          class="ant-form-item-control-input"
        >
          <div
            class="ant-form-item-control-input-content"
          >
            <div
              class="ant-picker ant-picker-default ant-picker-outlined css-var-test-id ant-picker-css-var"
            >
              <div
                class="ant-picker-input"
              >
                <input
                  aria-invalid="false"
                  autocomplete="off"
                  placeholder="Select date"
                  size="12"
                  value=""
                />
                <span
                  class="ant-picker-suffix"
                >
                  <span
                    aria-label="calendar"
                    class="anticon anticon-calendar"
                    role="img"
                  >
                    <svg
                      aria-hidden="true"
                      data-icon="calendar"
                      fill="currentColor"
                      focusable="false"
                      height="1em"
                      viewBox="64 64 896 896"
                      width="1em"
                    >
                      <path
                        d="M880 184H712v-64c0-4.4-3.6-8-8-8h-56c-4.4 0-8 3.6-8 8v64H384v-64c0-4.4-3.6-8-8-8h-56c-4.4 0-8 3.6-8 8v64H144c-17.7 0-32 14.3-32 32v664c0 17.7 14.3 32 32 32h736c17.7 0 32-14.3 32-32V216c0-17.7-14.3-32-32-32zm-40 656H184V460h656v380zM184 392V256h128v48c0 4.4 3.6 8 8 8h56c4.4 0 8-3.6 8-8v-48h256v48c0 4.4 3.6 8 8 8h56c4.4 0 8-3.6 8-8v-48h128v136H184z"
                      />
                    </svg>
                  </span>
                </span>
              </div>
            </div>
          </div>
        </div>
      </div>
    </div>
  </div>
  <div
    class="ant-form-item css-var-test-id ant-form-css-var"
  >
    <div
      class="ant-row ant-form-item-row css-var-test-id"
    >
      <div
        class="ant-col ant-col-4 ant-form-item-label css-var-test-id"
      >
        <label
          class=""
          title="InputNumber"
        >
          InputNumber
        </label>
      </div>
      <div
        class="ant-col ant-col-14 ant-form-item-control css-var-test-id"
      >
        <div
          class="ant-form-item-control-input"
        >
          <div
            class="ant-form-item-control-input-content"
          >
            <div
              class="ant-input-number ant-input-number-in-form-item ant-input-number-outlined css-var-test-id ant-input-number-css-var"
            >
              <div
                class="ant-input-number-handler-wrap"
              >
                <span
                  aria-disabled="false"
                  aria-label="Increase Value"
                  class="ant-input-number-handler ant-input-number-handler-up"
                  role="button"
                  unselectable="on"
                >
                  <span
                    aria-label="up"
                    class="anticon anticon-up ant-input-number-handler-up-inner"
                    role="img"
                  >
                    <svg
                      aria-hidden="true"
                      data-icon="up"
                      fill="currentColor"
                      focusable="false"
                      height="1em"
                      viewBox="64 64 896 896"
                      width="1em"
                    >
                      <path
                        d="M890.5 755.3L537.9 269.2c-12.8-17.6-39-17.6-51.7 0L133.5 755.3A8 8 0 00140 768h75c5.1 0 9.9-2.5 12.9-6.6L512 369.8l284.1 391.6c3 4.1 7.8 6.6 12.9 6.6h75c6.5 0 10.3-7.4 6.5-12.7z"
                      />
                    </svg>
                  </span>
                </span>
                <span
                  aria-disabled="false"
                  aria-label="Decrease Value"
                  class="ant-input-number-handler ant-input-number-handler-down"
                  role="button"
                  unselectable="on"
                >
                  <span
                    aria-label="down"
                    class="anticon anticon-down ant-input-number-handler-down-inner"
                    role="img"
                  >
                    <svg
                      aria-hidden="true"
                      data-icon="down"
                      fill="currentColor"
                      focusable="false"
                      height="1em"
                      viewBox="64 64 896 896"
                      width="1em"
                    >
                      <path
                        d="M884 256h-75c-5.1 0-9.9 2.5-12.9 6.6L512 654.2 227.9 262.6c-3-4.1-7.8-6.6-12.9-6.6h-75c-6.5 0-10.3 7.4-6.5 12.7l352.6 486.1c12.8 17.6 39 17.6 51.7 0l352.6-486.1c3.9-5.3.1-12.7-6.4-12.7z"
                      />
                    </svg>
                  </span>
                </span>
              </div>
              <div
                class="ant-input-number-input-wrap"
              >
                <input
                  autocomplete="off"
                  class="ant-input-number-input"
                  role="spinbutton"
                  step="1"
                  value=""
                />
              </div>
            </div>
          </div>
        </div>
      </div>
    </div>
  </div>
  <div
    class="ant-form-item css-var-test-id ant-form-css-var"
  >
    <div
      class="ant-row ant-form-item-row css-var-test-id"
    >
      <div
        class="ant-col ant-col-4 ant-form-item-label css-var-test-id"
      >
        <label
          class=""
          title="Switch"
        >
          Switch
        </label>
      </div>
      <div
        class="ant-col ant-col-14 ant-form-item-control css-var-test-id"
      >
        <div
          class="ant-form-item-control-input"
        >
          <div
            class="ant-form-item-control-input-content"
          >
            <button
              aria-checked="false"
              class="ant-switch css-var-test-id"
              role="switch"
              type="button"
            >
              <div
                class="ant-switch-handle"
              />
              <span
                class="ant-switch-inner"
              >
                <span
                  class="ant-switch-inner-checked"
                />
                <span
                  class="ant-switch-inner-unchecked"
                />
              </span>
            </button>
          </div>
        </div>
      </div>
    </div>
  </div>
  <div
    class="ant-form-item css-var-test-id ant-form-css-var"
  >
    <div
      class="ant-row ant-form-item-row css-var-test-id"
    >
      <div
        class="ant-col ant-col-4 ant-form-item-label css-var-test-id"
      >
        <label
          class=""
          title="Button"
        >
          Button
        </label>
      </div>
      <div
        class="ant-col ant-col-14 ant-form-item-control css-var-test-id"
      >
        <div
          class="ant-form-item-control-input"
        >
          <div
            class="ant-form-item-control-input-content"
          >
            <button
              class="ant-btn css-var-test-id ant-btn-default ant-btn-color-default ant-btn-variant-outlined"
              type="button"
            >
              <span>
                Button
              </span>
            </button>
          </div>
        </div>
      </div>
    </div>
  </div>
</form>
`;

exports[`renders components/form/demo/time-related-controls.tsx correctly 1`] = `
<form
  class="ant-form ant-form-horizontal css-var-test-id ant-form-css-var"
  id="time_related_controls"
  style="max-width:600px"
>
  <div
    class="ant-form-item css-var-test-id ant-form-css-var"
  >
    <div
      class="ant-row ant-form-item-row css-var-test-id"
    >
      <div
        class="ant-col ant-form-item-label ant-col-xs-24 ant-col-sm-8 css-var-test-id"
      >
        <label
          class="ant-form-item-required"
          for="time_related_controls_date-picker"
          title="DatePicker"
        >
          DatePicker
        </label>
      </div>
      <div
        class="ant-col ant-form-item-control ant-col-xs-24 ant-col-sm-16 css-var-test-id"
      >
        <div
          class="ant-form-item-control-input"
        >
          <div
            class="ant-form-item-control-input-content"
          >
            <div
              class="ant-picker ant-picker-outlined css-var-test-id ant-picker-css-var"
            >
              <div
                class="ant-picker-input"
              >
                <input
                  aria-invalid="false"
                  aria-required="true"
                  autocomplete="off"
                  id="time_related_controls_date-picker"
                  placeholder="Select date"
                  size="12"
                  value=""
                />
                <span
                  class="ant-picker-suffix"
                >
                  <span
                    aria-label="calendar"
                    class="anticon anticon-calendar"
                    role="img"
                  >
                    <svg
                      aria-hidden="true"
                      data-icon="calendar"
                      fill="currentColor"
                      focusable="false"
                      height="1em"
                      viewBox="64 64 896 896"
                      width="1em"
                    >
                      <path
                        d="M880 184H712v-64c0-4.4-3.6-8-8-8h-56c-4.4 0-8 3.6-8 8v64H384v-64c0-4.4-3.6-8-8-8h-56c-4.4 0-8 3.6-8 8v64H144c-17.7 0-32 14.3-32 32v664c0 17.7 14.3 32 32 32h736c17.7 0 32-14.3 32-32V216c0-17.7-14.3-32-32-32zm-40 656H184V460h656v380zM184 392V256h128v48c0 4.4 3.6 8 8 8h56c4.4 0 8-3.6 8-8v-48h256v48c0 4.4 3.6 8 8 8h56c4.4 0 8-3.6 8-8v-48h128v136H184z"
                      />
                    </svg>
                  </span>
                </span>
              </div>
            </div>
          </div>
        </div>
      </div>
    </div>
  </div>
  <div
    class="ant-form-item css-var-test-id ant-form-css-var"
  >
    <div
      class="ant-row ant-form-item-row css-var-test-id"
    >
      <div
        class="ant-col ant-form-item-label ant-col-xs-24 ant-col-sm-8 css-var-test-id"
      >
        <label
          class="ant-form-item-required"
          for="time_related_controls_date-time-picker"
          title="DatePicker[showTime]"
        >
          DatePicker[showTime]
        </label>
      </div>
      <div
        class="ant-col ant-form-item-control ant-col-xs-24 ant-col-sm-16 css-var-test-id"
      >
        <div
          class="ant-form-item-control-input"
        >
          <div
            class="ant-form-item-control-input-content"
          >
            <div
              class="ant-picker ant-picker-outlined css-var-test-id ant-picker-css-var"
            >
              <div
                class="ant-picker-input"
              >
                <input
                  aria-invalid="false"
                  aria-required="true"
                  autocomplete="off"
                  id="time_related_controls_date-time-picker"
                  placeholder="Select date"
                  size="21"
                  value=""
                />
                <span
                  class="ant-picker-suffix"
                >
                  <span
                    aria-label="calendar"
                    class="anticon anticon-calendar"
                    role="img"
                  >
                    <svg
                      aria-hidden="true"
                      data-icon="calendar"
                      fill="currentColor"
                      focusable="false"
                      height="1em"
                      viewBox="64 64 896 896"
                      width="1em"
                    >
                      <path
                        d="M880 184H712v-64c0-4.4-3.6-8-8-8h-56c-4.4 0-8 3.6-8 8v64H384v-64c0-4.4-3.6-8-8-8h-56c-4.4 0-8 3.6-8 8v64H144c-17.7 0-32 14.3-32 32v664c0 17.7 14.3 32 32 32h736c17.7 0 32-14.3 32-32V216c0-17.7-14.3-32-32-32zm-40 656H184V460h656v380zM184 392V256h128v48c0 4.4 3.6 8 8 8h56c4.4 0 8-3.6 8-8v-48h256v48c0 4.4 3.6 8 8 8h56c4.4 0 8-3.6 8-8v-48h128v136H184z"
                      />
                    </svg>
                  </span>
                </span>
              </div>
            </div>
          </div>
        </div>
      </div>
    </div>
  </div>
  <div
    class="ant-form-item css-var-test-id ant-form-css-var"
  >
    <div
      class="ant-row ant-form-item-row css-var-test-id"
    >
      <div
        class="ant-col ant-form-item-label ant-col-xs-24 ant-col-sm-8 css-var-test-id"
      >
        <label
          class="ant-form-item-required"
          for="time_related_controls_month-picker"
          title="MonthPicker"
        >
          MonthPicker
        </label>
      </div>
      <div
        class="ant-col ant-form-item-control ant-col-xs-24 ant-col-sm-16 css-var-test-id"
      >
        <div
          class="ant-form-item-control-input"
        >
          <div
            class="ant-form-item-control-input-content"
          >
            <div
              class="ant-picker ant-picker-outlined css-var-test-id ant-picker-css-var"
            >
              <div
                class="ant-picker-input"
              >
                <input
                  aria-invalid="false"
                  aria-required="true"
                  autocomplete="off"
                  id="time_related_controls_month-picker"
                  placeholder="Select month"
                  size="12"
                  value=""
                />
                <span
                  class="ant-picker-suffix"
                >
                  <span
                    aria-label="calendar"
                    class="anticon anticon-calendar"
                    role="img"
                  >
                    <svg
                      aria-hidden="true"
                      data-icon="calendar"
                      fill="currentColor"
                      focusable="false"
                      height="1em"
                      viewBox="64 64 896 896"
                      width="1em"
                    >
                      <path
                        d="M880 184H712v-64c0-4.4-3.6-8-8-8h-56c-4.4 0-8 3.6-8 8v64H384v-64c0-4.4-3.6-8-8-8h-56c-4.4 0-8 3.6-8 8v64H144c-17.7 0-32 14.3-32 32v664c0 17.7 14.3 32 32 32h736c17.7 0 32-14.3 32-32V216c0-17.7-14.3-32-32-32zm-40 656H184V460h656v380zM184 392V256h128v48c0 4.4 3.6 8 8 8h56c4.4 0 8-3.6 8-8v-48h256v48c0 4.4 3.6 8 8 8h56c4.4 0 8-3.6 8-8v-48h128v136H184z"
                      />
                    </svg>
                  </span>
                </span>
              </div>
            </div>
          </div>
        </div>
      </div>
    </div>
  </div>
  <div
    class="ant-form-item css-var-test-id ant-form-css-var"
  >
    <div
      class="ant-row ant-form-item-row css-var-test-id"
    >
      <div
        class="ant-col ant-form-item-label ant-col-xs-24 ant-col-sm-8 css-var-test-id"
      >
        <label
          class="ant-form-item-required"
          for="time_related_controls_range-picker"
          title="RangePicker"
        >
          RangePicker
        </label>
      </div>
      <div
        class="ant-col ant-form-item-control ant-col-xs-24 ant-col-sm-16 css-var-test-id"
      >
        <div
          class="ant-form-item-control-input"
        >
          <div
            class="ant-form-item-control-input-content"
          >
            <div
              class="ant-picker ant-picker-range ant-picker-outlined css-var-test-id ant-picker-css-var"
            >
              <div
                class="ant-picker-input ant-picker-input-start"
              >
                <input
                  aria-invalid="false"
                  aria-required="true"
                  autocomplete="off"
                  date-range="start"
                  id="time_related_controls_range-picker"
                  placeholder="Start date"
                  size="12"
                  value=""
                />
              </div>
              <div
                class="ant-picker-range-separator"
              >
                <span
                  aria-label="to"
                  class="ant-picker-separator"
                >
                  <span
                    aria-label="swap-right"
                    class="anticon anticon-swap-right"
                    role="img"
                  >
                    <svg
                      aria-hidden="true"
                      data-icon="swap-right"
                      fill="currentColor"
                      focusable="false"
                      height="1em"
                      viewBox="0 0 1024 1024"
                      width="1em"
                    >
                      <path
                        d="M873.1 596.2l-164-208A32 32 0 00684 376h-64.8c-6.7 0-10.4 7.7-6.3 13l144.3 183H152c-4.4 0-8 3.6-8 8v60c0 4.4 3.6 8 8 8h695.9c26.8 0 41.7-30.8 25.2-51.8z"
                      />
                    </svg>
                  </span>
                </span>
              </div>
              <div
                class="ant-picker-input ant-picker-input-end"
              >
                <input
                  aria-invalid="false"
                  aria-required="true"
                  autocomplete="off"
                  date-range="end"
                  placeholder="End date"
                  size="12"
                  value=""
                />
              </div>
              <div
                class="ant-picker-active-bar"
                style="position:absolute;width:0"
              />
              <span
                class="ant-picker-suffix"
              >
                <span
                  aria-label="calendar"
                  class="anticon anticon-calendar"
                  role="img"
                >
                  <svg
                    aria-hidden="true"
                    data-icon="calendar"
                    fill="currentColor"
                    focusable="false"
                    height="1em"
                    viewBox="64 64 896 896"
                    width="1em"
                  >
                    <path
                      d="M880 184H712v-64c0-4.4-3.6-8-8-8h-56c-4.4 0-8 3.6-8 8v64H384v-64c0-4.4-3.6-8-8-8h-56c-4.4 0-8 3.6-8 8v64H144c-17.7 0-32 14.3-32 32v664c0 17.7 14.3 32 32 32h736c17.7 0 32-14.3 32-32V216c0-17.7-14.3-32-32-32zm-40 656H184V460h656v380zM184 392V256h128v48c0 4.4 3.6 8 8 8h56c4.4 0 8-3.6 8-8v-48h256v48c0 4.4 3.6 8 8 8h56c4.4 0 8-3.6 8-8v-48h128v136H184z"
                    />
                  </svg>
                </span>
              </span>
            </div>
          </div>
        </div>
      </div>
    </div>
  </div>
  <div
    class="ant-form-item css-var-test-id ant-form-css-var"
  >
    <div
      class="ant-row ant-form-item-row css-var-test-id"
    >
      <div
        class="ant-col ant-form-item-label ant-col-xs-24 ant-col-sm-8 css-var-test-id"
      >
        <label
          class="ant-form-item-required"
          for="time_related_controls_range-time-picker"
          title="RangePicker[showTime]"
        >
          RangePicker[showTime]
        </label>
      </div>
      <div
        class="ant-col ant-form-item-control ant-col-xs-24 ant-col-sm-16 css-var-test-id"
      >
        <div
          class="ant-form-item-control-input"
        >
          <div
            class="ant-form-item-control-input-content"
          >
            <div
              class="ant-picker ant-picker-range ant-picker-outlined css-var-test-id ant-picker-css-var"
            >
              <div
                class="ant-picker-input ant-picker-input-start"
              >
                <input
                  aria-invalid="false"
                  aria-required="true"
                  autocomplete="off"
                  date-range="start"
                  id="time_related_controls_range-time-picker"
                  placeholder="Start date"
                  size="21"
                  value=""
                />
              </div>
              <div
                class="ant-picker-range-separator"
              >
                <span
                  aria-label="to"
                  class="ant-picker-separator"
                >
                  <span
                    aria-label="swap-right"
                    class="anticon anticon-swap-right"
                    role="img"
                  >
                    <svg
                      aria-hidden="true"
                      data-icon="swap-right"
                      fill="currentColor"
                      focusable="false"
                      height="1em"
                      viewBox="0 0 1024 1024"
                      width="1em"
                    >
                      <path
                        d="M873.1 596.2l-164-208A32 32 0 00684 376h-64.8c-6.7 0-10.4 7.7-6.3 13l144.3 183H152c-4.4 0-8 3.6-8 8v60c0 4.4 3.6 8 8 8h695.9c26.8 0 41.7-30.8 25.2-51.8z"
                      />
                    </svg>
                  </span>
                </span>
              </div>
              <div
                class="ant-picker-input ant-picker-input-end"
              >
                <input
                  aria-invalid="false"
                  aria-required="true"
                  autocomplete="off"
                  date-range="end"
                  placeholder="End date"
                  size="21"
                  value=""
                />
              </div>
              <div
                class="ant-picker-active-bar"
                style="position:absolute;width:0"
              />
              <span
                class="ant-picker-suffix"
              >
                <span
                  aria-label="calendar"
                  class="anticon anticon-calendar"
                  role="img"
                >
                  <svg
                    aria-hidden="true"
                    data-icon="calendar"
                    fill="currentColor"
                    focusable="false"
                    height="1em"
                    viewBox="64 64 896 896"
                    width="1em"
                  >
                    <path
                      d="M880 184H712v-64c0-4.4-3.6-8-8-8h-56c-4.4 0-8 3.6-8 8v64H384v-64c0-4.4-3.6-8-8-8h-56c-4.4 0-8 3.6-8 8v64H144c-17.7 0-32 14.3-32 32v664c0 17.7 14.3 32 32 32h736c17.7 0 32-14.3 32-32V216c0-17.7-14.3-32-32-32zm-40 656H184V460h656v380zM184 392V256h128v48c0 4.4 3.6 8 8 8h56c4.4 0 8-3.6 8-8v-48h256v48c0 4.4 3.6 8 8 8h56c4.4 0 8-3.6 8-8v-48h128v136H184z"
                    />
                  </svg>
                </span>
              </span>
            </div>
          </div>
        </div>
      </div>
    </div>
  </div>
  <div
    class="ant-form-item css-var-test-id ant-form-css-var"
  >
    <div
      class="ant-row ant-form-item-row css-var-test-id"
    >
      <div
        class="ant-col ant-form-item-label ant-col-xs-24 ant-col-sm-8 css-var-test-id"
      >
        <label
          class="ant-form-item-required"
          for="time_related_controls_time-picker"
          title="TimePicker"
        >
          TimePicker
        </label>
      </div>
      <div
        class="ant-col ant-form-item-control ant-col-xs-24 ant-col-sm-16 css-var-test-id"
      >
        <div
          class="ant-form-item-control-input"
        >
          <div
            class="ant-form-item-control-input-content"
          >
            <div
              class="ant-picker ant-picker-outlined css-var-test-id ant-picker-css-var"
            >
              <div
                class="ant-picker-input"
              >
                <input
                  aria-invalid="false"
                  aria-required="true"
                  autocomplete="off"
                  id="time_related_controls_time-picker"
                  placeholder="Select time"
                  size="10"
                  value=""
                />
                <span
                  class="ant-picker-suffix"
                >
                  <span
                    aria-label="clock-circle"
                    class="anticon anticon-clock-circle"
                    role="img"
                  >
                    <svg
                      aria-hidden="true"
                      data-icon="clock-circle"
                      fill="currentColor"
                      focusable="false"
                      height="1em"
                      viewBox="64 64 896 896"
                      width="1em"
                    >
                      <path
                        d="M512 64C264.6 64 64 264.6 64 512s200.6 448 448 448 448-200.6 448-448S759.4 64 512 64zm0 820c-205.4 0-372-166.6-372-372s166.6-372 372-372 372 166.6 372 372-166.6 372-372 372z"
                      />
                      <path
                        d="M686.7 638.6L544.1 535.5V288c0-4.4-3.6-8-8-8H488c-4.4 0-8 3.6-8 8v275.4c0 2.6 1.2 5 3.3 6.5l165.4 120.6c3.6 2.6 8.6 1.8 11.2-1.7l28.6-39c2.6-3.7 1.8-8.7-1.8-11.2z"
                      />
                    </svg>
                  </span>
                </span>
              </div>
            </div>
          </div>
        </div>
      </div>
    </div>
  </div>
  <div
    class="ant-form-item css-var-test-id ant-form-css-var"
  >
    <div
      class="ant-row ant-form-item-row css-var-test-id"
    >
      <div
        class="ant-col ant-form-item-control ant-col-xs-24 ant-col-sm-16 ant-col-sm-offset-8 css-var-test-id"
      >
        <div
          class="ant-form-item-control-input"
        >
          <div
            class="ant-form-item-control-input-content"
          >
            <button
              class="ant-btn css-var-test-id ant-btn-primary ant-btn-color-primary ant-btn-variant-solid"
              type="submit"
            >
              <span>
                Submit
              </span>
            </button>
          </div>
        </div>
      </div>
    </div>
  </div>
</form>
`;

exports[`renders components/form/demo/useWatch.tsx correctly 1`] = `
Array [
  <form
    autocomplete="off"
    class="ant-form ant-form-vertical css-var-test-id ant-form-css-var"
  >
    <div
      class="ant-form-item css-var-test-id ant-form-css-var"
    >
      <div
        class="ant-row ant-form-item-row css-var-test-id"
      >
        <div
          class="ant-col ant-form-item-label css-var-test-id"
        >
          <label
            class=""
            for="name"
            title="Name (Watch to trigger rerender)"
          >
            Name (Watch to trigger rerender)
          </label>
        </div>
        <div
          class="ant-col ant-form-item-control css-var-test-id"
        >
          <div
            class="ant-form-item-control-input"
          >
            <div
              class="ant-form-item-control-input-content"
            >
              <input
                class="ant-input ant-input-outlined css-var-test-id ant-input-css-var"
                id="name"
                type="text"
                value=""
              />
            </div>
          </div>
        </div>
      </div>
    </div>
    <div
      class="ant-form-item css-var-test-id ant-form-css-var"
    >
      <div
        class="ant-row ant-form-item-row css-var-test-id"
      >
        <div
          class="ant-col ant-form-item-label css-var-test-id"
        >
          <label
            class=""
            for="age"
            title="Age (Not Watch)"
          >
            Age (Not Watch)
          </label>
        </div>
        <div
          class="ant-col ant-form-item-control css-var-test-id"
        >
          <div
            class="ant-form-item-control-input"
          >
            <div
              class="ant-form-item-control-input-content"
            >
              <div
                class="ant-input-number ant-input-number-in-form-item ant-input-number-outlined css-var-test-id ant-input-number-css-var"
              >
                <div
                  class="ant-input-number-handler-wrap"
                >
                  <span
                    aria-disabled="false"
                    aria-label="Increase Value"
                    class="ant-input-number-handler ant-input-number-handler-up"
                    role="button"
                    unselectable="on"
                  >
                    <span
                      aria-label="up"
                      class="anticon anticon-up ant-input-number-handler-up-inner"
                      role="img"
                    >
                      <svg
                        aria-hidden="true"
                        data-icon="up"
                        fill="currentColor"
                        focusable="false"
                        height="1em"
                        viewBox="64 64 896 896"
                        width="1em"
                      >
                        <path
                          d="M890.5 755.3L537.9 269.2c-12.8-17.6-39-17.6-51.7 0L133.5 755.3A8 8 0 00140 768h75c5.1 0 9.9-2.5 12.9-6.6L512 369.8l284.1 391.6c3 4.1 7.8 6.6 12.9 6.6h75c6.5 0 10.3-7.4 6.5-12.7z"
                        />
                      </svg>
                    </span>
                  </span>
                  <span
                    aria-disabled="false"
                    aria-label="Decrease Value"
                    class="ant-input-number-handler ant-input-number-handler-down"
                    role="button"
                    unselectable="on"
                  >
                    <span
                      aria-label="down"
                      class="anticon anticon-down ant-input-number-handler-down-inner"
                      role="img"
                    >
                      <svg
                        aria-hidden="true"
                        data-icon="down"
                        fill="currentColor"
                        focusable="false"
                        height="1em"
                        viewBox="64 64 896 896"
                        width="1em"
                      >
                        <path
                          d="M884 256h-75c-5.1 0-9.9 2.5-12.9 6.6L512 654.2 227.9 262.6c-3-4.1-7.8-6.6-12.9-6.6h-75c-6.5 0-10.3 7.4-6.5 12.7l352.6 486.1c12.8 17.6 39 17.6 51.7 0l352.6-486.1c3.9-5.3.1-12.7-6.4-12.7z"
                        />
                      </svg>
                    </span>
                  </span>
                </div>
                <div
                  class="ant-input-number-input-wrap"
                >
                  <input
                    autocomplete="off"
                    class="ant-input-number-input"
                    id="age"
                    role="spinbutton"
                    step="1"
                    value=""
                  />
                </div>
              </div>
            </div>
          </div>
        </div>
      </div>
    </div>
  </form>,
  <article
    class="ant-typography css-var-test-id"
  >
    <pre>
      Name Value: 
    </pre>
    <pre>
      Custom Value: 
    </pre>
  </article>,
]
`;

exports[`renders components/form/demo/validate-only.tsx correctly 1`] = `
<form
  autocomplete="off"
  class="ant-form ant-form-vertical css-var-test-id ant-form-css-var"
  id="validateOnly"
>
  <div
    class="ant-form-item css-var-test-id ant-form-css-var"
  >
    <div
      class="ant-row ant-form-item-row css-var-test-id"
    >
      <div
        class="ant-col ant-form-item-label css-var-test-id"
      >
        <label
          class="ant-form-item-required"
          for="validateOnly_name"
          title="Name"
        >
          Name
        </label>
      </div>
      <div
        class="ant-col ant-form-item-control css-var-test-id"
      >
        <div
          class="ant-form-item-control-input"
        >
          <div
            class="ant-form-item-control-input-content"
          >
            <input
              aria-required="true"
              class="ant-input ant-input-outlined css-var-test-id ant-input-css-var"
              id="validateOnly_name"
              type="text"
              value=""
            />
          </div>
        </div>
      </div>
    </div>
  </div>
  <div
    class="ant-form-item css-var-test-id ant-form-css-var"
  >
    <div
      class="ant-row ant-form-item-row css-var-test-id"
    >
      <div
        class="ant-col ant-form-item-label css-var-test-id"
      >
        <label
          class="ant-form-item-required"
          for="validateOnly_age"
          title="Age"
        >
          Age
        </label>
      </div>
      <div
        class="ant-col ant-form-item-control css-var-test-id"
      >
        <div
          class="ant-form-item-control-input"
        >
          <div
            class="ant-form-item-control-input-content"
          >
            <input
              aria-required="true"
              class="ant-input ant-input-outlined css-var-test-id ant-input-css-var"
              id="validateOnly_age"
              type="text"
              value=""
            />
          </div>
        </div>
      </div>
    </div>
  </div>
  <div
    class="ant-form-item css-var-test-id ant-form-css-var"
  >
    <div
      class="ant-row ant-form-item-row css-var-test-id"
    >
      <div
        class="ant-col ant-form-item-control css-var-test-id"
      >
        <div
          class="ant-form-item-control-input"
        >
          <div
            class="ant-form-item-control-input-content"
          >
            <div
              class="ant-space ant-space-horizontal ant-space-align-center ant-space-gap-row-small ant-space-gap-col-small css-var-test-id"
            >
              <div
                class="ant-space-item"
              >
                <button
                  class="ant-btn css-var-test-id ant-btn-primary ant-btn-color-primary ant-btn-variant-solid"
                  disabled=""
                  type="submit"
                >
                  <span>
                    Submit
                  </span>
                </button>
              </div>
              <div
                class="ant-space-item"
              >
                <button
                  class="ant-btn css-var-test-id ant-btn-default ant-btn-color-default ant-btn-variant-outlined"
                  type="reset"
                >
                  <span>
                    Reset
                  </span>
                </button>
              </div>
            </div>
          </div>
        </div>
      </div>
    </div>
  </div>
</form>
`;

exports[`renders components/form/demo/validate-other.tsx correctly 1`] = `
<form
  class="ant-form ant-form-horizontal css-var-test-id ant-form-css-var"
  id="validate_other"
  style="max-width:600px"
>
  <div
    class="ant-form-item css-var-test-id ant-form-css-var"
  >
    <div
      class="ant-row ant-form-item-row css-var-test-id"
    >
      <div
        class="ant-col ant-col-6 ant-form-item-label css-var-test-id"
      >
        <label
          class=""
          title="Plain Text"
        >
          Plain Text
        </label>
      </div>
      <div
        class="ant-col ant-col-14 ant-form-item-control css-var-test-id"
      >
        <div
          class="ant-form-item-control-input"
        >
          <div
            class="ant-form-item-control-input-content"
          >
            <span
              class="ant-form-text"
            >
              China
            </span>
          </div>
        </div>
      </div>
    </div>
  </div>
  <div
    class="ant-form-item css-var-test-id ant-form-css-var"
  >
    <div
      class="ant-row ant-form-item-row css-var-test-id"
    >
      <div
        class="ant-col ant-col-6 ant-form-item-label css-var-test-id"
      >
        <label
          class="ant-form-item-required"
          for="validate_other_select"
          title="Select"
        >
          Select
        </label>
      </div>
      <div
        class="ant-col ant-col-14 ant-form-item-control css-var-test-id"
      >
        <div
          class="ant-form-item-control-input"
        >
          <div
            class="ant-form-item-control-input-content"
          >
            <div
              aria-required="true"
              class="ant-select ant-select-outlined ant-select-in-form-item ant-select-has-feedback css-var-test-id ant-select-css-var ant-select-single ant-select-show-arrow"
            >
              <div
                class="ant-select-selector"
              >
                <span
                  class="ant-select-selection-wrap"
                >
                  <span
                    class="ant-select-selection-search"
                  >
                    <input
                      aria-autocomplete="list"
                      aria-controls="validate_other_select_list"
                      aria-expanded="false"
                      aria-haspopup="listbox"
                      aria-owns="validate_other_select_list"
                      aria-required="true"
                      autocomplete="off"
                      class="ant-select-selection-search-input"
                      id="validate_other_select"
                      readonly=""
                      role="combobox"
                      style="opacity:0"
                      type="search"
                      unselectable="on"
                      value=""
                    />
                  </span>
                  <span
                    class="ant-select-selection-placeholder"
                  >
                    Please select a country
                  </span>
                </span>
              </div>
              <span
                aria-hidden="true"
                class="ant-select-arrow"
                style="user-select:none;-webkit-user-select:none"
                unselectable="on"
              >
                <span
                  aria-label="down"
                  class="anticon anticon-down ant-select-suffix"
                  role="img"
                >
                  <svg
                    aria-hidden="true"
                    data-icon="down"
                    fill="currentColor"
                    focusable="false"
                    height="1em"
                    viewBox="64 64 896 896"
                    width="1em"
                  >
                    <path
                      d="M884 256h-75c-5.1 0-9.9 2.5-12.9 6.6L512 654.2 227.9 262.6c-3-4.1-7.8-6.6-12.9-6.6h-75c-6.5 0-10.3 7.4-6.5 12.7l352.6 486.1c12.8 17.6 39 17.6 51.7 0l352.6-486.1c3.9-5.3.1-12.7-6.4-12.7z"
                    />
                  </svg>
                </span>
              </span>
            </div>
          </div>
        </div>
      </div>
    </div>
  </div>
  <div
    class="ant-form-item css-var-test-id ant-form-css-var"
  >
    <div
      class="ant-row ant-form-item-row css-var-test-id"
    >
      <div
        class="ant-col ant-col-6 ant-form-item-label css-var-test-id"
      >
        <label
          class="ant-form-item-required"
          for="validate_other_select-multiple"
          title="Select[multiple]"
        >
          Select[multiple]
        </label>
      </div>
      <div
        class="ant-col ant-col-14 ant-form-item-control css-var-test-id"
      >
        <div
          class="ant-form-item-control-input"
        >
          <div
            class="ant-form-item-control-input-content"
          >
            <div
              aria-required="true"
              class="ant-select ant-select-outlined ant-select-in-form-item css-var-test-id ant-select-css-var ant-select-multiple ant-select-show-arrow ant-select-show-search"
            >
              <div
                class="ant-select-selector"
              >
                <span
                  class="ant-select-selection-wrap"
                >
                  <div
                    class="ant-select-selection-overflow"
                  >
                    <div
                      class="ant-select-selection-overflow-item ant-select-selection-overflow-item-suffix"
                      style="opacity:1"
                    >
                      <div
                        class="ant-select-selection-search"
                        style="width:0"
                      >
                        <input
                          aria-autocomplete="list"
                          aria-controls="validate_other_select-multiple_list"
                          aria-expanded="false"
                          aria-haspopup="listbox"
                          aria-owns="validate_other_select-multiple_list"
                          aria-required="true"
                          autocomplete="off"
                          class="ant-select-selection-search-input"
                          id="validate_other_select-multiple"
                          readonly=""
                          role="combobox"
                          style="opacity:0"
                          type="search"
                          unselectable="on"
                          value=""
                        />
                        <span
                          aria-hidden="true"
                          class="ant-select-selection-search-mirror"
                        >
                        </span>
                      </div>
                    </div>
                  </div>
                  <span
                    class="ant-select-selection-placeholder"
                  >
                    Please select favourite colors
                  </span>
                </span>
              </div>
              <span
                aria-hidden="true"
                class="ant-select-arrow"
                style="user-select:none;-webkit-user-select:none"
                unselectable="on"
              >
                <span
                  aria-label="down"
                  class="anticon anticon-down ant-select-suffix"
                  role="img"
                >
                  <svg
                    aria-hidden="true"
                    data-icon="down"
                    fill="currentColor"
                    focusable="false"
                    height="1em"
                    viewBox="64 64 896 896"
                    width="1em"
                  >
                    <path
                      d="M884 256h-75c-5.1 0-9.9 2.5-12.9 6.6L512 654.2 227.9 262.6c-3-4.1-7.8-6.6-12.9-6.6h-75c-6.5 0-10.3 7.4-6.5 12.7l352.6 486.1c12.8 17.6 39 17.6 51.7 0l352.6-486.1c3.9-5.3.1-12.7-6.4-12.7z"
                    />
                  </svg>
                </span>
              </span>
            </div>
          </div>
        </div>
      </div>
    </div>
  </div>
  <div
    class="ant-form-item css-var-test-id ant-form-css-var"
  >
    <div
      class="ant-row ant-form-item-row css-var-test-id"
    >
      <div
        class="ant-col ant-col-6 ant-form-item-label css-var-test-id"
      >
        <label
          class=""
          title="InputNumber"
        >
          InputNumber
        </label>
      </div>
      <div
        class="ant-col ant-col-14 ant-form-item-control css-var-test-id"
      >
        <div
          class="ant-form-item-control-input"
        >
          <div
            class="ant-form-item-control-input-content"
          >
            <div
              class="ant-input-number ant-input-number-in-form-item ant-input-number-outlined css-var-test-id ant-input-number-css-var"
            >
              <div
                class="ant-input-number-handler-wrap"
              >
                <span
                  aria-disabled="false"
                  aria-label="Increase Value"
                  class="ant-input-number-handler ant-input-number-handler-up"
                  role="button"
                  unselectable="on"
                >
                  <span
                    aria-label="up"
                    class="anticon anticon-up ant-input-number-handler-up-inner"
                    role="img"
                  >
                    <svg
                      aria-hidden="true"
                      data-icon="up"
                      fill="currentColor"
                      focusable="false"
                      height="1em"
                      viewBox="64 64 896 896"
                      width="1em"
                    >
                      <path
                        d="M890.5 755.3L537.9 269.2c-12.8-17.6-39-17.6-51.7 0L133.5 755.3A8 8 0 00140 768h75c5.1 0 9.9-2.5 12.9-6.6L512 369.8l284.1 391.6c3 4.1 7.8 6.6 12.9 6.6h75c6.5 0 10.3-7.4 6.5-12.7z"
                      />
                    </svg>
                  </span>
                </span>
                <span
                  aria-disabled="false"
                  aria-label="Decrease Value"
                  class="ant-input-number-handler ant-input-number-handler-down"
                  role="button"
                  unselectable="on"
                >
                  <span
                    aria-label="down"
                    class="anticon anticon-down ant-input-number-handler-down-inner"
                    role="img"
                  >
                    <svg
                      aria-hidden="true"
                      data-icon="down"
                      fill="currentColor"
                      focusable="false"
                      height="1em"
                      viewBox="64 64 896 896"
                      width="1em"
                    >
                      <path
                        d="M884 256h-75c-5.1 0-9.9 2.5-12.9 6.6L512 654.2 227.9 262.6c-3-4.1-7.8-6.6-12.9-6.6h-75c-6.5 0-10.3 7.4-6.5 12.7l352.6 486.1c12.8 17.6 39 17.6 51.7 0l352.6-486.1c3.9-5.3.1-12.7-6.4-12.7z"
                      />
                    </svg>
                  </span>
                </span>
              </div>
              <div
                class="ant-input-number-input-wrap"
              >
                <input
                  aria-valuemax="10"
                  aria-valuemin="1"
                  aria-valuenow="3"
                  autocomplete="off"
                  class="ant-input-number-input"
                  id="validate_other_input-number"
                  role="spinbutton"
                  step="1"
                  value="3"
                />
              </div>
            </div>
            <span
              class="ant-form-text"
              style="margin-inline-start:8px"
            >
              machines
            </span>
          </div>
        </div>
      </div>
    </div>
  </div>
  <div
    class="ant-form-item css-var-test-id ant-form-css-var"
  >
    <div
      class="ant-row ant-form-item-row css-var-test-id"
    >
      <div
        class="ant-col ant-col-6 ant-form-item-label css-var-test-id"
      >
        <label
          class=""
          for="validate_other_switch"
          title="Switch"
        >
          Switch
        </label>
      </div>
      <div
        class="ant-col ant-col-14 ant-form-item-control css-var-test-id"
      >
        <div
          class="ant-form-item-control-input"
        >
          <div
            class="ant-form-item-control-input-content"
          >
            <button
              aria-checked="false"
              class="ant-switch css-var-test-id"
              id="validate_other_switch"
              role="switch"
              type="button"
            >
              <div
                class="ant-switch-handle"
              />
              <span
                class="ant-switch-inner"
              >
                <span
                  class="ant-switch-inner-checked"
                />
                <span
                  class="ant-switch-inner-unchecked"
                />
              </span>
            </button>
          </div>
        </div>
      </div>
    </div>
  </div>
  <div
    class="ant-form-item css-var-test-id ant-form-css-var"
  >
    <div
      class="ant-row ant-form-item-row css-var-test-id"
    >
      <div
        class="ant-col ant-col-6 ant-form-item-label css-var-test-id"
      >
        <label
          class=""
          for="validate_other_slider"
          title="Slider"
        >
          Slider
        </label>
      </div>
      <div
        class="ant-col ant-col-14 ant-form-item-control css-var-test-id"
      >
        <div
          class="ant-form-item-control-input"
        >
          <div
            class="ant-form-item-control-input-content"
          >
            <div
              class="ant-slider css-var-test-id ant-slider-horizontal ant-slider-with-marks"
              id="validate_other_slider"
            >
              <div
                class="ant-slider-rail"
              />
              <div
                class="ant-slider-track"
                style="left:0%;width:0%"
              />
              <div
                class="ant-slider-step"
              >
                <span
                  class="ant-slider-dot ant-slider-dot-active"
                  style="left:0%;transform:translateX(-50%)"
                />
                <span
                  class="ant-slider-dot"
                  style="left:20%;transform:translateX(-50%)"
                />
                <span
                  class="ant-slider-dot"
                  style="left:40%;transform:translateX(-50%)"
                />
                <span
                  class="ant-slider-dot"
                  style="left:60%;transform:translateX(-50%)"
                />
                <span
                  class="ant-slider-dot"
                  style="left:80%;transform:translateX(-50%)"
                />
                <span
                  class="ant-slider-dot"
                  style="left:100%;transform:translateX(-50%)"
                />
              </div>
              <div
                aria-describedby="test-id"
                aria-disabled="false"
                aria-orientation="horizontal"
                aria-valuemax="100"
                aria-valuemin="0"
                aria-valuenow="0"
                class="ant-slider-handle"
                role="slider"
                style="left:0%;transform:translateX(-50%)"
                tabindex="0"
              />
              <div
                class="ant-slider-mark"
              >
                <span
                  class="ant-slider-mark-text ant-slider-mark-text-active"
                  style="left:0%;transform:translateX(-50%)"
                >
                  A
                </span>
                <span
                  class="ant-slider-mark-text"
                  style="left:20%;transform:translateX(-50%)"
                >
                  B
                </span>
                <span
                  class="ant-slider-mark-text"
                  style="left:40%;transform:translateX(-50%)"
                >
                  C
                </span>
                <span
                  class="ant-slider-mark-text"
                  style="left:60%;transform:translateX(-50%)"
                >
                  D
                </span>
                <span
                  class="ant-slider-mark-text"
                  style="left:80%;transform:translateX(-50%)"
                >
                  E
                </span>
                <span
                  class="ant-slider-mark-text"
                  style="left:100%;transform:translateX(-50%)"
                >
                  F
                </span>
              </div>
            </div>
          </div>
        </div>
      </div>
    </div>
  </div>
  <div
    class="ant-form-item css-var-test-id ant-form-css-var"
  >
    <div
      class="ant-row ant-form-item-row css-var-test-id"
    >
      <div
        class="ant-col ant-col-6 ant-form-item-label css-var-test-id"
      >
        <label
          class=""
          for="validate_other_radio-group"
          title="Radio.Group"
        >
          Radio.Group
        </label>
      </div>
      <div
        class="ant-col ant-col-14 ant-form-item-control css-var-test-id"
      >
        <div
          class="ant-form-item-control-input"
        >
          <div
            class="ant-form-item-control-input-content"
          >
            <div
              class="ant-radio-group ant-radio-group-outline css-var-test-id ant-radio-css-var"
              id="validate_other_radio-group"
            >
              <label
                class="ant-radio-wrapper ant-radio-wrapper-in-form-item css-var-test-id ant-radio-css-var"
              >
                <span
                  class="ant-radio ant-wave-target"
                >
                  <input
                    class="ant-radio-input"
                    name="test-id"
                    type="radio"
                    value="a"
                  />
                  <span
                    class="ant-radio-inner"
                  />
                </span>
                <span
                  class="ant-radio-label"
                >
                  item 1
                </span>
              </label>
              <label
                class="ant-radio-wrapper ant-radio-wrapper-in-form-item css-var-test-id ant-radio-css-var"
              >
                <span
                  class="ant-radio ant-wave-target"
                >
                  <input
                    class="ant-radio-input"
                    name="test-id"
                    type="radio"
                    value="b"
                  />
                  <span
                    class="ant-radio-inner"
                  />
                </span>
                <span
                  class="ant-radio-label"
                >
                  item 2
                </span>
              </label>
              <label
                class="ant-radio-wrapper ant-radio-wrapper-in-form-item css-var-test-id ant-radio-css-var"
              >
                <span
                  class="ant-radio ant-wave-target"
                >
                  <input
                    class="ant-radio-input"
                    name="test-id"
                    type="radio"
                    value="c"
                  />
                  <span
                    class="ant-radio-inner"
                  />
                </span>
                <span
                  class="ant-radio-label"
                >
                  item 3
                </span>
              </label>
            </div>
          </div>
        </div>
      </div>
    </div>
  </div>
  <div
    class="ant-form-item css-var-test-id ant-form-css-var"
  >
    <div
      class="ant-row ant-form-item-row css-var-test-id"
    >
      <div
        class="ant-col ant-col-6 ant-form-item-label css-var-test-id"
      >
        <label
          class="ant-form-item-required"
          for="validate_other_radio-button"
          title="Radio.Button"
        >
          Radio.Button
        </label>
      </div>
      <div
        class="ant-col ant-col-14 ant-form-item-control css-var-test-id"
      >
        <div
          class="ant-form-item-control-input"
        >
          <div
            class="ant-form-item-control-input-content"
          >
            <div
              aria-required="true"
              class="ant-radio-group ant-radio-group-outline css-var-test-id ant-radio-css-var"
              id="validate_other_radio-button"
            >
              <label
                class="ant-radio-button-wrapper ant-radio-button-wrapper-in-form-item css-var-test-id ant-radio-css-var"
              >
                <span
                  class="ant-radio-button"
                >
                  <input
                    class="ant-radio-button-input"
                    name="test-id"
                    type="radio"
                    value="a"
                  />
                  <span
                    class="ant-radio-button-inner"
                  />
                </span>
                <span
                  class="ant-radio-button-label"
                >
                  item 1
                </span>
              </label>
              <label
                class="ant-radio-button-wrapper ant-radio-button-wrapper-in-form-item css-var-test-id ant-radio-css-var"
              >
                <span
                  class="ant-radio-button"
                >
                  <input
                    class="ant-radio-button-input"
                    name="test-id"
                    type="radio"
                    value="b"
                  />
                  <span
                    class="ant-radio-button-inner"
                  />
                </span>
                <span
                  class="ant-radio-button-label"
                >
                  item 2
                </span>
              </label>
              <label
                class="ant-radio-button-wrapper ant-radio-button-wrapper-in-form-item css-var-test-id ant-radio-css-var"
              >
                <span
                  class="ant-radio-button"
                >
                  <input
                    class="ant-radio-button-input"
                    name="test-id"
                    type="radio"
                    value="c"
                  />
                  <span
                    class="ant-radio-button-inner"
                  />
                </span>
                <span
                  class="ant-radio-button-label"
                >
                  item 3
                </span>
              </label>
            </div>
          </div>
        </div>
      </div>
    </div>
  </div>
  <div
    class="ant-form-item css-var-test-id ant-form-css-var"
  >
    <div
      class="ant-row ant-form-item-row css-var-test-id"
    >
      <div
        class="ant-col ant-col-6 ant-form-item-label css-var-test-id"
      >
        <label
          class=""
          for="validate_other_checkbox-group"
          title="Checkbox.Group"
        >
          Checkbox.Group
        </label>
      </div>
      <div
        class="ant-col ant-col-14 ant-form-item-control css-var-test-id"
      >
        <div
          class="ant-form-item-control-input"
        >
          <div
            class="ant-form-item-control-input-content"
          >
            <div
              class="ant-checkbox-group css-var-test-id ant-checkbox-css-var"
              id="validate_other_checkbox-group"
            >
              <div
                class="ant-row css-var-test-id"
              >
                <div
                  class="ant-col ant-col-8 css-var-test-id"
                >
                  <label
                    class="ant-checkbox-wrapper ant-checkbox-wrapper-checked ant-checkbox-wrapper-in-form-item css-var-test-id ant-checkbox-css-var"
                    style="line-height:32px"
                  >
                    <span
                      class="ant-checkbox ant-wave-target ant-checkbox-checked"
                    >
                      <input
                        checked=""
                        class="ant-checkbox-input"
                        type="checkbox"
                        value="A"
                      />
                      <span
                        class="ant-checkbox-inner"
                      />
                    </span>
                    <span
                      class="ant-checkbox-label"
                    >
                      A
                    </span>
                  </label>
                </div>
                <div
                  class="ant-col ant-col-8 css-var-test-id"
                >
                  <label
                    class="ant-checkbox-wrapper ant-checkbox-wrapper-checked ant-checkbox-wrapper-disabled ant-checkbox-wrapper-in-form-item css-var-test-id ant-checkbox-css-var"
                    style="line-height:32px"
                  >
                    <span
                      class="ant-checkbox ant-wave-target ant-checkbox-checked ant-checkbox-disabled"
                    >
                      <input
                        checked=""
                        class="ant-checkbox-input"
                        disabled=""
                        type="checkbox"
                        value="B"
                      />
                      <span
                        class="ant-checkbox-inner"
                      />
                    </span>
                    <span
                      class="ant-checkbox-label"
                    >
                      B
                    </span>
                  </label>
                </div>
                <div
                  class="ant-col ant-col-8 css-var-test-id"
                >
                  <label
                    class="ant-checkbox-wrapper ant-checkbox-wrapper-in-form-item css-var-test-id ant-checkbox-css-var"
                    style="line-height:32px"
                  >
                    <span
                      class="ant-checkbox ant-wave-target"
                    >
                      <input
                        class="ant-checkbox-input"
                        type="checkbox"
                        value="C"
                      />
                      <span
                        class="ant-checkbox-inner"
                      />
                    </span>
                    <span
                      class="ant-checkbox-label"
                    >
                      C
                    </span>
                  </label>
                </div>
                <div
                  class="ant-col ant-col-8 css-var-test-id"
                >
                  <label
                    class="ant-checkbox-wrapper ant-checkbox-wrapper-in-form-item css-var-test-id ant-checkbox-css-var"
                    style="line-height:32px"
                  >
                    <span
                      class="ant-checkbox ant-wave-target"
                    >
                      <input
                        class="ant-checkbox-input"
                        type="checkbox"
                        value="D"
                      />
                      <span
                        class="ant-checkbox-inner"
                      />
                    </span>
                    <span
                      class="ant-checkbox-label"
                    >
                      D
                    </span>
                  </label>
                </div>
                <div
                  class="ant-col ant-col-8 css-var-test-id"
                >
                  <label
                    class="ant-checkbox-wrapper ant-checkbox-wrapper-in-form-item css-var-test-id ant-checkbox-css-var"
                    style="line-height:32px"
                  >
                    <span
                      class="ant-checkbox ant-wave-target"
                    >
                      <input
                        class="ant-checkbox-input"
                        type="checkbox"
                        value="E"
                      />
                      <span
                        class="ant-checkbox-inner"
                      />
                    </span>
                    <span
                      class="ant-checkbox-label"
                    >
                      E
                    </span>
                  </label>
                </div>
                <div
                  class="ant-col ant-col-8 css-var-test-id"
                >
                  <label
                    class="ant-checkbox-wrapper ant-checkbox-wrapper-in-form-item css-var-test-id ant-checkbox-css-var"
                    style="line-height:32px"
                  >
                    <span
                      class="ant-checkbox ant-wave-target"
                    >
                      <input
                        class="ant-checkbox-input"
                        type="checkbox"
                        value="F"
                      />
                      <span
                        class="ant-checkbox-inner"
                      />
                    </span>
                    <span
                      class="ant-checkbox-label"
                    >
                      F
                    </span>
                  </label>
                </div>
              </div>
            </div>
          </div>
        </div>
      </div>
    </div>
  </div>
  <div
    class="ant-form-item css-var-test-id ant-form-css-var"
  >
    <div
      class="ant-row ant-form-item-row css-var-test-id"
    >
      <div
        class="ant-col ant-col-6 ant-form-item-label css-var-test-id"
      >
        <label
          class=""
          for="validate_other_rate"
          title="Rate"
        >
          Rate
        </label>
      </div>
      <div
        class="ant-col ant-col-14 ant-form-item-control css-var-test-id"
      >
        <div
          class="ant-form-item-control-input"
        >
          <div
            class="ant-form-item-control-input-content"
          >
            <ul
              class="ant-rate css-var-test-id"
              id="validate_other_rate"
              tabindex="0"
            >
              <li
                class="ant-rate-star ant-rate-star-full"
              >
                <div
                  aria-checked="true"
                  aria-posinset="1"
                  aria-setsize="5"
                  role="radio"
                  tabindex="0"
                >
                  <div
                    class="ant-rate-star-first"
                  >
                    <span
                      aria-label="star"
                      class="anticon anticon-star"
                      role="img"
                    >
                      <svg
                        aria-hidden="true"
                        data-icon="star"
                        fill="currentColor"
                        focusable="false"
                        height="1em"
                        viewBox="64 64 896 896"
                        width="1em"
                      >
                        <path
                          d="M908.1 353.1l-253.9-36.9L540.7 86.1c-3.1-6.3-8.2-11.4-14.5-14.5-15.8-7.8-35-1.3-42.9 14.5L369.8 316.2l-253.9 36.9c-7 1-13.4 4.3-18.3 9.3a32.05 32.05 0 00.6 45.3l183.7 179.1-43.4 252.9a31.95 31.95 0 0046.4 33.7L512 754l227.1 119.4c6.2 3.3 13.4 4.4 20.3 3.2 17.4-3 29.1-19.5 26.1-36.9l-43.4-252.9 183.7-179.1c5-4.9 8.3-11.3 9.3-18.3 2.7-17.5-9.5-33.7-27-36.3z"
                        />
                      </svg>
                    </span>
                  </div>
                  <div
                    class="ant-rate-star-second"
                  >
                    <span
                      aria-label="star"
                      class="anticon anticon-star"
                      role="img"
                    >
                      <svg
                        aria-hidden="true"
                        data-icon="star"
                        fill="currentColor"
                        focusable="false"
                        height="1em"
                        viewBox="64 64 896 896"
                        width="1em"
                      >
                        <path
                          d="M908.1 353.1l-253.9-36.9L540.7 86.1c-3.1-6.3-8.2-11.4-14.5-14.5-15.8-7.8-35-1.3-42.9 14.5L369.8 316.2l-253.9 36.9c-7 1-13.4 4.3-18.3 9.3a32.05 32.05 0 00.6 45.3l183.7 179.1-43.4 252.9a31.95 31.95 0 0046.4 33.7L512 754l227.1 119.4c6.2 3.3 13.4 4.4 20.3 3.2 17.4-3 29.1-19.5 26.1-36.9l-43.4-252.9 183.7-179.1c5-4.9 8.3-11.3 9.3-18.3 2.7-17.5-9.5-33.7-27-36.3z"
                        />
                      </svg>
                    </span>
                  </div>
                </div>
              </li>
              <li
                class="ant-rate-star ant-rate-star-full"
              >
                <div
                  aria-checked="true"
                  aria-posinset="2"
                  aria-setsize="5"
                  role="radio"
                  tabindex="0"
                >
                  <div
                    class="ant-rate-star-first"
                  >
                    <span
                      aria-label="star"
                      class="anticon anticon-star"
                      role="img"
                    >
                      <svg
                        aria-hidden="true"
                        data-icon="star"
                        fill="currentColor"
                        focusable="false"
                        height="1em"
                        viewBox="64 64 896 896"
                        width="1em"
                      >
                        <path
                          d="M908.1 353.1l-253.9-36.9L540.7 86.1c-3.1-6.3-8.2-11.4-14.5-14.5-15.8-7.8-35-1.3-42.9 14.5L369.8 316.2l-253.9 36.9c-7 1-13.4 4.3-18.3 9.3a32.05 32.05 0 00.6 45.3l183.7 179.1-43.4 252.9a31.95 31.95 0 0046.4 33.7L512 754l227.1 119.4c6.2 3.3 13.4 4.4 20.3 3.2 17.4-3 29.1-19.5 26.1-36.9l-43.4-252.9 183.7-179.1c5-4.9 8.3-11.3 9.3-18.3 2.7-17.5-9.5-33.7-27-36.3z"
                        />
                      </svg>
                    </span>
                  </div>
                  <div
                    class="ant-rate-star-second"
                  >
                    <span
                      aria-label="star"
                      class="anticon anticon-star"
                      role="img"
                    >
                      <svg
                        aria-hidden="true"
                        data-icon="star"
                        fill="currentColor"
                        focusable="false"
                        height="1em"
                        viewBox="64 64 896 896"
                        width="1em"
                      >
                        <path
                          d="M908.1 353.1l-253.9-36.9L540.7 86.1c-3.1-6.3-8.2-11.4-14.5-14.5-15.8-7.8-35-1.3-42.9 14.5L369.8 316.2l-253.9 36.9c-7 1-13.4 4.3-18.3 9.3a32.05 32.05 0 00.6 45.3l183.7 179.1-43.4 252.9a31.95 31.95 0 0046.4 33.7L512 754l227.1 119.4c6.2 3.3 13.4 4.4 20.3 3.2 17.4-3 29.1-19.5 26.1-36.9l-43.4-252.9 183.7-179.1c5-4.9 8.3-11.3 9.3-18.3 2.7-17.5-9.5-33.7-27-36.3z"
                        />
                      </svg>
                    </span>
                  </div>
                </div>
              </li>
              <li
                class="ant-rate-star ant-rate-star-full"
              >
                <div
                  aria-checked="true"
                  aria-posinset="3"
                  aria-setsize="5"
                  role="radio"
                  tabindex="0"
                >
                  <div
                    class="ant-rate-star-first"
                  >
                    <span
                      aria-label="star"
                      class="anticon anticon-star"
                      role="img"
                    >
                      <svg
                        aria-hidden="true"
                        data-icon="star"
                        fill="currentColor"
                        focusable="false"
                        height="1em"
                        viewBox="64 64 896 896"
                        width="1em"
                      >
                        <path
                          d="M908.1 353.1l-253.9-36.9L540.7 86.1c-3.1-6.3-8.2-11.4-14.5-14.5-15.8-7.8-35-1.3-42.9 14.5L369.8 316.2l-253.9 36.9c-7 1-13.4 4.3-18.3 9.3a32.05 32.05 0 00.6 45.3l183.7 179.1-43.4 252.9a31.95 31.95 0 0046.4 33.7L512 754l227.1 119.4c6.2 3.3 13.4 4.4 20.3 3.2 17.4-3 29.1-19.5 26.1-36.9l-43.4-252.9 183.7-179.1c5-4.9 8.3-11.3 9.3-18.3 2.7-17.5-9.5-33.7-27-36.3z"
                        />
                      </svg>
                    </span>
                  </div>
                  <div
                    class="ant-rate-star-second"
                  >
                    <span
                      aria-label="star"
                      class="anticon anticon-star"
                      role="img"
                    >
                      <svg
                        aria-hidden="true"
                        data-icon="star"
                        fill="currentColor"
                        focusable="false"
                        height="1em"
                        viewBox="64 64 896 896"
                        width="1em"
                      >
                        <path
                          d="M908.1 353.1l-253.9-36.9L540.7 86.1c-3.1-6.3-8.2-11.4-14.5-14.5-15.8-7.8-35-1.3-42.9 14.5L369.8 316.2l-253.9 36.9c-7 1-13.4 4.3-18.3 9.3a32.05 32.05 0 00.6 45.3l183.7 179.1-43.4 252.9a31.95 31.95 0 0046.4 33.7L512 754l227.1 119.4c6.2 3.3 13.4 4.4 20.3 3.2 17.4-3 29.1-19.5 26.1-36.9l-43.4-252.9 183.7-179.1c5-4.9 8.3-11.3 9.3-18.3 2.7-17.5-9.5-33.7-27-36.3z"
                        />
                      </svg>
                    </span>
                  </div>
                </div>
              </li>
              <li
                class="ant-rate-star ant-rate-star-zero"
              >
                <div
                  aria-checked="true"
                  aria-posinset="4"
                  aria-setsize="5"
                  role="radio"
                  tabindex="0"
                >
                  <div
                    class="ant-rate-star-first"
                  >
                    <span
                      aria-label="star"
                      class="anticon anticon-star"
                      role="img"
                    >
                      <svg
                        aria-hidden="true"
                        data-icon="star"
                        fill="currentColor"
                        focusable="false"
                        height="1em"
                        viewBox="64 64 896 896"
                        width="1em"
                      >
                        <path
                          d="M908.1 353.1l-253.9-36.9L540.7 86.1c-3.1-6.3-8.2-11.4-14.5-14.5-15.8-7.8-35-1.3-42.9 14.5L369.8 316.2l-253.9 36.9c-7 1-13.4 4.3-18.3 9.3a32.05 32.05 0 00.6 45.3l183.7 179.1-43.4 252.9a31.95 31.95 0 0046.4 33.7L512 754l227.1 119.4c6.2 3.3 13.4 4.4 20.3 3.2 17.4-3 29.1-19.5 26.1-36.9l-43.4-252.9 183.7-179.1c5-4.9 8.3-11.3 9.3-18.3 2.7-17.5-9.5-33.7-27-36.3z"
                        />
                      </svg>
                    </span>
                  </div>
                  <div
                    class="ant-rate-star-second"
                  >
                    <span
                      aria-label="star"
                      class="anticon anticon-star"
                      role="img"
                    >
                      <svg
                        aria-hidden="true"
                        data-icon="star"
                        fill="currentColor"
                        focusable="false"
                        height="1em"
                        viewBox="64 64 896 896"
                        width="1em"
                      >
                        <path
                          d="M908.1 353.1l-253.9-36.9L540.7 86.1c-3.1-6.3-8.2-11.4-14.5-14.5-15.8-7.8-35-1.3-42.9 14.5L369.8 316.2l-253.9 36.9c-7 1-13.4 4.3-18.3 9.3a32.05 32.05 0 00.6 45.3l183.7 179.1-43.4 252.9a31.95 31.95 0 0046.4 33.7L512 754l227.1 119.4c6.2 3.3 13.4 4.4 20.3 3.2 17.4-3 29.1-19.5 26.1-36.9l-43.4-252.9 183.7-179.1c5-4.9 8.3-11.3 9.3-18.3 2.7-17.5-9.5-33.7-27-36.3z"
                        />
                      </svg>
                    </span>
                  </div>
                </div>
              </li>
              <li
                class="ant-rate-star ant-rate-star-zero"
              >
                <div
                  aria-checked="false"
                  aria-posinset="5"
                  aria-setsize="5"
                  role="radio"
                  tabindex="0"
                >
                  <div
                    class="ant-rate-star-first"
                  >
                    <span
                      aria-label="star"
                      class="anticon anticon-star"
                      role="img"
                    >
                      <svg
                        aria-hidden="true"
                        data-icon="star"
                        fill="currentColor"
                        focusable="false"
                        height="1em"
                        viewBox="64 64 896 896"
                        width="1em"
                      >
                        <path
                          d="M908.1 353.1l-253.9-36.9L540.7 86.1c-3.1-6.3-8.2-11.4-14.5-14.5-15.8-7.8-35-1.3-42.9 14.5L369.8 316.2l-253.9 36.9c-7 1-13.4 4.3-18.3 9.3a32.05 32.05 0 00.6 45.3l183.7 179.1-43.4 252.9a31.95 31.95 0 0046.4 33.7L512 754l227.1 119.4c6.2 3.3 13.4 4.4 20.3 3.2 17.4-3 29.1-19.5 26.1-36.9l-43.4-252.9 183.7-179.1c5-4.9 8.3-11.3 9.3-18.3 2.7-17.5-9.5-33.7-27-36.3z"
                        />
                      </svg>
                    </span>
                  </div>
                  <div
                    class="ant-rate-star-second"
                  >
                    <span
                      aria-label="star"
                      class="anticon anticon-star"
                      role="img"
                    >
                      <svg
                        aria-hidden="true"
                        data-icon="star"
                        fill="currentColor"
                        focusable="false"
                        height="1em"
                        viewBox="64 64 896 896"
                        width="1em"
                      >
                        <path
                          d="M908.1 353.1l-253.9-36.9L540.7 86.1c-3.1-6.3-8.2-11.4-14.5-14.5-15.8-7.8-35-1.3-42.9 14.5L369.8 316.2l-253.9 36.9c-7 1-13.4 4.3-18.3 9.3a32.05 32.05 0 00.6 45.3l183.7 179.1-43.4 252.9a31.95 31.95 0 0046.4 33.7L512 754l227.1 119.4c6.2 3.3 13.4 4.4 20.3 3.2 17.4-3 29.1-19.5 26.1-36.9l-43.4-252.9 183.7-179.1c5-4.9 8.3-11.3 9.3-18.3 2.7-17.5-9.5-33.7-27-36.3z"
                        />
                      </svg>
                    </span>
                  </div>
                </div>
              </li>
            </ul>
          </div>
        </div>
      </div>
    </div>
  </div>
  <div
    class="ant-form-item css-var-test-id ant-form-css-var"
  >
    <div
      class="ant-row ant-form-item-row css-var-test-id"
    >
      <div
        class="ant-col ant-col-6 ant-form-item-label css-var-test-id"
      >
        <label
          class=""
          for="validate_other_upload"
          title="Upload"
        >
          Upload
        </label>
      </div>
      <div
        class="ant-col ant-col-14 ant-form-item-control css-var-test-id"
      >
        <div
          class="ant-form-item-control-input"
        >
          <div
            class="ant-form-item-control-input-content"
          >
            <span
              class="ant-upload-wrapper css-var-test-id"
            >
              <div
                class="ant-upload ant-upload-select"
              >
                <span
                  class="ant-upload"
                >
                  <input
                    accept=""
                    aria-describedby="validate_other_upload_extra"
                    id="validate_other_upload"
                    name="logo"
                    style="display:none"
                    type="file"
                  />
                  <button
                    class="ant-btn css-var-test-id ant-btn-default ant-btn-color-default ant-btn-variant-outlined"
                    type="button"
                  >
                    <span
                      class="ant-btn-icon"
                    >
                      <span
                        aria-label="upload"
                        class="anticon anticon-upload"
                        role="img"
                      >
                        <svg
                          aria-hidden="true"
                          data-icon="upload"
                          fill="currentColor"
                          focusable="false"
                          height="1em"
                          viewBox="64 64 896 896"
                          width="1em"
                        >
                          <path
                            d="M400 317.7h73.9V656c0 4.4 3.6 8 8 8h60c4.4 0 8-3.6 8-8V317.7H624c6.7 0 10.4-7.7 6.3-12.9L518.3 163a8 8 0 00-12.6 0l-112 141.7c-4.1 5.3-.4 13 6.3 13zM878 626h-60c-4.4 0-8 3.6-8 8v154H214V634c0-4.4-3.6-8-8-8h-60c-4.4 0-8 3.6-8 8v198c0 17.7 14.3 32 32 32h684c17.7 0 32-14.3 32-32V634c0-4.4-3.6-8-8-8z"
                          />
                        </svg>
                      </span>
                    </span>
                    <span>
                      Click to upload
                    </span>
                  </button>
                </span>
              </div>
              <div
                class="ant-upload-list ant-upload-list-picture"
              />
            </span>
          </div>
        </div>
        <div
          class="ant-form-item-additional"
        >
          <div
            class="ant-form-item-extra"
            id="validate_other_upload_extra"
          >
            longgggggggggggggggggggggggggggggggggg
          </div>
        </div>
      </div>
    </div>
  </div>
  <div
    class="ant-form-item css-var-test-id ant-form-css-var"
  >
    <div
      class="ant-row ant-form-item-row css-var-test-id"
    >
      <div
        class="ant-col ant-col-6 ant-form-item-label css-var-test-id"
      >
        <label
          class=""
          title="Dragger"
        >
          Dragger
        </label>
      </div>
      <div
        class="ant-col ant-col-14 ant-form-item-control css-var-test-id"
      >
        <div
          class="ant-form-item-control-input"
        >
          <div
            class="ant-form-item-control-input-content"
          >
            <span
              class="ant-upload-wrapper css-var-test-id"
            >
              <div
                class="ant-upload ant-upload-drag"
              >
                <span
                  class="ant-upload ant-upload-btn"
                  role="button"
                  tabindex="0"
                >
                  <input
                    accept=""
                    id="validate_other_dragger"
                    name="files"
                    style="display:none"
                    type="file"
                  />
                  <div
                    class="ant-upload-drag-container"
                  >
                    <p
                      class="ant-upload-drag-icon"
                    >
                      <span
                        aria-label="inbox"
                        class="anticon anticon-inbox"
                        role="img"
                      >
                        <svg
                          aria-hidden="true"
                          data-icon="inbox"
                          fill="currentColor"
                          focusable="false"
                          height="1em"
                          viewBox="0 0 1024 1024"
                          width="1em"
                        >
                          <path
                            d="M885.2 446.3l-.2-.8-112.2-285.1c-5-16.1-19.9-27.2-36.8-27.2H281.2c-17 0-32.1 11.3-36.9 27.6L139.4 443l-.3.7-.2.8c-1.3 4.9-1.7 9.9-1 14.8-.1 1.6-.2 3.2-.2 4.8V830a60.9 60.9 0 0060.8 60.8h627.2c33.5 0 60.8-27.3 60.9-60.8V464.1c0-1.3 0-2.6-.1-3.7.4-4.9 0-9.6-1.3-14.1zm-295.8-43l-.3 15.7c-.8 44.9-31.8 75.1-77.1 75.1-22.1 0-41.1-7.1-54.8-20.6S436 441.2 435.6 419l-.3-15.7H229.5L309 210h399.2l81.7 193.3H589.4zm-375 76.8h157.3c24.3 57.1 76 90.8 140.4 90.8 33.7 0 65-9.4 90.3-27.2 22.2-15.6 39.5-37.4 50.7-63.6h156.5V814H214.4V480.1z"
                          />
                        </svg>
                      </span>
                    </p>
                    <p
                      class="ant-upload-text"
                    >
                      Click or drag file to this area to upload
                    </p>
                    <p
                      class="ant-upload-hint"
                    >
                      Support for a single or bulk upload.
                    </p>
                  </div>
                </span>
              </div>
              <div
                class="ant-upload-list ant-upload-list-text"
              />
            </span>
          </div>
        </div>
      </div>
    </div>
  </div>
  <div
    class="ant-form-item css-var-test-id ant-form-css-var"
  >
    <div
      class="ant-row ant-form-item-row css-var-test-id"
    >
      <div
        class="ant-col ant-col-6 ant-form-item-label css-var-test-id"
      >
        <label
          class="ant-form-item-required"
          for="validate_other_color-picker"
          title="ColorPicker"
        >
          ColorPicker
        </label>
      </div>
      <div
        class="ant-col ant-col-14 ant-form-item-control css-var-test-id"
      >
        <div
          class="ant-form-item-control-input"
        >
          <div
            class="ant-form-item-control-input-content"
          >
            <div
              aria-describedby="test-id"
              aria-required="true"
              class="ant-color-picker-trigger css-var-test-id ant-color-picker-css-var"
              id="validate_other_color-picker"
            >
              <div
                class="ant-color-picker-clear"
              />
            </div>
          </div>
        </div>
      </div>
    </div>
  </div>
  <div
    class="ant-form-item css-var-test-id ant-form-css-var"
  >
    <div
      class="ant-row ant-form-item-row css-var-test-id"
    >
      <div
        class="ant-col ant-col-14 ant-col-offset-6 ant-form-item-control css-var-test-id"
      >
        <div
          class="ant-form-item-control-input"
        >
          <div
            class="ant-form-item-control-input-content"
          >
            <div
              class="ant-space ant-space-horizontal ant-space-align-center ant-space-gap-row-small ant-space-gap-col-small css-var-test-id"
            >
              <div
                class="ant-space-item"
              >
                <button
                  class="ant-btn css-var-test-id ant-btn-primary ant-btn-color-primary ant-btn-variant-solid"
                  type="submit"
                >
                  <span>
                    Submit
                  </span>
                </button>
              </div>
              <div
                class="ant-space-item"
              >
                <button
                  class="ant-btn css-var-test-id ant-btn-default ant-btn-color-default ant-btn-variant-outlined"
                  type="reset"
                >
                  <span>
                    reset
                  </span>
                </button>
              </div>
            </div>
          </div>
        </div>
      </div>
    </div>
  </div>
</form>
`;

exports[`renders components/form/demo/validate-scroll-to-field.tsx correctly 1`] = `
<form
  class="ant-form ant-form-horizontal css-var-test-id ant-form-css-var"
  style="padding-block:32px"
>
  <div
    class="ant-form-item css-var-test-id ant-form-css-var"
  >
    <div
      class="ant-row ant-form-item-row css-var-test-id"
    >
      <div
        class="ant-col ant-col-14 ant-col-offset-6 ant-form-item-control css-var-test-id"
      >
        <div
          class="ant-form-item-control-input"
        >
          <div
            class="ant-form-item-control-input-content"
          >
            <button
              class="ant-btn css-var-test-id ant-btn-default ant-btn-color-default ant-btn-variant-outlined"
              type="button"
            >
              <span>
                Scroll to Bio
              </span>
            </button>
          </div>
        </div>
      </div>
    </div>
  </div>
  <div
    class="ant-form-item css-var-test-id ant-form-css-var"
  >
    <div
      class="ant-row ant-form-item-row css-var-test-id"
    >
      <div
        class="ant-col ant-col-6 ant-form-item-label css-var-test-id"
      >
        <label
          class="ant-form-item-required"
          for="username"
          title="UserName"
        >
          UserName
        </label>
      </div>
      <div
        class="ant-col ant-col-14 ant-form-item-control css-var-test-id"
      >
        <div
          class="ant-form-item-control-input"
        >
          <div
            class="ant-form-item-control-input-content"
          >
            <input
              aria-required="true"
              class="ant-input ant-input-outlined css-var-test-id ant-input-css-var"
              id="username"
              type="text"
              value=""
            />
          </div>
        </div>
      </div>
    </div>
  </div>
  <div
    class="ant-form-item css-var-test-id ant-form-css-var"
  >
    <div
      class="ant-row ant-form-item-row css-var-test-id"
    >
      <div
        class="ant-col ant-col-6 ant-form-item-label css-var-test-id"
      >
        <label
          class=""
          for="occupation"
          title="Occupation"
        >
          Occupation
        </label>
      </div>
      <div
        class="ant-col ant-col-14 ant-form-item-control css-var-test-id"
      >
        <div
          class="ant-form-item-control-input"
        >
          <div
            class="ant-form-item-control-input-content"
          >
            <div
              class="ant-select ant-select-outlined ant-select-in-form-item css-var-test-id ant-select-css-var ant-select-single ant-select-show-arrow"
            >
              <div
                class="ant-select-selector"
              >
                <span
                  class="ant-select-selection-wrap"
                >
                  <span
                    class="ant-select-selection-search"
                  >
                    <input
                      aria-autocomplete="list"
                      aria-controls="occupation_list"
                      aria-expanded="false"
                      aria-haspopup="listbox"
                      aria-owns="occupation_list"
                      autocomplete="off"
                      class="ant-select-selection-search-input"
                      id="occupation"
                      readonly=""
                      role="combobox"
                      style="opacity:0"
                      type="search"
                      unselectable="on"
                      value=""
                    />
                  </span>
                  <span
                    class="ant-select-selection-placeholder"
                  />
                </span>
              </div>
              <span
                aria-hidden="true"
                class="ant-select-arrow"
                style="user-select:none;-webkit-user-select:none"
                unselectable="on"
              >
                <span
                  aria-label="down"
                  class="anticon anticon-down ant-select-suffix"
                  role="img"
                >
                  <svg
                    aria-hidden="true"
                    data-icon="down"
                    fill="currentColor"
                    focusable="false"
                    height="1em"
                    viewBox="64 64 896 896"
                    width="1em"
                  >
                    <path
                      d="M884 256h-75c-5.1 0-9.9 2.5-12.9 6.6L512 654.2 227.9 262.6c-3-4.1-7.8-6.6-12.9-6.6h-75c-6.5 0-10.3 7.4-6.5 12.7l352.6 486.1c12.8 17.6 39 17.6 51.7 0l352.6-486.1c3.9-5.3.1-12.7-6.4-12.7z"
                    />
                  </svg>
                </span>
              </span>
            </div>
          </div>
        </div>
      </div>
    </div>
  </div>
  <div
    class="ant-form-item css-var-test-id ant-form-css-var"
  >
    <div
      class="ant-row ant-form-item-row css-var-test-id"
    >
      <div
        class="ant-col ant-col-6 ant-form-item-label css-var-test-id"
      >
        <label
          class=""
          for="motto"
          title="Motto"
        >
          Motto
        </label>
      </div>
      <div
        class="ant-col ant-col-14 ant-form-item-control css-var-test-id"
      >
        <div
          class="ant-form-item-control-input"
        >
          <div
            class="ant-form-item-control-input-content"
          >
            <textarea
              class="ant-input ant-input-outlined css-var-test-id ant-input-css-var"
              id="motto"
              rows="4"
            />
          </div>
        </div>
      </div>
    </div>
  </div>
  <div
    class="ant-form-item css-var-test-id ant-form-css-var"
  >
    <div
      class="ant-row ant-form-item-row css-var-test-id"
    >
      <div
        class="ant-col ant-col-6 ant-form-item-label css-var-test-id"
      >
        <label
          class="ant-form-item-required"
          for="bio"
          title="Bio"
        >
          Bio
        </label>
      </div>
      <div
        class="ant-col ant-col-14 ant-form-item-control css-var-test-id"
      >
        <div
          class="ant-form-item-control-input"
        >
          <div
            class="ant-form-item-control-input-content"
          >
            <textarea
              aria-required="true"
              class="ant-input ant-input-outlined css-var-test-id ant-input-css-var"
              id="bio"
              rows="6"
            />
          </div>
        </div>
      </div>
    </div>
  </div>
  <div
    class="ant-form-item css-var-test-id ant-form-css-var"
  >
    <div
      class="ant-row ant-form-item-row css-var-test-id"
    >
      <div
        class="ant-col ant-col-14 ant-col-offset-6 ant-form-item-control css-var-test-id"
      >
        <div
          class="ant-form-item-control-input"
        >
          <div
            class="ant-form-item-control-input-content"
          >
            <div
              class="ant-flex css-var-test-id ant-flex-gap-small"
            >
              <button
                class="ant-btn css-var-test-id ant-btn-primary ant-btn-color-primary ant-btn-variant-solid"
                type="submit"
              >
                <span>
                  Submit
                </span>
              </button>
              <button
                class="ant-btn css-var-test-id ant-btn-default ant-btn-dangerous ant-btn-color-dangerous ant-btn-variant-outlined"
                type="button"
              >
                <span>
                  Reset
                </span>
              </button>
            </div>
          </div>
        </div>
      </div>
    </div>
  </div>
</form>
`;

exports[`renders components/form/demo/validate-static.tsx correctly 1`] = `
<form
  class="ant-form ant-form-horizontal css-var-test-id ant-form-css-var"
  style="max-width:600px"
>
  <div
    class="ant-form-item css-var-test-id ant-form-css-var ant-form-item-with-help ant-form-item-has-error"
  >
    <div
      class="ant-row ant-form-item-row css-var-test-id"
    >
      <div
        class="ant-col ant-form-item-label ant-col-xs-24 ant-col-sm-6 css-var-test-id"
      >
        <label
          class=""
          title="Fail"
        >
          Fail
        </label>
      </div>
      <div
        class="ant-col ant-form-item-control ant-col-xs-24 ant-col-sm-14 css-var-test-id"
      >
        <div
          class="ant-form-item-control-input"
        >
          <div
            class="ant-form-item-control-input-content"
          >
            <input
              class="ant-input ant-input-outlined ant-input-status-error css-var-test-id ant-input-css-var"
              id="error"
              placeholder="unavailable choice"
              type="text"
              value=""
            />
          </div>
        </div>
      </div>
    </div>
  </div>
  <div
    class="ant-form-item css-var-test-id ant-form-css-var ant-form-item-has-warning"
  >
    <div
      class="ant-row ant-form-item-row css-var-test-id"
    >
      <div
        class="ant-col ant-form-item-label ant-col-xs-24 ant-col-sm-6 css-var-test-id"
      >
        <label
          class=""
          title="Warning"
        >
          Warning
        </label>
      </div>
      <div
        class="ant-col ant-form-item-control ant-col-xs-24 ant-col-sm-14 css-var-test-id"
      >
        <div
          class="ant-form-item-control-input"
        >
          <div
            class="ant-form-item-control-input-content"
          >
            <span
              class="ant-input-affix-wrapper ant-input-outlined ant-input-status-warning css-var-test-id ant-input-css-var"
            >
              <span
                class="ant-input-prefix"
              >
                <span
                  aria-label="smile"
                  class="anticon anticon-smile"
                  role="img"
                >
                  <svg
                    aria-hidden="true"
                    data-icon="smile"
                    fill="currentColor"
                    focusable="false"
                    height="1em"
                    viewBox="64 64 896 896"
                    width="1em"
                  >
                    <path
                      d="M288 421a48 48 0 1096 0 48 48 0 10-96 0zm352 0a48 48 0 1096 0 48 48 0 10-96 0zM512 64C264.6 64 64 264.6 64 512s200.6 448 448 448 448-200.6 448-448S759.4 64 512 64zm263 711c-34.2 34.2-74 61-118.3 79.8C611 874.2 562.3 884 512 884c-50.3 0-99-9.8-144.8-29.2A370.4 370.4 0 01248.9 775c-34.2-34.2-61-74-79.8-118.3C149.8 611 140 562.3 140 512s9.8-99 29.2-144.8A370.4 370.4 0 01249 248.9c34.2-34.2 74-61 118.3-79.8C413 149.8 461.7 140 512 140c50.3 0 99 9.8 144.8 29.2A370.4 370.4 0 01775.1 249c34.2 34.2 61 74 79.8 118.3C874.2 413 884 461.7 884 512s-9.8 99-29.2 144.8A368.89 368.89 0 01775 775zM664 533h-48.1c-4.2 0-7.8 3.2-8.1 7.4C604 589.9 562.5 629 512 629s-92.1-39.1-95.8-88.6c-.3-4.2-3.9-7.4-8.1-7.4H360a8 8 0 00-8 8.4c4.4 84.3 74.5 151.6 160 151.6s155.6-67.3 160-151.6a8 8 0 00-8-8.4z"
                    />
                  </svg>
                </span>
              </span>
              <input
                class="ant-input"
                id="warning"
                placeholder="Warning"
                type="text"
                value=""
              />
            </span>
          </div>
        </div>
      </div>
    </div>
  </div>
  <div
    class="ant-form-item css-var-test-id ant-form-css-var ant-form-item-with-help ant-form-item-has-feedback ant-form-item-is-validating"
  >
    <div
      class="ant-row ant-form-item-row css-var-test-id"
    >
      <div
        class="ant-col ant-form-item-label ant-col-xs-24 ant-col-sm-6 css-var-test-id"
      >
        <label
          class=""
          title="Validating"
        >
          Validating
        </label>
      </div>
      <div
        class="ant-col ant-form-item-control ant-col-xs-24 ant-col-sm-14 css-var-test-id"
      >
        <div
          class="ant-form-item-control-input"
        >
          <div
            class="ant-form-item-control-input-content"
          >
            <span
              class="ant-input-affix-wrapper ant-input-outlined ant-input-status-validating css-var-test-id ant-input-css-var"
            >
              <input
                class="ant-input"
                id="validating"
                placeholder="I'm the content is being validated"
                type="text"
                value=""
              />
              <span
                class="ant-input-suffix"
              >
                <span
                  class="ant-form-item-feedback-icon ant-form-item-feedback-icon-validating"
                >
                  <span
                    aria-label="loading"
                    class="anticon anticon-loading anticon-spin"
                    role="img"
                  >
                    <svg
                      aria-hidden="true"
                      data-icon="loading"
                      fill="currentColor"
                      focusable="false"
                      height="1em"
                      viewBox="0 0 1024 1024"
                      width="1em"
                    >
                      <path
                        d="M988 548c-19.9 0-36-16.1-36-36 0-59.4-11.6-117-34.6-171.3a440.45 440.45 0 00-94.3-139.9 437.71 437.71 0 00-139.9-94.3C629 83.6 571.4 72 512 72c-19.9 0-36-16.1-36-36s16.1-36 36-36c69.1 0 136.2 13.5 199.3 40.3C772.3 66 827 103 874 150c47 47 83.9 101.8 109.7 162.7 26.7 63.1 40.2 130.2 40.2 199.3.1 19.9-16 36-35.9 36z"
                      />
                    </svg>
                  </span>
                </span>
              </span>
            </span>
          </div>
        </div>
      </div>
    </div>
  </div>
  <div
    class="ant-form-item css-var-test-id ant-form-css-var ant-form-item-has-feedback ant-form-item-has-success"
  >
    <div
      class="ant-row ant-form-item-row css-var-test-id"
    >
      <div
        class="ant-col ant-form-item-label ant-col-xs-24 ant-col-sm-6 css-var-test-id"
      >
        <label
          class=""
          title="Success"
        >
          Success
        </label>
      </div>
      <div
        class="ant-col ant-form-item-control ant-col-xs-24 ant-col-sm-14 css-var-test-id"
      >
        <div
          class="ant-form-item-control-input"
        >
          <div
            class="ant-form-item-control-input-content"
          >
            <span
              class="ant-input-affix-wrapper ant-input-outlined ant-input-status-success css-var-test-id ant-input-css-var"
            >
              <input
                class="ant-input"
                id="success"
                placeholder="I'm the content"
                type="text"
                value=""
              />
              <span
                class="ant-input-suffix"
              >
                <span
                  class="ant-form-item-feedback-icon ant-form-item-feedback-icon-success"
                >
                  <span
                    aria-label="check-circle"
                    class="anticon anticon-check-circle"
                    role="img"
                  >
                    <svg
                      aria-hidden="true"
                      data-icon="check-circle"
                      fill="currentColor"
                      focusable="false"
                      height="1em"
                      viewBox="64 64 896 896"
                      width="1em"
                    >
                      <path
                        d="M512 64C264.6 64 64 264.6 64 512s200.6 448 448 448 448-200.6 448-448S759.4 64 512 64zm193.5 301.7l-210.6 292a31.8 31.8 0 01-51.7 0L318.5 484.9c-3.8-5.3 0-12.7 6.5-12.7h46.9c10.2 0 19.9 4.9 25.9 13.3l71.2 98.8 157.2-218c6-8.3 15.6-13.3 25.9-13.3H699c6.5 0 10.3 7.4 6.5 12.7z"
                      />
                    </svg>
                  </span>
                </span>
              </span>
            </span>
          </div>
        </div>
      </div>
    </div>
  </div>
  <div
    class="ant-form-item css-var-test-id ant-form-css-var ant-form-item-has-feedback ant-form-item-has-warning"
  >
    <div
      class="ant-row ant-form-item-row css-var-test-id"
    >
      <div
        class="ant-col ant-form-item-label ant-col-xs-24 ant-col-sm-6 css-var-test-id"
      >
        <label
          class=""
          title="Warning"
        >
          Warning
        </label>
      </div>
      <div
        class="ant-col ant-form-item-control ant-col-xs-24 ant-col-sm-14 css-var-test-id"
      >
        <div
          class="ant-form-item-control-input"
        >
          <div
            class="ant-form-item-control-input-content"
          >
            <span
              class="ant-input-affix-wrapper ant-input-outlined ant-input-status-warning css-var-test-id ant-input-css-var"
            >
              <input
                class="ant-input"
                id="warning2"
                placeholder="Warning"
                type="text"
                value=""
              />
              <span
                class="ant-input-suffix"
              >
                <span
                  class="ant-form-item-feedback-icon ant-form-item-feedback-icon-warning"
                >
                  <span
                    aria-label="exclamation-circle"
                    class="anticon anticon-exclamation-circle"
                    role="img"
                  >
                    <svg
                      aria-hidden="true"
                      data-icon="exclamation-circle"
                      fill="currentColor"
                      focusable="false"
                      height="1em"
                      viewBox="64 64 896 896"
                      width="1em"
                    >
                      <path
                        d="M512 64C264.6 64 64 264.6 64 512s200.6 448 448 448 448-200.6 448-448S759.4 64 512 64zm-32 232c0-4.4 3.6-8 8-8h48c4.4 0 8 3.6 8 8v272c0 4.4-3.6 8-8 8h-48c-4.4 0-8-3.6-8-8V296zm32 440a48.01 48.01 0 010-96 48.01 48.01 0 010 96z"
                      />
                    </svg>
                  </span>
                </span>
              </span>
            </span>
          </div>
        </div>
      </div>
    </div>
  </div>
  <div
    class="ant-form-item css-var-test-id ant-form-css-var ant-form-item-with-help ant-form-item-has-feedback ant-form-item-has-error"
  >
    <div
      class="ant-row ant-form-item-row css-var-test-id"
    >
      <div
        class="ant-col ant-form-item-label ant-col-xs-24 ant-col-sm-6 css-var-test-id"
      >
        <label
          class=""
          title="Fail"
        >
          Fail
        </label>
      </div>
      <div
        class="ant-col ant-form-item-control ant-col-xs-24 ant-col-sm-14 css-var-test-id"
      >
        <div
          class="ant-form-item-control-input"
        >
          <div
            class="ant-form-item-control-input-content"
          >
            <span
              class="ant-input-affix-wrapper ant-input-outlined ant-input-status-error css-var-test-id ant-input-css-var"
            >
              <input
                class="ant-input"
                id="error2"
                placeholder="unavailable choice"
                type="text"
                value=""
              />
              <span
                class="ant-input-suffix"
              >
                <span
                  class="ant-form-item-feedback-icon ant-form-item-feedback-icon-error"
                >
                  <span
                    aria-label="close-circle"
                    class="anticon anticon-close-circle"
                    role="img"
                  >
                    <svg
                      aria-hidden="true"
                      data-icon="close-circle"
                      fill="currentColor"
                      fill-rule="evenodd"
                      focusable="false"
                      height="1em"
                      viewBox="64 64 896 896"
                      width="1em"
                    >
                      <path
                        d="M512 64c247.4 0 448 200.6 448 448S759.4 960 512 960 64 759.4 64 512 264.6 64 512 64zm127.98 274.82h-.04l-.08.06L512 466.75 384.14 338.88c-.04-.05-.06-.06-.08-.06a.12.12 0 00-.07 0c-.03 0-.05.01-.09.05l-45.02 45.02a.2.2 0 00-.05.09.12.12 0 000 .07v.02a.27.27 0 00.06.06L466.75 512 338.88 639.86c-.05.04-.06.06-.06.08a.12.12 0 000 .07c0 .03.01.05.05.09l45.02 45.02a.2.2 0 00.09.05.12.12 0 00.07 0c.02 0 .04-.01.08-.05L512 557.25l127.86 127.87c.04.04.06.05.08.05a.12.12 0 00.07 0c.03 0 .05-.01.09-.05l45.02-45.02a.2.2 0 00.05-.09.12.12 0 000-.07v-.02a.27.27 0 00-.05-.06L557.25 512l127.87-127.86c.04-.04.05-.06.05-.08a.12.12 0 000-.07c0-.03-.01-.05-.05-.09l-45.02-45.02a.2.2 0 00-.09-.05.12.12 0 00-.07 0z"
                      />
                    </svg>
                  </span>
                </span>
              </span>
            </span>
          </div>
        </div>
      </div>
    </div>
  </div>
  <div
    class="ant-form-item css-var-test-id ant-form-css-var ant-form-item-has-feedback ant-form-item-has-success"
  >
    <div
      class="ant-row ant-form-item-row css-var-test-id"
    >
      <div
        class="ant-col ant-form-item-label ant-col-xs-24 ant-col-sm-6 css-var-test-id"
      >
        <label
          class=""
          title="Success"
        >
          Success
        </label>
      </div>
      <div
        class="ant-col ant-form-item-control ant-col-xs-24 ant-col-sm-14 css-var-test-id"
      >
        <div
          class="ant-form-item-control-input"
        >
          <div
            class="ant-form-item-control-input-content"
          >
            <div
              class="ant-picker ant-picker-outlined ant-picker-status-success ant-picker-has-feedback css-var-test-id ant-picker-css-var"
              style="width:100%"
            >
              <div
                class="ant-picker-input"
              >
                <input
                  aria-invalid="false"
                  autocomplete="off"
                  placeholder="Select date"
                  size="12"
                  value=""
                />
                <span
                  class="ant-picker-suffix"
                >
                  <span
                    aria-label="calendar"
                    class="anticon anticon-calendar"
                    role="img"
                  >
                    <svg
                      aria-hidden="true"
                      data-icon="calendar"
                      fill="currentColor"
                      focusable="false"
                      height="1em"
                      viewBox="64 64 896 896"
                      width="1em"
                    >
                      <path
                        d="M880 184H712v-64c0-4.4-3.6-8-8-8h-56c-4.4 0-8 3.6-8 8v64H384v-64c0-4.4-3.6-8-8-8h-56c-4.4 0-8 3.6-8 8v64H144c-17.7 0-32 14.3-32 32v664c0 17.7 14.3 32 32 32h736c17.7 0 32-14.3 32-32V216c0-17.7-14.3-32-32-32zm-40 656H184V460h656v380zM184 392V256h128v48c0 4.4 3.6 8 8 8h56c4.4 0 8-3.6 8-8v-48h256v48c0 4.4 3.6 8 8 8h56c4.4 0 8-3.6 8-8v-48h128v136H184z"
                      />
                    </svg>
                  </span>
                  <span
                    class="ant-form-item-feedback-icon ant-form-item-feedback-icon-success"
                  >
                    <span
                      aria-label="check-circle"
                      class="anticon anticon-check-circle"
                      role="img"
                    >
                      <svg
                        aria-hidden="true"
                        data-icon="check-circle"
                        fill="currentColor"
                        focusable="false"
                        height="1em"
                        viewBox="64 64 896 896"
                        width="1em"
                      >
                        <path
                          d="M512 64C264.6 64 64 264.6 64 512s200.6 448 448 448 448-200.6 448-448S759.4 64 512 64zm193.5 301.7l-210.6 292a31.8 31.8 0 01-51.7 0L318.5 484.9c-3.8-5.3 0-12.7 6.5-12.7h46.9c10.2 0 19.9 4.9 25.9 13.3l71.2 98.8 157.2-218c6-8.3 15.6-13.3 25.9-13.3H699c6.5 0 10.3 7.4 6.5 12.7z"
                        />
                      </svg>
                    </span>
                  </span>
                </span>
              </div>
            </div>
          </div>
        </div>
      </div>
    </div>
  </div>
  <div
    class="ant-form-item css-var-test-id ant-form-css-var ant-form-item-has-feedback ant-form-item-has-warning"
  >
    <div
      class="ant-row ant-form-item-row css-var-test-id"
    >
      <div
        class="ant-col ant-form-item-label ant-col-xs-24 ant-col-sm-6 css-var-test-id"
      >
        <label
          class=""
          title="Warning"
        >
          Warning
        </label>
      </div>
      <div
        class="ant-col ant-form-item-control ant-col-xs-24 ant-col-sm-14 css-var-test-id"
      >
        <div
          class="ant-form-item-control-input"
        >
          <div
            class="ant-form-item-control-input-content"
          >
            <div
              class="ant-picker ant-picker-outlined ant-picker-status-warning ant-picker-has-feedback css-var-test-id ant-picker-css-var"
              style="width:100%"
            >
              <div
                class="ant-picker-input"
              >
                <input
                  aria-invalid="false"
                  autocomplete="off"
                  placeholder="Select time"
                  size="10"
                  value=""
                />
                <span
                  class="ant-picker-suffix"
                >
                  <span
                    aria-label="clock-circle"
                    class="anticon anticon-clock-circle"
                    role="img"
                  >
                    <svg
                      aria-hidden="true"
                      data-icon="clock-circle"
                      fill="currentColor"
                      focusable="false"
                      height="1em"
                      viewBox="64 64 896 896"
                      width="1em"
                    >
                      <path
                        d="M512 64C264.6 64 64 264.6 64 512s200.6 448 448 448 448-200.6 448-448S759.4 64 512 64zm0 820c-205.4 0-372-166.6-372-372s166.6-372 372-372 372 166.6 372 372-166.6 372-372 372z"
                      />
                      <path
                        d="M686.7 638.6L544.1 535.5V288c0-4.4-3.6-8-8-8H488c-4.4 0-8 3.6-8 8v275.4c0 2.6 1.2 5 3.3 6.5l165.4 120.6c3.6 2.6 8.6 1.8 11.2-1.7l28.6-39c2.6-3.7 1.8-8.7-1.8-11.2z"
                      />
                    </svg>
                  </span>
                  <span
                    class="ant-form-item-feedback-icon ant-form-item-feedback-icon-warning"
                  >
                    <span
                      aria-label="exclamation-circle"
                      class="anticon anticon-exclamation-circle"
                      role="img"
                    >
                      <svg
                        aria-hidden="true"
                        data-icon="exclamation-circle"
                        fill="currentColor"
                        focusable="false"
                        height="1em"
                        viewBox="64 64 896 896"
                        width="1em"
                      >
                        <path
                          d="M512 64C264.6 64 64 264.6 64 512s200.6 448 448 448 448-200.6 448-448S759.4 64 512 64zm-32 232c0-4.4 3.6-8 8-8h48c4.4 0 8 3.6 8 8v272c0 4.4-3.6 8-8 8h-48c-4.4 0-8-3.6-8-8V296zm32 440a48.01 48.01 0 010-96 48.01 48.01 0 010 96z"
                        />
                      </svg>
                    </span>
                  </span>
                </span>
              </div>
            </div>
          </div>
        </div>
      </div>
    </div>
  </div>
  <div
    class="ant-form-item css-var-test-id ant-form-css-var ant-form-item-has-feedback ant-form-item-has-error"
  >
    <div
      class="ant-row ant-form-item-row css-var-test-id"
    >
      <div
        class="ant-col ant-form-item-label ant-col-xs-24 ant-col-sm-6 css-var-test-id"
      >
        <label
          class=""
          title="Error"
        >
          Error
        </label>
      </div>
      <div
        class="ant-col ant-form-item-control ant-col-xs-24 ant-col-sm-14 css-var-test-id"
      >
        <div
          class="ant-form-item-control-input"
        >
          <div
            class="ant-form-item-control-input-content"
          >
            <div
              class="ant-picker ant-picker-range ant-picker-outlined ant-picker-status-error ant-picker-has-feedback css-var-test-id ant-picker-css-var"
              style="width:100%"
            >
              <div
                class="ant-picker-input ant-picker-input-start"
              >
                <input
                  aria-invalid="false"
                  autocomplete="off"
                  date-range="start"
                  placeholder="Start date"
                  size="12"
                  value=""
                />
              </div>
              <div
                class="ant-picker-range-separator"
              >
                <span
                  aria-label="to"
                  class="ant-picker-separator"
                >
                  <span
                    aria-label="swap-right"
                    class="anticon anticon-swap-right"
                    role="img"
                  >
                    <svg
                      aria-hidden="true"
                      data-icon="swap-right"
                      fill="currentColor"
                      focusable="false"
                      height="1em"
                      viewBox="0 0 1024 1024"
                      width="1em"
                    >
                      <path
                        d="M873.1 596.2l-164-208A32 32 0 00684 376h-64.8c-6.7 0-10.4 7.7-6.3 13l144.3 183H152c-4.4 0-8 3.6-8 8v60c0 4.4 3.6 8 8 8h695.9c26.8 0 41.7-30.8 25.2-51.8z"
                      />
                    </svg>
                  </span>
                </span>
              </div>
              <div
                class="ant-picker-input ant-picker-input-end"
              >
                <input
                  aria-invalid="false"
                  autocomplete="off"
                  date-range="end"
                  placeholder="End date"
                  size="12"
                  value=""
                />
              </div>
              <div
                class="ant-picker-active-bar"
                style="position:absolute;width:0"
              />
              <span
                class="ant-picker-suffix"
              >
                <span
                  aria-label="calendar"
                  class="anticon anticon-calendar"
                  role="img"
                >
                  <svg
                    aria-hidden="true"
                    data-icon="calendar"
                    fill="currentColor"
                    focusable="false"
                    height="1em"
                    viewBox="64 64 896 896"
                    width="1em"
                  >
                    <path
                      d="M880 184H712v-64c0-4.4-3.6-8-8-8h-56c-4.4 0-8 3.6-8 8v64H384v-64c0-4.4-3.6-8-8-8h-56c-4.4 0-8 3.6-8 8v64H144c-17.7 0-32 14.3-32 32v664c0 17.7 14.3 32 32 32h736c17.7 0 32-14.3 32-32V216c0-17.7-14.3-32-32-32zm-40 656H184V460h656v380zM184 392V256h128v48c0 4.4 3.6 8 8 8h56c4.4 0 8-3.6 8-8v-48h256v48c0 4.4 3.6 8 8 8h56c4.4 0 8-3.6 8-8v-48h128v136H184z"
                    />
                  </svg>
                </span>
                <span
                  class="ant-form-item-feedback-icon ant-form-item-feedback-icon-error"
                >
                  <span
                    aria-label="close-circle"
                    class="anticon anticon-close-circle"
                    role="img"
                  >
                    <svg
                      aria-hidden="true"
                      data-icon="close-circle"
                      fill="currentColor"
                      fill-rule="evenodd"
                      focusable="false"
                      height="1em"
                      viewBox="64 64 896 896"
                      width="1em"
                    >
                      <path
                        d="M512 64c247.4 0 448 200.6 448 448S759.4 960 512 960 64 759.4 64 512 264.6 64 512 64zm127.98 274.82h-.04l-.08.06L512 466.75 384.14 338.88c-.04-.05-.06-.06-.08-.06a.12.12 0 00-.07 0c-.03 0-.05.01-.09.05l-45.02 45.02a.2.2 0 00-.05.09.12.12 0 000 .07v.02a.27.27 0 00.06.06L466.75 512 338.88 639.86c-.05.04-.06.06-.06.08a.12.12 0 000 .07c0 .03.01.05.05.09l45.02 45.02a.2.2 0 00.09.05.12.12 0 00.07 0c.02 0 .04-.01.08-.05L512 557.25l127.86 127.87c.04.04.06.05.08.05a.12.12 0 00.07 0c.03 0 .05-.01.09-.05l45.02-45.02a.2.2 0 00.05-.09.12.12 0 000-.07v-.02a.27.27 0 00-.05-.06L557.25 512l127.87-127.86c.04-.04.05-.06.05-.08a.12.12 0 000-.07c0-.03-.01-.05-.05-.09l-45.02-45.02a.2.2 0 00-.09-.05.12.12 0 00-.07 0z"
                      />
                    </svg>
                  </span>
                </span>
              </span>
            </div>
          </div>
        </div>
      </div>
    </div>
  </div>
  <div
    class="ant-form-item css-var-test-id ant-form-css-var ant-form-item-has-feedback ant-form-item-has-error"
  >
    <div
      class="ant-row ant-form-item-row css-var-test-id"
    >
      <div
        class="ant-col ant-form-item-label ant-col-xs-24 ant-col-sm-6 css-var-test-id"
      >
        <label
          class=""
          title="Error"
        >
          Error
        </label>
      </div>
      <div
        class="ant-col ant-form-item-control ant-col-xs-24 ant-col-sm-14 css-var-test-id"
      >
        <div
          class="ant-form-item-control-input"
        >
          <div
            class="ant-form-item-control-input-content"
          >
            <div
              class="ant-select ant-select-outlined ant-select-in-form-item ant-select-status-error ant-select-has-feedback css-var-test-id ant-select-css-var ant-select-single ant-select-allow-clear ant-select-show-arrow"
            >
              <div
                class="ant-select-selector"
              >
                <span
                  class="ant-select-selection-wrap"
                >
                  <span
                    class="ant-select-selection-search"
                  >
                    <input
                      aria-autocomplete="list"
                      aria-controls="undefined_list"
                      aria-expanded="false"
                      aria-haspopup="listbox"
                      aria-owns="undefined_list"
                      autocomplete="off"
                      class="ant-select-selection-search-input"
                      readonly=""
                      role="combobox"
                      style="opacity:0"
                      type="search"
                      unselectable="on"
                      value=""
                    />
                  </span>
                  <span
                    class="ant-select-selection-placeholder"
                  >
                    I'm Select
                  </span>
                </span>
              </div>
              <span
                aria-hidden="true"
                class="ant-select-arrow"
                style="user-select:none;-webkit-user-select:none"
                unselectable="on"
              >
                <span
                  aria-label="down"
                  class="anticon anticon-down ant-select-suffix"
                  role="img"
                >
                  <svg
                    aria-hidden="true"
                    data-icon="down"
                    fill="currentColor"
                    focusable="false"
                    height="1em"
                    viewBox="64 64 896 896"
                    width="1em"
                  >
                    <path
                      d="M884 256h-75c-5.1 0-9.9 2.5-12.9 6.6L512 654.2 227.9 262.6c-3-4.1-7.8-6.6-12.9-6.6h-75c-6.5 0-10.3 7.4-6.5 12.7l352.6 486.1c12.8 17.6 39 17.6 51.7 0l352.6-486.1c3.9-5.3.1-12.7-6.4-12.7z"
                    />
                  </svg>
                </span>
                <span
                  class="ant-form-item-feedback-icon ant-form-item-feedback-icon-error"
                >
                  <span
                    aria-label="close-circle"
                    class="anticon anticon-close-circle"
                    role="img"
                  >
                    <svg
                      aria-hidden="true"
                      data-icon="close-circle"
                      fill="currentColor"
                      fill-rule="evenodd"
                      focusable="false"
                      height="1em"
                      viewBox="64 64 896 896"
                      width="1em"
                    >
                      <path
                        d="M512 64c247.4 0 448 200.6 448 448S759.4 960 512 960 64 759.4 64 512 264.6 64 512 64zm127.98 274.82h-.04l-.08.06L512 466.75 384.14 338.88c-.04-.05-.06-.06-.08-.06a.12.12 0 00-.07 0c-.03 0-.05.01-.09.05l-45.02 45.02a.2.2 0 00-.05.09.12.12 0 000 .07v.02a.27.27 0 00.06.06L466.75 512 338.88 639.86c-.05.04-.06.06-.06.08a.12.12 0 000 .07c0 .03.01.05.05.09l45.02 45.02a.2.2 0 00.09.05.12.12 0 00.07 0c.02 0 .04-.01.08-.05L512 557.25l127.86 127.87c.04.04.06.05.08.05a.12.12 0 00.07 0c.03 0 .05-.01.09-.05l45.02-45.02a.2.2 0 00.05-.09.12.12 0 000-.07v-.02a.27.27 0 00-.05-.06L557.25 512l127.87-127.86c.04-.04.05-.06.05-.08a.12.12 0 000-.07c0-.03-.01-.05-.05-.09l-45.02-45.02a.2.2 0 00-.09-.05.12.12 0 00-.07 0z"
                      />
                    </svg>
                  </span>
                </span>
              </span>
            </div>
          </div>
        </div>
      </div>
    </div>
  </div>
  <div
    class="ant-form-item css-var-test-id ant-form-css-var ant-form-item-with-help ant-form-item-has-feedback ant-form-item-has-error"
  >
    <div
      class="ant-row ant-form-item-row css-var-test-id"
    >
      <div
        class="ant-col ant-form-item-label ant-col-xs-24 ant-col-sm-6 css-var-test-id"
      >
        <label
          class=""
          title="Validating"
        >
          Validating
        </label>
      </div>
      <div
        class="ant-col ant-form-item-control ant-col-xs-24 ant-col-sm-14 css-var-test-id"
      >
        <div
          class="ant-form-item-control-input"
        >
          <div
            class="ant-form-item-control-input-content"
          >
            <div
              class="ant-select ant-cascader ant-select-outlined ant-select-in-form-item ant-select-status-error ant-select-has-feedback ant-select-css-var ant-cascader-css-var css-var-test-id ant-select-single ant-select-allow-clear ant-select-show-arrow"
            >
              <div
                class="ant-select-selector"
              >
                <span
                  class="ant-select-selection-wrap"
                >
                  <span
                    class="ant-select-selection-search"
                  >
                    <input
                      aria-autocomplete="list"
                      aria-controls="undefined_list"
                      aria-expanded="false"
                      aria-haspopup="listbox"
                      aria-owns="undefined_list"
                      autocomplete="off"
                      class="ant-select-selection-search-input"
                      readonly=""
                      role="combobox"
                      style="opacity:0"
                      type="search"
                      unselectable="on"
                      value=""
                    />
                  </span>
                  <span
                    class="ant-select-selection-placeholder"
                  >
                    I'm Cascader
                  </span>
                </span>
              </div>
              <span
                aria-hidden="true"
                class="ant-select-arrow"
                style="user-select:none;-webkit-user-select:none"
                unselectable="on"
              >
                <span
                  aria-label="down"
                  class="anticon anticon-down ant-select-suffix"
                  role="img"
                >
                  <svg
                    aria-hidden="true"
                    data-icon="down"
                    fill="currentColor"
                    focusable="false"
                    height="1em"
                    viewBox="64 64 896 896"
                    width="1em"
                  >
                    <path
                      d="M884 256h-75c-5.1 0-9.9 2.5-12.9 6.6L512 654.2 227.9 262.6c-3-4.1-7.8-6.6-12.9-6.6h-75c-6.5 0-10.3 7.4-6.5 12.7l352.6 486.1c12.8 17.6 39 17.6 51.7 0l352.6-486.1c3.9-5.3.1-12.7-6.4-12.7z"
                    />
                  </svg>
                </span>
                <span
                  class="ant-form-item-feedback-icon ant-form-item-feedback-icon-error"
                >
                  <span
                    aria-label="close-circle"
                    class="anticon anticon-close-circle"
                    role="img"
                  >
                    <svg
                      aria-hidden="true"
                      data-icon="close-circle"
                      fill="currentColor"
                      fill-rule="evenodd"
                      focusable="false"
                      height="1em"
                      viewBox="64 64 896 896"
                      width="1em"
                    >
                      <path
                        d="M512 64c247.4 0 448 200.6 448 448S759.4 960 512 960 64 759.4 64 512 264.6 64 512 64zm127.98 274.82h-.04l-.08.06L512 466.75 384.14 338.88c-.04-.05-.06-.06-.08-.06a.12.12 0 00-.07 0c-.03 0-.05.01-.09.05l-45.02 45.02a.2.2 0 00-.05.09.12.12 0 000 .07v.02a.27.27 0 00.06.06L466.75 512 338.88 639.86c-.05.04-.06.06-.06.08a.12.12 0 000 .07c0 .03.01.05.05.09l45.02 45.02a.2.2 0 00.09.05.12.12 0 00.07 0c.02 0 .04-.01.08-.05L512 557.25l127.86 127.87c.04.04.06.05.08.05a.12.12 0 00.07 0c.03 0 .05-.01.09-.05l45.02-45.02a.2.2 0 00.05-.09.12.12 0 000-.07v-.02a.27.27 0 00-.05-.06L557.25 512l127.87-127.86c.04-.04.05-.06.05-.08a.12.12 0 000-.07c0-.03-.01-.05-.05-.09l-45.02-45.02a.2.2 0 00-.09-.05.12.12 0 00-.07 0z"
                      />
                    </svg>
                  </span>
                </span>
              </span>
            </div>
          </div>
        </div>
      </div>
    </div>
  </div>
  <div
    class="ant-form-item css-var-test-id ant-form-css-var ant-form-item-with-help ant-form-item-has-feedback ant-form-item-has-warning"
  >
    <div
      class="ant-row ant-form-item-row css-var-test-id"
    >
      <div
        class="ant-col ant-form-item-label ant-col-xs-24 ant-col-sm-6 css-var-test-id"
      >
        <label
          class=""
          title="Warning"
        >
          Warning
        </label>
      </div>
      <div
        class="ant-col ant-form-item-control ant-col-xs-24 ant-col-sm-14 css-var-test-id"
      >
        <div
          class="ant-form-item-control-input"
        >
          <div
            class="ant-form-item-control-input-content"
          >
            <div
              class="ant-select ant-tree-select ant-select-outlined ant-select-in-form-item ant-select-status-warning ant-select-has-feedback css-var-test-id ant-select-css-var ant-tree-select-css-var ant-select-single ant-select-allow-clear ant-select-show-arrow"
            >
              <div
                class="ant-select-selector"
              >
                <span
                  class="ant-select-selection-wrap"
                >
                  <span
                    class="ant-select-selection-search"
                  >
                    <input
                      aria-autocomplete="list"
                      aria-controls="undefined_list"
                      aria-expanded="false"
                      aria-haspopup="listbox"
                      aria-owns="undefined_list"
                      autocomplete="off"
                      class="ant-select-selection-search-input"
                      readonly=""
                      role="combobox"
                      style="opacity:0"
                      type="search"
                      unselectable="on"
                      value=""
                    />
                  </span>
                  <span
                    class="ant-select-selection-placeholder"
                  >
                    I'm TreeSelect
                  </span>
                </span>
              </div>
              <span
                aria-hidden="true"
                class="ant-select-arrow"
                style="user-select:none;-webkit-user-select:none"
                unselectable="on"
              >
                <span
                  aria-label="down"
                  class="anticon anticon-down ant-select-suffix"
                  role="img"
                >
                  <svg
                    aria-hidden="true"
                    data-icon="down"
                    fill="currentColor"
                    focusable="false"
                    height="1em"
                    viewBox="64 64 896 896"
                    width="1em"
                  >
                    <path
                      d="M884 256h-75c-5.1 0-9.9 2.5-12.9 6.6L512 654.2 227.9 262.6c-3-4.1-7.8-6.6-12.9-6.6h-75c-6.5 0-10.3 7.4-6.5 12.7l352.6 486.1c12.8 17.6 39 17.6 51.7 0l352.6-486.1c3.9-5.3.1-12.7-6.4-12.7z"
                    />
                  </svg>
                </span>
                <span
                  class="ant-form-item-feedback-icon ant-form-item-feedback-icon-warning"
                >
                  <span
                    aria-label="exclamation-circle"
                    class="anticon anticon-exclamation-circle"
                    role="img"
                  >
                    <svg
                      aria-hidden="true"
                      data-icon="exclamation-circle"
                      fill="currentColor"
                      focusable="false"
                      height="1em"
                      viewBox="64 64 896 896"
                      width="1em"
                    >
                      <path
                        d="M512 64C264.6 64 64 264.6 64 512s200.6 448 448 448 448-200.6 448-448S759.4 64 512 64zm-32 232c0-4.4 3.6-8 8-8h48c4.4 0 8 3.6 8 8v272c0 4.4-3.6 8-8 8h-48c-4.4 0-8-3.6-8-8V296zm32 440a48.01 48.01 0 010-96 48.01 48.01 0 010 96z"
                      />
                    </svg>
                  </span>
                </span>
              </span>
            </div>
          </div>
        </div>
      </div>
    </div>
  </div>
  <div
    class="ant-form-item css-var-test-id ant-form-css-var"
    style="margin-bottom:0"
  >
    <div
      class="ant-row ant-form-item-row css-var-test-id"
    >
      <div
        class="ant-col ant-form-item-label ant-col-xs-24 ant-col-sm-6 css-var-test-id"
      >
        <label
          class=""
          title="inline"
        >
          inline
        </label>
      </div>
      <div
        class="ant-col ant-form-item-control ant-col-xs-24 ant-col-sm-14 css-var-test-id"
      >
        <div
          class="ant-form-item-control-input"
        >
          <div
            class="ant-form-item-control-input-content"
          >
            <div
              class="ant-form-item css-var-test-id ant-form-css-var ant-form-item-with-help ant-form-item-has-error"
              style="display:inline-block;width:calc(50% - 12px)"
            >
              <div
                class="ant-row ant-form-item-row css-var-test-id"
              >
                <div
                  class="ant-col ant-form-item-control css-var-test-id"
                >
                  <div
                    class="ant-form-item-control-input"
                  >
                    <div
                      class="ant-form-item-control-input-content"
                    >
                      <div
                        class="ant-picker ant-picker-outlined ant-picker-status-error css-var-test-id ant-picker-css-var"
                      >
                        <div
                          class="ant-picker-input"
                        >
                          <input
                            aria-invalid="false"
                            autocomplete="off"
                            placeholder="Select date"
                            size="12"
                            value=""
                          />
                          <span
                            class="ant-picker-suffix"
                          >
                            <span
                              aria-label="calendar"
                              class="anticon anticon-calendar"
                              role="img"
                            >
                              <svg
                                aria-hidden="true"
                                data-icon="calendar"
                                fill="currentColor"
                                focusable="false"
                                height="1em"
                                viewBox="64 64 896 896"
                                width="1em"
                              >
                                <path
                                  d="M880 184H712v-64c0-4.4-3.6-8-8-8h-56c-4.4 0-8 3.6-8 8v64H384v-64c0-4.4-3.6-8-8-8h-56c-4.4 0-8 3.6-8 8v64H144c-17.7 0-32 14.3-32 32v664c0 17.7 14.3 32 32 32h736c17.7 0 32-14.3 32-32V216c0-17.7-14.3-32-32-32zm-40 656H184V460h656v380zM184 392V256h128v48c0 4.4 3.6 8 8 8h56c4.4 0 8-3.6 8-8v-48h256v48c0 4.4 3.6 8 8 8h56c4.4 0 8-3.6 8-8v-48h128v136H184z"
                                />
                              </svg>
                            </span>
                          </span>
                        </div>
                      </div>
                    </div>
                  </div>
                </div>
              </div>
            </div>
            <span
              style="display:inline-block;width:24px;line-height:32px;text-align:center"
            >
              -
            </span>
            <div
              class="ant-form-item css-var-test-id ant-form-css-var"
              style="display:inline-block;width:calc(50% - 12px)"
            >
              <div
                class="ant-row ant-form-item-row css-var-test-id"
              >
                <div
                  class="ant-col ant-form-item-control css-var-test-id"
                >
                  <div
                    class="ant-form-item-control-input"
                  >
                    <div
                      class="ant-form-item-control-input-content"
                    >
                      <div
                        class="ant-picker ant-picker-outlined css-var-test-id ant-picker-css-var"
                      >
                        <div
                          class="ant-picker-input"
                        >
                          <input
                            aria-invalid="false"
                            autocomplete="off"
                            placeholder="Select date"
                            size="12"
                            value=""
                          />
                          <span
                            class="ant-picker-suffix"
                          >
                            <span
                              aria-label="calendar"
                              class="anticon anticon-calendar"
                              role="img"
                            >
                              <svg
                                aria-hidden="true"
                                data-icon="calendar"
                                fill="currentColor"
                                focusable="false"
                                height="1em"
                                viewBox="64 64 896 896"
                                width="1em"
                              >
                                <path
                                  d="M880 184H712v-64c0-4.4-3.6-8-8-8h-56c-4.4 0-8 3.6-8 8v64H384v-64c0-4.4-3.6-8-8-8h-56c-4.4 0-8 3.6-8 8v64H144c-17.7 0-32 14.3-32 32v664c0 17.7 14.3 32 32 32h736c17.7 0 32-14.3 32-32V216c0-17.7-14.3-32-32-32zm-40 656H184V460h656v380zM184 392V256h128v48c0 4.4 3.6 8 8 8h56c4.4 0 8-3.6 8-8v-48h256v48c0 4.4 3.6 8 8 8h56c4.4 0 8-3.6 8-8v-48h128v136H184z"
                                />
                              </svg>
                            </span>
                          </span>
                        </div>
                      </div>
                    </div>
                  </div>
                </div>
              </div>
            </div>
          </div>
        </div>
      </div>
    </div>
  </div>
  <div
    class="ant-form-item css-var-test-id ant-form-css-var ant-form-item-has-feedback ant-form-item-has-success"
  >
    <div
      class="ant-row ant-form-item-row css-var-test-id"
    >
      <div
        class="ant-col ant-form-item-label ant-col-xs-24 ant-col-sm-6 css-var-test-id"
      >
        <label
          class=""
          title="Success"
        >
          Success
        </label>
      </div>
      <div
        class="ant-col ant-form-item-control ant-col-xs-24 ant-col-sm-14 css-var-test-id"
      >
        <div
          class="ant-form-item-control-input"
        >
          <div
            class="ant-form-item-control-input-content"
          >
            <div
              class="ant-input-number-affix-wrapper ant-input-number-outlined ant-input-number-status-success ant-input-number-has-feedback css-var-test-id ant-input-number-css-var"
              style="width:100%"
            >
              <div
                class="ant-input-number ant-input-number-in-form-item"
              >
                <div
                  class="ant-input-number-handler-wrap"
                >
                  <span
                    aria-disabled="false"
                    aria-label="Increase Value"
                    class="ant-input-number-handler ant-input-number-handler-up"
                    role="button"
                    unselectable="on"
                  >
                    <span
                      aria-label="up"
                      class="anticon anticon-up ant-input-number-handler-up-inner"
                      role="img"
                    >
                      <svg
                        aria-hidden="true"
                        data-icon="up"
                        fill="currentColor"
                        focusable="false"
                        height="1em"
                        viewBox="64 64 896 896"
                        width="1em"
                      >
                        <path
                          d="M890.5 755.3L537.9 269.2c-12.8-17.6-39-17.6-51.7 0L133.5 755.3A8 8 0 00140 768h75c5.1 0 9.9-2.5 12.9-6.6L512 369.8l284.1 391.6c3 4.1 7.8 6.6 12.9 6.6h75c6.5 0 10.3-7.4 6.5-12.7z"
                        />
                      </svg>
                    </span>
                  </span>
                  <span
                    aria-disabled="false"
                    aria-label="Decrease Value"
                    class="ant-input-number-handler ant-input-number-handler-down"
                    role="button"
                    unselectable="on"
                  >
                    <span
                      aria-label="down"
                      class="anticon anticon-down ant-input-number-handler-down-inner"
                      role="img"
                    >
                      <svg
                        aria-hidden="true"
                        data-icon="down"
                        fill="currentColor"
                        focusable="false"
                        height="1em"
                        viewBox="64 64 896 896"
                        width="1em"
                      >
                        <path
                          d="M884 256h-75c-5.1 0-9.9 2.5-12.9 6.6L512 654.2 227.9 262.6c-3-4.1-7.8-6.6-12.9-6.6h-75c-6.5 0-10.3 7.4-6.5 12.7l352.6 486.1c12.8 17.6 39 17.6 51.7 0l352.6-486.1c3.9-5.3.1-12.7-6.4-12.7z"
                        />
                      </svg>
                    </span>
                  </span>
                </div>
                <div
                  class="ant-input-number-input-wrap"
                >
                  <input
                    autocomplete="off"
                    class="ant-input-number-input"
                    role="spinbutton"
                    step="1"
                    value=""
                  />
                </div>
              </div>
              <span
                class="ant-input-number-suffix"
              >
                <span
                  class="ant-form-item-feedback-icon ant-form-item-feedback-icon-success"
                >
                  <span
                    aria-label="check-circle"
                    class="anticon anticon-check-circle"
                    role="img"
                  >
                    <svg
                      aria-hidden="true"
                      data-icon="check-circle"
                      fill="currentColor"
                      focusable="false"
                      height="1em"
                      viewBox="64 64 896 896"
                      width="1em"
                    >
                      <path
                        d="M512 64C264.6 64 64 264.6 64 512s200.6 448 448 448 448-200.6 448-448S759.4 64 512 64zm193.5 301.7l-210.6 292a31.8 31.8 0 01-51.7 0L318.5 484.9c-3.8-5.3 0-12.7 6.5-12.7h46.9c10.2 0 19.9 4.9 25.9 13.3l71.2 98.8 157.2-218c6-8.3 15.6-13.3 25.9-13.3H699c6.5 0 10.3 7.4 6.5 12.7z"
                      />
                    </svg>
                  </span>
                </span>
              </span>
            </div>
          </div>
        </div>
      </div>
    </div>
  </div>
  <div
    class="ant-form-item css-var-test-id ant-form-css-var ant-form-item-has-feedback ant-form-item-has-success"
  >
    <div
      class="ant-row ant-form-item-row css-var-test-id"
    >
      <div
        class="ant-col ant-form-item-label ant-col-xs-24 ant-col-sm-6 css-var-test-id"
      >
        <label
          class=""
          title="Success"
        >
          Success
        </label>
      </div>
      <div
        class="ant-col ant-form-item-control ant-col-xs-24 ant-col-sm-14 css-var-test-id"
      >
        <div
          class="ant-form-item-control-input"
        >
          <div
            class="ant-form-item-control-input-content"
          >
            <span
              class="ant-input-affix-wrapper ant-input-outlined ant-input-status-success css-var-test-id ant-input-css-var"
            >
              <input
                class="ant-input"
                placeholder="with allowClear"
                type="text"
                value=""
              />
              <span
                class="ant-input-suffix"
              >
                <button
                  class="ant-input-clear-icon ant-input-clear-icon-hidden ant-input-clear-icon-has-suffix"
                  tabindex="-1"
                  type="button"
                >
                  <span
                    aria-label="close-circle"
                    class="anticon anticon-close-circle"
                    role="img"
                  >
                    <svg
                      aria-hidden="true"
                      data-icon="close-circle"
                      fill="currentColor"
                      fill-rule="evenodd"
                      focusable="false"
                      height="1em"
                      viewBox="64 64 896 896"
                      width="1em"
                    >
                      <path
                        d="M512 64c247.4 0 448 200.6 448 448S759.4 960 512 960 64 759.4 64 512 264.6 64 512 64zm127.98 274.82h-.04l-.08.06L512 466.75 384.14 338.88c-.04-.05-.06-.06-.08-.06a.12.12 0 00-.07 0c-.03 0-.05.01-.09.05l-45.02 45.02a.2.2 0 00-.05.09.12.12 0 000 .07v.02a.27.27 0 00.06.06L466.75 512 338.88 639.86c-.05.04-.06.06-.06.08a.12.12 0 000 .07c0 .03.01.05.05.09l45.02 45.02a.2.2 0 00.09.05.12.12 0 00.07 0c.02 0 .04-.01.08-.05L512 557.25l127.86 127.87c.04.04.06.05.08.05a.12.12 0 00.07 0c.03 0 .05-.01.09-.05l45.02-45.02a.2.2 0 00.05-.09.12.12 0 000-.07v-.02a.27.27 0 00-.05-.06L557.25 512l127.87-127.86c.04-.04.05-.06.05-.08a.12.12 0 000-.07c0-.03-.01-.05-.05-.09l-45.02-45.02a.2.2 0 00-.09-.05.12.12 0 00-.07 0z"
                      />
                    </svg>
                  </span>
                </button>
                <span
                  class="ant-form-item-feedback-icon ant-form-item-feedback-icon-success"
                >
                  <span
                    aria-label="check-circle"
                    class="anticon anticon-check-circle"
                    role="img"
                  >
                    <svg
                      aria-hidden="true"
                      data-icon="check-circle"
                      fill="currentColor"
                      focusable="false"
                      height="1em"
                      viewBox="64 64 896 896"
                      width="1em"
                    >
                      <path
                        d="M512 64C264.6 64 64 264.6 64 512s200.6 448 448 448 448-200.6 448-448S759.4 64 512 64zm193.5 301.7l-210.6 292a31.8 31.8 0 01-51.7 0L318.5 484.9c-3.8-5.3 0-12.7 6.5-12.7h46.9c10.2 0 19.9 4.9 25.9 13.3l71.2 98.8 157.2-218c6-8.3 15.6-13.3 25.9-13.3H699c6.5 0 10.3 7.4 6.5 12.7z"
                      />
                    </svg>
                  </span>
                </span>
              </span>
            </span>
          </div>
        </div>
      </div>
    </div>
  </div>
  <div
    class="ant-form-item css-var-test-id ant-form-css-var ant-form-item-has-feedback ant-form-item-has-warning"
  >
    <div
      class="ant-row ant-form-item-row css-var-test-id"
    >
      <div
        class="ant-col ant-form-item-label ant-col-xs-24 ant-col-sm-6 css-var-test-id"
      >
        <label
          class=""
          title="Warning"
        >
          Warning
        </label>
      </div>
      <div
        class="ant-col ant-form-item-control ant-col-xs-24 ant-col-sm-14 css-var-test-id"
      >
        <div
          class="ant-form-item-control-input"
        >
          <div
            class="ant-form-item-control-input-content"
          >
            <span
              class="ant-input-affix-wrapper ant-input-outlined ant-input-status-warning ant-input-password css-var-test-id ant-input-css-var"
            >
              <input
                class="ant-input"
                placeholder="with input password"
                type="password"
                value=""
              />
              <span
                class="ant-input-suffix"
              >
                <span
                  aria-label="eye-invisible"
                  class="anticon anticon-eye-invisible ant-input-password-icon"
                  role="img"
                  tabindex="-1"
                >
                  <svg
                    aria-hidden="true"
                    data-icon="eye-invisible"
                    fill="currentColor"
                    focusable="false"
                    height="1em"
                    viewBox="64 64 896 896"
                    width="1em"
                  >
                    <path
                      d="M942.2 486.2Q889.47 375.11 816.7 305l-50.88 50.88C807.31 395.53 843.45 447.4 874.7 512 791.5 684.2 673.4 766 512 766q-72.67 0-133.87-22.38L323 798.75Q408 838 512 838q288.3 0 430.2-300.3a60.29 60.29 0 000-51.5zm-63.57-320.64L836 122.88a8 8 0 00-11.32 0L715.31 232.2Q624.86 186 512 186q-288.3 0-430.2 300.3a60.3 60.3 0 000 51.5q56.69 119.4 136.5 191.41L112.48 835a8 8 0 000 11.31L155.17 889a8 8 0 0011.31 0l712.15-712.12a8 8 0 000-11.32zM149.3 512C232.6 339.8 350.7 258 512 258c54.54 0 104.13 9.36 149.12 28.39l-70.3 70.3a176 176 0 00-238.13 238.13l-83.42 83.42C223.1 637.49 183.3 582.28 149.3 512zm246.7 0a112.11 112.11 0 01146.2-106.69L401.31 546.2A112 112 0 01396 512z"
                    />
                    <path
                      d="M508 624c-3.46 0-6.87-.16-10.25-.47l-52.82 52.82a176.09 176.09 0 00227.42-227.42l-52.82 52.82c.31 3.38.47 6.79.47 10.25a111.94 111.94 0 01-112 112z"
                    />
                  </svg>
                </span>
                <span
                  class="ant-form-item-feedback-icon ant-form-item-feedback-icon-warning"
                >
                  <span
                    aria-label="exclamation-circle"
                    class="anticon anticon-exclamation-circle"
                    role="img"
                  >
                    <svg
                      aria-hidden="true"
                      data-icon="exclamation-circle"
                      fill="currentColor"
                      focusable="false"
                      height="1em"
                      viewBox="64 64 896 896"
                      width="1em"
                    >
                      <path
                        d="M512 64C264.6 64 64 264.6 64 512s200.6 448 448 448 448-200.6 448-448S759.4 64 512 64zm-32 232c0-4.4 3.6-8 8-8h48c4.4 0 8 3.6 8 8v272c0 4.4-3.6 8-8 8h-48c-4.4 0-8-3.6-8-8V296zm32 440a48.01 48.01 0 010-96 48.01 48.01 0 010 96z"
                      />
                    </svg>
                  </span>
                </span>
              </span>
            </span>
          </div>
        </div>
      </div>
    </div>
  </div>
  <div
    class="ant-form-item css-var-test-id ant-form-css-var ant-form-item-has-feedback ant-form-item-has-error"
  >
    <div
      class="ant-row ant-form-item-row css-var-test-id"
    >
      <div
        class="ant-col ant-form-item-label ant-col-xs-24 ant-col-sm-6 css-var-test-id"
      >
        <label
          class=""
          title="Error"
        >
          Error
        </label>
      </div>
      <div
        class="ant-col ant-form-item-control ant-col-xs-24 ant-col-sm-14 css-var-test-id"
      >
        <div
          class="ant-form-item-control-input"
        >
          <div
            class="ant-form-item-control-input-content"
          >
            <span
              class="ant-input-affix-wrapper ant-input-outlined ant-input-status-error ant-input-password css-var-test-id ant-input-css-var"
            >
              <input
                class="ant-input"
                placeholder="with input password and allowClear"
                type="password"
                value=""
              />
              <span
                class="ant-input-suffix"
              >
                <button
                  class="ant-input-clear-icon ant-input-clear-icon-hidden ant-input-clear-icon-has-suffix"
                  tabindex="-1"
                  type="button"
                >
                  <span
                    aria-label="close-circle"
                    class="anticon anticon-close-circle"
                    role="img"
                  >
                    <svg
                      aria-hidden="true"
                      data-icon="close-circle"
                      fill="currentColor"
                      fill-rule="evenodd"
                      focusable="false"
                      height="1em"
                      viewBox="64 64 896 896"
                      width="1em"
                    >
                      <path
                        d="M512 64c247.4 0 448 200.6 448 448S759.4 960 512 960 64 759.4 64 512 264.6 64 512 64zm127.98 274.82h-.04l-.08.06L512 466.75 384.14 338.88c-.04-.05-.06-.06-.08-.06a.12.12 0 00-.07 0c-.03 0-.05.01-.09.05l-45.02 45.02a.2.2 0 00-.05.09.12.12 0 000 .07v.02a.27.27 0 00.06.06L466.75 512 338.88 639.86c-.05.04-.06.06-.06.08a.12.12 0 000 .07c0 .03.01.05.05.09l45.02 45.02a.2.2 0 00.09.05.12.12 0 00.07 0c.02 0 .04-.01.08-.05L512 557.25l127.86 127.87c.04.04.06.05.08.05a.12.12 0 00.07 0c.03 0 .05-.01.09-.05l45.02-45.02a.2.2 0 00.05-.09.12.12 0 000-.07v-.02a.27.27 0 00-.05-.06L557.25 512l127.87-127.86c.04-.04.05-.06.05-.08a.12.12 0 000-.07c0-.03-.01-.05-.05-.09l-45.02-45.02a.2.2 0 00-.09-.05.12.12 0 00-.07 0z"
                      />
                    </svg>
                  </span>
                </button>
                <span
                  aria-label="eye-invisible"
                  class="anticon anticon-eye-invisible ant-input-password-icon"
                  role="img"
                  tabindex="-1"
                >
                  <svg
                    aria-hidden="true"
                    data-icon="eye-invisible"
                    fill="currentColor"
                    focusable="false"
                    height="1em"
                    viewBox="64 64 896 896"
                    width="1em"
                  >
                    <path
                      d="M942.2 486.2Q889.47 375.11 816.7 305l-50.88 50.88C807.31 395.53 843.45 447.4 874.7 512 791.5 684.2 673.4 766 512 766q-72.67 0-133.87-22.38L323 798.75Q408 838 512 838q288.3 0 430.2-300.3a60.29 60.29 0 000-51.5zm-63.57-320.64L836 122.88a8 8 0 00-11.32 0L715.31 232.2Q624.86 186 512 186q-288.3 0-430.2 300.3a60.3 60.3 0 000 51.5q56.69 119.4 136.5 191.41L112.48 835a8 8 0 000 11.31L155.17 889a8 8 0 0011.31 0l712.15-712.12a8 8 0 000-11.32zM149.3 512C232.6 339.8 350.7 258 512 258c54.54 0 104.13 9.36 149.12 28.39l-70.3 70.3a176 176 0 00-238.13 238.13l-83.42 83.42C223.1 637.49 183.3 582.28 149.3 512zm246.7 0a112.11 112.11 0 01146.2-106.69L401.31 546.2A112 112 0 01396 512z"
                    />
                    <path
                      d="M508 624c-3.46 0-6.87-.16-10.25-.47l-52.82 52.82a176.09 176.09 0 00227.42-227.42l-52.82 52.82c.31 3.38.47 6.79.47 10.25a111.94 111.94 0 01-112 112z"
                    />
                  </svg>
                </span>
                <span
                  class="ant-form-item-feedback-icon ant-form-item-feedback-icon-error"
                >
                  <span
                    aria-label="close-circle"
                    class="anticon anticon-close-circle"
                    role="img"
                  >
                    <svg
                      aria-hidden="true"
                      data-icon="close-circle"
                      fill="currentColor"
                      fill-rule="evenodd"
                      focusable="false"
                      height="1em"
                      viewBox="64 64 896 896"
                      width="1em"
                    >
                      <path
                        d="M512 64c247.4 0 448 200.6 448 448S759.4 960 512 960 64 759.4 64 512 264.6 64 512 64zm127.98 274.82h-.04l-.08.06L512 466.75 384.14 338.88c-.04-.05-.06-.06-.08-.06a.12.12 0 00-.07 0c-.03 0-.05.01-.09.05l-45.02 45.02a.2.2 0 00-.05.09.12.12 0 000 .07v.02a.27.27 0 00.06.06L466.75 512 338.88 639.86c-.05.04-.06.06-.06.08a.12.12 0 000 .07c0 .03.01.05.05.09l45.02 45.02a.2.2 0 00.09.05.12.12 0 00.07 0c.02 0 .04-.01.08-.05L512 557.25l127.86 127.87c.04.04.06.05.08.05a.12.12 0 00.07 0c.03 0 .05-.01.09-.05l45.02-45.02a.2.2 0 00.05-.09.12.12 0 000-.07v-.02a.27.27 0 00-.05-.06L557.25 512l127.87-127.86c.04-.04.05-.06.05-.08a.12.12 0 000-.07c0-.03-.01-.05-.05-.09l-45.02-45.02a.2.2 0 00-.09-.05.12.12 0 00-.07 0z"
                      />
                    </svg>
                  </span>
                </span>
              </span>
            </span>
          </div>
        </div>
      </div>
    </div>
  </div>
  <div
    class="ant-form-item css-var-test-id ant-form-css-var ant-form-item-has-feedback ant-form-item-has-success"
  >
    <div
      class="ant-row ant-form-item-row css-var-test-id"
    >
      <div
        class="ant-col ant-form-item-label ant-col-xs-24 ant-col-sm-6 css-var-test-id"
      >
        <label
          class=""
          title="Success"
        >
          Success
        </label>
      </div>
      <div
        class="ant-col ant-form-item-control ant-col-xs-24 ant-col-sm-14 css-var-test-id"
      >
        <div
          class="ant-form-item-control-input"
        >
          <div
            class="ant-form-item-control-input-content"
          >
            <div
<<<<<<< HEAD
              class="ant-otp css-var-test-id"
            >
              <input
                class="ant-input ant-input-outlined ant-input-status-success ant-otp-input css-var-test-id ant-input-css-var"
                size="1"
                type="text"
                value=""
              />
              <input
                class="ant-input ant-input-outlined ant-input-status-success ant-otp-input css-var-test-id ant-input-css-var"
                size="1"
                type="text"
                value=""
              />
              <input
                class="ant-input ant-input-outlined ant-input-status-success ant-otp-input css-var-test-id ant-input-css-var"
                size="1"
                type="text"
                value=""
              />
              <input
                class="ant-input ant-input-outlined ant-input-status-success ant-otp-input css-var-test-id ant-input-css-var"
                size="1"
                type="text"
                value=""
              />
              <input
                class="ant-input ant-input-outlined ant-input-status-success ant-otp-input css-var-test-id ant-input-css-var"
                size="1"
                type="text"
                value=""
              />
              <input
                class="ant-input ant-input-outlined ant-input-status-success ant-otp-input css-var-test-id ant-input-css-var"
                size="1"
                type="text"
                value=""
              />
=======
              class="ant-otp"
              role="group"
            >
              <span
                class="ant-otp-input-wrapper"
                role="presentation"
              >
                <input
                  aria-label="OTP Input 1"
                  class="ant-input ant-input-outlined ant-input-status-success ant-otp-input"
                  size="1"
                  type="text"
                  value=""
                />
              </span>
              <span
                class="ant-otp-input-wrapper"
                role="presentation"
              >
                <input
                  aria-label="OTP Input 2"
                  class="ant-input ant-input-outlined ant-input-status-success ant-otp-input"
                  size="1"
                  type="text"
                  value=""
                />
              </span>
              <span
                class="ant-otp-input-wrapper"
                role="presentation"
              >
                <input
                  aria-label="OTP Input 3"
                  class="ant-input ant-input-outlined ant-input-status-success ant-otp-input"
                  size="1"
                  type="text"
                  value=""
                />
              </span>
              <span
                class="ant-otp-input-wrapper"
                role="presentation"
              >
                <input
                  aria-label="OTP Input 4"
                  class="ant-input ant-input-outlined ant-input-status-success ant-otp-input"
                  size="1"
                  type="text"
                  value=""
                />
              </span>
              <span
                class="ant-otp-input-wrapper"
                role="presentation"
              >
                <input
                  aria-label="OTP Input 5"
                  class="ant-input ant-input-outlined ant-input-status-success ant-otp-input"
                  size="1"
                  type="text"
                  value=""
                />
              </span>
              <span
                class="ant-otp-input-wrapper"
                role="presentation"
              >
                <input
                  aria-label="OTP Input 6"
                  class="ant-input ant-input-outlined ant-input-status-success ant-otp-input"
                  size="1"
                  type="text"
                  value=""
                />
              </span>
>>>>>>> 38325e59
            </div>
          </div>
        </div>
      </div>
    </div>
  </div>
  <div
    class="ant-form-item css-var-test-id ant-form-css-var ant-form-item-has-feedback ant-form-item-has-warning"
  >
    <div
      class="ant-row ant-form-item-row css-var-test-id"
    >
      <div
        class="ant-col ant-form-item-label ant-col-xs-24 ant-col-sm-6 css-var-test-id"
      >
        <label
          class=""
          title="Warning"
        >
          Warning
        </label>
      </div>
      <div
        class="ant-col ant-form-item-control ant-col-xs-24 ant-col-sm-14 css-var-test-id"
      >
        <div
          class="ant-form-item-control-input"
        >
          <div
            class="ant-form-item-control-input-content"
          >
            <div
<<<<<<< HEAD
              class="ant-otp css-var-test-id"
            >
              <input
                class="ant-input ant-input-outlined ant-input-status-warning ant-otp-input css-var-test-id ant-input-css-var"
                size="1"
                type="text"
                value=""
              />
              <input
                class="ant-input ant-input-outlined ant-input-status-warning ant-otp-input css-var-test-id ant-input-css-var"
                size="1"
                type="text"
                value=""
              />
              <input
                class="ant-input ant-input-outlined ant-input-status-warning ant-otp-input css-var-test-id ant-input-css-var"
                size="1"
                type="text"
                value=""
              />
              <input
                class="ant-input ant-input-outlined ant-input-status-warning ant-otp-input css-var-test-id ant-input-css-var"
                size="1"
                type="text"
                value=""
              />
              <input
                class="ant-input ant-input-outlined ant-input-status-warning ant-otp-input css-var-test-id ant-input-css-var"
                size="1"
                type="text"
                value=""
              />
              <input
                class="ant-input ant-input-outlined ant-input-status-warning ant-otp-input css-var-test-id ant-input-css-var"
                size="1"
                type="text"
                value=""
              />
=======
              class="ant-otp"
              role="group"
            >
              <span
                class="ant-otp-input-wrapper"
                role="presentation"
              >
                <input
                  aria-label="OTP Input 1"
                  class="ant-input ant-input-outlined ant-input-status-warning ant-otp-input"
                  size="1"
                  type="text"
                  value=""
                />
              </span>
              <span
                class="ant-otp-input-wrapper"
                role="presentation"
              >
                <input
                  aria-label="OTP Input 2"
                  class="ant-input ant-input-outlined ant-input-status-warning ant-otp-input"
                  size="1"
                  type="text"
                  value=""
                />
              </span>
              <span
                class="ant-otp-input-wrapper"
                role="presentation"
              >
                <input
                  aria-label="OTP Input 3"
                  class="ant-input ant-input-outlined ant-input-status-warning ant-otp-input"
                  size="1"
                  type="text"
                  value=""
                />
              </span>
              <span
                class="ant-otp-input-wrapper"
                role="presentation"
              >
                <input
                  aria-label="OTP Input 4"
                  class="ant-input ant-input-outlined ant-input-status-warning ant-otp-input"
                  size="1"
                  type="text"
                  value=""
                />
              </span>
              <span
                class="ant-otp-input-wrapper"
                role="presentation"
              >
                <input
                  aria-label="OTP Input 5"
                  class="ant-input ant-input-outlined ant-input-status-warning ant-otp-input"
                  size="1"
                  type="text"
                  value=""
                />
              </span>
              <span
                class="ant-otp-input-wrapper"
                role="presentation"
              >
                <input
                  aria-label="OTP Input 6"
                  class="ant-input ant-input-outlined ant-input-status-warning ant-otp-input"
                  size="1"
                  type="text"
                  value=""
                />
              </span>
>>>>>>> 38325e59
            </div>
          </div>
        </div>
      </div>
    </div>
  </div>
  <div
    class="ant-form-item css-var-test-id ant-form-css-var ant-form-item-has-feedback ant-form-item-has-error"
  >
    <div
      class="ant-row ant-form-item-row css-var-test-id"
    >
      <div
        class="ant-col ant-form-item-label ant-col-xs-24 ant-col-sm-6 css-var-test-id"
      >
        <label
          class=""
          title="Error"
        >
          Error
        </label>
      </div>
      <div
        class="ant-col ant-form-item-control ant-col-xs-24 ant-col-sm-14 css-var-test-id"
      >
        <div
          class="ant-form-item-control-input"
        >
          <div
            class="ant-form-item-control-input-content"
          >
            <div
<<<<<<< HEAD
              class="ant-otp css-var-test-id"
            >
              <input
                class="ant-input ant-input-outlined ant-input-status-error ant-otp-input css-var-test-id ant-input-css-var"
                size="1"
                type="text"
                value=""
              />
              <input
                class="ant-input ant-input-outlined ant-input-status-error ant-otp-input css-var-test-id ant-input-css-var"
                size="1"
                type="text"
                value=""
              />
              <input
                class="ant-input ant-input-outlined ant-input-status-error ant-otp-input css-var-test-id ant-input-css-var"
                size="1"
                type="text"
                value=""
              />
              <input
                class="ant-input ant-input-outlined ant-input-status-error ant-otp-input css-var-test-id ant-input-css-var"
                size="1"
                type="text"
                value=""
              />
              <input
                class="ant-input ant-input-outlined ant-input-status-error ant-otp-input css-var-test-id ant-input-css-var"
                size="1"
                type="text"
                value=""
              />
              <input
                class="ant-input ant-input-outlined ant-input-status-error ant-otp-input css-var-test-id ant-input-css-var"
                size="1"
                type="text"
                value=""
              />
=======
              class="ant-otp"
              role="group"
            >
              <span
                class="ant-otp-input-wrapper"
                role="presentation"
              >
                <input
                  aria-label="OTP Input 1"
                  class="ant-input ant-input-outlined ant-input-status-error ant-otp-input"
                  size="1"
                  type="text"
                  value=""
                />
              </span>
              <span
                class="ant-otp-input-wrapper"
                role="presentation"
              >
                <input
                  aria-label="OTP Input 2"
                  class="ant-input ant-input-outlined ant-input-status-error ant-otp-input"
                  size="1"
                  type="text"
                  value=""
                />
              </span>
              <span
                class="ant-otp-input-wrapper"
                role="presentation"
              >
                <input
                  aria-label="OTP Input 3"
                  class="ant-input ant-input-outlined ant-input-status-error ant-otp-input"
                  size="1"
                  type="text"
                  value=""
                />
              </span>
              <span
                class="ant-otp-input-wrapper"
                role="presentation"
              >
                <input
                  aria-label="OTP Input 4"
                  class="ant-input ant-input-outlined ant-input-status-error ant-otp-input"
                  size="1"
                  type="text"
                  value=""
                />
              </span>
              <span
                class="ant-otp-input-wrapper"
                role="presentation"
              >
                <input
                  aria-label="OTP Input 5"
                  class="ant-input ant-input-outlined ant-input-status-error ant-otp-input"
                  size="1"
                  type="text"
                  value=""
                />
              </span>
              <span
                class="ant-otp-input-wrapper"
                role="presentation"
              >
                <input
                  aria-label="OTP Input 6"
                  class="ant-input ant-input-outlined ant-input-status-error ant-otp-input"
                  size="1"
                  type="text"
                  value=""
                />
              </span>
>>>>>>> 38325e59
            </div>
          </div>
        </div>
      </div>
    </div>
  </div>
  <div
    class="ant-form-item css-var-test-id ant-form-css-var ant-form-item-has-feedback ant-form-item-has-error"
  >
    <div
      class="ant-row ant-form-item-row css-var-test-id"
    >
      <div
        class="ant-col ant-form-item-label ant-col-xs-24 ant-col-sm-6 css-var-test-id"
      >
        <label
          class=""
          title="Fail"
        >
          Fail
        </label>
      </div>
      <div
        class="ant-col ant-form-item-control ant-col-xs-24 ant-col-sm-14 css-var-test-id"
      >
        <div
          class="ant-form-item-control-input"
        >
          <div
            class="ant-form-item-control-input-content"
          >
            <span
              class="ant-mentions-affix-wrapper ant-mentions-outlined ant-mentions-status-error css-var-test-id ant-mentions-css-var"
            >
              <div
                class="ant-mentions"
              >
                <textarea
                  class="rc-textarea"
                  rows="1"
                />
              </div>
              <span
                class="ant-mentions-suffix"
              >
                <span
                  class="ant-form-item-feedback-icon ant-form-item-feedback-icon-error"
                >
                  <span
                    aria-label="close-circle"
                    class="anticon anticon-close-circle"
                    role="img"
                  >
                    <svg
                      aria-hidden="true"
                      data-icon="close-circle"
                      fill="currentColor"
                      fill-rule="evenodd"
                      focusable="false"
                      height="1em"
                      viewBox="64 64 896 896"
                      width="1em"
                    >
                      <path
                        d="M512 64c247.4 0 448 200.6 448 448S759.4 960 512 960 64 759.4 64 512 264.6 64 512 64zm127.98 274.82h-.04l-.08.06L512 466.75 384.14 338.88c-.04-.05-.06-.06-.08-.06a.12.12 0 00-.07 0c-.03 0-.05.01-.09.05l-45.02 45.02a.2.2 0 00-.05.09.12.12 0 000 .07v.02a.27.27 0 00.06.06L466.75 512 338.88 639.86c-.05.04-.06.06-.06.08a.12.12 0 000 .07c0 .03.01.05.05.09l45.02 45.02a.2.2 0 00.09.05.12.12 0 00.07 0c.02 0 .04-.01.08-.05L512 557.25l127.86 127.87c.04.04.06.05.08.05a.12.12 0 00.07 0c.03 0 .05-.01.09-.05l45.02-45.02a.2.2 0 00.05-.09.12.12 0 000-.07v-.02a.27.27 0 00-.05-.06L557.25 512l127.87-127.86c.04-.04.05-.06.05-.08a.12.12 0 000-.07c0-.03-.01-.05-.05-.09l-45.02-45.02a.2.2 0 00-.09-.05.12.12 0 00-.07 0z"
                      />
                    </svg>
                  </span>
                </span>
              </span>
            </span>
          </div>
        </div>
      </div>
    </div>
  </div>
  <div
    class="ant-form-item css-var-test-id ant-form-css-var ant-form-item-with-help ant-form-item-has-feedback ant-form-item-has-error"
  >
    <div
      class="ant-row ant-form-item-row css-var-test-id"
    >
      <div
        class="ant-col ant-form-item-label ant-col-xs-24 ant-col-sm-6 css-var-test-id"
      >
        <label
          class=""
          title="Fail"
        >
          Fail
        </label>
      </div>
      <div
        class="ant-col ant-form-item-control ant-col-xs-24 ant-col-sm-14 css-var-test-id"
      >
        <div
          class="ant-form-item-control-input"
        >
          <div
            class="ant-form-item-control-input-content"
          >
            <span
              class="ant-input-affix-wrapper ant-input-textarea-affix-wrapper ant-input-textarea-show-count ant-input-show-count ant-input-textarea-allow-clear ant-input-outlined ant-input-status-error css-var-test-id ant-input-css-var"
              data-count="0"
            >
              <textarea
                class="ant-input"
              />
              <span
                class="ant-input-suffix"
              >
                <button
                  class="ant-input-clear-icon ant-input-clear-icon-hidden ant-input-clear-icon-has-suffix"
                  tabindex="-1"
                  type="button"
                >
                  <span
                    aria-label="close-circle"
                    class="anticon anticon-close-circle"
                    role="img"
                  >
                    <svg
                      aria-hidden="true"
                      data-icon="close-circle"
                      fill="currentColor"
                      fill-rule="evenodd"
                      focusable="false"
                      height="1em"
                      viewBox="64 64 896 896"
                      width="1em"
                    >
                      <path
                        d="M512 64c247.4 0 448 200.6 448 448S759.4 960 512 960 64 759.4 64 512 264.6 64 512 64zm127.98 274.82h-.04l-.08.06L512 466.75 384.14 338.88c-.04-.05-.06-.06-.08-.06a.12.12 0 00-.07 0c-.03 0-.05.01-.09.05l-45.02 45.02a.2.2 0 00-.05.09.12.12 0 000 .07v.02a.27.27 0 00.06.06L466.75 512 338.88 639.86c-.05.04-.06.06-.06.08a.12.12 0 000 .07c0 .03.01.05.05.09l45.02 45.02a.2.2 0 00.09.05.12.12 0 00.07 0c.02 0 .04-.01.08-.05L512 557.25l127.86 127.87c.04.04.06.05.08.05a.12.12 0 00.07 0c.03 0 .05-.01.09-.05l45.02-45.02a.2.2 0 00.05-.09.12.12 0 000-.07v-.02a.27.27 0 00-.05-.06L557.25 512l127.87-127.86c.04-.04.05-.06.05-.08a.12.12 0 000-.07c0-.03-.01-.05-.05-.09l-45.02-45.02a.2.2 0 00-.09-.05.12.12 0 00-.07 0z"
                      />
                    </svg>
                  </span>
                </button>
                <span
                  class="ant-input-textarea-suffix"
                >
                  <span
                    class="ant-form-item-feedback-icon ant-form-item-feedback-icon-error"
                  >
                    <span
                      aria-label="close-circle"
                      class="anticon anticon-close-circle"
                      role="img"
                    >
                      <svg
                        aria-hidden="true"
                        data-icon="close-circle"
                        fill="currentColor"
                        fill-rule="evenodd"
                        focusable="false"
                        height="1em"
                        viewBox="64 64 896 896"
                        width="1em"
                      >
                        <path
                          d="M512 64c247.4 0 448 200.6 448 448S759.4 960 512 960 64 759.4 64 512 264.6 64 512 64zm127.98 274.82h-.04l-.08.06L512 466.75 384.14 338.88c-.04-.05-.06-.06-.08-.06a.12.12 0 00-.07 0c-.03 0-.05.01-.09.05l-45.02 45.02a.2.2 0 00-.05.09.12.12 0 000 .07v.02a.27.27 0 00.06.06L466.75 512 338.88 639.86c-.05.04-.06.06-.06.08a.12.12 0 000 .07c0 .03.01.05.05.09l45.02 45.02a.2.2 0 00.09.05.12.12 0 00.07 0c.02 0 .04-.01.08-.05L512 557.25l127.86 127.87c.04.04.06.05.08.05a.12.12 0 00.07 0c.03 0 .05-.01.09-.05l45.02-45.02a.2.2 0 00.05-.09.12.12 0 000-.07v-.02a.27.27 0 00-.05-.06L557.25 512l127.87-127.86c.04-.04.05-.06.05-.08a.12.12 0 000-.07c0-.03-.01-.05-.05-.09l-45.02-45.02a.2.2 0 00-.09-.05.12.12 0 00-.07 0z"
                        />
                      </svg>
                    </span>
                  </span>
                </span>
                <span
                  class="ant-input-data-count"
                >
                  0
                </span>
              </span>
            </span>
          </div>
        </div>
      </div>
    </div>
  </div>
</form>
`;

exports[`renders components/form/demo/validate-trigger.tsx correctly 1`] = `
<form
  autocomplete="off"
  class="ant-form ant-form-vertical css-var-test-id ant-form-css-var"
  id="trigger"
  style="max-width:600px"
>
  <div
    class="ant-alert ant-alert-info ant-alert-no-icon css-var-test-id"
    data-show="true"
    role="alert"
  >
    <div
      class="ant-alert-section"
    >
      <div
        class="ant-alert-title"
      >
        Use 'max' rule, continue type chars to see it
      </div>
    </div>
  </div>
  <div
    class="ant-form-item css-var-test-id ant-form-css-var"
  >
    <div
      class="ant-row ant-form-item-row css-var-test-id"
    >
      <div
        class="ant-col ant-form-item-label css-var-test-id"
      >
        <label
          class=""
          for="trigger_field_a"
          title="Field A"
        >
          Field A
        </label>
      </div>
      <div
        class="ant-col ant-form-item-control css-var-test-id"
      >
        <div
          class="ant-form-item-control-input"
        >
          <div
            class="ant-form-item-control-input-content"
          >
            <span
              class="ant-input-affix-wrapper ant-input-outlined css-var-test-id ant-input-css-var"
            >
              <input
                class="ant-input"
                id="trigger_field_a"
                placeholder="Validate required onBlur"
                type="text"
                value=""
              />
              <span
                class="ant-input-suffix"
              />
            </span>
          </div>
        </div>
      </div>
    </div>
  </div>
  <div
    class="ant-form-item css-var-test-id ant-form-css-var"
  >
    <div
      class="ant-row ant-form-item-row css-var-test-id"
    >
      <div
        class="ant-col ant-form-item-label css-var-test-id"
      >
        <label
          class=""
          for="trigger_field_b"
          title="Field B"
        >
          Field B
        </label>
      </div>
      <div
        class="ant-col ant-form-item-control css-var-test-id"
      >
        <div
          class="ant-form-item-control-input"
        >
          <div
            class="ant-form-item-control-input-content"
          >
            <span
              class="ant-input-affix-wrapper ant-input-outlined css-var-test-id ant-input-css-var"
            >
              <input
                class="ant-input"
                id="trigger_field_b"
                placeholder="Validate required debounce after 1s"
                type="text"
                value=""
              />
              <span
                class="ant-input-suffix"
              />
            </span>
          </div>
        </div>
      </div>
    </div>
  </div>
  <div
    class="ant-form-item css-var-test-id ant-form-css-var"
  >
    <div
      class="ant-row ant-form-item-row css-var-test-id"
    >
      <div
        class="ant-col ant-form-item-label css-var-test-id"
      >
        <label
          class=""
          for="trigger_field_c"
          title="Field C"
        >
          Field C
        </label>
      </div>
      <div
        class="ant-col ant-form-item-control css-var-test-id"
      >
        <div
          class="ant-form-item-control-input"
        >
          <div
            class="ant-form-item-control-input-content"
          >
            <span
              class="ant-input-affix-wrapper ant-input-outlined css-var-test-id ant-input-css-var"
            >
              <input
                class="ant-input"
                id="trigger_field_c"
                placeholder="Validate one by one"
                type="text"
                value=""
              />
              <span
                class="ant-input-suffix"
              />
            </span>
          </div>
        </div>
      </div>
    </div>
  </div>
</form>
`;

exports[`renders components/form/demo/variant.tsx correctly 1`] = `
<form
  class="ant-form ant-form-horizontal css-var-test-id ant-form-css-var"
  style="max-width:600px"
>
  <div
    class="ant-form-item css-var-test-id ant-form-css-var"
  >
    <div
      class="ant-row ant-form-item-row css-var-test-id"
    >
      <div
        class="ant-col ant-form-item-label ant-col-xs-24 ant-col-sm-6 css-var-test-id"
      >
        <label
          class=""
          for="variant"
          title="Form variant"
        >
          Form variant
        </label>
      </div>
      <div
        class="ant-col ant-form-item-control ant-col-xs-24 ant-col-sm-14 css-var-test-id"
      >
        <div
          class="ant-form-item-control-input"
        >
          <div
            class="ant-form-item-control-input-content"
          >
            <div
              aria-label="segmented control"
              class="ant-segmented css-var-test-id"
              id="variant"
              role="radiogroup"
              tabindex="0"
            >
              <div
                class="ant-segmented-group"
              >
                <label
                  class="ant-segmented-item"
                >
                  <input
                    class="ant-segmented-item-input"
                    name="test-id"
                    type="radio"
                  />
                  <div
                    aria-checked="false"
                    class="ant-segmented-item-label"
                    role="radio"
                    title="outlined"
                  >
                    outlined
                  </div>
                </label>
                <label
                  class="ant-segmented-item ant-segmented-item-selected"
                >
                  <input
                    checked=""
                    class="ant-segmented-item-input"
                    name="test-id"
                    type="radio"
                  />
                  <div
                    aria-checked="true"
                    class="ant-segmented-item-label"
                    role="radio"
                    title="filled"
                  >
                    filled
                  </div>
                </label>
                <label
                  class="ant-segmented-item"
                >
                  <input
                    class="ant-segmented-item-input"
                    name="test-id"
                    type="radio"
                  />
                  <div
                    aria-checked="false"
                    class="ant-segmented-item-label"
                    role="radio"
                    title="borderless"
                  >
                    borderless
                  </div>
                </label>
                <label
                  class="ant-segmented-item"
                >
                  <input
                    class="ant-segmented-item-input"
                    name="test-id"
                    type="radio"
                  />
                  <div
                    aria-checked="false"
                    class="ant-segmented-item-label"
                    role="radio"
                    title="underlined"
                  >
                    underlined
                  </div>
                </label>
              </div>
            </div>
          </div>
        </div>
      </div>
    </div>
  </div>
  <div
    class="ant-form-item css-var-test-id ant-form-css-var"
  >
    <div
      class="ant-row ant-form-item-row css-var-test-id"
    >
      <div
        class="ant-col ant-form-item-label ant-col-xs-24 ant-col-sm-6 css-var-test-id"
      >
        <label
          class="ant-form-item-required"
          for="Input"
          title="Input"
        >
          Input
        </label>
      </div>
      <div
        class="ant-col ant-form-item-control ant-col-xs-24 ant-col-sm-14 css-var-test-id"
      >
        <div
          class="ant-form-item-control-input"
        >
          <div
            class="ant-form-item-control-input-content"
          >
            <input
              aria-required="true"
              class="ant-input ant-input-filled css-var-test-id ant-input-css-var"
              id="Input"
              type="text"
              value=""
            />
          </div>
        </div>
      </div>
    </div>
  </div>
  <div
    class="ant-form-item css-var-test-id ant-form-css-var"
  >
    <div
      class="ant-row ant-form-item-row css-var-test-id"
    >
      <div
        class="ant-col ant-form-item-label ant-col-xs-24 ant-col-sm-6 css-var-test-id"
      >
        <label
          class="ant-form-item-required"
          for="InputNumber"
          title="InputNumber"
        >
          InputNumber
        </label>
      </div>
      <div
        class="ant-col ant-form-item-control ant-col-xs-24 ant-col-sm-14 css-var-test-id"
      >
        <div
          class="ant-form-item-control-input"
        >
          <div
            class="ant-form-item-control-input-content"
          >
            <div
              class="ant-input-number ant-input-number-in-form-item ant-input-number-filled css-var-test-id ant-input-number-css-var"
              style="width:100%"
            >
              <div
                class="ant-input-number-handler-wrap"
              >
                <span
                  aria-disabled="false"
                  aria-label="Increase Value"
                  class="ant-input-number-handler ant-input-number-handler-up"
                  role="button"
                  unselectable="on"
                >
                  <span
                    aria-label="up"
                    class="anticon anticon-up ant-input-number-handler-up-inner"
                    role="img"
                  >
                    <svg
                      aria-hidden="true"
                      data-icon="up"
                      fill="currentColor"
                      focusable="false"
                      height="1em"
                      viewBox="64 64 896 896"
                      width="1em"
                    >
                      <path
                        d="M890.5 755.3L537.9 269.2c-12.8-17.6-39-17.6-51.7 0L133.5 755.3A8 8 0 00140 768h75c5.1 0 9.9-2.5 12.9-6.6L512 369.8l284.1 391.6c3 4.1 7.8 6.6 12.9 6.6h75c6.5 0 10.3-7.4 6.5-12.7z"
                      />
                    </svg>
                  </span>
                </span>
                <span
                  aria-disabled="false"
                  aria-label="Decrease Value"
                  class="ant-input-number-handler ant-input-number-handler-down"
                  role="button"
                  unselectable="on"
                >
                  <span
                    aria-label="down"
                    class="anticon anticon-down ant-input-number-handler-down-inner"
                    role="img"
                  >
                    <svg
                      aria-hidden="true"
                      data-icon="down"
                      fill="currentColor"
                      focusable="false"
                      height="1em"
                      viewBox="64 64 896 896"
                      width="1em"
                    >
                      <path
                        d="M884 256h-75c-5.1 0-9.9 2.5-12.9 6.6L512 654.2 227.9 262.6c-3-4.1-7.8-6.6-12.9-6.6h-75c-6.5 0-10.3 7.4-6.5 12.7l352.6 486.1c12.8 17.6 39 17.6 51.7 0l352.6-486.1c3.9-5.3.1-12.7-6.4-12.7z"
                      />
                    </svg>
                  </span>
                </span>
              </div>
              <div
                class="ant-input-number-input-wrap"
              >
                <input
                  aria-required="true"
                  autocomplete="off"
                  class="ant-input-number-input"
                  id="InputNumber"
                  role="spinbutton"
                  step="1"
                  value=""
                />
              </div>
            </div>
          </div>
        </div>
      </div>
    </div>
  </div>
  <div
    class="ant-form-item css-var-test-id ant-form-css-var"
  >
    <div
      class="ant-row ant-form-item-row css-var-test-id"
    >
      <div
        class="ant-col ant-form-item-label ant-col-xs-24 ant-col-sm-6 css-var-test-id"
      >
        <label
          class="ant-form-item-required"
          for="TextArea"
          title="TextArea"
        >
          TextArea
        </label>
      </div>
      <div
        class="ant-col ant-form-item-control ant-col-xs-24 ant-col-sm-14 css-var-test-id"
      >
        <div
          class="ant-form-item-control-input"
        >
          <div
            class="ant-form-item-control-input-content"
          >
            <textarea
              aria-required="true"
              class="ant-input ant-input-filled css-var-test-id ant-input-css-var"
              id="TextArea"
            />
          </div>
        </div>
      </div>
    </div>
  </div>
  <div
    class="ant-form-item css-var-test-id ant-form-css-var"
  >
    <div
      class="ant-row ant-form-item-row css-var-test-id"
    >
      <div
        class="ant-col ant-form-item-label ant-col-xs-24 ant-col-sm-6 css-var-test-id"
      >
        <label
          class="ant-form-item-required"
          for="Mentions"
          title="Mentions"
        >
          Mentions
        </label>
      </div>
      <div
        class="ant-col ant-form-item-control ant-col-xs-24 ant-col-sm-14 css-var-test-id"
      >
        <div
          class="ant-form-item-control-input"
        >
          <div
            class="ant-form-item-control-input-content"
          >
            <div
              class="ant-mentions ant-mentions-filled css-var-test-id ant-mentions-css-var"
            >
              <textarea
                aria-required="true"
                class="rc-textarea"
                id="Mentions"
                rows="1"
              />
            </div>
          </div>
        </div>
      </div>
    </div>
  </div>
  <div
    class="ant-form-item css-var-test-id ant-form-css-var"
  >
    <div
      class="ant-row ant-form-item-row css-var-test-id"
    >
      <div
        class="ant-col ant-form-item-label ant-col-xs-24 ant-col-sm-6 css-var-test-id"
      >
        <label
          class="ant-form-item-required"
          for="Select"
          title="Select"
        >
          Select
        </label>
      </div>
      <div
        class="ant-col ant-form-item-control ant-col-xs-24 ant-col-sm-14 css-var-test-id"
      >
        <div
          class="ant-form-item-control-input"
        >
          <div
            class="ant-form-item-control-input-content"
          >
            <div
              aria-required="true"
              class="ant-select ant-select-filled ant-select-in-form-item css-var-test-id ant-select-css-var ant-select-single ant-select-show-arrow"
            >
              <div
                class="ant-select-selector"
              >
                <span
                  class="ant-select-selection-wrap"
                >
                  <span
                    class="ant-select-selection-search"
                  >
                    <input
                      aria-autocomplete="list"
                      aria-controls="Select_list"
                      aria-expanded="false"
                      aria-haspopup="listbox"
                      aria-owns="Select_list"
                      aria-required="true"
                      autocomplete="off"
                      class="ant-select-selection-search-input"
                      id="Select"
                      readonly=""
                      role="combobox"
                      style="opacity:0"
                      type="search"
                      unselectable="on"
                      value=""
                    />
                  </span>
                  <span
                    class="ant-select-selection-placeholder"
                  />
                </span>
              </div>
              <span
                aria-hidden="true"
                class="ant-select-arrow"
                style="user-select:none;-webkit-user-select:none"
                unselectable="on"
              >
                <span
                  aria-label="down"
                  class="anticon anticon-down ant-select-suffix"
                  role="img"
                >
                  <svg
                    aria-hidden="true"
                    data-icon="down"
                    fill="currentColor"
                    focusable="false"
                    height="1em"
                    viewBox="64 64 896 896"
                    width="1em"
                  >
                    <path
                      d="M884 256h-75c-5.1 0-9.9 2.5-12.9 6.6L512 654.2 227.9 262.6c-3-4.1-7.8-6.6-12.9-6.6h-75c-6.5 0-10.3 7.4-6.5 12.7l352.6 486.1c12.8 17.6 39 17.6 51.7 0l352.6-486.1c3.9-5.3.1-12.7-6.4-12.7z"
                    />
                  </svg>
                </span>
              </span>
            </div>
          </div>
        </div>
      </div>
    </div>
  </div>
  <div
    class="ant-form-item css-var-test-id ant-form-css-var"
  >
    <div
      class="ant-row ant-form-item-row css-var-test-id"
    >
      <div
        class="ant-col ant-form-item-label ant-col-xs-24 ant-col-sm-6 css-var-test-id"
      >
        <label
          class="ant-form-item-required"
          for="Cascader"
          title="Cascader"
        >
          Cascader
        </label>
      </div>
      <div
        class="ant-col ant-form-item-control ant-col-xs-24 ant-col-sm-14 css-var-test-id"
      >
        <div
          class="ant-form-item-control-input"
        >
          <div
            class="ant-form-item-control-input-content"
          >
            <div
              aria-required="true"
              class="ant-select ant-cascader ant-select-filled ant-select-in-form-item ant-select-css-var ant-cascader-css-var css-var-test-id ant-select-single ant-select-allow-clear ant-select-show-arrow"
            >
              <div
                class="ant-select-selector"
              >
                <span
                  class="ant-select-selection-wrap"
                >
                  <span
                    class="ant-select-selection-search"
                  >
                    <input
                      aria-autocomplete="list"
                      aria-controls="Cascader_list"
                      aria-expanded="false"
                      aria-haspopup="listbox"
                      aria-owns="Cascader_list"
                      aria-required="true"
                      autocomplete="off"
                      class="ant-select-selection-search-input"
                      id="Cascader"
                      readonly=""
                      role="combobox"
                      style="opacity:0"
                      type="search"
                      unselectable="on"
                      value=""
                    />
                  </span>
                  <span
                    class="ant-select-selection-placeholder"
                  />
                </span>
              </div>
              <span
                aria-hidden="true"
                class="ant-select-arrow"
                style="user-select:none;-webkit-user-select:none"
                unselectable="on"
              >
                <span
                  aria-label="down"
                  class="anticon anticon-down ant-select-suffix"
                  role="img"
                >
                  <svg
                    aria-hidden="true"
                    data-icon="down"
                    fill="currentColor"
                    focusable="false"
                    height="1em"
                    viewBox="64 64 896 896"
                    width="1em"
                  >
                    <path
                      d="M884 256h-75c-5.1 0-9.9 2.5-12.9 6.6L512 654.2 227.9 262.6c-3-4.1-7.8-6.6-12.9-6.6h-75c-6.5 0-10.3 7.4-6.5 12.7l352.6 486.1c12.8 17.6 39 17.6 51.7 0l352.6-486.1c3.9-5.3.1-12.7-6.4-12.7z"
                    />
                  </svg>
                </span>
              </span>
            </div>
          </div>
        </div>
      </div>
    </div>
  </div>
  <div
    class="ant-form-item css-var-test-id ant-form-css-var"
  >
    <div
      class="ant-row ant-form-item-row css-var-test-id"
    >
      <div
        class="ant-col ant-form-item-label ant-col-xs-24 ant-col-sm-6 css-var-test-id"
      >
        <label
          class="ant-form-item-required"
          for="TreeSelect"
          title="TreeSelect"
        >
          TreeSelect
        </label>
      </div>
      <div
        class="ant-col ant-form-item-control ant-col-xs-24 ant-col-sm-14 css-var-test-id"
      >
        <div
          class="ant-form-item-control-input"
        >
          <div
            class="ant-form-item-control-input-content"
          >
            <div
              aria-required="true"
              class="ant-select ant-tree-select ant-select-filled ant-select-in-form-item css-var-test-id ant-select-css-var ant-tree-select-css-var ant-select-single ant-select-show-arrow"
            >
              <div
                class="ant-select-selector"
              >
                <span
                  class="ant-select-selection-wrap"
                >
                  <span
                    class="ant-select-selection-search"
                  >
                    <input
                      aria-autocomplete="list"
                      aria-controls="TreeSelect_list"
                      aria-expanded="false"
                      aria-haspopup="listbox"
                      aria-owns="TreeSelect_list"
                      aria-required="true"
                      autocomplete="off"
                      class="ant-select-selection-search-input"
                      id="TreeSelect"
                      readonly=""
                      role="combobox"
                      style="opacity:0"
                      type="search"
                      unselectable="on"
                      value=""
                    />
                  </span>
                  <span
                    class="ant-select-selection-placeholder"
                  />
                </span>
              </div>
              <span
                aria-hidden="true"
                class="ant-select-arrow"
                style="user-select:none;-webkit-user-select:none"
                unselectable="on"
              >
                <span
                  aria-label="down"
                  class="anticon anticon-down ant-select-suffix"
                  role="img"
                >
                  <svg
                    aria-hidden="true"
                    data-icon="down"
                    fill="currentColor"
                    focusable="false"
                    height="1em"
                    viewBox="64 64 896 896"
                    width="1em"
                  >
                    <path
                      d="M884 256h-75c-5.1 0-9.9 2.5-12.9 6.6L512 654.2 227.9 262.6c-3-4.1-7.8-6.6-12.9-6.6h-75c-6.5 0-10.3 7.4-6.5 12.7l352.6 486.1c12.8 17.6 39 17.6 51.7 0l352.6-486.1c3.9-5.3.1-12.7-6.4-12.7z"
                    />
                  </svg>
                </span>
              </span>
            </div>
          </div>
        </div>
      </div>
    </div>
  </div>
  <div
    class="ant-form-item css-var-test-id ant-form-css-var"
  >
    <div
      class="ant-row ant-form-item-row css-var-test-id"
    >
      <div
        class="ant-col ant-form-item-label ant-col-xs-24 ant-col-sm-6 css-var-test-id"
      >
        <label
          class="ant-form-item-required"
          for="DatePicker"
          title="DatePicker"
        >
          DatePicker
        </label>
      </div>
      <div
        class="ant-col ant-form-item-control ant-col-xs-24 ant-col-sm-14 css-var-test-id"
      >
        <div
          class="ant-form-item-control-input"
        >
          <div
            class="ant-form-item-control-input-content"
          >
            <div
              class="ant-picker ant-picker-filled css-var-test-id ant-picker-css-var"
            >
              <div
                class="ant-picker-input"
              >
                <input
                  aria-invalid="false"
                  aria-required="true"
                  autocomplete="off"
                  id="DatePicker"
                  placeholder="Select date"
                  size="12"
                  value=""
                />
                <span
                  class="ant-picker-suffix"
                >
                  <span
                    aria-label="calendar"
                    class="anticon anticon-calendar"
                    role="img"
                  >
                    <svg
                      aria-hidden="true"
                      data-icon="calendar"
                      fill="currentColor"
                      focusable="false"
                      height="1em"
                      viewBox="64 64 896 896"
                      width="1em"
                    >
                      <path
                        d="M880 184H712v-64c0-4.4-3.6-8-8-8h-56c-4.4 0-8 3.6-8 8v64H384v-64c0-4.4-3.6-8-8-8h-56c-4.4 0-8 3.6-8 8v64H144c-17.7 0-32 14.3-32 32v664c0 17.7 14.3 32 32 32h736c17.7 0 32-14.3 32-32V216c0-17.7-14.3-32-32-32zm-40 656H184V460h656v380zM184 392V256h128v48c0 4.4 3.6 8 8 8h56c4.4 0 8-3.6 8-8v-48h256v48c0 4.4 3.6 8 8 8h56c4.4 0 8-3.6 8-8v-48h128v136H184z"
                      />
                    </svg>
                  </span>
                </span>
              </div>
            </div>
          </div>
        </div>
      </div>
    </div>
  </div>
  <div
    class="ant-form-item css-var-test-id ant-form-css-var"
  >
    <div
      class="ant-row ant-form-item-row css-var-test-id"
    >
      <div
        class="ant-col ant-form-item-label ant-col-xs-24 ant-col-sm-6 css-var-test-id"
      >
        <label
          class="ant-form-item-required"
          for="RangePicker"
          title="RangePicker"
        >
          RangePicker
        </label>
      </div>
      <div
        class="ant-col ant-form-item-control ant-col-xs-24 ant-col-sm-14 css-var-test-id"
      >
        <div
          class="ant-form-item-control-input"
        >
          <div
            class="ant-form-item-control-input-content"
          >
            <div
              class="ant-picker ant-picker-range ant-picker-filled css-var-test-id ant-picker-css-var"
            >
              <div
                class="ant-picker-input ant-picker-input-start"
              >
                <input
                  aria-invalid="false"
                  aria-required="true"
                  autocomplete="off"
                  date-range="start"
                  id="RangePicker"
                  placeholder="Start date"
                  size="12"
                  value=""
                />
              </div>
              <div
                class="ant-picker-range-separator"
              >
                <span
                  aria-label="to"
                  class="ant-picker-separator"
                >
                  <span
                    aria-label="swap-right"
                    class="anticon anticon-swap-right"
                    role="img"
                  >
                    <svg
                      aria-hidden="true"
                      data-icon="swap-right"
                      fill="currentColor"
                      focusable="false"
                      height="1em"
                      viewBox="0 0 1024 1024"
                      width="1em"
                    >
                      <path
                        d="M873.1 596.2l-164-208A32 32 0 00684 376h-64.8c-6.7 0-10.4 7.7-6.3 13l144.3 183H152c-4.4 0-8 3.6-8 8v60c0 4.4 3.6 8 8 8h695.9c26.8 0 41.7-30.8 25.2-51.8z"
                      />
                    </svg>
                  </span>
                </span>
              </div>
              <div
                class="ant-picker-input ant-picker-input-end"
              >
                <input
                  aria-invalid="false"
                  aria-required="true"
                  autocomplete="off"
                  date-range="end"
                  placeholder="End date"
                  size="12"
                  value=""
                />
              </div>
              <div
                class="ant-picker-active-bar"
                style="position:absolute;width:0"
              />
              <span
                class="ant-picker-suffix"
              >
                <span
                  aria-label="calendar"
                  class="anticon anticon-calendar"
                  role="img"
                >
                  <svg
                    aria-hidden="true"
                    data-icon="calendar"
                    fill="currentColor"
                    focusable="false"
                    height="1em"
                    viewBox="64 64 896 896"
                    width="1em"
                  >
                    <path
                      d="M880 184H712v-64c0-4.4-3.6-8-8-8h-56c-4.4 0-8 3.6-8 8v64H384v-64c0-4.4-3.6-8-8-8h-56c-4.4 0-8 3.6-8 8v64H144c-17.7 0-32 14.3-32 32v664c0 17.7 14.3 32 32 32h736c17.7 0 32-14.3 32-32V216c0-17.7-14.3-32-32-32zm-40 656H184V460h656v380zM184 392V256h128v48c0 4.4 3.6 8 8 8h56c4.4 0 8-3.6 8-8v-48h256v48c0 4.4 3.6 8 8 8h56c4.4 0 8-3.6 8-8v-48h128v136H184z"
                    />
                  </svg>
                </span>
              </span>
            </div>
          </div>
        </div>
      </div>
    </div>
  </div>
  <div
    class="ant-form-item css-var-test-id ant-form-css-var"
  >
    <div
      class="ant-row ant-form-item-row css-var-test-id"
    >
      <div
        class="ant-col ant-form-item-control ant-col-xs-24 ant-col-sm-14 ant-col-sm-offset-6 css-var-test-id"
      >
        <div
          class="ant-form-item-control-input"
        >
          <div
            class="ant-form-item-control-input-content"
          >
            <button
              class="ant-btn css-var-test-id ant-btn-primary ant-btn-color-primary ant-btn-variant-solid"
              type="submit"
            >
              <span>
                Submit
              </span>
            </button>
          </div>
        </div>
      </div>
    </div>
  </div>
</form>
`;

exports[`renders components/form/demo/warning-only.tsx correctly 1`] = `
<form
  autocomplete="off"
  class="ant-form ant-form-vertical css-var-test-id ant-form-css-var"
>
  <div
    class="ant-form-item css-var-test-id ant-form-css-var"
  >
    <div
      class="ant-row ant-form-item-row css-var-test-id"
    >
      <div
        class="ant-col ant-form-item-label css-var-test-id"
      >
        <label
          class="ant-form-item-required"
          for="url"
          title="URL"
        >
          URL
        </label>
      </div>
      <div
        class="ant-col ant-form-item-control css-var-test-id"
      >
        <div
          class="ant-form-item-control-input"
        >
          <div
            class="ant-form-item-control-input-content"
          >
            <input
              aria-required="true"
              class="ant-input ant-input-outlined css-var-test-id ant-input-css-var"
              id="url"
              placeholder="input placeholder"
              type="text"
              value=""
            />
          </div>
        </div>
      </div>
    </div>
  </div>
  <div
    class="ant-form-item css-var-test-id ant-form-css-var"
  >
    <div
      class="ant-row ant-form-item-row css-var-test-id"
    >
      <div
        class="ant-col ant-form-item-control css-var-test-id"
      >
        <div
          class="ant-form-item-control-input"
        >
          <div
            class="ant-form-item-control-input-content"
          >
            <div
              class="ant-space ant-space-horizontal ant-space-align-center ant-space-gap-row-small ant-space-gap-col-small css-var-test-id"
            >
              <div
                class="ant-space-item"
              >
                <button
                  class="ant-btn css-var-test-id ant-btn-primary ant-btn-color-primary ant-btn-variant-solid"
                  type="submit"
                >
                  <span>
                    Submit
                  </span>
                </button>
              </div>
              <div
                class="ant-space-item"
              >
                <button
                  class="ant-btn css-var-test-id ant-btn-default ant-btn-color-default ant-btn-variant-outlined"
                  type="button"
                >
                  <span>
                    Fill
                  </span>
                </button>
              </div>
            </div>
          </div>
        </div>
      </div>
    </div>
  </div>
</form>
`;

exports[`renders components/form/demo/without-form-create.tsx correctly 1`] = `
<form
  class="ant-form ant-form-horizontal css-var-test-id ant-form-css-var"
  style="max-width:600px"
>
  <div
    class="ant-form-item css-var-test-id ant-form-css-var ant-form-item-with-help"
  >
    <div
      class="ant-row ant-form-item-row css-var-test-id"
    >
      <div
        class="ant-col ant-col-7 ant-form-item-label css-var-test-id"
      >
        <label
          class=""
          title="Prime between 8 & 12"
        >
          Prime between 8 & 12
        </label>
      </div>
      <div
        class="ant-col ant-col-12 ant-form-item-control css-var-test-id"
      >
        <div
          class="ant-form-item-control-input"
        >
          <div
            class="ant-form-item-control-input-content"
          >
            <div
              class="ant-input-number ant-input-number-in-form-item ant-input-number-outlined css-var-test-id ant-input-number-css-var"
            >
              <div
                class="ant-input-number-handler-wrap"
              >
                <span
                  aria-disabled="false"
                  aria-label="Increase Value"
                  class="ant-input-number-handler ant-input-number-handler-up"
                  role="button"
                  unselectable="on"
                >
                  <span
                    aria-label="up"
                    class="anticon anticon-up ant-input-number-handler-up-inner"
                    role="img"
                  >
                    <svg
                      aria-hidden="true"
                      data-icon="up"
                      fill="currentColor"
                      focusable="false"
                      height="1em"
                      viewBox="64 64 896 896"
                      width="1em"
                    >
                      <path
                        d="M890.5 755.3L537.9 269.2c-12.8-17.6-39-17.6-51.7 0L133.5 755.3A8 8 0 00140 768h75c5.1 0 9.9-2.5 12.9-6.6L512 369.8l284.1 391.6c3 4.1 7.8 6.6 12.9 6.6h75c6.5 0 10.3-7.4 6.5-12.7z"
                      />
                    </svg>
                  </span>
                </span>
                <span
                  aria-disabled="false"
                  aria-label="Decrease Value"
                  class="ant-input-number-handler ant-input-number-handler-down"
                  role="button"
                  unselectable="on"
                >
                  <span
                    aria-label="down"
                    class="anticon anticon-down ant-input-number-handler-down-inner"
                    role="img"
                  >
                    <svg
                      aria-hidden="true"
                      data-icon="down"
                      fill="currentColor"
                      focusable="false"
                      height="1em"
                      viewBox="64 64 896 896"
                      width="1em"
                    >
                      <path
                        d="M884 256h-75c-5.1 0-9.9 2.5-12.9 6.6L512 654.2 227.9 262.6c-3-4.1-7.8-6.6-12.9-6.6h-75c-6.5 0-10.3 7.4-6.5 12.7l352.6 486.1c12.8 17.6 39 17.6 51.7 0l352.6-486.1c3.9-5.3.1-12.7-6.4-12.7z"
                      />
                    </svg>
                  </span>
                </span>
              </div>
              <div
                class="ant-input-number-input-wrap"
              >
                <input
                  aria-valuemax="12"
                  aria-valuemin="8"
                  aria-valuenow="11"
                  autocomplete="off"
                  class="ant-input-number-input"
                  role="spinbutton"
                  step="1"
                  value="11"
                />
              </div>
            </div>
          </div>
        </div>
      </div>
    </div>
  </div>
</form>
`;<|MERGE_RESOLUTION|>--- conflicted
+++ resolved
@@ -12613,47 +12613,7 @@
             class="ant-form-item-control-input-content"
           >
             <div
-<<<<<<< HEAD
               class="ant-otp css-var-test-id"
-            >
-              <input
-                class="ant-input ant-input-outlined ant-input-status-success ant-otp-input css-var-test-id ant-input-css-var"
-                size="1"
-                type="text"
-                value=""
-              />
-              <input
-                class="ant-input ant-input-outlined ant-input-status-success ant-otp-input css-var-test-id ant-input-css-var"
-                size="1"
-                type="text"
-                value=""
-              />
-              <input
-                class="ant-input ant-input-outlined ant-input-status-success ant-otp-input css-var-test-id ant-input-css-var"
-                size="1"
-                type="text"
-                value=""
-              />
-              <input
-                class="ant-input ant-input-outlined ant-input-status-success ant-otp-input css-var-test-id ant-input-css-var"
-                size="1"
-                type="text"
-                value=""
-              />
-              <input
-                class="ant-input ant-input-outlined ant-input-status-success ant-otp-input css-var-test-id ant-input-css-var"
-                size="1"
-                type="text"
-                value=""
-              />
-              <input
-                class="ant-input ant-input-outlined ant-input-status-success ant-otp-input css-var-test-id ant-input-css-var"
-                size="1"
-                type="text"
-                value=""
-              />
-=======
-              class="ant-otp"
               role="group"
             >
               <span
@@ -12662,7 +12622,7 @@
               >
                 <input
                   aria-label="OTP Input 1"
-                  class="ant-input ant-input-outlined ant-input-status-success ant-otp-input"
+                  class="ant-input ant-input-outlined ant-input-status-success ant-otp-input css-var-test-id ant-input-css-var"
                   size="1"
                   type="text"
                   value=""
@@ -12674,7 +12634,7 @@
               >
                 <input
                   aria-label="OTP Input 2"
-                  class="ant-input ant-input-outlined ant-input-status-success ant-otp-input"
+                  class="ant-input ant-input-outlined ant-input-status-success ant-otp-input css-var-test-id ant-input-css-var"
                   size="1"
                   type="text"
                   value=""
@@ -12686,7 +12646,7 @@
               >
                 <input
                   aria-label="OTP Input 3"
-                  class="ant-input ant-input-outlined ant-input-status-success ant-otp-input"
+                  class="ant-input ant-input-outlined ant-input-status-success ant-otp-input css-var-test-id ant-input-css-var"
                   size="1"
                   type="text"
                   value=""
@@ -12698,7 +12658,7 @@
               >
                 <input
                   aria-label="OTP Input 4"
-                  class="ant-input ant-input-outlined ant-input-status-success ant-otp-input"
+                  class="ant-input ant-input-outlined ant-input-status-success ant-otp-input css-var-test-id ant-input-css-var"
                   size="1"
                   type="text"
                   value=""
@@ -12710,7 +12670,7 @@
               >
                 <input
                   aria-label="OTP Input 5"
-                  class="ant-input ant-input-outlined ant-input-status-success ant-otp-input"
+                  class="ant-input ant-input-outlined ant-input-status-success ant-otp-input css-var-test-id ant-input-css-var"
                   size="1"
                   type="text"
                   value=""
@@ -12722,13 +12682,12 @@
               >
                 <input
                   aria-label="OTP Input 6"
-                  class="ant-input ant-input-outlined ant-input-status-success ant-otp-input"
+                  class="ant-input ant-input-outlined ant-input-status-success ant-otp-input css-var-test-id ant-input-css-var"
                   size="1"
                   type="text"
                   value=""
                 />
               </span>
->>>>>>> 38325e59
             </div>
           </div>
         </div>
@@ -12761,47 +12720,7 @@
             class="ant-form-item-control-input-content"
           >
             <div
-<<<<<<< HEAD
               class="ant-otp css-var-test-id"
-            >
-              <input
-                class="ant-input ant-input-outlined ant-input-status-warning ant-otp-input css-var-test-id ant-input-css-var"
-                size="1"
-                type="text"
-                value=""
-              />
-              <input
-                class="ant-input ant-input-outlined ant-input-status-warning ant-otp-input css-var-test-id ant-input-css-var"
-                size="1"
-                type="text"
-                value=""
-              />
-              <input
-                class="ant-input ant-input-outlined ant-input-status-warning ant-otp-input css-var-test-id ant-input-css-var"
-                size="1"
-                type="text"
-                value=""
-              />
-              <input
-                class="ant-input ant-input-outlined ant-input-status-warning ant-otp-input css-var-test-id ant-input-css-var"
-                size="1"
-                type="text"
-                value=""
-              />
-              <input
-                class="ant-input ant-input-outlined ant-input-status-warning ant-otp-input css-var-test-id ant-input-css-var"
-                size="1"
-                type="text"
-                value=""
-              />
-              <input
-                class="ant-input ant-input-outlined ant-input-status-warning ant-otp-input css-var-test-id ant-input-css-var"
-                size="1"
-                type="text"
-                value=""
-              />
-=======
-              class="ant-otp"
               role="group"
             >
               <span
@@ -12810,7 +12729,7 @@
               >
                 <input
                   aria-label="OTP Input 1"
-                  class="ant-input ant-input-outlined ant-input-status-warning ant-otp-input"
+                  class="ant-input ant-input-outlined ant-input-status-warning ant-otp-input css-var-test-id ant-input-css-var"
                   size="1"
                   type="text"
                   value=""
@@ -12822,7 +12741,7 @@
               >
                 <input
                   aria-label="OTP Input 2"
-                  class="ant-input ant-input-outlined ant-input-status-warning ant-otp-input"
+                  class="ant-input ant-input-outlined ant-input-status-warning ant-otp-input css-var-test-id ant-input-css-var"
                   size="1"
                   type="text"
                   value=""
@@ -12834,7 +12753,7 @@
               >
                 <input
                   aria-label="OTP Input 3"
-                  class="ant-input ant-input-outlined ant-input-status-warning ant-otp-input"
+                  class="ant-input ant-input-outlined ant-input-status-warning ant-otp-input css-var-test-id ant-input-css-var"
                   size="1"
                   type="text"
                   value=""
@@ -12846,7 +12765,7 @@
               >
                 <input
                   aria-label="OTP Input 4"
-                  class="ant-input ant-input-outlined ant-input-status-warning ant-otp-input"
+                  class="ant-input ant-input-outlined ant-input-status-warning ant-otp-input css-var-test-id ant-input-css-var"
                   size="1"
                   type="text"
                   value=""
@@ -12858,7 +12777,7 @@
               >
                 <input
                   aria-label="OTP Input 5"
-                  class="ant-input ant-input-outlined ant-input-status-warning ant-otp-input"
+                  class="ant-input ant-input-outlined ant-input-status-warning ant-otp-input css-var-test-id ant-input-css-var"
                   size="1"
                   type="text"
                   value=""
@@ -12870,13 +12789,12 @@
               >
                 <input
                   aria-label="OTP Input 6"
-                  class="ant-input ant-input-outlined ant-input-status-warning ant-otp-input"
+                  class="ant-input ant-input-outlined ant-input-status-warning ant-otp-input css-var-test-id ant-input-css-var"
                   size="1"
                   type="text"
                   value=""
                 />
               </span>
->>>>>>> 38325e59
             </div>
           </div>
         </div>
@@ -12909,47 +12827,7 @@
             class="ant-form-item-control-input-content"
           >
             <div
-<<<<<<< HEAD
               class="ant-otp css-var-test-id"
-            >
-              <input
-                class="ant-input ant-input-outlined ant-input-status-error ant-otp-input css-var-test-id ant-input-css-var"
-                size="1"
-                type="text"
-                value=""
-              />
-              <input
-                class="ant-input ant-input-outlined ant-input-status-error ant-otp-input css-var-test-id ant-input-css-var"
-                size="1"
-                type="text"
-                value=""
-              />
-              <input
-                class="ant-input ant-input-outlined ant-input-status-error ant-otp-input css-var-test-id ant-input-css-var"
-                size="1"
-                type="text"
-                value=""
-              />
-              <input
-                class="ant-input ant-input-outlined ant-input-status-error ant-otp-input css-var-test-id ant-input-css-var"
-                size="1"
-                type="text"
-                value=""
-              />
-              <input
-                class="ant-input ant-input-outlined ant-input-status-error ant-otp-input css-var-test-id ant-input-css-var"
-                size="1"
-                type="text"
-                value=""
-              />
-              <input
-                class="ant-input ant-input-outlined ant-input-status-error ant-otp-input css-var-test-id ant-input-css-var"
-                size="1"
-                type="text"
-                value=""
-              />
-=======
-              class="ant-otp"
               role="group"
             >
               <span
@@ -12958,7 +12836,7 @@
               >
                 <input
                   aria-label="OTP Input 1"
-                  class="ant-input ant-input-outlined ant-input-status-error ant-otp-input"
+                  class="ant-input ant-input-outlined ant-input-status-error ant-otp-input css-var-test-id ant-input-css-var"
                   size="1"
                   type="text"
                   value=""
@@ -12970,7 +12848,7 @@
               >
                 <input
                   aria-label="OTP Input 2"
-                  class="ant-input ant-input-outlined ant-input-status-error ant-otp-input"
+                  class="ant-input ant-input-outlined ant-input-status-error ant-otp-input css-var-test-id ant-input-css-var"
                   size="1"
                   type="text"
                   value=""
@@ -12982,7 +12860,7 @@
               >
                 <input
                   aria-label="OTP Input 3"
-                  class="ant-input ant-input-outlined ant-input-status-error ant-otp-input"
+                  class="ant-input ant-input-outlined ant-input-status-error ant-otp-input css-var-test-id ant-input-css-var"
                   size="1"
                   type="text"
                   value=""
@@ -12994,7 +12872,7 @@
               >
                 <input
                   aria-label="OTP Input 4"
-                  class="ant-input ant-input-outlined ant-input-status-error ant-otp-input"
+                  class="ant-input ant-input-outlined ant-input-status-error ant-otp-input css-var-test-id ant-input-css-var"
                   size="1"
                   type="text"
                   value=""
@@ -13006,7 +12884,7 @@
               >
                 <input
                   aria-label="OTP Input 5"
-                  class="ant-input ant-input-outlined ant-input-status-error ant-otp-input"
+                  class="ant-input ant-input-outlined ant-input-status-error ant-otp-input css-var-test-id ant-input-css-var"
                   size="1"
                   type="text"
                   value=""
@@ -13018,13 +12896,12 @@
               >
                 <input
                   aria-label="OTP Input 6"
-                  class="ant-input ant-input-outlined ant-input-status-error ant-otp-input"
+                  class="ant-input ant-input-outlined ant-input-status-error ant-otp-input css-var-test-id ant-input-css-var"
                   size="1"
                   type="text"
                   value=""
                 />
               </span>
->>>>>>> 38325e59
             </div>
           </div>
         </div>
