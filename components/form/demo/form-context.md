--- conflicted
+++ resolved
@@ -15,11 +15,7 @@
 
 ```tsx
 import { Form, Input, InputNumber, Modal, Button, Avatar, Typography } from 'antd';
-<<<<<<< HEAD
-import { Smile, User } from '@ant-design/icons';
-=======
 import { SmileOutlined } from '@ant-design/icons';
->>>>>>> 5ef6b045
 
 const layout = {
   labelCol: { span: 8 },
