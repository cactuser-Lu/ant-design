--- conflicted
+++ resolved
@@ -18,13 +18,7 @@
   Button, Modal, Form, Input, Radio,
 } from 'antd';
 
-<<<<<<< HEAD
-const FormItem = Form.Item;
-
 const CollectionCreateForm = Form.create({ name: 'form_in_modal' })(
-=======
-const CollectionCreateForm = Form.create()(
->>>>>>> 4e68a53d
   // eslint-disable-next-line
   class extends React.Component {
     render() {
