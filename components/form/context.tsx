--- conflicted
+++ resolved
@@ -7,23 +7,15 @@
 
 import type { Variant } from '../config-provider';
 import type { ColProps } from '../grid/col';
-<<<<<<< HEAD
-import type { FormInstance, RequiredMark, SemanticName } from './Form';
-=======
-import type { FormInstance, FormLayout, RequiredMark } from './Form';
->>>>>>> 2cc91031
+import type { FormInstance, RequiredMark, SemanticName, FormLayout } from './Form';
 import type { FeedbackIcons, ValidateStatus } from './FormItem';
 import type { FormLabelAlign, NamePath } from './interface';
 
 /** Form Context. Set top form style and pass to Form Item usage. */
 export interface FormContextProps {
-<<<<<<< HEAD
   classNames?: Partial<Record<SemanticName, string>>;
   styles?: Partial<Record<SemanticName, React.CSSProperties>>;
-  vertical: boolean;
-=======
   layout: FormLayout;
->>>>>>> 2cc91031
   name?: string;
   colon?: boolean;
   labelAlign?: FormLabelAlign;
