---
category: Components
type: Feedback
noinstant: true
title: Notification
subtitle: 通知提醒框
---

全局展示通知提醒信息。

## 何时使用

在系统四个角显示通知提醒信息。经常用于以下情况：

- 较为复杂的通知内容。
- 带有交互的通知，给出用户下一步的行动点。
- 系统主动推送。

## API

- `notification.success(config)`
- `notification.error(config)`
- `notification.info(config)`
- `notification.warning(config)`
- `notification.warn(config)`
- `notification.close(key: String)`
- `notification.destroy()`

config 参数如下：

| 参数        | 说明                                            | 类型         | 默认值 |
|----------- |---------------------------------------------    | ----------- |--------|
| message    | 通知提醒标题，必选                                 | string\|ReactNode  | -     |
| description | 通知提醒内容，必选                                | string\|ReactNode  | -     |
| btn        | 自定义关闭按钮                                    | ReactNode  | -     |
| icon       | 自定义图标                                       | ReactNode   | -     |
| key        | 当前通知唯一标志                                   | string      | -     |
| onClose    | 点击默认关闭按钮时触发的回调函数                     | Function    | -     |
| duration   | 默认 4.5 秒后自动关闭，配置为 null 则不自动关闭         | number    | 4.5     |
<<<<<<< HEAD
| placement  | 弹出位置，可选 `topLeft` `topRight` `bottomLeft` `bottomRight` | string | topRight |
=======
>>>>>>> f2e19c16

还提供了一个全局配置方法，在调用前提前配置，全局一次生效。

- `notification.config(options)`

```js
notification.config({
  placement: 'bottomRight',
  bottom: 50,
  duration: 3,
});
```

| 参数       | 说明               | 类型                       | 默认值       |
|------------|--------------------|----------------------------|--------------|
<<<<<<< HEAD
| placement  | 弹出位置，可选 `topLeft` `topRight` `bottomLeft` `bottomRight` | string | topRight |
| top        | 消息从顶部弹出时，距离顶部的位置，单位像素。 | number    | 24        |
| bottom     | 消息从底部弹出时，距离底部的位置，单位像素。 | number    | 24        |
| duration   | 默认自动关闭延时，单位秒 | number                       | 4.5         |
=======
| top        | 消息距离顶部的位置 | number                     | 24px         |
| duration   | 默认自动关闭延时，单位秒 | number                   | 4.5         |
>>>>>>> f2e19c16
<|MERGE_RESOLUTION|>--- conflicted
+++ resolved
@@ -37,10 +37,7 @@
 | key        | 当前通知唯一标志                                   | string      | -     |
 | onClose    | 点击默认关闭按钮时触发的回调函数                     | Function    | -     |
 | duration   | 默认 4.5 秒后自动关闭，配置为 null 则不自动关闭         | number    | 4.5     |
-<<<<<<< HEAD
 | placement  | 弹出位置，可选 `topLeft` `topRight` `bottomLeft` `bottomRight` | string | topRight |
-=======
->>>>>>> f2e19c16
 
 还提供了一个全局配置方法，在调用前提前配置，全局一次生效。
 
@@ -56,12 +53,7 @@
 
 | 参数       | 说明               | 类型                       | 默认值       |
 |------------|--------------------|----------------------------|--------------|
-<<<<<<< HEAD
 | placement  | 弹出位置，可选 `topLeft` `topRight` `bottomLeft` `bottomRight` | string | topRight |
 | top        | 消息从顶部弹出时，距离顶部的位置，单位像素。 | number    | 24        |
 | bottom     | 消息从底部弹出时，距离底部的位置，单位像素。 | number    | 24        |
-| duration   | 默认自动关闭延时，单位秒 | number                       | 4.5         |
-=======
-| top        | 消息距离顶部的位置 | number                     | 24px         |
-| duration   | 默认自动关闭延时，单位秒 | number                   | 4.5         |
->>>>>>> f2e19c16
+| duration   | 默认自动关闭延时，单位秒 | number                       | 4.5         |