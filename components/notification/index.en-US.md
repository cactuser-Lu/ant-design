---
category: Components
type: Feedback
noinstant: true
title: Notification
---

To display a notification message globally.

## When To Use
To display a notification message at the four corner of the view port. Typically it can be
used in the following cases:

- A notification with complex content.
- A notification providing a feedback based on the user interaction. Or it may show some details
about upcoming steps the user may have to follow.
- A notification that is pushed by the application.

## API

- `notification.success(config)`
- `notification.error(config)`
- `notification.info(config)`
- `notification.warning(config)`
- `notification.warn(config)`
- `notification.close(key: String)`
- `notification.destroy()`

The properties of config are as follows:

| Property   | Description                                     | Type         | Default |
|----------- |---------------------------------------------    | ----------- |--------|
| message    | The title of notification box (required)        | string\|ReactNode      | -     |
| description | The content of notification box (required)     | string\|ReactNode      | -     |
| btn        | Customized close button                         | ReactNode      | -     |
| icon       | Customized icon                                 | ReactNode      | _     |
| key        | The unique identifier of current notification                                 | string      | -     |
| onClose    | Specify a function that will be called after clicking the default close button  | Function    | -     |
| duration   | A notification box is closed after 4.5s by default. When specifying `duration` to null or 0, it will never be closed automatically | number    | 4.5     |
<<<<<<< HEAD
| placement  | To set the position, which can be one of `topLeft` `topRight` `bottomLeft` `bottomRight` | string | topRight |
=======
>>>>>>> f2e19c16


`notification` also provide a global `config()` method that can be used for specifying the default options. Once this method is used, all the notification boxes
will take into account these globally defined options before displaying.

- `notification.config(options)`
```js
notification.config({
  placement: 'bottomRight',
  bottom: 50,
  duration: 3,
});
```

| Property       | Description    | Type                       | Default       |
|------------|--------------------|----------------------------|--------------|
<<<<<<< HEAD
| placement  | To set the position, which can be one of `topLeft` `topRight` `bottomLeft` `bottomRight` | string | topRight |
| top        | Offset to top, when message pop up from `topRight` or `topLeft` (unit: pixels).          | number                   | 24        |
| bottom     | Offset to bottom, when message pop up from `bottomRight` or `bottomLeft` (unit: pixels). | number                   | 24        |
| duration   | A duration to close notification automatically by default (unit: second) | number                   | 4.5         |
=======
| top        | Offset to top of message | number                     | 24px         |
| duration   | A duration to close notification automatically by default (unit: second) | number                   | 4.5         |
>>>>>>> f2e19c16
<|MERGE_RESOLUTION|>--- conflicted
+++ resolved
@@ -37,10 +37,7 @@
 | key        | The unique identifier of current notification                                 | string      | -     |
 | onClose    | Specify a function that will be called after clicking the default close button  | Function    | -     |
 | duration   | A notification box is closed after 4.5s by default. When specifying `duration` to null or 0, it will never be closed automatically | number    | 4.5     |
-<<<<<<< HEAD
 | placement  | To set the position, which can be one of `topLeft` `topRight` `bottomLeft` `bottomRight` | string | topRight |
-=======
->>>>>>> f2e19c16
 
 
 `notification` also provide a global `config()` method that can be used for specifying the default options. Once this method is used, all the notification boxes
@@ -57,12 +54,7 @@
 
 | Property       | Description    | Type                       | Default       |
 |------------|--------------------|----------------------------|--------------|
-<<<<<<< HEAD
 | placement  | To set the position, which can be one of `topLeft` `topRight` `bottomLeft` `bottomRight` | string | topRight |
 | top        | Offset to top, when message pop up from `topRight` or `topLeft` (unit: pixels).          | number                   | 24        |
 | bottom     | Offset to bottom, when message pop up from `bottomRight` or `bottomLeft` (unit: pixels). | number                   | 24        |
-| duration   | A duration to close notification automatically by default (unit: second) | number                   | 4.5         |
-=======
-| top        | Offset to top of message | number                     | 24px         |
-| duration   | A duration to close notification automatically by default (unit: second) | number                   | 4.5         |
->>>>>>> f2e19c16
+| duration   | A duration to close notification automatically by default (unit: second) | number                   | 4.5         |