import * as React from 'react';
import CheckCircleFilled from '@ant-design/icons/CheckCircleFilled';
import CloseCircleFilled from '@ant-design/icons/CloseCircleFilled';
import CloseOutlined from '@ant-design/icons/CloseOutlined';
import ExclamationCircleFilled from '@ant-design/icons/ExclamationCircleFilled';
import InfoCircleFilled from '@ant-design/icons/InfoCircleFilled';
import LoadingOutlined from '@ant-design/icons/LoadingOutlined';
import { Notice } from '@rc-component/notification';
import type { NoticeProps } from '@rc-component/notification/lib/Notice';
import classNames from 'classnames';

import useClosable, { pickClosable } from '../_util/hooks/useClosable';
import { devUseWarning } from '../_util/warning';
import { ConfigContext } from '../config-provider';
import { useComponentConfig } from '../config-provider/context';
import useCSSVarCls from '../config-provider/hooks/useCSSVarCls';
import type { IconType, SemanticName } from './interface';
import useStyle from './style';
import PurePanelStyle from './style/pure-panel';

export const TypeIcon = {
  info: <InfoCircleFilled />,
  success: <CheckCircleFilled />,
  error: <CloseCircleFilled />,
  warning: <ExclamationCircleFilled />,
  loading: <LoadingOutlined />,
};

export function getCloseIcon(prefixCls: string, closeIcon?: React.ReactNode): React.ReactNode {
  if (closeIcon === null || closeIcon === false) {
    return null;
  }
  return closeIcon || <CloseOutlined className={`${prefixCls}-close-icon`} />;
}

export interface PureContentProps {
  prefixCls: string;
  icon?: React.ReactNode;
  /** @deprecated Please use `title` instead */
  message?: React.ReactNode;
  title?: React.ReactNode;
  description?: React.ReactNode;
  /** @deprecated Please use `actions` instead */
  btn?: React.ReactNode;
  actions?: React.ReactNode;
  type?: IconType;
  role?: 'alert' | 'status';
  classNames?: Partial<Record<SemanticName, string>>;
  styles?: Partial<Record<SemanticName, React.CSSProperties>>;
}

const typeToIcon = {
  success: CheckCircleFilled,
  info: InfoCircleFilled,
  error: CloseCircleFilled,
  warning: ExclamationCircleFilled,
};

export const PureContent: React.FC<PureContentProps> = (props) => {
  const {
    prefixCls,
    icon,
    type,
    title,
    description,
    actions,
    role = 'alert',
    styles,
    classNames: pureContentClassNames,
  } = props;

  let iconNode: React.ReactNode = null;
  if (icon) {
    iconNode = (
      <span
        className={classNames(`${prefixCls}-icon`, pureContentClassNames?.icon)}
        style={styles?.icon}
      >
        {icon}
      </span>
    );
  } else if (type) {
    iconNode = React.createElement(typeToIcon[type] || null, {
      className: classNames(
        `${prefixCls}-icon`,
        pureContentClassNames?.icon,
        `${prefixCls}-icon-${type}`,
      ),
      style: styles?.icon,
    });
  }
  return (
    <div className={classNames({ [`${prefixCls}-with-icon`]: iconNode })} role={role}>
      {iconNode}
<<<<<<< HEAD
      <div
        className={classNames(`${prefixCls}-title`, pureContentClassNames?.title)}
        style={styles?.title}
      >
        {title}
      </div>
      <div
        className={classNames(`${prefixCls}-description`, pureContentClassNames?.description)}
        style={styles?.description}
      >
        {description}
      </div>
      {actions && (
        <div
          className={classNames(`${prefixCls}-actions`, pureContentClassNames?.actions)}
          style={styles?.actions}
        >
          {actions}
        </div>
      )}
=======
      <div className={`${prefixCls}-message`}>{message}</div>
      {description && <div className={`${prefixCls}-description`}>{description}</div>}
      {actions && <div className={`${prefixCls}-actions`}>{actions}</div>}
>>>>>>> 6e9e879a
    </div>
  );
};

export interface PurePanelProps
  extends Omit<NoticeProps, 'prefixCls' | 'eventKey' | 'classNames' | 'styles'>,
    Omit<PureContentProps, 'prefixCls' | 'children'> {
  prefixCls?: string;
  classNames?: Record<SemanticName, string>;
  styles?: Record<SemanticName, React.CSSProperties>;
  closeIcon?: React.ReactNode;
}

/** @private Internal Component. Do not use in your production. */
const PurePanel: React.FC<PurePanelProps> = (props) => {
  const {
    prefixCls: staticPrefixCls,
    icon,
    type,
    message,
    title,
    description,
    btn,
    actions,
    closeIcon,
    className: notificationClassName,
    style,
    styles,
    classNames: notificationClassNames,
    ...restProps
  } = props;
  const {
    getPrefixCls,
    className: contextClassName,
    style: contextStyle,
    classNames: contextClassNames,
    styles: contextStyles,
  } = useComponentConfig('notification');
  const { notification: notificationContext } = React.useContext(ConfigContext);
  const mergedActions = actions ?? btn;
  if (process.env.NODE_ENV !== 'production') {
    const warning = devUseWarning('Notification');
    [
      ['btn', 'actions'],
      ['message', 'title'],
    ].forEach(([deprecatedName, newName]) => {
      warning.deprecated(!(deprecatedName in props), deprecatedName, newName);
    });
  }
  const mergedTitle = title ?? message;
  const prefixCls = staticPrefixCls || getPrefixCls('notification');
  const noticePrefixCls = `${prefixCls}-notice`;

  const rootCls = useCSSVarCls(prefixCls);
  const [hashId, cssVarCls] = useStyle(prefixCls, rootCls);

  const [mergedClosable, mergedCloseIcon, , ariaProps] = useClosable(
    pickClosable(props),
    pickClosable(notificationContext),
    {
      closable: true,
      closeIcon: <CloseOutlined className={`${prefixCls}-close-icon`} />,
      closeIconRender: (icon) => getCloseIcon(prefixCls, icon),
    },
  );

  return (
    <div
      className={classNames(
        `${noticePrefixCls}-pure-panel`,
        hashId,
        notificationClassName,
        cssVarCls,
        rootCls,
        notificationClassNames?.root,
        contextClassNames.root,
      )}
      style={{ ...contextStyles.root, ...styles?.root }}
    >
      <PurePanelStyle prefixCls={prefixCls} />
      <Notice
        style={{ ...contextStyle, ...style }}
        {...restProps}
        prefixCls={prefixCls}
        eventKey="pure"
        duration={null}
        closable={mergedClosable ? { closeIcon: mergedCloseIcon, ...ariaProps } : mergedClosable}
        className={classNames(notificationClassName, contextClassName)}
        content={
          <PureContent
            classNames={{
              icon: classNames(contextClassNames.icon, notificationClassNames?.icon),
              title: classNames(contextClassNames.title, notificationClassNames?.title),
              description: classNames(
                contextClassNames.description,
                notificationClassNames?.description,
              ),
              actions: classNames(contextClassNames.actions, notificationClassNames?.actions),
            }}
            styles={{
              icon: { ...contextStyles.icon, ...styles?.icon },
              title: { ...contextStyles.title, ...styles?.title },
              description: { ...contextStyles.description, ...styles?.description },
              actions: { ...contextStyles.actions, ...styles?.actions },
            }}
            prefixCls={noticePrefixCls}
            icon={icon}
            type={type}
            title={mergedTitle}
            description={description}
            actions={mergedActions}
          />
        }
      />
    </div>
  );
};

export default PurePanel;<|MERGE_RESOLUTION|>--- conflicted
+++ resolved
@@ -92,19 +92,20 @@
   return (
     <div className={classNames({ [`${prefixCls}-with-icon`]: iconNode })} role={role}>
       {iconNode}
-<<<<<<< HEAD
       <div
         className={classNames(`${prefixCls}-title`, pureContentClassNames?.title)}
         style={styles?.title}
       >
         {title}
       </div>
-      <div
-        className={classNames(`${prefixCls}-description`, pureContentClassNames?.description)}
-        style={styles?.description}
-      >
-        {description}
-      </div>
+      {description && (
+        <div
+          className={classNames(`${prefixCls}-description`, pureContentClassNames?.description)}
+          style={styles?.description}
+        >
+          {description}
+        </div>
+      )}
       {actions && (
         <div
           className={classNames(`${prefixCls}-actions`, pureContentClassNames?.actions)}
@@ -113,11 +114,6 @@
           {actions}
         </div>
       )}
-=======
-      <div className={`${prefixCls}-message`}>{message}</div>
-      {description && <div className={`${prefixCls}-description`}>{description}</div>}
-      {actions && <div className={`${prefixCls}-actions`}>{actions}</div>}
->>>>>>> 6e9e879a
     </div>
   );
 };
