import type { CSSObject } from '@ant-design/cssinjs';
import { Keyframes, unit } from '@ant-design/cssinjs';

import { CONTAINER_MAX_OFFSET } from '../../_util/hooks/useZIndex';
import { genFocusStyle, resetComponent } from '../../style';
import type { AliasToken, FullToken, GenerateStyle, GenStyleFn } from '../../theme/internal';
import { genStyleHooks, mergeToken } from '../../theme/internal';
import genNotificationPlacementStyle from './placement';
import genStackStyle from './stack';

/** Component only token. Which will handle additional calculation of alias token */
export interface ComponentToken {
  /**
   * @desc 提醒框 z-index
   * @descEN z-index of Notification
   */
  zIndexPopup: number;
  /**
   * @desc 提醒框宽度
   * @descEN Width of Notification
   */
  width: number | string;
  /**
   * @desc 提醒框进度条背景色
   * @descEN Background color of Notification progress bar
   */
  progressBg: string;
}

/**
 * @desc Notification 组件的 Token
 * @descEN Token for Notification component
 */
export interface NotificationToken extends FullToken<'Notification'> {
  /**
   * @desc 动画最大高度
   * @descEN Maximum height of animation
   */
  animationMaxHeight: number | string;
  /**
   * @desc 提醒框背景色
   * @descEN Background color of Notification
   */
  notificationBg: string;
  /**
   * @desc 提醒框内边距
   * @descEN Padding of Notification
   */
  notificationPadding: string;
  /**
   * @desc 提醒框垂直内边距
   * @descEN Vertical padding of Notification
   */
  notificationPaddingVertical: number;
  /**
   * @desc 提醒框水平内边距
   * @descEN Horizontal padding of Notification
   */
  notificationPaddingHorizontal: number;
  /**
   * @desc 提醒框图标尺寸
   * @descEN Icon size of Notification
   */
  notificationIconSize: number | string;
  /**
   * @desc 提醒框关闭按钮尺寸
   * @descEN Close button size of Notification
   */
  notificationCloseButtonSize: number | string;
  /**
   * @desc 提醒框底部外边距
   * @descEN Bottom margin of Notification
   */
  notificationMarginBottom: number;
  /**
   * @desc 提醒框边缘外边距
   * @descEN Edge margin of Notification
   */
  notificationMarginEdge: number;
  /**
   * @desc 提醒框堆叠层数
   * @descEN Stack layer of Notification
   */
  notificationStackLayer: number;
  /**
   * @desc 提醒框进度条高度
   * @descEN Height of Notification progress bar
   */
  notificationProgressHeight: number;
}

export const genNoticeStyle = (token: NotificationToken): CSSObject => {
  const {
    iconCls,
    componentCls, // .ant-notification
    boxShadow,
    fontSizeLG,
    notificationMarginBottom,
    borderRadiusLG,
    colorSuccess,
    colorInfo,
    colorWarning,
    colorError,
    colorTextHeading,
    notificationBg,
    notificationPadding,
    notificationMarginEdge,
    progressBg,
    notificationProgressHeight,
    fontSize,
    lineHeight,
    width,
    notificationIconSize,
    colorText,
  } = token;

  const noticeCls = `${componentCls}-notice`;

  return {
    position: 'relative',
    marginBottom: notificationMarginBottom,
    marginInlineStart: 'auto',
    background: notificationBg,
    borderRadius: borderRadiusLG,
    boxShadow,

    [noticeCls]: {
      padding: notificationPadding,
      width,
      maxWidth: `calc(100vw - ${unit(token.calc(notificationMarginEdge).mul(2).equal())})`,
      overflow: 'hidden',
      lineHeight,
      wordWrap: 'break-word',
    },

<<<<<<< HEAD
    [`${noticeCls}-title`]: {
      marginBottom: token.marginXS,
=======
    [`${noticeCls}-message`]: {
>>>>>>> 6e9e879a
      color: colorTextHeading,
      fontSize: fontSizeLG,
      lineHeight: token.lineHeightLG,
    },

    [`${noticeCls}-description`]: {
      fontSize,
      color: colorText,
      marginTop: token.marginXS,
    },

    [`${noticeCls}-closable ${noticeCls}-title`]: {
      paddingInlineEnd: token.paddingLG,
    },

<<<<<<< HEAD
    [`${noticeCls}-with-icon ${noticeCls}-title`]: {
      marginBottom: token.marginXS,
=======
    [`${noticeCls}-with-icon ${noticeCls}-message`]: {
>>>>>>> 6e9e879a
      marginInlineStart: token.calc(token.marginSM).add(notificationIconSize).equal(),
      fontSize: fontSizeLG,
    },

    [`${noticeCls}-with-icon ${noticeCls}-description`]: {
      marginInlineStart: token.calc(token.marginSM).add(notificationIconSize).equal(),
      fontSize,
    },

    // Icon & color style in different selector level
    // https://github.com/ant-design/ant-design/issues/16503
    // https://github.com/ant-design/ant-design/issues/15512
    [`${noticeCls}-icon`]: {
      position: 'absolute',
      fontSize: notificationIconSize,
      lineHeight: 1,

      // icon-font
      [`&-success${iconCls}`]: {
        color: colorSuccess,
      },
      [`&-info${iconCls}`]: {
        color: colorInfo,
      },
      [`&-warning${iconCls}`]: {
        color: colorWarning,
      },
      [`&-error${iconCls}`]: {
        color: colorError,
      },
    },

    [`${noticeCls}-close`]: {
      position: 'absolute',
      top: token.notificationPaddingVertical,
      insetInlineEnd: token.notificationPaddingHorizontal,
      color: token.colorIcon,
      outline: 'none',
      width: token.notificationCloseButtonSize,
      height: token.notificationCloseButtonSize,
      borderRadius: token.borderRadiusSM,
      transition: `background-color ${token.motionDurationMid}, color ${token.motionDurationMid}`,
      display: 'flex',
      alignItems: 'center',
      justifyContent: 'center',
      background: 'none',
      border: 'none',

      '&:hover': {
        color: token.colorIconHover,
        backgroundColor: token.colorBgTextHover,
      },

      '&:active': {
        backgroundColor: token.colorBgTextActive,
      },

      ...genFocusStyle(token),
    },

    [`${noticeCls}-progress`]: {
      position: 'absolute',
      display: 'block',
      appearance: 'none',
      inlineSize: `calc(100% - ${unit(borderRadiusLG)} * 2)`,
      left: {
        _skip_check_: true,
        value: borderRadiusLG,
      },
      right: {
        _skip_check_: true,
        value: borderRadiusLG,
      },
      bottom: 0,
      blockSize: notificationProgressHeight,
      border: 0,

      '&, &::-webkit-progress-bar': {
        borderRadius: borderRadiusLG,
        backgroundColor: `rgba(0, 0, 0, 0.04)`,
      },

      '&::-moz-progress-bar': {
        background: progressBg,
      },

      '&::-webkit-progress-value': {
        borderRadius: borderRadiusLG,
        background: progressBg,
      },
    },

    [`${noticeCls}-actions`]: {
      float: 'right',
      marginTop: token.marginSM,
    },
  };
};

const genNotificationStyle: GenerateStyle<NotificationToken> = (token) => {
  const {
    componentCls, // .ant-notification
    notificationMarginBottom,
    notificationMarginEdge,
    motionDurationMid,
    motionEaseInOut,
  } = token;

  const noticeCls = `${componentCls}-notice`;

  const fadeOut = new Keyframes('antNotificationFadeOut', {
    '0%': {
      maxHeight: token.animationMaxHeight,
      marginBottom: notificationMarginBottom,
    },

    '100%': {
      maxHeight: 0,
      marginBottom: 0,
      paddingTop: 0,
      paddingBottom: 0,
      opacity: 0,
    },
  });

  return [
    // ============================ Holder ============================
    {
      [componentCls]: {
        ...resetComponent(token),

        position: 'fixed',
        zIndex: token.zIndexPopup,
        marginRight: {
          value: notificationMarginEdge,
          _skip_check_: true,
        },

        [`${componentCls}-hook-holder`]: {
          position: 'relative',
        },

        //  animation
        [`${componentCls}-fade-appear-prepare`]: {
          opacity: '0 !important',
        },

        [`${componentCls}-fade-enter, ${componentCls}-fade-appear`]: {
          animationDuration: token.motionDurationMid,
          animationTimingFunction: motionEaseInOut,
          animationFillMode: 'both',
          opacity: 0,
          animationPlayState: 'paused',
        },

        [`${componentCls}-fade-leave`]: {
          animationTimingFunction: motionEaseInOut,
          animationFillMode: 'both',

          animationDuration: motionDurationMid,
          animationPlayState: 'paused',
        },

        [`${componentCls}-fade-enter${componentCls}-fade-enter-active, ${componentCls}-fade-appear${componentCls}-fade-appear-active`]:
          {
            animationPlayState: 'running',
          },

        [`${componentCls}-fade-leave${componentCls}-fade-leave-active`]: {
          animationName: fadeOut,
          animationPlayState: 'running',
        },

        // RTL
        '&-rtl': {
          direction: 'rtl',

          [`${noticeCls}-actions`]: {
            float: 'left',
          },
        },
      },
    },

    // ============================ Notice ============================
    {
      [componentCls]: {
        [`${noticeCls}-wrapper`]: {
          ...genNoticeStyle(token),
        },
      },
    },
  ];
};

// ============================== Export ==============================
export const prepareComponentToken = (token: AliasToken) => ({
  zIndexPopup: token.zIndexPopupBase + CONTAINER_MAX_OFFSET + 50,
  width: 384,
  progressBg: `linear-gradient(90deg, ${token.colorPrimaryBorderHover}, ${token.colorPrimary})`,
});

export const prepareNotificationToken: (
  token: Parameters<GenStyleFn<'Notification'>>[0],
) => NotificationToken = (token) => {
  const notificationPaddingVertical = token.paddingMD;
  const notificationPaddingHorizontal = token.paddingLG;
  const notificationToken = mergeToken<NotificationToken>(token, {
    notificationBg: token.colorBgElevated,
    notificationPaddingVertical,
    notificationPaddingHorizontal,
    notificationIconSize: token.calc(token.fontSizeLG).mul(token.lineHeightLG).equal(),
    notificationCloseButtonSize: token.calc(token.controlHeightLG).mul(0.55).equal(),
    notificationMarginBottom: token.margin,
    notificationPadding: `${unit(token.paddingMD)} ${unit(token.paddingContentHorizontalLG)}`,
    notificationMarginEdge: token.marginLG,
    animationMaxHeight: 150,
    notificationStackLayer: 3,
    notificationProgressHeight: 2,
  });

  return notificationToken;
};

export default genStyleHooks(
  'Notification',
  (token) => {
    const notificationToken = prepareNotificationToken(token);

    return [
      genNotificationStyle(notificationToken),
      genNotificationPlacementStyle(notificationToken),
      genStackStyle(notificationToken),
    ];
  },
  prepareComponentToken,
);<|MERGE_RESOLUTION|>--- conflicted
+++ resolved
@@ -133,12 +133,8 @@
       wordWrap: 'break-word',
     },
 
-<<<<<<< HEAD
     [`${noticeCls}-title`]: {
       marginBottom: token.marginXS,
-=======
-    [`${noticeCls}-message`]: {
->>>>>>> 6e9e879a
       color: colorTextHeading,
       fontSize: fontSizeLG,
       lineHeight: token.lineHeightLG,
@@ -154,12 +150,8 @@
       paddingInlineEnd: token.paddingLG,
     },
 
-<<<<<<< HEAD
     [`${noticeCls}-with-icon ${noticeCls}-title`]: {
       marginBottom: token.marginXS,
-=======
-    [`${noticeCls}-with-icon ${noticeCls}-message`]: {
->>>>>>> 6e9e879a
       marginInlineStart: token.calc(token.marginSM).add(notificationIconSize).equal(),
       fontSize: fontSizeLG,
     },
