import DoubleLeftOutlined from '@ant-design/icons/DoubleLeftOutlined';
import DoubleRightOutlined from '@ant-design/icons/DoubleRightOutlined';
import LeftOutlined from '@ant-design/icons/LeftOutlined';
import RightOutlined from '@ant-design/icons/RightOutlined';
import classNames from 'classnames';
import type { PaginationProps as RcPaginationProps } from 'rc-pagination';
import RcPagination, { PaginationLocale } from 'rc-pagination';
import enUS from 'rc-pagination/lib/locale/en_US';
import * as React from 'react';
import { ConfigContext } from '../config-provider';
import useBreakpoint from '../grid/hooks/useBreakpoint';
import LocaleReceiver from '../locale-provider/LocaleReceiver';
import { MiddleSelect, MiniSelect } from './Select';
import useStyle from './style';

export interface PaginationProps extends RcPaginationProps {
  showQuickJumper?: boolean | { goButton?: React.ReactNode };
  size?: 'default' | 'small';
  responsive?: boolean;
  role?: string;
  totalBoundaryShowSizeChanger?: number;
}

export type PaginationPosition = 'top' | 'bottom' | 'both';

export interface PaginationConfig extends PaginationProps {
  position?: PaginationPosition;
}

export { PaginationLocale };

const Pagination: React.FC<PaginationProps> = ({
  prefixCls: customizePrefixCls,
  selectPrefixCls: customizeSelectPrefixCls,
  className,
  size,
  locale: customLocale,
  selectComponentClass,
  responsive,
  showSizeChanger,
  ...restProps
}) => {
  const { xs } = useBreakpoint(responsive);

  const { getPrefixCls, direction, pagination = {} } = React.useContext(ConfigContext);
  const prefixCls = getPrefixCls('pagination', customizePrefixCls);

  // Style
  const [wrapSSR, hashId] = useStyle(prefixCls);

  const mergedShowSizeChanger = showSizeChanger ?? pagination.showSizeChanger;

  const getIconsProps = () => {
    const ellipsis = <span className={`${prefixCls}-item-ellipsis`}>•••</span>;
    let prevIcon = (
      <button className={`${prefixCls}-item-link`} type="button" tabIndex={-1}>
        <LeftOutlined />
      </button>
    );
    let nextIcon = (
      <button className={`${prefixCls}-item-link`} type="button" tabIndex={-1}>
        <RightOutlined />
      </button>
    );
    let jumpPrevIcon = (
      <a className={`${prefixCls}-item-link`}>
        {/* You can use transition effects in the container :) */}
        <div className={`${prefixCls}-item-container`}>
          <DoubleLeftOutlined className={`${prefixCls}-item-link-icon`} />
          {ellipsis}
        </div>
      </a>
    );
    let jumpNextIcon = (
      <a className={`${prefixCls}-item-link`}>
        {/* You can use transition effects in the container :) */}
        <div className={`${prefixCls}-item-container`}>
          <DoubleRightOutlined className={`${prefixCls}-item-link-icon`} />
          {ellipsis}
        </div>
      </a>
    );
    // change arrows direction in right-to-left direction
    if (direction === 'rtl') {
      [prevIcon, nextIcon] = [nextIcon, prevIcon];
      [jumpPrevIcon, jumpNextIcon] = [jumpNextIcon, jumpPrevIcon];
    }
    return {
      prevIcon,
      nextIcon,
      jumpPrevIcon,
      jumpNextIcon,
    };
  };

<<<<<<< HEAD
  const renderPagination = (contextLocale: PaginationLocale) => {
    const locale = { ...contextLocale, ...customLocale };
    const isSmall = size === 'small' || !!(xs && !size && responsive);
    const selectPrefixCls = getPrefixCls('select', customizeSelectPrefixCls);
    const extendedClassName = classNames(
      {
        [`${prefixCls}-mini`]: isSmall,
        [`${prefixCls}-rtl`]: direction === 'rtl',
      },
      className,
      hashId,
    );

    return wrapSSR(
      <RcPagination
        {...getIconsProps()}
        {...restProps}
        prefixCls={prefixCls}
        selectPrefixCls={selectPrefixCls}
        className={extendedClassName}
        selectComponentClass={selectComponentClass || (isSmall ? MiniSelect : MiddleSelect)}
        locale={locale}
        showSizeChanger={mergedShowSizeChanger}
      />,
    );
  };

=======
>>>>>>> 8a454a13
  return (
    <LocaleReceiver componentName="Pagination" defaultLocale={enUS}>
      {contextLocale => {
        const locale = { ...contextLocale, ...customLocale };
        const isSmall = size === 'small' || !!(xs && !size && responsive);
        const selectPrefixCls = getPrefixCls('select', customizeSelectPrefixCls);
        const extendedClassName = classNames(
          {
            [`${prefixCls}-mini`]: isSmall,
            [`${prefixCls}-rtl`]: direction === 'rtl',
          },
          className,
        );

        return (
          <RcPagination
            {...getIconsProps()}
            {...restProps}
            prefixCls={prefixCls}
            selectPrefixCls={selectPrefixCls}
            className={extendedClassName}
            selectComponentClass={selectComponentClass || (isSmall ? MiniSelect : MiddleSelect)}
            locale={locale}
            showSizeChanger={mergedShowSizeChanger}
          />
        );
      }}
    </LocaleReceiver>
  );
};

export default Pagination;<|MERGE_RESOLUTION|>--- conflicted
+++ resolved
@@ -93,36 +93,6 @@
     };
   };
 
-<<<<<<< HEAD
-  const renderPagination = (contextLocale: PaginationLocale) => {
-    const locale = { ...contextLocale, ...customLocale };
-    const isSmall = size === 'small' || !!(xs && !size && responsive);
-    const selectPrefixCls = getPrefixCls('select', customizeSelectPrefixCls);
-    const extendedClassName = classNames(
-      {
-        [`${prefixCls}-mini`]: isSmall,
-        [`${prefixCls}-rtl`]: direction === 'rtl',
-      },
-      className,
-      hashId,
-    );
-
-    return wrapSSR(
-      <RcPagination
-        {...getIconsProps()}
-        {...restProps}
-        prefixCls={prefixCls}
-        selectPrefixCls={selectPrefixCls}
-        className={extendedClassName}
-        selectComponentClass={selectComponentClass || (isSmall ? MiniSelect : MiddleSelect)}
-        locale={locale}
-        showSizeChanger={mergedShowSizeChanger}
-      />,
-    );
-  };
-
-=======
->>>>>>> 8a454a13
   return (
     <LocaleReceiver componentName="Pagination" defaultLocale={enUS}>
       {contextLocale => {
@@ -135,9 +105,10 @@
             [`${prefixCls}-rtl`]: direction === 'rtl',
           },
           className,
+          hashId,
         );
 
-        return (
+        return wrapSSR(
           <RcPagination
             {...getIconsProps()}
             {...restProps}
@@ -147,7 +118,7 @@
             selectComponentClass={selectComponentClass || (isSmall ? MiniSelect : MiddleSelect)}
             locale={locale}
             showSizeChanger={mergedShowSizeChanger}
-          />
+          />,
         );
       }}
     </LocaleReceiver>
