--- conflicted
+++ resolved
@@ -33,14 +33,10 @@
     return <Tooltip title={tooltips[index]}>{node}</Tooltip>;
   };
 
-<<<<<<< HEAD
   const { getPrefixCls, direction } = React.useContext(ConfigContext);
-  const { prefixCls, className, ...restProps } = props;
+  const { prefixCls, ...restProps } = props;
   const rateProps = omit(restProps, ['tooltips']);
   const ratePrefixCls = getPrefixCls('rate', prefixCls);
-  const rateClassNames = classNames(className, {
-    [`${ratePrefixCls}-rtl`]: direction === 'rtl',
-  });
 
   return (
     <RcRate
@@ -48,7 +44,7 @@
       characterRender={characterRender}
       {...rateProps}
       prefixCls={ratePrefixCls}
-      className={rateClassNames}
+      direction={direction}
     />
   );
 });
@@ -59,35 +55,4 @@
   character: <StarFilled />,
 };
 
-export default Rate;
-=======
-  focus() {
-    this.rcRate.focus();
-  }
-
-  blur() {
-    this.rcRate.blur();
-  }
-
-  renderRate = ({ getPrefixCls, direction }: ConfigConsumerProps) => {
-    const { prefixCls, ...restProps } = this.props;
-
-    const rateProps = omit(restProps, ['tooltips']);
-    const ratePrefixCls = getPrefixCls('rate', prefixCls);
-
-    return (
-      <RcRate
-        ref={this.saveRate}
-        characterRender={this.characterRender}
-        {...rateProps}
-        prefixCls={ratePrefixCls}
-        direction={direction}
-      />
-    );
-  };
-
-  render() {
-    return <ConfigConsumer>{this.renderRate}</ConfigConsumer>;
-  }
-}
->>>>>>> 05349772
+export default Rate;