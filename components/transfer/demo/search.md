--- conflicted
+++ resolved
@@ -1,21 +1,17 @@
 ---
 order: 1
-title: 
+title:
   zh-CN: 带搜索框
   en-US: Search
 ---
 
-<<<<<<< HEAD
 ## zh-CN
 
-带搜索框的穿梭框。
-=======
 带搜索框的穿梭框，可以自定义搜索函数。
->>>>>>> 0c21102f
 
 ## en-US
 
-Transfer with a search box
+Transfer with a search box.
 
 ````jsx
 import { Transfer } from 'antd';
