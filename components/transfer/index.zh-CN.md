--- conflicted
+++ resolved
@@ -23,7 +23,6 @@
 
 | 参数 | 说明 | 类型 | 默认值 | 版本 |
 | --- | --- | --- | --- | --- |
-<<<<<<< HEAD
 | className | 自定义类 | string |  |  |
 | dataSource | 数据源，其中的数据将会被渲染到左边一栏中，`targetKeys` 中指定的除外。 | [TransferItem](https://git.io/vMM64)\[] | \[] |  |
 | disabled | 是否禁用 | boolean | false |  |
@@ -36,58 +35,26 @@
 | render | 每行数据渲染函数，该函数的入参为 `dataSource` 中的项，返回值为 ReactElement。或者返回一个普通对象，其中 `label` 字段为 ReactElement，`value` 字段为 title | Function(record) |  |  |
 | selectedKeys | 设置哪些项应该被选中 | string\[] | \[] |  |
 | showSearch | 是否显示搜索框 | boolean | false |  |
-| showSelectAll | 是否展示全选勾选框 | boolean | true | 3.17.0 |
+| showSelectAll | 是否展示全选勾选框 | boolean | true | 3.18.0 |
 | targetKeys | 显示在右侧框数据的 key 集合 | string\[] | \[] |  |
 | titles | 标题集合，顺序从左至右 | string\[] | \['', ''] |  |
 | onChange | 选项在两栏之间转移时的回调函数 | (targetKeys, direction, moveKeys): void |  |  |
 | onScroll | 选项列表滚动时的回调函数 | (direction, event): void |  |  |
 | onSearch | 搜索框内容时改变时的回调函数 | (direction: 'left'\|'right', value: string): void | - |  |
 | onSelectChange | 选中项发生改变时的回调函数 | (sourceSelectedKeys, targetSelectedKeys): void |  |  |
-=======
-| className | 自定义类 | string |  | |
-| dataSource | 数据源，其中的数据将会被渲染到左边一栏中，`targetKeys` 中指定的除外。 | [TransferItem](https://git.io/vMM64)\[] | \[] | |
-| disabled | 是否禁用 | boolean | false | |
-| filterOption | 接收 `inputValue` `option` 两个参数，当 `option` 符合筛选条件时，应返回 `true`，反之则返回 `false`。 |  |(inputValue, option): boolean |  | |
-| footer | 底部渲染函数 | (props): ReactNode |  | |
-| lazy | Transfer 使用了 [react-lazy-load](https://github.com/loktar00/react-lazy-load) 优化性能，这里可以设置相关参数。设为 `false` 可以关闭懒加载。 | object\|boolean | `{ height: 32, offset: 32 }` | |
-| listStyle | 两个穿梭框的自定义样式 | object |  | |
-| locale | 各种语言 | object | `{ itemUnit: '项', itemsUnit: '项', notFoundContent: '列表为空', searchPlaceholder: '请输入搜索内容' }` | |
-| operations | 操作文案集合，顺序从上至下 | string\[] | \['>', '<'] | |
-| render | 每行数据渲染函数，该函数的入参为 `dataSource` 中的项，返回值为 ReactElement。或者返回一个普通对象，其中 `label` 字段为 ReactElement，`value` 字段为 title | Function(record) |  | |
-| selectedKeys | 设置哪些项应该被选中 | string\[] | \[] | |
-| showSearch | 是否显示搜索框 | boolean | false | |
-| showSelectAll | 是否展示全选勾选框 | boolean | true | 3.18.0 |
-| targetKeys | 显示在右侧框数据的key集合 | string\[] | \[] | |
-| titles | 标题集合，顺序从左至右 | string\[] | \['', ''] | |
-| onChange | 选项在两栏之间转移时的回调函数 | (targetKeys, direction, moveKeys): void |  | |
-| onScroll | 选项列表滚动时的回调函数 | (direction, event): void |  | |
-| onSearch | 搜索框内容时改变时的回调函数 | (direction: 'left'\|'right', value: string): void | - | |
-| onSelectChange | 选中项发生改变时的回调函数 | (sourceSelectedKeys, targetSelectedKeys): void |  | |
->>>>>>> 772638e0
 
 ### Render Props
 
 3.18.0 新增。Transfer 支持接收 `children` 自定义渲染列表，并返回以下参数：
 
-<<<<<<< HEAD
 | 参数            | 说明           | 类型                                | 版本   |
 | --------------- | -------------- | ----------------------------------- | ------ |
-| direction       | 渲染列表的方向 | 'left' \| 'right'                   | 3.17.0 |
-| disabled        | 是否禁用列表   | boolean                             | 3.17.0 |
-| filteredItems   | 过滤后的数据   | TransferItem[]                      | 3.17.0 |
-| onItemSelect    | 勾选条目       | (key: string, selected: boolean)    | 3.17.0 |
-| onItemSelectAll | 勾选一组条目   | (keys: string[], selected: boolean) | 3.17.0 |
-| selectedKeys    | 选中的条目     | string[]                            | 3.17.0 |
-=======
-| 参数 | 说明 | 类型 | 版本 |
-| --- | --- | --- | --- |
-| direction | 渲染列表的方向 | 'left' \| 'right' | 3.18.0 |
-| disabled | 是否禁用列表 | boolean | 3.18.0 |
-| filteredItems | 过滤后的数据 | TransferItem[] | 3.18.0 |
-| onItemSelect | 勾选条目 | (key: string, selected: boolean) | 3.18.0 |
-| onItemSelectAll | 勾选一组条目 | (keys: string[], selected: boolean) | 3.18.0 |
-| selectedKeys | 选中的条目 | string[] | 3.18.0 |
->>>>>>> 772638e0
+| direction       | 渲染列表的方向 | 'left' \| 'right'                   | 3.18.0 |
+| disabled        | 是否禁用列表   | boolean                             | 3.18.0 |
+| filteredItems   | 过滤后的数据   | TransferItem[]                      | 3.18.0 |
+| onItemSelect    | 勾选条目       | (key: string, selected: boolean)    | 3.18.0 |
+| onItemSelectAll | 勾选一组条目   | (keys: string[], selected: boolean) | 3.18.0 |
+| selectedKeys    | 选中的条目     | string[]                            | 3.18.0 |
 
 #### 参考示例
 
