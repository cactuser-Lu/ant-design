import type { ChangeEvent, CSSProperties } from 'react';
import React, { useCallback, useContext } from 'react';
import classnames from 'classnames';

import useMergeSemantic from '../_util/hooks/useMergeSemantic';
import type { PrevSelectedIndex } from '../_util/hooks/useMultipleSelect';
import useMultipleSelect from '../_util/hooks/useMultipleSelect';
import type { InputStatus } from '../_util/statusUtils';
import { getMergedStatus, getStatusClassNames } from '../_util/statusUtils';
import { groupDisabledKeysMap, groupKeysMap } from '../_util/transKeys';
import { devUseWarning } from '../_util/warning';
import { useComponentConfig } from '../config-provider/context';
import DefaultRenderEmpty from '../config-provider/defaultRenderEmpty';
import DisabledContext from '../config-provider/DisabledContext';
import type { FormItemStatusContextProps } from '../form/context';
import { FormItemInputContext } from '../form/context';
import { useLocale } from '../locale';
import defaultLocale from '../locale/en_US';
import Actions from './Actions';
import useData from './hooks/useData';
import useSelection from './hooks/useSelection';
import type { PaginationType, TransferKey } from './interface';
import Search from './search';
import type { TransferCustomListBodyProps, TransferListProps } from './Section';
import Section from './Section';
import useStyle from './style';

export type { TransferListProps } from './Section';
export type { TransferOperationProps } from './Actions';
export type { TransferSearchProps } from './search';

export type SemanticName =
  | 'root'
  | 'section'
  | 'header'
  | 'title'
  | 'body'
  | 'list'
  | 'item'
  | 'itemIcon'
  | 'itemContent'
  | 'footer'
  | 'actions';

export type TransferDirection = 'left' | 'right';

export interface RenderResultObject {
  label: React.ReactElement;
  value: string;
}

export type RenderResult = React.ReactElement | RenderResultObject | string | null;

export interface TransferItem {
  key?: TransferKey;
  title?: string;
  description?: string;
  disabled?: boolean;
  [name: string]: any;
}

export type KeyWise<T> = T & { key: TransferKey };

export type KeyWiseTransferItem = KeyWise<TransferItem>;

type TransferRender<RecordType> = (item: RecordType) => RenderResult;

export interface ListStyle {
  direction: TransferDirection;
}

export type SelectAllLabel =
  | React.ReactNode
  | ((info: { selectedCount: number; totalCount: number }) => React.ReactNode);

export interface TransferLocale {
  titles?: React.ReactNode[];
  notFoundContent?: React.ReactNode | React.ReactNode[];
  searchPlaceholder: string;
  itemUnit: string;
  itemsUnit: string;
  remove?: string;
  selectAll?: string;
  deselectAll?: string;
  selectCurrent?: string;
  selectInvert?: string;
  removeAll?: string;
  removeCurrent?: string;
}

export interface TransferSearchOption {
  placeholder?: string;
  defaultValue?: string;
}

export interface TransferProps<RecordType = any> {
  prefixCls?: string;
  className?: string;
  rootClassName?: string;
  style?: React.CSSProperties;
  /** @deprecated Please use `styles.section` instead. */
  listStyle?: ((style: ListStyle) => CSSProperties) | CSSProperties;
  /** @deprecated Please use `styles.actions` instead. */
  operationStyle?: CSSProperties;
  classNames?: Partial<Record<SemanticName, string>>;
  styles?: Partial<Record<SemanticName, React.CSSProperties>>;

  disabled?: boolean;
  dataSource?: RecordType[];
  targetKeys?: TransferKey[];
  selectedKeys?: TransferKey[];
  render?: TransferRender<RecordType>;
  onChange?: (
    targetKeys: TransferKey[],
    direction: TransferDirection,
    moveKeys: TransferKey[],
  ) => void;
  onSelectChange?: (sourceSelectedKeys: TransferKey[], targetSelectedKeys: TransferKey[]) => void;

  titles?: React.ReactNode[];
  /** @deprecated Please use `actions` instead. */
  operations?: string[];
  actions?: React.ReactNode[];
  showSearch?: boolean | TransferSearchOption;
  filterOption?: (inputValue: string, item: RecordType, direction: TransferDirection) => boolean;
  locale?: Partial<TransferLocale>;
  footer?: (
    props: TransferListProps<RecordType>,
    info?: { direction: TransferDirection },
  ) => React.ReactNode;
  rowKey?: (record: RecordType) => TransferKey;
  onSearch?: (direction: TransferDirection, value: string) => void;
  onScroll?: (direction: TransferDirection, e: React.SyntheticEvent<HTMLUListElement>) => void;
  children?: (props: TransferCustomListBodyProps<RecordType>) => React.ReactNode;
  showSelectAll?: boolean;
  selectAllLabels?: SelectAllLabel[];
  oneWay?: boolean;
  pagination?: PaginationType;
  status?: InputStatus;
  selectionsIcon?: React.ReactNode;
}

const Transfer = <RecordType extends TransferItem = TransferItem>(
  props: TransferProps<RecordType>,
) => {
  const {
    prefixCls: customizePrefixCls,
    className,
    rootClassName,
    classNames,
    styles,
    style,
    listStyle,
    operationStyle,

    operations,
    actions,

    dataSource,
    targetKeys = [],
    selectedKeys,
    selectAllLabels = [],
    locale = {},
    titles,
    disabled,
    showSearch = false,

    showSelectAll,
    oneWay,
    pagination,
    status: customStatus,
    selectionsIcon,
    filterOption,
    render,
    footer,
    children,
    rowKey,
    onScroll,
    onChange,
    onSearch,
    onSelectChange,
  } = props;

  const {
    getPrefixCls,
    renderEmpty,
    direction: dir,
<<<<<<< HEAD
    className: contextClassName,
    style: contextStyle,
    classNames: contextClassNames,
    styles: contextStyles,
    selectionsIcon: contextSelectionsIcon,
  } = useComponentConfig('transfer');
=======
    transfer,
  } = useContext<ConfigConsumerProps>(ConfigContext);

  const contextDisabled = useContext(DisabledContext);
  const mergedDisabled = disabled ?? contextDisabled;
>>>>>>> ba936836

  const prefixCls = getPrefixCls('transfer', customizePrefixCls);

  const [hashId, cssVarCls] = useStyle(prefixCls);

  const mergedActions = actions || operations || [];

  // Fill record with `key`
  const [mergedDataSource, leftDataSource, rightDataSource] = useData(
    dataSource,
    rowKey,
    targetKeys,
  );

  // Get direction selected keys
  const [
    // Keys
    sourceSelectedKeys,
    targetSelectedKeys,
    // Setters
    setSourceSelectedKeys,
    setTargetSelectedKeys,
  ] = useSelection(leftDataSource as any, rightDataSource as any, selectedKeys);

  const [leftMultipleSelect, updateLeftPrevSelectedIndex] = useMultipleSelect<
    KeyWise<RecordType>,
    TransferKey
  >((item) => item.key);
  const [rightMultipleSelect, updateRightPrevSelectedIndex] = useMultipleSelect<
    KeyWise<RecordType>,
    TransferKey
  >((item) => item.key);

  const setStateKeys = useCallback(
    (
      direction: TransferDirection,
      keys: TransferKey[] | ((prevKeys: TransferKey[]) => TransferKey[]),
    ) => {
      if (direction === 'left') {
        const nextKeys = typeof keys === 'function' ? keys(sourceSelectedKeys || []) : keys;
        setSourceSelectedKeys(nextKeys);
      } else {
        const nextKeys = typeof keys === 'function' ? keys(targetSelectedKeys || []) : keys;
        setTargetSelectedKeys(nextKeys);
      }
    },
    [sourceSelectedKeys, targetSelectedKeys],
  );

  const setPrevSelectedIndex = (direction: TransferDirection, value: PrevSelectedIndex) => {
    const isLeftDirection = direction === 'left';
    const updatePrevSelectedIndex = isLeftDirection
      ? updateLeftPrevSelectedIndex
      : updateRightPrevSelectedIndex;
    updatePrevSelectedIndex(value);
  };

  const handleSelectChange = useCallback(
    (direction: TransferDirection, holder: TransferKey[]) => {
      if (direction === 'left') {
        onSelectChange?.(holder, targetSelectedKeys);
      } else {
        onSelectChange?.(sourceSelectedKeys, holder);
      }
    },
    [sourceSelectedKeys, targetSelectedKeys],
  );

  const getTitles = (transferLocale: TransferLocale): React.ReactNode[] =>
    titles ?? transferLocale.titles ?? [];

  const handleLeftScroll = (e: React.SyntheticEvent<HTMLUListElement>) => {
    onScroll?.('left', e);
  };

  const handleRightScroll = (e: React.SyntheticEvent<HTMLUListElement>) => {
    onScroll?.('right', e);
  };

  const moveTo = (direction: TransferDirection) => {
    const moveKeys = direction === 'right' ? sourceSelectedKeys : targetSelectedKeys;
    const dataSourceDisabledKeysMap = groupDisabledKeysMap(mergedDataSource);
    // filter the disabled options
    const newMoveKeys = moveKeys.filter((key) => !dataSourceDisabledKeysMap.has(key));
    const newMoveKeysMap = groupKeysMap(newMoveKeys);
    // move items to target box
    const newTargetKeys =
      direction === 'right'
        ? newMoveKeys.concat(targetKeys)
        : targetKeys.filter((targetKey) => !newMoveKeysMap.has(targetKey));

    // empty checked keys
    const oppositeDirection = direction === 'right' ? 'left' : 'right';
    setStateKeys(oppositeDirection, []);
    handleSelectChange(oppositeDirection, []);
    onChange?.(newTargetKeys, direction, newMoveKeys);
  };

  const moveToLeft = () => {
    moveTo('left');
    setPrevSelectedIndex('left', null);
  };

  const moveToRight = () => {
    moveTo('right');
    setPrevSelectedIndex('right', null);
  };

  const onItemSelectAll = (
    direction: TransferDirection,
    keys: string[],
    checkAll: boolean | 'replace',
  ) => {
    setStateKeys(direction, (prevKeys) => {
      let mergedCheckedKeys: TransferKey[] = [];
      if (checkAll === 'replace') {
        mergedCheckedKeys = keys;
      } else if (checkAll) {
        // Merge current keys with origin key
        mergedCheckedKeys = Array.from(new Set<TransferKey>([...prevKeys, ...keys]));
      } else {
        const selectedKeysMap = groupKeysMap(keys);
        // Remove current keys from origin keys
        mergedCheckedKeys = prevKeys.filter((key) => !selectedKeysMap.has(key));
      }
      handleSelectChange(direction, mergedCheckedKeys);
      return mergedCheckedKeys;
    });
    setPrevSelectedIndex(direction, null);
  };

  const onLeftItemSelectAll = (keys: string[], checkAll: boolean) => {
    onItemSelectAll('left', keys, checkAll);
  };

  const onRightItemSelectAll = (keys: string[], checkAll: boolean) => {
    onItemSelectAll('right', keys, checkAll);
  };

  const leftFilter = (e: ChangeEvent<HTMLInputElement>) => onSearch?.('left', e.target.value);

  const rightFilter = (e: ChangeEvent<HTMLInputElement>) => onSearch?.('right', e.target.value);

  const handleLeftClear = () => onSearch?.('left', '');

  const handleRightClear = () => onSearch?.('right', '');

  const handleSingleSelect = (
    direction: TransferDirection,
    holder: Set<TransferKey>,
    selectedKey: TransferKey,
    checked: boolean,
    currentSelectedIndex: number,
  ) => {
    const isSelected = holder.has(selectedKey);
    if (isSelected) {
      holder.delete(selectedKey);
      setPrevSelectedIndex(direction, null);
    }
    if (checked) {
      holder.add(selectedKey);
      setPrevSelectedIndex(direction, currentSelectedIndex);
    }
  };

  const handleMultipleSelect = (
    direction: TransferDirection,
    data: KeyWise<RecordType>[],
    holder: Set<TransferKey>,
    currentSelectedIndex: number,
  ) => {
    const isLeftDirection = direction === 'left';
    const multipleSelect = isLeftDirection ? leftMultipleSelect : rightMultipleSelect;
    multipleSelect(currentSelectedIndex, data, holder);
  };

  const onItemSelect = (
    direction: TransferDirection,
    selectedKey: TransferKey,
    checked: boolean,
    multiple?: boolean,
  ) => {
    const isLeftDirection = direction === 'left';
    const holder = [...(isLeftDirection ? sourceSelectedKeys : targetSelectedKeys)];
    const holderSet = new Set(holder);
    const data = [...(isLeftDirection ? leftDataSource : rightDataSource)].filter(
      (item) => !item?.disabled,
    );
    const currentSelectedIndex = data.findIndex((item) => item.key === selectedKey);
    // multiple select by hold down the shift key
    if (multiple && holder.length > 0) {
      handleMultipleSelect(direction, data as any, holderSet, currentSelectedIndex);
    } else {
      handleSingleSelect(direction, holderSet, selectedKey, checked, currentSelectedIndex);
    }
    const holderArr = Array.from(holderSet);
    handleSelectChange(direction, holderArr);
    if (!props.selectedKeys) {
      setStateKeys(direction, holderArr);
    }
  };

  const onLeftItemSelect: TransferListProps<KeyWise<RecordType>>['onItemSelect'] = (
    selectedKey,
    checked,
    e,
  ) => {
    onItemSelect('left', selectedKey, checked, e?.shiftKey);
  };

  const onRightItemSelect = (
    selectedKey: TransferKey,
    checked: boolean,
    e?: React.MouseEvent<Element, MouseEvent>,
  ) => {
    onItemSelect('right', selectedKey, checked, e?.shiftKey);
  };

  const onRightItemRemove = (keys: TransferKey[]) => {
    setStateKeys('right', []);
    onChange?.(
      targetKeys.filter((key) => !keys.includes(key)),
      'left',
      [...keys],
    );
  };

  const handleListStyle = (direction: TransferDirection): CSSProperties => {
    if (typeof listStyle === 'function') {
      return listStyle({ direction });
    }
    return listStyle || {};
  };

  const formItemContext = useContext<FormItemStatusContextProps>(FormItemInputContext);

  const { hasFeedback, status } = formItemContext;

  const getLocale = (transferLocale: TransferLocale) => ({
    ...transferLocale,
    notFoundContent: renderEmpty?.('Transfer') || <DefaultRenderEmpty componentName="Transfer" />,
    ...locale,
  });

  const mergedStatus = getMergedStatus(status, customStatus);
  const mergedPagination = !children && pagination;

  const leftActive =
    rightDataSource.filter((d) => targetSelectedKeys.includes(d.key as TransferKey) && !d.disabled)
      .length > 0;
  const rightActive =
    leftDataSource.filter((d) => sourceSelectedKeys.includes(d.key as TransferKey) && !d.disabled)
      .length > 0;

  // ====================== Styles ======================
  const [mergedClassNames, mergedStyles] = useMergeSemantic(
    [contextClassNames, classNames],
    [contextStyles, styles],
  );

  const cls = classnames(
    prefixCls,
    {
      [`${prefixCls}-disabled`]: mergedDisabled,
      [`${prefixCls}-customize-list`]: !!children,
      [`${prefixCls}-rtl`]: dir === 'rtl',
    },
    getStatusClassNames(prefixCls, mergedStatus, hasFeedback),
    contextClassName,
    className,
    rootClassName,
    hashId,
    cssVarCls,
    mergedClassNames.root,
  );

  // ====================== Locale ======================
  const [contextLocale] = useLocale('Transfer', defaultLocale.Transfer);

  const listLocale = getLocale(contextLocale!);

  const [leftTitle, rightTitle] = getTitles(listLocale);

  const mergedSelectionsIcon = selectionsIcon ?? contextSelectionsIcon;

  // ===================== Warning ======================
  if (process.env.NODE_ENV !== 'production') {
    const warning = devUseWarning('Transfer');

    warning(!pagination || !children, 'usage', '`pagination` not support customize render list.');

    [
      ['listStyle', 'styles.section'],
      ['operationStyle', 'styles.actions'],
      ['operations', 'actions'],
    ].forEach(([deprecatedName, newName]) => {
      warning.deprecated(!(deprecatedName in props), deprecatedName, newName);
    });
  }

  // ====================== Render ======================
  return (
    <div className={cls} style={{ ...contextStyle, ...mergedStyles.root, ...style }}>
      <Section<KeyWise<RecordType>>
        prefixCls={prefixCls}
        style={handleListStyle('left')}
        classNames={mergedClassNames}
        styles={mergedStyles}
        titleText={leftTitle}
        dataSource={leftDataSource as any}
        filterOption={filterOption}
        checkedKeys={sourceSelectedKeys}
        handleFilter={leftFilter}
        handleClear={handleLeftClear}
        onItemSelect={onLeftItemSelect}
        onItemSelectAll={onLeftItemSelectAll as any}
        render={render}
        showSearch={showSearch}
        renderList={children as any}
        footer={footer as any}
        onScroll={handleLeftScroll}
        disabled={mergedDisabled}
        direction={dir === 'rtl' ? 'right' : 'left'}
        showSelectAll={showSelectAll}
        selectAllLabel={selectAllLabels[0]}
        pagination={mergedPagination}
        selectionsIcon={mergedSelectionsIcon}
        {...listLocale}
      />
      <Actions
        className={classnames(`${prefixCls}-actions`, mergedClassNames.actions)}
        rightActive={rightActive}
        moveToRight={moveToRight}
        leftActive={leftActive}
        actions={mergedActions}
        moveToLeft={moveToLeft}
<<<<<<< HEAD
        style={{
          ...operationStyle,
          ...mergedStyles.actions,
        }}
        disabled={disabled}
=======
        style={operationStyle}
        disabled={mergedDisabled}
>>>>>>> ba936836
        direction={dir}
        oneWay={oneWay}
      />
      <Section<KeyWise<RecordType>>
        prefixCls={prefixCls}
        style={handleListStyle('right')}
        classNames={mergedClassNames}
        styles={mergedStyles}
        titleText={rightTitle}
        dataSource={rightDataSource as any}
        filterOption={filterOption}
        checkedKeys={targetSelectedKeys}
        handleFilter={rightFilter}
        handleClear={handleRightClear}
        onItemSelect={onRightItemSelect}
        onItemSelectAll={onRightItemSelectAll as any}
        onItemRemove={onRightItemRemove}
        render={render}
        showSearch={showSearch}
        renderList={children as any}
        footer={footer as any}
        onScroll={handleRightScroll}
        disabled={mergedDisabled}
        direction={dir === 'rtl' ? 'left' : 'right'}
        showSelectAll={showSelectAll}
        selectAllLabel={selectAllLabels[1]}
        showRemove={oneWay}
        pagination={mergedPagination}
        selectionsIcon={mergedSelectionsIcon}
        {...listLocale}
      />
    </div>
  );
};

if (process.env.NODE_ENV !== 'production') {
  Transfer.displayName = 'Transfer';
}

Transfer.List = Section;
Transfer.Search = Search;
Transfer.Operation = Actions;

export default Transfer;<|MERGE_RESOLUTION|>--- conflicted
+++ resolved
@@ -185,20 +185,15 @@
     getPrefixCls,
     renderEmpty,
     direction: dir,
-<<<<<<< HEAD
     className: contextClassName,
     style: contextStyle,
     classNames: contextClassNames,
     styles: contextStyles,
     selectionsIcon: contextSelectionsIcon,
   } = useComponentConfig('transfer');
-=======
-    transfer,
-  } = useContext<ConfigConsumerProps>(ConfigContext);
 
   const contextDisabled = useContext(DisabledContext);
   const mergedDisabled = disabled ?? contextDisabled;
->>>>>>> ba936836
 
   const prefixCls = getPrefixCls('transfer', customizePrefixCls);
 
@@ -535,16 +530,11 @@
         leftActive={leftActive}
         actions={mergedActions}
         moveToLeft={moveToLeft}
-<<<<<<< HEAD
         style={{
           ...operationStyle,
           ...mergedStyles.actions,
         }}
-        disabled={disabled}
-=======
-        style={operationStyle}
         disabled={mergedDisabled}
->>>>>>> ba936836
         direction={dir}
         oneWay={oneWay}
       />
