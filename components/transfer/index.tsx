import * as React from 'react';
import * as PropTypes from 'prop-types';
import classNames from 'classnames';
import { polyfill } from 'react-lifecycles-compat';
import List, { TransferListProps } from './list';
import Operation from './operation';
import Search from './search';
import LocaleReceiver from '../locale-provider/LocaleReceiver';
<<<<<<< HEAD
import defaultLocale from '../locale-provider/default';
import { ConfigConsumer, ConfigConsumerProps } from '../config-provider';
import { polyfill } from 'react-lifecycles-compat';
=======
import defaultLocale from '../locale/default';
import { ConfigConsumer, ConfigConsumerProps, RenderEmptyHandler } from '../config-provider';
>>>>>>> 109bd4ec
import { TransferListBodyProps } from './renderListBody';

export { TransferListProps } from './list';
export { TransferOperationProps } from './operation';
export { TransferSearchProps } from './search';

export type TransferDirection = 'left' | 'right';

export interface RenderResultObject {
  label: React.ReactElement;
  value: string;
}

export type RenderResult = React.ReactElement | RenderResultObject | string | null;

type TransferRender = (item: TransferItem) => RenderResult;

export interface TransferItem {
  key: string;
  title: string;
  description?: string;
  disabled?: boolean;
  [name: string]: any;
}

export interface TransferProps {
  prefixCls?: string;
  className?: string;
  disabled?: boolean;
  dataSource: TransferItem[];
  targetKeys?: string[];
  selectedKeys?: string[];
  render?: TransferRender;
  onChange?: (targetKeys: string[], direction: string, moveKeys: string[]) => void;
  onSelectChange?: (sourceSelectedKeys: string[], targetSelectedKeys: string[]) => void;
  style?: React.CSSProperties;
  listStyle?: React.CSSProperties;
  operationStyle?: React.CSSProperties;
  titles?: string[];
  operations?: string[];
  showSearch?: boolean;
  filterOption?: (inputValue: string, item: TransferItem) => boolean;
  locale?: Partial<TransferLocale>;
  footer?: (props: TransferListProps) => React.ReactNode;
  rowKey?: (record: TransferItem) => string;
  onSearch?: (direction: TransferDirection, value: string) => void;
  lazy?: {} | boolean;
  onScroll?: (direction: TransferDirection, e: React.SyntheticEvent<HTMLDivElement>) => void;
  children?: (props: TransferListBodyProps) => React.ReactNode;
  showSelectAll?: boolean;
}

export interface TransferLocale {
  titles: string[];
  notFoundContent?: React.ReactNode;
  searchPlaceholder: string;
  itemUnit: string;
  itemsUnit: string;
}

class Transfer extends React.Component<TransferProps, any> {
  // For high-level customized Transfer @dqaria
  static List = List;

  static Operation = Operation;

  static Search = Search;

  static defaultProps = {
    dataSource: [],
    locale: {},
    showSearch: false,
  };

  static propTypes = {
    prefixCls: PropTypes.string,
    disabled: PropTypes.bool,
    dataSource: PropTypes.array as PropTypes.Validator<TransferItem[]>,
    render: PropTypes.func,
    targetKeys: PropTypes.array,
    onChange: PropTypes.func,
    height: PropTypes.number,
    style: PropTypes.object,
    listStyle: PropTypes.object,
    operationStyle: PropTypes.object,
    className: PropTypes.string,
    titles: PropTypes.array,
    operations: PropTypes.array,
    showSearch: PropTypes.bool,
    filterOption: PropTypes.func,
    locale: PropTypes.object,
    footer: PropTypes.func,
    rowKey: PropTypes.func,
    lazy: PropTypes.oneOfType([PropTypes.object, PropTypes.bool]),
  };

  static getDerivedStateFromProps(nextProps: TransferProps) {
    if (nextProps.selectedKeys) {
      const targetKeys = nextProps.targetKeys || [];
      return {
        sourceSelectedKeys: nextProps.selectedKeys.filter(key => !targetKeys.includes(key)),
        targetSelectedKeys: nextProps.selectedKeys.filter(key => targetKeys.includes(key)),
      };
    }
    return null;
  }

  separatedDataSource: {
    leftDataSource: TransferItem[];
    rightDataSource: TransferItem[];
  } | null = null;

  constructor(props: TransferProps) {
    super(props);

    const { selectedKeys = [], targetKeys = [] } = props;
    this.state = {
      sourceSelectedKeys: selectedKeys.filter(key => targetKeys.indexOf(key) === -1),
      targetSelectedKeys: selectedKeys.filter(key => targetKeys.indexOf(key) > -1),
    };
  }

  // eslint-disable-next-line
  getSelectedKeysName(direction: TransferDirection) {
    return direction === 'left' ? 'sourceSelectedKeys' : 'targetSelectedKeys';
  }

  getTitles(transferLocale: TransferLocale): string[] {
    const { props } = this;
    if (props.titles) {
      return props.titles;
    }
    return transferLocale.titles;
  }

  getLocale = (transferLocale: TransferLocale, renderEmpty: RenderEmptyHandler) => {
    // Keep old locale props still working.
    const oldLocale: { notFoundContent?: any; searchPlaceholder?: string } = {
      notFoundContent: renderEmpty('Transfer'),
    };
    if ('notFoundContent' in this.props) {
      oldLocale.notFoundContent = this.props.notFoundContent;
    }
    if ('searchPlaceholder' in this.props) {
      oldLocale.searchPlaceholder = this.props.searchPlaceholder;
    }

    return { ...transferLocale, ...oldLocale, ...this.props.locale };
  };

  moveTo = (direction: TransferDirection) => {
    const { targetKeys = [], dataSource = [], onChange } = this.props;
    const { sourceSelectedKeys, targetSelectedKeys } = this.state;
    const moveKeys = direction === 'right' ? sourceSelectedKeys : targetSelectedKeys;
    // filter the disabled options
    const newMoveKeys = moveKeys.filter(
      (key: string) => !dataSource.some(data => !!(key === data.key && data.disabled)),
    );
    // move items to target box
    const newTargetKeys =
      direction === 'right'
        ? newMoveKeys.concat(targetKeys)
        : targetKeys.filter(targetKey => newMoveKeys.indexOf(targetKey) === -1);

    // empty checked keys
    const oppositeDirection = direction === 'right' ? 'left' : 'right';
    this.setState({
      [this.getSelectedKeysName(oppositeDirection)]: [],
    });
    this.handleSelectChange(oppositeDirection, []);

    if (onChange) {
      onChange(newTargetKeys, direction, newMoveKeys);
    }
  };

  moveToLeft = () => this.moveTo('left');

  moveToRight = () => this.moveTo('right');

  onItemSelectAll = (direction: TransferDirection, selectedKeys: string[], checkAll: boolean) => {
    const originalSelectedKeys = this.state[this.getSelectedKeysName(direction)] || [];

    let mergedCheckedKeys = [];
    if (checkAll) {
      // Merge current keys with origin key
      mergedCheckedKeys = Array.from(new Set([...originalSelectedKeys, ...selectedKeys]));
    } else {
      // Remove current keys from origin keys
      mergedCheckedKeys = originalSelectedKeys.filter(
        (key: string) => selectedKeys.indexOf(key) === -1,
      );
    }

    this.handleSelectChange(direction, mergedCheckedKeys);

    if (!this.props.selectedKeys) {
      this.setState({
        [this.getSelectedKeysName(direction)]: mergedCheckedKeys,
      });
    }
  };

<<<<<<< HEAD
=======
  handleSelectAll = (
    direction: TransferDirection,
    filteredDataSource: TransferItem[],
    checkAll: boolean,
  ) => {
    warning(
      false,
      'Transfer',
      '`handleSelectAll` will be removed, please use `onSelectAll` instead.',
    );
    this.onItemSelectAll(direction, filteredDataSource.map(({ key }) => key), !checkAll);
  };

  // [Legacy] Old prop `body` pass origin check as arg. It's confusing.
  // TODO: Remove this in next version.
  handleLeftSelectAll = (filteredDataSource: TransferItem[], checkAll: boolean) =>
    this.handleSelectAll('left', filteredDataSource, !checkAll);

  handleRightSelectAll = (filteredDataSource: TransferItem[], checkAll: boolean) =>
    this.handleSelectAll('right', filteredDataSource, !checkAll);

>>>>>>> 109bd4ec
  onLeftItemSelectAll = (selectedKeys: string[], checkAll: boolean) =>
    this.onItemSelectAll('left', selectedKeys, checkAll);

  onRightItemSelectAll = (selectedKeys: string[], checkAll: boolean) =>
    this.onItemSelectAll('right', selectedKeys, checkAll);

  handleFilter = (direction: TransferDirection, e: React.ChangeEvent<HTMLInputElement>) => {
<<<<<<< HEAD
    const { onSearch } = this.props;
    const value = e.target.value;
=======
    const { onSearchChange, onSearch } = this.props;
    const { value } = e.target;
    if (onSearchChange) {
      warning(false, 'Transfer', '`onSearchChange` is deprecated. Please use `onSearch` instead.');
      onSearchChange(direction, e);
    }
>>>>>>> 109bd4ec
    if (onSearch) {
      onSearch(direction, value);
    }
  };

  handleLeftFilter = (e: React.ChangeEvent<HTMLInputElement>) => this.handleFilter('left', e);

  handleRightFilter = (e: React.ChangeEvent<HTMLInputElement>) => this.handleFilter('right', e);

  handleClear = (direction: TransferDirection) => {
    const { onSearch } = this.props;
    if (onSearch) {
      onSearch(direction, '');
    }
  };

  handleLeftClear = () => this.handleClear('left');

  handleRightClear = () => this.handleClear('right');

  onItemSelect = (direction: TransferDirection, selectedKey: string, checked: boolean) => {
    const { sourceSelectedKeys, targetSelectedKeys } = this.state;
    const holder = direction === 'left' ? [...sourceSelectedKeys] : [...targetSelectedKeys];
    const index = holder.indexOf(selectedKey);
    if (index > -1) {
      holder.splice(index, 1);
    }
    if (checked) {
      holder.push(selectedKey);
    }
    this.handleSelectChange(direction, holder);

    if (!this.props.selectedKeys) {
      this.setState({
        [this.getSelectedKeysName(direction)]: holder,
      });
    }
  };

<<<<<<< HEAD
=======
  handleSelect = (direction: TransferDirection, selectedItem: TransferItem, checked: boolean) => {
    warning(false, 'Transfer', '`handleSelect` will be removed, please use `onSelect` instead.');
    this.onItemSelect(direction, selectedItem.key, checked);
  };

  handleLeftSelect = (selectedItem: TransferItem, checked: boolean) =>
    this.handleSelect('left', selectedItem, checked);

  handleRightSelect = (selectedItem: TransferItem, checked: boolean) =>
    this.handleSelect('right', selectedItem, checked);

>>>>>>> 109bd4ec
  onLeftItemSelect = (selectedKey: string, checked: boolean) =>
    this.onItemSelect('left', selectedKey, checked);

  onRightItemSelect = (selectedKey: string, checked: boolean) =>
    this.onItemSelect('right', selectedKey, checked);

  handleScroll = (direction: TransferDirection, e: React.SyntheticEvent<HTMLDivElement>) => {
    const { onScroll } = this.props;
    if (onScroll) {
      onScroll(direction, e);
    }
  };

  handleLeftScroll = (e: React.SyntheticEvent<HTMLDivElement>) => this.handleScroll('left', e);

  handleRightScroll = (e: React.SyntheticEvent<HTMLDivElement>) => this.handleScroll('right', e);

<<<<<<< HEAD
  getSelectedKeysName(direction: TransferDirection) {
    return direction === 'left' ? 'sourceSelectedKeys' : 'targetSelectedKeys';
  }

=======
  handleSelectChange(direction: TransferDirection, holder: string[]) {
    const { sourceSelectedKeys, targetSelectedKeys } = this.state;
    const { onSelectChange } = this.props;
    if (!onSelectChange) {
      return;
    }

    if (direction === 'left') {
      onSelectChange(holder, targetSelectedKeys);
    } else {
      onSelectChange(sourceSelectedKeys, holder);
    }
  }

  separateDataSource() {
    const { dataSource, rowKey, targetKeys = [] } = this.props;

    const leftDataSource: TransferItem[] = [];
    const rightDataSource: TransferItem[] = new Array(targetKeys.length);
    dataSource.forEach(record => {
      if (rowKey) {
        record.key = rowKey(record);
      }

      // rightDataSource should be ordered by targetKeys
      // leftDataSource should be ordered by dataSource
      const indexOfKey = targetKeys.indexOf(record.key);
      if (indexOfKey !== -1) {
        rightDataSource[indexOfKey] = record;
      } else {
        leftDataSource.push(record);
      }
    });

    return {
      leftDataSource,
      rightDataSource,
    };
  }

>>>>>>> 109bd4ec
  renderTransfer = (transferLocale: TransferLocale) => (
    <ConfigConsumer>
      {({ getPrefixCls, renderEmpty }: ConfigConsumerProps) => {
        const {
          prefixCls: customizePrefixCls,
          className,
          disabled,
          operations = [],
          showSearch,
          footer,
          style,
          listStyle,
          operationStyle,
          filterOption,
          render,
          lazy,
          children,
          showSelectAll,
        } = this.props;
        const prefixCls = getPrefixCls('transfer', customizePrefixCls);
        const locale = {
          ...transferLocale,
          notFoundContent: renderEmpty('Transfer'),
          ...this.props.locale,
        };
        const { sourceSelectedKeys, targetSelectedKeys } = this.state;

        const { leftDataSource, rightDataSource } = this.separateDataSource();
        const leftActive = targetSelectedKeys.length > 0;
        const rightActive = sourceSelectedKeys.length > 0;

        const cls = classNames(className, prefixCls, {
          [`${prefixCls}-disabled`]: disabled,
          [`${prefixCls}-customize-list`]: !!children,
        });

        const titles = this.props.titles || locale.titles;
        return (
          <div className={cls} style={style}>
            <List
              prefixCls={`${prefixCls}-list`}
              titleText={titles[0]}
              dataSource={leftDataSource}
              filterOption={filterOption}
              style={listStyle}
              checkedKeys={sourceSelectedKeys}
              handleFilter={this.handleLeftFilter}
              handleClear={this.handleLeftClear}
              onItemSelect={this.onLeftItemSelect}
              onItemSelectAll={this.onLeftItemSelectAll}
              render={render}
              showSearch={showSearch}
              renderList={children}
              footer={footer}
              lazy={lazy}
              onScroll={this.handleLeftScroll}
              disabled={disabled}
              direction="left"
              showSelectAll={showSelectAll}
              {...locale}
            />
            <Operation
              className={`${prefixCls}-operation`}
              rightActive={rightActive}
              rightArrowText={operations[0]}
              moveToRight={this.moveToRight}
              leftActive={leftActive}
              leftArrowText={operations[1]}
              moveToLeft={this.moveToLeft}
              style={operationStyle}
              disabled={disabled}
            />
            <List
              prefixCls={`${prefixCls}-list`}
              titleText={titles[1]}
              dataSource={rightDataSource}
              filterOption={filterOption}
              style={listStyle}
              checkedKeys={targetSelectedKeys}
              handleFilter={this.handleRightFilter}
              handleClear={this.handleRightClear}
              onItemSelect={this.onRightItemSelect}
              onItemSelectAll={this.onRightItemSelectAll}
              render={render}
              showSearch={showSearch}
              renderList={children}
              footer={footer}
              lazy={lazy}
              onScroll={this.handleRightScroll}
              disabled={disabled}
              direction="right"
              showSelectAll={showSelectAll}
              {...locale}
            />
          </div>
        );
      }}
    </ConfigConsumer>
  );

  render() {
    return (
      <LocaleReceiver componentName="Transfer" defaultLocale={defaultLocale.Transfer}>
        {this.renderTransfer}
      </LocaleReceiver>
    );
  }
}

polyfill(Transfer);

export default Transfer;<|MERGE_RESOLUTION|>--- conflicted
+++ resolved
@@ -6,14 +6,8 @@
 import Operation from './operation';
 import Search from './search';
 import LocaleReceiver from '../locale-provider/LocaleReceiver';
-<<<<<<< HEAD
-import defaultLocale from '../locale-provider/default';
-import { ConfigConsumer, ConfigConsumerProps } from '../config-provider';
-import { polyfill } from 'react-lifecycles-compat';
-=======
 import defaultLocale from '../locale/default';
 import { ConfigConsumer, ConfigConsumerProps, RenderEmptyHandler } from '../config-provider';
->>>>>>> 109bd4ec
 import { TransferListBodyProps } from './renderListBody';
 
 export { TransferListProps } from './list';
@@ -150,18 +144,7 @@
   }
 
   getLocale = (transferLocale: TransferLocale, renderEmpty: RenderEmptyHandler) => {
-    // Keep old locale props still working.
-    const oldLocale: { notFoundContent?: any; searchPlaceholder?: string } = {
-      notFoundContent: renderEmpty('Transfer'),
-    };
-    if ('notFoundContent' in this.props) {
-      oldLocale.notFoundContent = this.props.notFoundContent;
-    }
-    if ('searchPlaceholder' in this.props) {
-      oldLocale.searchPlaceholder = this.props.searchPlaceholder;
-    }
-
-    return { ...transferLocale, ...oldLocale, ...this.props.locale };
+    return { ...transferLocale, notFoundContent: renderEmpty('Transfer'), ...this.props.locale };
   };
 
   moveTo = (direction: TransferDirection) => {
@@ -217,30 +200,6 @@
     }
   };
 
-<<<<<<< HEAD
-=======
-  handleSelectAll = (
-    direction: TransferDirection,
-    filteredDataSource: TransferItem[],
-    checkAll: boolean,
-  ) => {
-    warning(
-      false,
-      'Transfer',
-      '`handleSelectAll` will be removed, please use `onSelectAll` instead.',
-    );
-    this.onItemSelectAll(direction, filteredDataSource.map(({ key }) => key), !checkAll);
-  };
-
-  // [Legacy] Old prop `body` pass origin check as arg. It's confusing.
-  // TODO: Remove this in next version.
-  handleLeftSelectAll = (filteredDataSource: TransferItem[], checkAll: boolean) =>
-    this.handleSelectAll('left', filteredDataSource, !checkAll);
-
-  handleRightSelectAll = (filteredDataSource: TransferItem[], checkAll: boolean) =>
-    this.handleSelectAll('right', filteredDataSource, !checkAll);
-
->>>>>>> 109bd4ec
   onLeftItemSelectAll = (selectedKeys: string[], checkAll: boolean) =>
     this.onItemSelectAll('left', selectedKeys, checkAll);
 
@@ -248,17 +207,8 @@
     this.onItemSelectAll('right', selectedKeys, checkAll);
 
   handleFilter = (direction: TransferDirection, e: React.ChangeEvent<HTMLInputElement>) => {
-<<<<<<< HEAD
     const { onSearch } = this.props;
     const value = e.target.value;
-=======
-    const { onSearchChange, onSearch } = this.props;
-    const { value } = e.target;
-    if (onSearchChange) {
-      warning(false, 'Transfer', '`onSearchChange` is deprecated. Please use `onSearch` instead.');
-      onSearchChange(direction, e);
-    }
->>>>>>> 109bd4ec
     if (onSearch) {
       onSearch(direction, value);
     }
@@ -298,20 +248,6 @@
     }
   };
 
-<<<<<<< HEAD
-=======
-  handleSelect = (direction: TransferDirection, selectedItem: TransferItem, checked: boolean) => {
-    warning(false, 'Transfer', '`handleSelect` will be removed, please use `onSelect` instead.');
-    this.onItemSelect(direction, selectedItem.key, checked);
-  };
-
-  handleLeftSelect = (selectedItem: TransferItem, checked: boolean) =>
-    this.handleSelect('left', selectedItem, checked);
-
-  handleRightSelect = (selectedItem: TransferItem, checked: boolean) =>
-    this.handleSelect('right', selectedItem, checked);
-
->>>>>>> 109bd4ec
   onLeftItemSelect = (selectedKey: string, checked: boolean) =>
     this.onItemSelect('left', selectedKey, checked);
 
@@ -329,12 +265,6 @@
 
   handleRightScroll = (e: React.SyntheticEvent<HTMLDivElement>) => this.handleScroll('right', e);
 
-<<<<<<< HEAD
-  getSelectedKeysName(direction: TransferDirection) {
-    return direction === 'left' ? 'sourceSelectedKeys' : 'targetSelectedKeys';
-  }
-
-=======
   handleSelectChange(direction: TransferDirection, holder: string[]) {
     const { sourceSelectedKeys, targetSelectedKeys } = this.state;
     const { onSelectChange } = this.props;
@@ -375,7 +305,6 @@
     };
   }
 
->>>>>>> 109bd4ec
   renderTransfer = (transferLocale: TransferLocale) => (
     <ConfigConsumer>
       {({ getPrefixCls, renderEmpty }: ConfigConsumerProps) => {
