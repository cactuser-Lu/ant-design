--- conflicted
+++ resolved
@@ -161,13 +161,8 @@
 
   render() {
     const {
-<<<<<<< HEAD
-      prefixCls, dataSource, titleText, checkedKeys, lazy,
+      prefixCls, dataSource, titleText, checkedKeys, lazy, disabled,
       body, footer, showSearch, style, filter,
-=======
-      prefixCls, dataSource, titleText, checkedKeys, lazy, disabled,
-      body = noop, footer = noop, showSearch, style, filter,
->>>>>>> b9a86b2e
       searchPlaceholder, notFoundContent, itemUnit, itemsUnit, onScroll,
     } = this.props;
 
