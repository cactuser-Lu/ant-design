--- conflicted
+++ resolved
@@ -81,67 +81,6 @@
       [prefixCls + '-with-footer']: !!footerDom,
     });
 
-<<<<<<< HEAD
-    return (
-      <div className={listCls} {...this.props}>
-        <div className={`${prefixCls}-header`}>
-          {this.renderCheckbox({
-            prefixCls: 'ant-transfer',
-            checked: checkStatus === 'all',
-            checkPart: checkStatus === 'part',
-            checkable: <span className={`ant-transfer-checkbox-inner`}></span>
-          })}
-          <span className={`${prefixCls}-header-selected`}>
-            <span>
-              {
-                (checkedKeys.length > 0 ? checkedKeys.length + '/' : '') + dataSource.length
-              } 条
-            </span>
-            <span className={`${prefixCls}-header-title`}>{titleText}</span>
-          </span>
-        </div>
-        { bodyDom ? bodyDom :
-        <div className={
-          showSearch ?
-          `${prefixCls}-body ${prefixCls}-body-with-search` :
-          `${prefixCls}-body`
-          }>
-          { showSearch ? <div className={`${prefixCls}-body-search-wrapper`}>
-          <Search prefixCls={`${prefixCls}-search`}
-            onChange={this.handleFilter.bind(this)}
-            handleClear={this.handleClear.bind(this)}
-            value={filter} />
-          </div> : null }
-          <Animate component="ul"
-            transitionName={this.state.mounted ? `${prefixCls}-highlight` : ''}
-            transitionLeave={false}>
-            {dataSource.length > 0 ?
-              dataSource.map((item) => {
-                // apply filter
-                const itemText = this.props.render(item);
-                const filterResult = this.matchFilter(itemText, filter);
-
-                const renderedText = this.props.render(item);
-
-                if (filterResult) {
-                  return (
-                    <li onClick={this.handleSelect.bind(this, item)}
-                      key={item.key} title={renderedText}>
-                      <Checkbox checked={checkedKeys.some(key => key === item.key)} />
-                      {renderedText}
-                    </li>
-                  );
-                }
-              }) : <div className={`${prefixCls}-body-not-found`}>Not Found</div>
-            }
-          </Animate>
-        </div>}
-        { footerDom ? <div className={`${prefixCls}-footer`}>
-          { footerDom }
-        </div> : null }
-      </div>
-    );
-=======
     const showItems = dataSource.map((item) => {
       // apply filter
       const itemText = this.props.render(item);
@@ -158,32 +97,33 @@
       }
     }).filter(item => !!item);
 
-    return <div className={listCls} {...this.props}>
-      <div className={`${prefixCls}-header`}>
-        {this.renderCheckbox({
-          prefixCls: 'ant-transfer',
-          checked: checkStatus === 'all',
-          checkPart: checkStatus === 'part',
-          checkable: <span className={`ant-transfer-checkbox-inner`}></span>
-        })}<span className={`${prefixCls}-header-selected`}><span>{(checkedKeys.length > 0 ? checkedKeys.length + '/' : '') + dataSource.length} 条</span>
-        <span className={`${prefixCls}-header-title`}>{titleText}</span></span>
+    return (
+      <div className={listCls} {...this.props}>
+        <div className={`${prefixCls}-header`}>
+          {this.renderCheckbox({
+            prefixCls: 'ant-transfer',
+            checked: checkStatus === 'all',
+            checkPart: checkStatus === 'part',
+            checkable: <span className={`ant-transfer-checkbox-inner`}></span>
+          })}<span className={`${prefixCls}-header-selected`}><span>{(checkedKeys.length > 0 ? checkedKeys.length + '/' : '') + dataSource.length} 条</span>
+          <span className={`${prefixCls}-header-title`}>{titleText}</span></span>
+        </div>
+        { bodyDom ? bodyDom :
+        <div className={ showSearch ? `${prefixCls}-body ${prefixCls}-body-with-search` : `${prefixCls}-body`}>
+          { showSearch ? <div className={`${prefixCls}-body-search-wrapper`}>
+            <Search prefixCls={`${prefixCls}-search`} onChange={this.handleFilter.bind(this)} handleClear={this.handleClear.bind(this)} value={filter} />
+          </div> : null }
+          <Animate component="ul"
+            transitionName={this.state.mounted ? `${prefixCls}-highlight` : ''}
+            transitionLeave={false}>
+            {showItems.length > 0 ? showItems : <div className={`${prefixCls}-body-not-found`}>Not Found</div>}
+          </Animate>
+        </div>}
+        { footerDom ? <div className={`${prefixCls}-footer`}>
+          { footerDom }
+        </div> : null }
       </div>
-      { bodyDom ? bodyDom :
-      <div className={ showSearch ? `${prefixCls}-body ${prefixCls}-body-with-search` : `${prefixCls}-body`}>
-        { showSearch ? <div className={`${prefixCls}-body-search-wrapper`}>
-          <Search prefixCls={`${prefixCls}-search`} onChange={this.handleFilter.bind(this)} handleClear={this.handleClear.bind(this)} value={filter} />
-        </div> : null }
-        <Animate component="ul"
-          transitionName={this.state.mounted ? `${prefixCls}-highlight` : ''}
-          transitionLeave={false}>
-          {showItems.length > 0 ? showItems : <div className={`${prefixCls}-body-not-found`}>Not Found</div>}
-        </Animate>
-      </div>}
-      { footerDom ? <div className={`${prefixCls}-footer`}>
-        { footerDom }
-      </div> : null }
-    </div>;
->>>>>>> f96a57ec
+    );
   }
 }
 
