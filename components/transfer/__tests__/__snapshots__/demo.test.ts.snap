// Jest Snapshot v1, https://goo.gl/fbAQLP

exports[`renders ./components/transfer/demo/advanced.md correctly 1`] = `
<div
  class="ant-transfer"
>
  <div
    class="ant-transfer-list ant-transfer-list-with-footer"
    style="width:250px;height:300px"
  >
    <div
      class="ant-transfer-list-header"
    >
      <label
        class="ant-checkbox-wrapper ant-transfer-list-checkbox"
      >
        <span
          class="ant-checkbox"
        >
          <input
            class="ant-checkbox-input"
            type="checkbox"
          />
          <span
            class="ant-checkbox-inner"
          />
        </span>
      </label>
      <span
        aria-label="down"
        class="anticon anticon-down ant-dropdown-trigger ant-transfer-list-header-dropdown"
        role="img"
      >
        <svg
          aria-hidden="true"
          data-icon="down"
          fill="currentColor"
          focusable="false"
          height="1em"
          viewBox="64 64 896 896"
          width="1em"
        >
          <path
            d="M884 256h-75c-5.1 0-9.9 2.5-12.9 6.6L512 654.2 227.9 262.6c-3-4.1-7.8-6.6-12.9-6.6h-75c-6.5 0-10.3 7.4-6.5 12.7l352.6 486.1c12.8 17.6 39 17.6 51.7 0l352.6-486.1c3.9-5.3.1-12.7-6.4-12.7z"
          />
        </svg>
      </span>
      <span
        class="ant-transfer-list-header-selected"
      >
        0
        <!-- -->
        <!-- -->
        item
      </span>
      <span
        class="ant-transfer-list-header-title"
      />
    </div>
    <div
      class="ant-transfer-list-body ant-transfer-list-body-with-search"
    >
      <div
        class="ant-transfer-list-body-search-wrapper"
      >
        <span
          class="ant-input-affix-wrapper ant-transfer-list-search"
        >
          <span
            class="ant-input-prefix"
          >
            <span
              aria-label="search"
              class="anticon anticon-search"
              role="img"
            >
              <svg
                aria-hidden="true"
                data-icon="search"
                fill="currentColor"
                focusable="false"
                height="1em"
                viewBox="64 64 896 896"
                width="1em"
              >
                <path
                  d="M909.6 854.5L649.9 594.8C690.2 542.7 712 479 712 412c0-80.2-31.3-155.4-87.9-212.1-56.6-56.7-132-87.9-212.1-87.9s-155.5 31.3-212.1 87.9C143.2 256.5 112 331.8 112 412c0 80.1 31.3 155.5 87.9 212.1C256.5 680.8 331.8 712 412 712c67 0 130.6-21.8 182.7-62l259.7 259.6a8.2 8.2 0 0011.6 0l43.6-43.5a8.2 8.2 0 000-11.6zM570.4 570.4C528 612.7 471.8 636 412 636s-116-23.3-158.4-65.6C211.3 528 188 471.8 188 412s23.3-116.1 65.6-158.4C296 211.3 352.2 188 412 188s116.1 23.2 158.4 65.6S636 352.2 636 412s-23.3 116.1-65.6 158.4z"
                />
              </svg>
            </span>
          </span>
          <input
            class="ant-input"
            placeholder="Search here"
            type="text"
            value=""
          />
          <span
            class="ant-input-suffix"
          >
            <span
              class="ant-input-clear-icon ant-input-clear-icon-hidden"
              role="button"
              tabindex="-1"
            >
              <span
                aria-label="close-circle"
                class="anticon anticon-close-circle"
                role="img"
              >
                <svg
                  aria-hidden="true"
                  data-icon="close-circle"
                  fill="currentColor"
                  focusable="false"
                  height="1em"
                  viewBox="64 64 896 896"
                  width="1em"
                >
                  <path
                    d="M512 64C264.6 64 64 264.6 64 512s200.6 448 448 448 448-200.6 448-448S759.4 64 512 64zm165.4 618.2l-66-.3L512 563.4l-99.3 118.4-66.1.3c-4.4 0-8-3.5-8-8 0-1.9.7-3.7 1.9-5.2l130.1-155L340.5 359a8.32 8.32 0 01-1.9-5.2c0-4.4 3.6-8 8-8l66.1.3L512 464.6l99.3-118.4 66-.3c4.4 0 8 3.5 8 8 0 1.9-.7 3.7-1.9 5.2L553.5 514l130 155c1.2 1.5 1.9 3.3 1.9 5.2 0 4.4-3.6 8-8 8z"
                  />
                </svg>
              </span>
            </span>
          </span>
        </span>
      </div>
      <div
        class="ant-transfer-list-body-not-found"
      >
        <div
          class="ant-empty ant-empty-normal ant-empty-small"
        >
          <div
            class="ant-empty-image"
          >
            <svg
              class="ant-empty-img-simple"
              height="41"
              viewBox="0 0 64 41"
              width="64"
              xmlns="http://www.w3.org/2000/svg"
            >
              <g
                fill="none"
                fill-rule="evenodd"
                transform="translate(0 1)"
              >
                <ellipse
                  class="ant-empty-img-simple-ellipse"
                  cx="32"
                  cy="33"
                  rx="32"
                  ry="7"
                />
                <g
                  class="ant-empty-img-simple-g"
                  fill-rule="nonzero"
                >
                  <path
                    d="M55 12.76L44.854 1.258C44.367.474 43.656 0 42.907 0H21.093c-.749 0-1.46.474-1.947 1.257L9 12.761V22h46v-9.24z"
                  />
                  <path
                    class="ant-empty-img-simple-path"
                    d="M41.613 15.931c0-1.605.994-2.93 2.227-2.931H55v18.137C55 33.26 53.68 35 52.05 35h-40.1C10.32 35 9 33.259 9 31.137V13h11.16c1.233 0 2.227 1.323 2.227 2.928v.022c0 1.605 1.005 2.901 2.237 2.901h14.752c1.232 0 2.237-1.308 2.237-2.913v-.007z"
                  />
                </g>
              </g>
            </svg>
          </div>
          <div
            class="ant-empty-description"
          >
            No Data
          </div>
        </div>
      </div>
    </div>
    <div
      class="ant-transfer-list-footer"
    >
      <button
        class="ant-btn ant-btn-default ant-btn-sm"
        style="float:left;margin:5px"
        type="button"
      >
        <span>
          Left button reload
        </span>
      </button>
    </div>
  </div>
  <div
    class="ant-transfer-operation"
  >
    <button
      class="ant-btn ant-btn-primary ant-btn-sm"
      disabled=""
      type="button"
    >
      <span
        aria-label="right"
        class="anticon anticon-right"
        role="img"
      >
        <svg
          aria-hidden="true"
          data-icon="right"
          fill="currentColor"
          focusable="false"
          height="1em"
          viewBox="64 64 896 896"
          width="1em"
        >
          <path
            d="M765.7 486.8L314.9 134.7A7.97 7.97 0 00302 141v77.3c0 4.9 2.3 9.6 6.1 12.6l360 281.1-360 281.1c-3.9 3-6.1 7.7-6.1 12.6V883c0 6.7 7.7 10.4 12.9 6.3l450.8-352.1a31.96 31.96 0 000-50.4z"
          />
        </svg>
      </span>
      <span>
        to right
      </span>
    </button>
    <button
      class="ant-btn ant-btn-primary ant-btn-sm"
      disabled=""
      type="button"
    >
      <span
        aria-label="left"
        class="anticon anticon-left"
        role="img"
      >
        <svg
          aria-hidden="true"
          data-icon="left"
          fill="currentColor"
          focusable="false"
          height="1em"
          viewBox="64 64 896 896"
          width="1em"
        >
          <path
            d="M724 218.3V141c0-6.7-7.7-10.4-12.9-6.3L260.3 486.8a31.86 31.86 0 000 50.3l450.8 352.1c5.3 4.1 12.9.4 12.9-6.3v-77.3c0-4.9-2.3-9.6-6.1-12.6l-360-281 360-281.1c3.8-3 6.1-7.7 6.1-12.6z"
          />
        </svg>
      </span>
      <span>
        to left
      </span>
    </button>
  </div>
  <div
    class="ant-transfer-list ant-transfer-list-with-footer"
    style="width:250px;height:300px"
  >
    <div
      class="ant-transfer-list-header"
    >
      <label
        class="ant-checkbox-wrapper ant-transfer-list-checkbox"
      >
        <span
          class="ant-checkbox"
        >
          <input
            class="ant-checkbox-input"
            type="checkbox"
          />
          <span
            class="ant-checkbox-inner"
          />
        </span>
      </label>
      <span
        aria-label="down"
        class="anticon anticon-down ant-dropdown-trigger ant-transfer-list-header-dropdown"
        role="img"
      >
        <svg
          aria-hidden="true"
          data-icon="down"
          fill="currentColor"
          focusable="false"
          height="1em"
          viewBox="64 64 896 896"
          width="1em"
        >
          <path
            d="M884 256h-75c-5.1 0-9.9 2.5-12.9 6.6L512 654.2 227.9 262.6c-3-4.1-7.8-6.6-12.9-6.6h-75c-6.5 0-10.3 7.4-6.5 12.7l352.6 486.1c12.8 17.6 39 17.6 51.7 0l352.6-486.1c3.9-5.3.1-12.7-6.4-12.7z"
          />
        </svg>
      </span>
      <span
        class="ant-transfer-list-header-selected"
      >
        0
        <!-- -->
        <!-- -->
        item
      </span>
      <span
        class="ant-transfer-list-header-title"
      />
    </div>
    <div
      class="ant-transfer-list-body ant-transfer-list-body-with-search"
    >
      <div
        class="ant-transfer-list-body-search-wrapper"
      >
        <span
          class="ant-input-affix-wrapper ant-transfer-list-search"
        >
          <span
            class="ant-input-prefix"
          >
            <span
              aria-label="search"
              class="anticon anticon-search"
              role="img"
            >
              <svg
                aria-hidden="true"
                data-icon="search"
                fill="currentColor"
                focusable="false"
                height="1em"
                viewBox="64 64 896 896"
                width="1em"
              >
                <path
                  d="M909.6 854.5L649.9 594.8C690.2 542.7 712 479 712 412c0-80.2-31.3-155.4-87.9-212.1-56.6-56.7-132-87.9-212.1-87.9s-155.5 31.3-212.1 87.9C143.2 256.5 112 331.8 112 412c0 80.1 31.3 155.5 87.9 212.1C256.5 680.8 331.8 712 412 712c67 0 130.6-21.8 182.7-62l259.7 259.6a8.2 8.2 0 0011.6 0l43.6-43.5a8.2 8.2 0 000-11.6zM570.4 570.4C528 612.7 471.8 636 412 636s-116-23.3-158.4-65.6C211.3 528 188 471.8 188 412s23.3-116.1 65.6-158.4C296 211.3 352.2 188 412 188s116.1 23.2 158.4 65.6S636 352.2 636 412s-23.3 116.1-65.6 158.4z"
                />
              </svg>
            </span>
          </span>
          <input
            class="ant-input"
            placeholder="Search here"
            type="text"
            value=""
          />
          <span
            class="ant-input-suffix"
          >
            <span
              class="ant-input-clear-icon ant-input-clear-icon-hidden"
              role="button"
              tabindex="-1"
            >
              <span
                aria-label="close-circle"
                class="anticon anticon-close-circle"
                role="img"
              >
                <svg
                  aria-hidden="true"
                  data-icon="close-circle"
                  fill="currentColor"
                  focusable="false"
                  height="1em"
                  viewBox="64 64 896 896"
                  width="1em"
                >
                  <path
                    d="M512 64C264.6 64 64 264.6 64 512s200.6 448 448 448 448-200.6 448-448S759.4 64 512 64zm165.4 618.2l-66-.3L512 563.4l-99.3 118.4-66.1.3c-4.4 0-8-3.5-8-8 0-1.9.7-3.7 1.9-5.2l130.1-155L340.5 359a8.32 8.32 0 01-1.9-5.2c0-4.4 3.6-8 8-8l66.1.3L512 464.6l99.3-118.4 66-.3c4.4 0 8 3.5 8 8 0 1.9-.7 3.7-1.9 5.2L553.5 514l130 155c1.2 1.5 1.9 3.3 1.9 5.2 0 4.4-3.6 8-8 8z"
                  />
                </svg>
              </span>
            </span>
          </span>
        </span>
      </div>
      <div
        class="ant-transfer-list-body-not-found"
      >
        <div
          class="ant-empty ant-empty-normal ant-empty-small"
        >
          <div
            class="ant-empty-image"
          >
            <svg
              class="ant-empty-img-simple"
              height="41"
              viewBox="0 0 64 41"
              width="64"
              xmlns="http://www.w3.org/2000/svg"
            >
              <g
                fill="none"
                fill-rule="evenodd"
                transform="translate(0 1)"
              >
                <ellipse
                  class="ant-empty-img-simple-ellipse"
                  cx="32"
                  cy="33"
                  rx="32"
                  ry="7"
                />
                <g
                  class="ant-empty-img-simple-g"
                  fill-rule="nonzero"
                >
                  <path
                    d="M55 12.76L44.854 1.258C44.367.474 43.656 0 42.907 0H21.093c-.749 0-1.46.474-1.947 1.257L9 12.761V22h46v-9.24z"
                  />
                  <path
                    class="ant-empty-img-simple-path"
                    d="M41.613 15.931c0-1.605.994-2.93 2.227-2.931H55v18.137C55 33.26 53.68 35 52.05 35h-40.1C10.32 35 9 33.259 9 31.137V13h11.16c1.233 0 2.227 1.323 2.227 2.928v.022c0 1.605 1.005 2.901 2.237 2.901h14.752c1.232 0 2.237-1.308 2.237-2.913v-.007z"
                  />
                </g>
              </g>
            </svg>
          </div>
          <div
            class="ant-empty-description"
          >
            No Data
          </div>
        </div>
      </div>
    </div>
    <div
      class="ant-transfer-list-footer"
    >
      <button
        class="ant-btn ant-btn-default ant-btn-sm"
        style="float:right;margin:5px"
        type="button"
      >
        <span>
          Right button reload
        </span>
      </button>
    </div>
  </div>
</div>
`;

exports[`renders ./components/transfer/demo/basic.md correctly 1`] = `
<div
  class="ant-transfer"
>
  <div
    class="ant-transfer-list"
  >
    <div
      class="ant-transfer-list-header"
    >
      <label
        class="ant-checkbox-wrapper ant-transfer-list-checkbox"
      >
        <span
          class="ant-checkbox"
        >
          <input
            class="ant-checkbox-input"
            type="checkbox"
          />
          <span
            class="ant-checkbox-inner"
          />
        </span>
      </label>
      <span
        aria-label="down"
        class="anticon anticon-down ant-dropdown-trigger ant-transfer-list-header-dropdown"
        role="img"
      >
        <svg
          aria-hidden="true"
          data-icon="down"
          fill="currentColor"
          focusable="false"
          height="1em"
          viewBox="64 64 896 896"
          width="1em"
        >
          <path
            d="M884 256h-75c-5.1 0-9.9 2.5-12.9 6.6L512 654.2 227.9 262.6c-3-4.1-7.8-6.6-12.9-6.6h-75c-6.5 0-10.3 7.4-6.5 12.7l352.6 486.1c12.8 17.6 39 17.6 51.7 0l352.6-486.1c3.9-5.3.1-12.7-6.4-12.7z"
          />
        </svg>
      </span>
      <span
        class="ant-transfer-list-header-selected"
      >
        11
        <!-- -->
        <!-- -->
        items
      </span>
      <span
        class="ant-transfer-list-header-title"
      >
        Source
      </span>
    </div>
    <div
      class="ant-transfer-list-body"
    >
      <ul
        class="ant-transfer-list-content"
      >
        <li
          class="ant-transfer-list-content-item"
          title="content1"
        >
          <label
            class="ant-checkbox-wrapper ant-transfer-list-checkbox"
          >
            <span
              class="ant-checkbox"
            >
              <input
                class="ant-checkbox-input"
                type="checkbox"
              />
              <span
                class="ant-checkbox-inner"
              />
            </span>
          </label>
          <span
            class="ant-transfer-list-content-item-text"
          >
            content1
          </span>
        </li>
        <li
          class="ant-transfer-list-content-item"
          title="content2"
        >
          <label
            class="ant-checkbox-wrapper ant-transfer-list-checkbox"
          >
            <span
              class="ant-checkbox"
            >
              <input
                class="ant-checkbox-input"
                type="checkbox"
              />
              <span
                class="ant-checkbox-inner"
              />
            </span>
          </label>
          <span
            class="ant-transfer-list-content-item-text"
          >
            content2
          </span>
        </li>
        <li
          class="ant-transfer-list-content-item"
          title="content3"
        >
          <label
            class="ant-checkbox-wrapper ant-transfer-list-checkbox"
          >
            <span
              class="ant-checkbox"
            >
              <input
                class="ant-checkbox-input"
                type="checkbox"
              />
              <span
                class="ant-checkbox-inner"
              />
            </span>
          </label>
          <span
            class="ant-transfer-list-content-item-text"
          >
            content3
          </span>
        </li>
        <li
          class="ant-transfer-list-content-item"
          title="content4"
        >
          <label
            class="ant-checkbox-wrapper ant-transfer-list-checkbox"
          >
            <span
              class="ant-checkbox"
            >
              <input
                class="ant-checkbox-input"
                type="checkbox"
              />
              <span
                class="ant-checkbox-inner"
              />
            </span>
          </label>
          <span
            class="ant-transfer-list-content-item-text"
          >
            content4
          </span>
        </li>
        <li
          class="ant-transfer-list-content-item"
          title="content5"
        >
          <label
            class="ant-checkbox-wrapper ant-transfer-list-checkbox"
          >
            <span
              class="ant-checkbox"
            >
              <input
                class="ant-checkbox-input"
                type="checkbox"
              />
              <span
                class="ant-checkbox-inner"
              />
            </span>
          </label>
          <span
            class="ant-transfer-list-content-item-text"
          >
            content5
          </span>
        </li>
        <li
          class="ant-transfer-list-content-item"
          title="content6"
        >
          <label
            class="ant-checkbox-wrapper ant-transfer-list-checkbox"
          >
            <span
              class="ant-checkbox"
            >
              <input
                class="ant-checkbox-input"
                type="checkbox"
              />
              <span
                class="ant-checkbox-inner"
              />
            </span>
          </label>
          <span
            class="ant-transfer-list-content-item-text"
          >
            content6
          </span>
        </li>
        <li
          class="ant-transfer-list-content-item"
          title="content7"
        >
          <label
            class="ant-checkbox-wrapper ant-transfer-list-checkbox"
          >
            <span
              class="ant-checkbox"
            >
              <input
                class="ant-checkbox-input"
                type="checkbox"
              />
              <span
                class="ant-checkbox-inner"
              />
            </span>
          </label>
          <span
            class="ant-transfer-list-content-item-text"
          >
            content7
          </span>
        </li>
        <li
          class="ant-transfer-list-content-item"
          title="content8"
        >
          <label
            class="ant-checkbox-wrapper ant-transfer-list-checkbox"
          >
            <span
              class="ant-checkbox"
            >
              <input
                class="ant-checkbox-input"
                type="checkbox"
              />
              <span
                class="ant-checkbox-inner"
              />
            </span>
          </label>
          <span
            class="ant-transfer-list-content-item-text"
          >
            content8
          </span>
        </li>
        <li
          class="ant-transfer-list-content-item"
          title="content9"
        >
          <label
            class="ant-checkbox-wrapper ant-transfer-list-checkbox"
          >
            <span
              class="ant-checkbox"
            >
              <input
                class="ant-checkbox-input"
                type="checkbox"
              />
              <span
                class="ant-checkbox-inner"
              />
            </span>
          </label>
          <span
            class="ant-transfer-list-content-item-text"
          >
            content9
          </span>
        </li>
        <li
          class="ant-transfer-list-content-item"
          title="content10"
        >
          <label
            class="ant-checkbox-wrapper ant-transfer-list-checkbox"
          >
            <span
              class="ant-checkbox"
            >
              <input
                class="ant-checkbox-input"
                type="checkbox"
              />
              <span
                class="ant-checkbox-inner"
              />
            </span>
          </label>
          <span
            class="ant-transfer-list-content-item-text"
          >
            content10
          </span>
        </li>
        <li
          class="ant-transfer-list-content-item"
          title="content11"
        >
          <label
            class="ant-checkbox-wrapper ant-transfer-list-checkbox"
          >
            <span
              class="ant-checkbox"
            >
              <input
                class="ant-checkbox-input"
                type="checkbox"
              />
              <span
                class="ant-checkbox-inner"
              />
            </span>
          </label>
          <span
            class="ant-transfer-list-content-item-text"
          >
            content11
          </span>
        </li>
      </ul>
    </div>
  </div>
  <div
    class="ant-transfer-operation"
  >
    <button
      class="ant-btn ant-btn-primary ant-btn-sm ant-btn-icon-only"
      disabled=""
      type="button"
    >
      <span
        aria-label="right"
        class="anticon anticon-right"
        role="img"
      >
        <svg
          aria-hidden="true"
          data-icon="right"
          fill="currentColor"
          focusable="false"
          height="1em"
          viewBox="64 64 896 896"
          width="1em"
        >
          <path
            d="M765.7 486.8L314.9 134.7A7.97 7.97 0 00302 141v77.3c0 4.9 2.3 9.6 6.1 12.6l360 281.1-360 281.1c-3.9 3-6.1 7.7-6.1 12.6V883c0 6.7 7.7 10.4 12.9 6.3l450.8-352.1a31.96 31.96 0 000-50.4z"
          />
        </svg>
      </span>
    </button>
    <button
      class="ant-btn ant-btn-primary ant-btn-sm ant-btn-icon-only"
      disabled=""
      type="button"
    >
      <span
        aria-label="left"
        class="anticon anticon-left"
        role="img"
      >
        <svg
          aria-hidden="true"
          data-icon="left"
          fill="currentColor"
          focusable="false"
          height="1em"
          viewBox="64 64 896 896"
          width="1em"
        >
          <path
            d="M724 218.3V141c0-6.7-7.7-10.4-12.9-6.3L260.3 486.8a31.86 31.86 0 000 50.3l450.8 352.1c5.3 4.1 12.9.4 12.9-6.3v-77.3c0-4.9-2.3-9.6-6.1-12.6l-360-281 360-281.1c3.8-3 6.1-7.7 6.1-12.6z"
          />
        </svg>
      </span>
    </button>
  </div>
  <div
    class="ant-transfer-list"
  >
    <div
      class="ant-transfer-list-header"
    >
      <label
        class="ant-checkbox-wrapper ant-transfer-list-checkbox"
      >
        <span
          class="ant-checkbox"
        >
          <input
            class="ant-checkbox-input"
            type="checkbox"
          />
          <span
            class="ant-checkbox-inner"
          />
        </span>
      </label>
      <span
        aria-label="down"
        class="anticon anticon-down ant-dropdown-trigger ant-transfer-list-header-dropdown"
        role="img"
      >
        <svg
          aria-hidden="true"
          data-icon="down"
          fill="currentColor"
          focusable="false"
          height="1em"
          viewBox="64 64 896 896"
          width="1em"
        >
          <path
            d="M884 256h-75c-5.1 0-9.9 2.5-12.9 6.6L512 654.2 227.9 262.6c-3-4.1-7.8-6.6-12.9-6.6h-75c-6.5 0-10.3 7.4-6.5 12.7l352.6 486.1c12.8 17.6 39 17.6 51.7 0l352.6-486.1c3.9-5.3.1-12.7-6.4-12.7z"
          />
        </svg>
      </span>
      <span
        class="ant-transfer-list-header-selected"
      >
        9
        <!-- -->
        <!-- -->
        items
      </span>
      <span
        class="ant-transfer-list-header-title"
      >
        Target
      </span>
    </div>
    <div
      class="ant-transfer-list-body"
    >
      <ul
        class="ant-transfer-list-content"
      >
        <li
          class="ant-transfer-list-content-item"
          title="content12"
        >
          <label
            class="ant-checkbox-wrapper ant-transfer-list-checkbox"
          >
            <span
              class="ant-checkbox"
            >
              <input
                class="ant-checkbox-input"
                type="checkbox"
              />
              <span
                class="ant-checkbox-inner"
              />
            </span>
          </label>
          <span
            class="ant-transfer-list-content-item-text"
          >
            content12
          </span>
        </li>
        <li
          class="ant-transfer-list-content-item"
          title="content13"
        >
          <label
            class="ant-checkbox-wrapper ant-transfer-list-checkbox"
          >
            <span
              class="ant-checkbox"
            >
              <input
                class="ant-checkbox-input"
                type="checkbox"
              />
              <span
                class="ant-checkbox-inner"
              />
            </span>
          </label>
          <span
            class="ant-transfer-list-content-item-text"
          >
            content13
          </span>
        </li>
        <li
          class="ant-transfer-list-content-item"
          title="content14"
        >
          <label
            class="ant-checkbox-wrapper ant-transfer-list-checkbox"
          >
            <span
              class="ant-checkbox"
            >
              <input
                class="ant-checkbox-input"
                type="checkbox"
              />
              <span
                class="ant-checkbox-inner"
              />
            </span>
          </label>
          <span
            class="ant-transfer-list-content-item-text"
          >
            content14
          </span>
        </li>
        <li
          class="ant-transfer-list-content-item"
          title="content15"
        >
          <label
            class="ant-checkbox-wrapper ant-transfer-list-checkbox"
          >
            <span
              class="ant-checkbox"
            >
              <input
                class="ant-checkbox-input"
                type="checkbox"
              />
              <span
                class="ant-checkbox-inner"
              />
            </span>
          </label>
          <span
            class="ant-transfer-list-content-item-text"
          >
            content15
          </span>
        </li>
        <li
          class="ant-transfer-list-content-item"
          title="content16"
        >
          <label
            class="ant-checkbox-wrapper ant-transfer-list-checkbox"
          >
            <span
              class="ant-checkbox"
            >
              <input
                class="ant-checkbox-input"
                type="checkbox"
              />
              <span
                class="ant-checkbox-inner"
              />
            </span>
          </label>
          <span
            class="ant-transfer-list-content-item-text"
          >
            content16
          </span>
        </li>
        <li
          class="ant-transfer-list-content-item"
          title="content17"
        >
          <label
            class="ant-checkbox-wrapper ant-transfer-list-checkbox"
          >
            <span
              class="ant-checkbox"
            >
              <input
                class="ant-checkbox-input"
                type="checkbox"
              />
              <span
                class="ant-checkbox-inner"
              />
            </span>
          </label>
          <span
            class="ant-transfer-list-content-item-text"
          >
            content17
          </span>
        </li>
        <li
          class="ant-transfer-list-content-item"
          title="content18"
        >
          <label
            class="ant-checkbox-wrapper ant-transfer-list-checkbox"
          >
            <span
              class="ant-checkbox"
            >
              <input
                class="ant-checkbox-input"
                type="checkbox"
              />
              <span
                class="ant-checkbox-inner"
              />
            </span>
          </label>
          <span
            class="ant-transfer-list-content-item-text"
          >
            content18
          </span>
        </li>
        <li
          class="ant-transfer-list-content-item"
          title="content19"
        >
          <label
            class="ant-checkbox-wrapper ant-transfer-list-checkbox"
          >
            <span
              class="ant-checkbox"
            >
              <input
                class="ant-checkbox-input"
                type="checkbox"
              />
              <span
                class="ant-checkbox-inner"
              />
            </span>
          </label>
          <span
            class="ant-transfer-list-content-item-text"
          >
            content19
          </span>
        </li>
        <li
          class="ant-transfer-list-content-item"
          title="content20"
        >
          <label
            class="ant-checkbox-wrapper ant-transfer-list-checkbox"
          >
            <span
              class="ant-checkbox"
            >
              <input
                class="ant-checkbox-input"
                type="checkbox"
              />
              <span
                class="ant-checkbox-inner"
              />
            </span>
          </label>
          <span
            class="ant-transfer-list-content-item-text"
          >
            content20
          </span>
        </li>
      </ul>
    </div>
  </div>
</div>
`;

exports[`renders ./components/transfer/demo/custom-item.md correctly 1`] = `
<div
  class="ant-transfer"
>
  <div
    class="ant-transfer-list"
    style="width:300px;height:300px"
  >
    <div
      class="ant-transfer-list-header"
    >
      <label
        class="ant-checkbox-wrapper ant-transfer-list-checkbox"
      >
        <span
          class="ant-checkbox"
        >
          <input
            class="ant-checkbox-input"
            type="checkbox"
          />
          <span
            class="ant-checkbox-inner"
          />
        </span>
      </label>
      <span
        aria-label="down"
        class="anticon anticon-down ant-dropdown-trigger ant-transfer-list-header-dropdown"
        role="img"
      >
        <svg
          aria-hidden="true"
          data-icon="down"
          fill="currentColor"
          focusable="false"
          height="1em"
          viewBox="64 64 896 896"
          width="1em"
        >
          <path
            d="M884 256h-75c-5.1 0-9.9 2.5-12.9 6.6L512 654.2 227.9 262.6c-3-4.1-7.8-6.6-12.9-6.6h-75c-6.5 0-10.3 7.4-6.5 12.7l352.6 486.1c12.8 17.6 39 17.6 51.7 0l352.6-486.1c3.9-5.3.1-12.7-6.4-12.7z"
          />
        </svg>
      </span>
      <span
        class="ant-transfer-list-header-selected"
      >
        0
        <!-- -->
        <!-- -->
        item
      </span>
      <span
        class="ant-transfer-list-header-title"
      />
    </div>
    <div
      class="ant-transfer-list-body"
    >
      <div
        class="ant-transfer-list-body-not-found"
      >
        <div
          class="ant-empty ant-empty-normal ant-empty-small"
        >
          <div
            class="ant-empty-image"
          >
            <svg
              class="ant-empty-img-simple"
              height="41"
              viewBox="0 0 64 41"
              width="64"
              xmlns="http://www.w3.org/2000/svg"
            >
              <g
                fill="none"
                fill-rule="evenodd"
                transform="translate(0 1)"
              >
                <ellipse
                  class="ant-empty-img-simple-ellipse"
                  cx="32"
                  cy="33"
                  rx="32"
                  ry="7"
                />
                <g
                  class="ant-empty-img-simple-g"
                  fill-rule="nonzero"
                >
                  <path
                    d="M55 12.76L44.854 1.258C44.367.474 43.656 0 42.907 0H21.093c-.749 0-1.46.474-1.947 1.257L9 12.761V22h46v-9.24z"
                  />
                  <path
                    class="ant-empty-img-simple-path"
                    d="M41.613 15.931c0-1.605.994-2.93 2.227-2.931H55v18.137C55 33.26 53.68 35 52.05 35h-40.1C10.32 35 9 33.259 9 31.137V13h11.16c1.233 0 2.227 1.323 2.227 2.928v.022c0 1.605 1.005 2.901 2.237 2.901h14.752c1.232 0 2.237-1.308 2.237-2.913v-.007z"
                  />
                </g>
              </g>
            </svg>
          </div>
          <div
            class="ant-empty-description"
          >
            No Data
          </div>
        </div>
      </div>
    </div>
  </div>
  <div
    class="ant-transfer-operation"
  >
    <button
      class="ant-btn ant-btn-primary ant-btn-sm ant-btn-icon-only"
      disabled=""
      type="button"
    >
      <span
        aria-label="right"
        class="anticon anticon-right"
        role="img"
      >
        <svg
          aria-hidden="true"
          data-icon="right"
          fill="currentColor"
          focusable="false"
          height="1em"
          viewBox="64 64 896 896"
          width="1em"
        >
          <path
            d="M765.7 486.8L314.9 134.7A7.97 7.97 0 00302 141v77.3c0 4.9 2.3 9.6 6.1 12.6l360 281.1-360 281.1c-3.9 3-6.1 7.7-6.1 12.6V883c0 6.7 7.7 10.4 12.9 6.3l450.8-352.1a31.96 31.96 0 000-50.4z"
          />
        </svg>
      </span>
    </button>
    <button
      class="ant-btn ant-btn-primary ant-btn-sm ant-btn-icon-only"
      disabled=""
      type="button"
    >
      <span
        aria-label="left"
        class="anticon anticon-left"
        role="img"
      >
        <svg
          aria-hidden="true"
          data-icon="left"
          fill="currentColor"
          focusable="false"
          height="1em"
          viewBox="64 64 896 896"
          width="1em"
        >
          <path
            d="M724 218.3V141c0-6.7-7.7-10.4-12.9-6.3L260.3 486.8a31.86 31.86 0 000 50.3l450.8 352.1c5.3 4.1 12.9.4 12.9-6.3v-77.3c0-4.9-2.3-9.6-6.1-12.6l-360-281 360-281.1c3.8-3 6.1-7.7 6.1-12.6z"
          />
        </svg>
      </span>
    </button>
  </div>
  <div
    class="ant-transfer-list"
    style="width:300px;height:300px"
  >
    <div
      class="ant-transfer-list-header"
    >
      <label
        class="ant-checkbox-wrapper ant-transfer-list-checkbox"
      >
        <span
          class="ant-checkbox"
        >
          <input
            class="ant-checkbox-input"
            type="checkbox"
          />
          <span
            class="ant-checkbox-inner"
          />
        </span>
      </label>
      <span
        aria-label="down"
        class="anticon anticon-down ant-dropdown-trigger ant-transfer-list-header-dropdown"
        role="img"
      >
        <svg
          aria-hidden="true"
          data-icon="down"
          fill="currentColor"
          focusable="false"
          height="1em"
          viewBox="64 64 896 896"
          width="1em"
        >
          <path
            d="M884 256h-75c-5.1 0-9.9 2.5-12.9 6.6L512 654.2 227.9 262.6c-3-4.1-7.8-6.6-12.9-6.6h-75c-6.5 0-10.3 7.4-6.5 12.7l352.6 486.1c12.8 17.6 39 17.6 51.7 0l352.6-486.1c3.9-5.3.1-12.7-6.4-12.7z"
          />
        </svg>
      </span>
      <span
        class="ant-transfer-list-header-selected"
      >
        0
        <!-- -->
        <!-- -->
        item
      </span>
      <span
        class="ant-transfer-list-header-title"
      />
    </div>
    <div
      class="ant-transfer-list-body"
    >
      <div
        class="ant-transfer-list-body-not-found"
      >
        <div
          class="ant-empty ant-empty-normal ant-empty-small"
        >
          <div
            class="ant-empty-image"
          >
            <svg
              class="ant-empty-img-simple"
              height="41"
              viewBox="0 0 64 41"
              width="64"
              xmlns="http://www.w3.org/2000/svg"
            >
              <g
                fill="none"
                fill-rule="evenodd"
                transform="translate(0 1)"
              >
                <ellipse
                  class="ant-empty-img-simple-ellipse"
                  cx="32"
                  cy="33"
                  rx="32"
                  ry="7"
                />
                <g
                  class="ant-empty-img-simple-g"
                  fill-rule="nonzero"
                >
                  <path
                    d="M55 12.76L44.854 1.258C44.367.474 43.656 0 42.907 0H21.093c-.749 0-1.46.474-1.947 1.257L9 12.761V22h46v-9.24z"
                  />
                  <path
                    class="ant-empty-img-simple-path"
                    d="M41.613 15.931c0-1.605.994-2.93 2.227-2.931H55v18.137C55 33.26 53.68 35 52.05 35h-40.1C10.32 35 9 33.259 9 31.137V13h11.16c1.233 0 2.227 1.323 2.227 2.928v.022c0 1.605 1.005 2.901 2.237 2.901h14.752c1.232 0 2.237-1.308 2.237-2.913v-.007z"
                  />
                </g>
              </g>
            </svg>
          </div>
          <div
            class="ant-empty-description"
          >
            No Data
          </div>
        </div>
      </div>
    </div>
  </div>
</div>
`;

exports[`renders ./components/transfer/demo/custom-select-all-labels.md correctly 1`] = `
<div
  class="ant-transfer"
>
  <div
    class="ant-transfer-list"
  >
    <div
      class="ant-transfer-list-header"
    >
      <label
        class="ant-checkbox-wrapper ant-transfer-list-checkbox"
      >
        <span
          class="ant-checkbox"
        >
          <input
            class="ant-checkbox-input"
            type="checkbox"
          />
          <span
            class="ant-checkbox-inner"
          />
        </span>
      </label>
      <span
        aria-label="down"
        class="anticon anticon-down ant-dropdown-trigger ant-transfer-list-header-dropdown"
        role="img"
      >
        <svg
          aria-hidden="true"
          data-icon="down"
          fill="currentColor"
          focusable="false"
          height="1em"
          viewBox="64 64 896 896"
          width="1em"
        >
          <path
            d="M884 256h-75c-5.1 0-9.9 2.5-12.9 6.6L512 654.2 227.9 262.6c-3-4.1-7.8-6.6-12.9-6.6h-75c-6.5 0-10.3 7.4-6.5 12.7l352.6 486.1c12.8 17.6 39 17.6 51.7 0l352.6-486.1c3.9-5.3.1-12.7-6.4-12.7z"
          />
        </svg>
      </span>
      <span
        class="ant-transfer-list-header-selected"
      >
        Select All
      </span>
      <span
        class="ant-transfer-list-header-title"
      />
    </div>
    <div
      class="ant-transfer-list-body"
    >
      <ul
        class="ant-transfer-list-content"
      >
        <li
          class="ant-transfer-list-content-item"
          title="content1"
        >
          <label
            class="ant-checkbox-wrapper ant-transfer-list-checkbox"
          >
            <span
              class="ant-checkbox"
            >
              <input
                class="ant-checkbox-input"
                type="checkbox"
              />
              <span
                class="ant-checkbox-inner"
              />
            </span>
          </label>
          <span
            class="ant-transfer-list-content-item-text"
          >
            content1
          </span>
        </li>
        <li
          class="ant-transfer-list-content-item"
          title="content2"
        >
          <label
            class="ant-checkbox-wrapper ant-transfer-list-checkbox"
          >
            <span
              class="ant-checkbox"
            >
              <input
                class="ant-checkbox-input"
                type="checkbox"
              />
              <span
                class="ant-checkbox-inner"
              />
            </span>
          </label>
          <span
            class="ant-transfer-list-content-item-text"
          >
            content2
          </span>
        </li>
        <li
          class="ant-transfer-list-content-item"
          title="content4"
        >
          <label
            class="ant-checkbox-wrapper ant-transfer-list-checkbox"
          >
            <span
              class="ant-checkbox"
            >
              <input
                class="ant-checkbox-input"
                type="checkbox"
              />
              <span
                class="ant-checkbox-inner"
              />
            </span>
          </label>
          <span
            class="ant-transfer-list-content-item-text"
          >
            content4
          </span>
        </li>
        <li
          class="ant-transfer-list-content-item"
          title="content5"
        >
          <label
            class="ant-checkbox-wrapper ant-transfer-list-checkbox"
          >
            <span
              class="ant-checkbox"
            >
              <input
                class="ant-checkbox-input"
                type="checkbox"
              />
              <span
                class="ant-checkbox-inner"
              />
            </span>
          </label>
          <span
            class="ant-transfer-list-content-item-text"
          >
            content5
          </span>
        </li>
        <li
          class="ant-transfer-list-content-item"
          title="content7"
        >
          <label
            class="ant-checkbox-wrapper ant-transfer-list-checkbox"
          >
            <span
              class="ant-checkbox"
            >
              <input
                class="ant-checkbox-input"
                type="checkbox"
              />
              <span
                class="ant-checkbox-inner"
              />
            </span>
          </label>
          <span
            class="ant-transfer-list-content-item-text"
          >
            content7
          </span>
        </li>
        <li
          class="ant-transfer-list-content-item"
          title="content8"
        >
          <label
            class="ant-checkbox-wrapper ant-transfer-list-checkbox"
          >
            <span
              class="ant-checkbox"
            >
              <input
                class="ant-checkbox-input"
                type="checkbox"
              />
              <span
                class="ant-checkbox-inner"
              />
            </span>
          </label>
          <span
            class="ant-transfer-list-content-item-text"
          >
            content8
          </span>
        </li>
        <li
          class="ant-transfer-list-content-item"
          title="content10"
        >
          <label
            class="ant-checkbox-wrapper ant-transfer-list-checkbox"
          >
            <span
              class="ant-checkbox"
            >
              <input
                class="ant-checkbox-input"
                type="checkbox"
              />
              <span
                class="ant-checkbox-inner"
              />
            </span>
          </label>
          <span
            class="ant-transfer-list-content-item-text"
          >
            content10
          </span>
        </li>
      </ul>
    </div>
  </div>
  <div
    class="ant-transfer-operation"
  >
    <button
      class="ant-btn ant-btn-primary ant-btn-sm ant-btn-icon-only"
      disabled=""
      type="button"
    >
      <span
        aria-label="right"
        class="anticon anticon-right"
        role="img"
      >
        <svg
          aria-hidden="true"
          data-icon="right"
          fill="currentColor"
          focusable="false"
          height="1em"
          viewBox="64 64 896 896"
          width="1em"
        >
          <path
            d="M765.7 486.8L314.9 134.7A7.97 7.97 0 00302 141v77.3c0 4.9 2.3 9.6 6.1 12.6l360 281.1-360 281.1c-3.9 3-6.1 7.7-6.1 12.6V883c0 6.7 7.7 10.4 12.9 6.3l450.8-352.1a31.96 31.96 0 000-50.4z"
          />
        </svg>
      </span>
    </button>
    <button
      class="ant-btn ant-btn-primary ant-btn-sm ant-btn-icon-only"
      disabled=""
      type="button"
    >
      <span
        aria-label="left"
        class="anticon anticon-left"
        role="img"
      >
        <svg
          aria-hidden="true"
          data-icon="left"
          fill="currentColor"
          focusable="false"
          height="1em"
          viewBox="64 64 896 896"
          width="1em"
        >
          <path
            d="M724 218.3V141c0-6.7-7.7-10.4-12.9-6.3L260.3 486.8a31.86 31.86 0 000 50.3l450.8 352.1c5.3 4.1 12.9.4 12.9-6.3v-77.3c0-4.9-2.3-9.6-6.1-12.6l-360-281 360-281.1c3.8-3 6.1-7.7 6.1-12.6z"
          />
        </svg>
      </span>
    </button>
  </div>
  <div
    class="ant-transfer-list"
  >
    <div
      class="ant-transfer-list-header"
    >
      <label
        class="ant-checkbox-wrapper ant-transfer-list-checkbox"
      >
        <span
          class="ant-checkbox"
        >
          <input
            class="ant-checkbox-input"
            type="checkbox"
          />
          <span
            class="ant-checkbox-inner"
          />
        </span>
      </label>
      <span
        aria-label="down"
        class="anticon anticon-down ant-dropdown-trigger ant-transfer-list-header-dropdown"
        role="img"
      >
        <svg
          aria-hidden="true"
          data-icon="down"
          fill="currentColor"
          focusable="false"
          height="1em"
          viewBox="64 64 896 896"
          width="1em"
        >
          <path
            d="M884 256h-75c-5.1 0-9.9 2.5-12.9 6.6L512 654.2 227.9 262.6c-3-4.1-7.8-6.6-12.9-6.6h-75c-6.5 0-10.3 7.4-6.5 12.7l352.6 486.1c12.8 17.6 39 17.6 51.7 0l352.6-486.1c3.9-5.3.1-12.7-6.4-12.7z"
          />
        </svg>
      </span>
      <span
        class="ant-transfer-list-header-selected"
      >
        0/3
      </span>
      <span
        class="ant-transfer-list-header-title"
      />
    </div>
    <div
      class="ant-transfer-list-body"
    >
      <ul
        class="ant-transfer-list-content"
      >
        <li
          class="ant-transfer-list-content-item"
          title="content3"
        >
          <label
            class="ant-checkbox-wrapper ant-transfer-list-checkbox"
          >
            <span
              class="ant-checkbox"
            >
              <input
                class="ant-checkbox-input"
                type="checkbox"
              />
              <span
                class="ant-checkbox-inner"
              />
            </span>
          </label>
          <span
            class="ant-transfer-list-content-item-text"
          >
            content3
          </span>
        </li>
        <li
          class="ant-transfer-list-content-item"
          title="content6"
        >
          <label
            class="ant-checkbox-wrapper ant-transfer-list-checkbox"
          >
            <span
              class="ant-checkbox"
            >
              <input
                class="ant-checkbox-input"
                type="checkbox"
              />
              <span
                class="ant-checkbox-inner"
              />
            </span>
          </label>
          <span
            class="ant-transfer-list-content-item-text"
          >
            content6
          </span>
        </li>
        <li
          class="ant-transfer-list-content-item"
          title="content9"
        >
          <label
            class="ant-checkbox-wrapper ant-transfer-list-checkbox"
          >
            <span
              class="ant-checkbox"
            >
              <input
                class="ant-checkbox-input"
                type="checkbox"
              />
              <span
                class="ant-checkbox-inner"
              />
            </span>
          </label>
          <span
            class="ant-transfer-list-content-item-text"
          >
            content9
          </span>
        </li>
      </ul>
    </div>
  </div>
</div>
`;

exports[`renders ./components/transfer/demo/large-data.md correctly 1`] = `
Array [
  <div
    class="ant-transfer"
  >
    <div
      class="ant-transfer-list ant-transfer-list-with-pagination"
    >
      <div
        class="ant-transfer-list-header"
      >
        <span
          aria-label="down"
          class="anticon anticon-down ant-dropdown-trigger ant-transfer-list-header-dropdown"
          role="img"
        >
          <svg
            aria-hidden="true"
            data-icon="down"
            fill="currentColor"
            focusable="false"
            height="1em"
            viewBox="64 64 896 896"
            width="1em"
          >
            <path
              d="M884 256h-75c-5.1 0-9.9 2.5-12.9 6.6L512 654.2 227.9 262.6c-3-4.1-7.8-6.6-12.9-6.6h-75c-6.5 0-10.3 7.4-6.5 12.7l352.6 486.1c12.8 17.6 39 17.6 51.7 0l352.6-486.1c3.9-5.3.1-12.7-6.4-12.7z"
            />
          </svg>
        </span>
        <span
          class="ant-transfer-list-header-selected"
        >
          0
          <!-- -->
          <!-- -->
          item
        </span>
        <span
          class="ant-transfer-list-header-title"
        />
      </div>
      <div
        class="ant-transfer-list-body"
      >
        <div
          class="ant-transfer-list-body-not-found"
        >
          <div
            class="ant-empty ant-empty-normal ant-empty-small"
          >
            <div
              class="ant-empty-image"
            >
              <svg
                class="ant-empty-img-simple"
                height="41"
                viewBox="0 0 64 41"
                width="64"
                xmlns="http://www.w3.org/2000/svg"
              >
                <g
                  fill="none"
                  fill-rule="evenodd"
                  transform="translate(0 1)"
                >
                  <ellipse
                    class="ant-empty-img-simple-ellipse"
                    cx="32"
                    cy="33"
                    rx="32"
                    ry="7"
                  />
                  <g
                    class="ant-empty-img-simple-g"
                    fill-rule="nonzero"
                  >
                    <path
                      d="M55 12.76L44.854 1.258C44.367.474 43.656 0 42.907 0H21.093c-.749 0-1.46.474-1.947 1.257L9 12.761V22h46v-9.24z"
                    />
                    <path
                      class="ant-empty-img-simple-path"
                      d="M41.613 15.931c0-1.605.994-2.93 2.227-2.931H55v18.137C55 33.26 53.68 35 52.05 35h-40.1C10.32 35 9 33.259 9 31.137V13h11.16c1.233 0 2.227 1.323 2.227 2.928v.022c0 1.605 1.005 2.901 2.237 2.901h14.752c1.232 0 2.237-1.308 2.237-2.913v-.007z"
                    />
                  </g>
                </g>
              </svg>
            </div>
            <div
              class="ant-empty-description"
            >
              No Data
            </div>
          </div>
        </div>
      </div>
    </div>
    <div
      class="ant-transfer-operation"
    >
      <button
        class="ant-btn ant-btn-primary ant-btn-sm ant-btn-icon-only"
        disabled=""
        type="button"
      >
        <span
          aria-label="right"
          class="anticon anticon-right"
          role="img"
        >
          <svg
            aria-hidden="true"
            data-icon="right"
            fill="currentColor"
            focusable="false"
            height="1em"
            viewBox="64 64 896 896"
            width="1em"
          >
            <path
              d="M765.7 486.8L314.9 134.7A7.97 7.97 0 00302 141v77.3c0 4.9 2.3 9.6 6.1 12.6l360 281.1-360 281.1c-3.9 3-6.1 7.7-6.1 12.6V883c0 6.7 7.7 10.4 12.9 6.3l450.8-352.1a31.96 31.96 0 000-50.4z"
            />
          </svg>
        </span>
      </button>
      <button
        class="ant-btn ant-btn-primary ant-btn-sm ant-btn-icon-only"
        disabled=""
        type="button"
      >
        <span
          aria-label="left"
          class="anticon anticon-left"
          role="img"
        >
          <svg
            aria-hidden="true"
            data-icon="left"
            fill="currentColor"
            focusable="false"
            height="1em"
            viewBox="64 64 896 896"
            width="1em"
          >
            <path
              d="M724 218.3V141c0-6.7-7.7-10.4-12.9-6.3L260.3 486.8a31.86 31.86 0 000 50.3l450.8 352.1c5.3 4.1 12.9.4 12.9-6.3v-77.3c0-4.9-2.3-9.6-6.1-12.6l-360-281 360-281.1c3.8-3 6.1-7.7 6.1-12.6z"
            />
          </svg>
        </span>
      </button>
    </div>
    <div
      class="ant-transfer-list ant-transfer-list-with-pagination"
    >
      <div
        class="ant-transfer-list-header"
      >
        <span
          aria-label="down"
          class="anticon anticon-down ant-dropdown-trigger ant-transfer-list-header-dropdown"
          role="img"
        >
          <svg
            aria-hidden="true"
            data-icon="down"
            fill="currentColor"
            focusable="false"
            height="1em"
            viewBox="64 64 896 896"
            width="1em"
          >
            <path
              d="M884 256h-75c-5.1 0-9.9 2.5-12.9 6.6L512 654.2 227.9 262.6c-3-4.1-7.8-6.6-12.9-6.6h-75c-6.5 0-10.3 7.4-6.5 12.7l352.6 486.1c12.8 17.6 39 17.6 51.7 0l352.6-486.1c3.9-5.3.1-12.7-6.4-12.7z"
            />
          </svg>
        </span>
        <span
          class="ant-transfer-list-header-selected"
        >
          0
          <!-- -->
          <!-- -->
          item
        </span>
        <span
          class="ant-transfer-list-header-title"
        />
      </div>
      <div
        class="ant-transfer-list-body"
      >
        <div
          class="ant-transfer-list-body-not-found"
        >
          <div
            class="ant-empty ant-empty-normal ant-empty-small"
          >
            <div
              class="ant-empty-image"
            >
              <svg
                class="ant-empty-img-simple"
                height="41"
                viewBox="0 0 64 41"
                width="64"
                xmlns="http://www.w3.org/2000/svg"
              >
                <g
                  fill="none"
                  fill-rule="evenodd"
                  transform="translate(0 1)"
                >
                  <ellipse
                    class="ant-empty-img-simple-ellipse"
                    cx="32"
                    cy="33"
                    rx="32"
                    ry="7"
                  />
                  <g
                    class="ant-empty-img-simple-g"
                    fill-rule="nonzero"
                  >
                    <path
                      d="M55 12.76L44.854 1.258C44.367.474 43.656 0 42.907 0H21.093c-.749 0-1.46.474-1.947 1.257L9 12.761V22h46v-9.24z"
                    />
                    <path
                      class="ant-empty-img-simple-path"
                      d="M41.613 15.931c0-1.605.994-2.93 2.227-2.931H55v18.137C55 33.26 53.68 35 52.05 35h-40.1C10.32 35 9 33.259 9 31.137V13h11.16c1.233 0 2.227 1.323 2.227 2.928v.022c0 1.605 1.005 2.901 2.237 2.901h14.752c1.232 0 2.237-1.308 2.237-2.913v-.007z"
                    />
                  </g>
                </g>
              </svg>
            </div>
            <div
              class="ant-empty-description"
            >
              No Data
            </div>
          </div>
        </div>
      </div>
    </div>
  </div>,
  <br />,
  <button
    aria-checked="false"
    class="ant-switch"
    role="switch"
    type="button"
  >
    <div
      class="ant-switch-handle"
    />
    <span
      class="ant-switch-inner"
    >
      <span
        class="ant-switch-inner-checked"
      >
        one way
      </span>
      <span
        class="ant-switch-inner-unchecked"
      >
        one way
      </span>
    </span>
  </button>,
]
`;

exports[`renders ./components/transfer/demo/oneWay.md correctly 1`] = `
Array [
  <div
    class="ant-transfer"
    style="margin-bottom:16px"
  >
    <div
      class="ant-transfer-list"
    >
      <div
        class="ant-transfer-list-header"
      >
        <label
          class="ant-checkbox-wrapper ant-transfer-list-checkbox"
        >
          <span
            class="ant-checkbox"
          >
            <input
              class="ant-checkbox-input"
              type="checkbox"
            />
            <span
              class="ant-checkbox-inner"
            />
          </span>
        </label>
        <span
          aria-label="down"
          class="anticon anticon-down ant-dropdown-trigger ant-transfer-list-header-dropdown"
          role="img"
        >
          <svg
            aria-hidden="true"
            data-icon="down"
            fill="currentColor"
            focusable="false"
            height="1em"
            viewBox="64 64 896 896"
            width="1em"
          >
            <path
              d="M884 256h-75c-5.1 0-9.9 2.5-12.9 6.6L512 654.2 227.9 262.6c-3-4.1-7.8-6.6-12.9-6.6h-75c-6.5 0-10.3 7.4-6.5 12.7l352.6 486.1c12.8 17.6 39 17.6 51.7 0l352.6-486.1c3.9-5.3.1-12.7-6.4-12.7z"
            />
          </svg>
        </span>
        <span
          class="ant-transfer-list-header-selected"
        >
          14
          <!-- -->
          <!-- -->
          items
        </span>
        <span
          class="ant-transfer-list-header-title"
        >
          Source
        </span>
      </div>
      <div
        class="ant-transfer-list-body"
      >
        <ul
          class="ant-transfer-list-content"
        >
          <li
            class="ant-transfer-list-content-item ant-transfer-list-content-item-disabled"
            title="content1"
          >
            <label
              class="ant-checkbox-wrapper ant-checkbox-wrapper-disabled ant-transfer-list-checkbox"
            >
              <span
                class="ant-checkbox ant-checkbox-disabled"
              >
                <input
                  class="ant-checkbox-input"
                  disabled=""
                  type="checkbox"
                />
                <span
                  class="ant-checkbox-inner"
                />
              </span>
            </label>
            <span
              class="ant-transfer-list-content-item-text"
            >
              content1
            </span>
          </li>
          <li
            class="ant-transfer-list-content-item"
            title="content2"
          >
            <label
              class="ant-checkbox-wrapper ant-transfer-list-checkbox"
            >
              <span
                class="ant-checkbox"
              >
                <input
                  class="ant-checkbox-input"
                  type="checkbox"
                />
                <span
                  class="ant-checkbox-inner"
                />
              </span>
            </label>
            <span
              class="ant-transfer-list-content-item-text"
            >
              content2
            </span>
          </li>
          <li
            class="ant-transfer-list-content-item ant-transfer-list-content-item-disabled"
            title="content4"
          >
            <label
              class="ant-checkbox-wrapper ant-checkbox-wrapper-disabled ant-transfer-list-checkbox"
            >
              <span
                class="ant-checkbox ant-checkbox-disabled"
              >
                <input
                  class="ant-checkbox-input"
                  disabled=""
                  type="checkbox"
                />
                <span
                  class="ant-checkbox-inner"
                />
              </span>
            </label>
            <span
              class="ant-transfer-list-content-item-text"
            >
              content4
            </span>
          </li>
          <li
            class="ant-transfer-list-content-item"
            title="content5"
          >
            <label
              class="ant-checkbox-wrapper ant-transfer-list-checkbox"
            >
              <span
                class="ant-checkbox"
              >
                <input
                  class="ant-checkbox-input"
                  type="checkbox"
                />
                <span
                  class="ant-checkbox-inner"
                />
              </span>
            </label>
            <span
              class="ant-transfer-list-content-item-text"
            >
              content5
            </span>
          </li>
          <li
            class="ant-transfer-list-content-item ant-transfer-list-content-item-disabled"
            title="content7"
          >
            <label
              class="ant-checkbox-wrapper ant-checkbox-wrapper-disabled ant-transfer-list-checkbox"
            >
              <span
                class="ant-checkbox ant-checkbox-disabled"
              >
                <input
                  class="ant-checkbox-input"
                  disabled=""
                  type="checkbox"
                />
                <span
                  class="ant-checkbox-inner"
                />
              </span>
            </label>
            <span
              class="ant-transfer-list-content-item-text"
            >
              content7
            </span>
          </li>
          <li
            class="ant-transfer-list-content-item"
            title="content8"
          >
            <label
              class="ant-checkbox-wrapper ant-transfer-list-checkbox"
            >
              <span
                class="ant-checkbox"
              >
                <input
                  class="ant-checkbox-input"
                  type="checkbox"
                />
                <span
                  class="ant-checkbox-inner"
                />
              </span>
            </label>
            <span
              class="ant-transfer-list-content-item-text"
            >
              content8
            </span>
          </li>
          <li
            class="ant-transfer-list-content-item ant-transfer-list-content-item-disabled"
            title="content10"
          >
            <label
              class="ant-checkbox-wrapper ant-checkbox-wrapper-disabled ant-transfer-list-checkbox"
            >
              <span
                class="ant-checkbox ant-checkbox-disabled"
              >
                <input
                  class="ant-checkbox-input"
                  disabled=""
                  type="checkbox"
                />
                <span
                  class="ant-checkbox-inner"
                />
              </span>
            </label>
            <span
              class="ant-transfer-list-content-item-text"
            >
              content10
            </span>
          </li>
          <li
            class="ant-transfer-list-content-item"
            title="content11"
          >
            <label
              class="ant-checkbox-wrapper ant-transfer-list-checkbox"
            >
              <span
                class="ant-checkbox"
              >
                <input
                  class="ant-checkbox-input"
                  type="checkbox"
                />
                <span
                  class="ant-checkbox-inner"
                />
              </span>
            </label>
            <span
              class="ant-transfer-list-content-item-text"
            >
              content11
            </span>
          </li>
          <li
            class="ant-transfer-list-content-item ant-transfer-list-content-item-disabled"
            title="content13"
          >
            <label
              class="ant-checkbox-wrapper ant-checkbox-wrapper-disabled ant-transfer-list-checkbox"
            >
              <span
                class="ant-checkbox ant-checkbox-disabled"
              >
                <input
                  class="ant-checkbox-input"
                  disabled=""
                  type="checkbox"
                />
                <span
                  class="ant-checkbox-inner"
                />
              </span>
            </label>
            <span
              class="ant-transfer-list-content-item-text"
            >
              content13
            </span>
          </li>
          <li
            class="ant-transfer-list-content-item"
            title="content14"
          >
            <label
              class="ant-checkbox-wrapper ant-transfer-list-checkbox"
            >
              <span
                class="ant-checkbox"
              >
                <input
                  class="ant-checkbox-input"
                  type="checkbox"
                />
                <span
                  class="ant-checkbox-inner"
                />
              </span>
            </label>
            <span
              class="ant-transfer-list-content-item-text"
            >
              content14
            </span>
          </li>
          <li
            class="ant-transfer-list-content-item ant-transfer-list-content-item-disabled"
            title="content16"
          >
            <label
              class="ant-checkbox-wrapper ant-checkbox-wrapper-disabled ant-transfer-list-checkbox"
            >
              <span
                class="ant-checkbox ant-checkbox-disabled"
              >
                <input
                  class="ant-checkbox-input"
                  disabled=""
                  type="checkbox"
                />
                <span
                  class="ant-checkbox-inner"
                />
              </span>
            </label>
            <span
              class="ant-transfer-list-content-item-text"
            >
              content16
            </span>
          </li>
          <li
            class="ant-transfer-list-content-item"
            title="content17"
          >
            <label
              class="ant-checkbox-wrapper ant-transfer-list-checkbox"
            >
              <span
                class="ant-checkbox"
              >
                <input
                  class="ant-checkbox-input"
                  type="checkbox"
                />
                <span
                  class="ant-checkbox-inner"
                />
              </span>
            </label>
            <span
              class="ant-transfer-list-content-item-text"
            >
              content17
            </span>
          </li>
          <li
            class="ant-transfer-list-content-item ant-transfer-list-content-item-disabled"
            title="content19"
          >
            <label
              class="ant-checkbox-wrapper ant-checkbox-wrapper-disabled ant-transfer-list-checkbox"
            >
              <span
                class="ant-checkbox ant-checkbox-disabled"
              >
                <input
                  class="ant-checkbox-input"
                  disabled=""
                  type="checkbox"
                />
                <span
                  class="ant-checkbox-inner"
                />
              </span>
            </label>
            <span
              class="ant-transfer-list-content-item-text"
            >
              content19
            </span>
          </li>
          <li
            class="ant-transfer-list-content-item"
            title="content20"
          >
            <label
              class="ant-checkbox-wrapper ant-transfer-list-checkbox"
            >
              <span
                class="ant-checkbox"
              >
                <input
                  class="ant-checkbox-input"
                  type="checkbox"
                />
                <span
                  class="ant-checkbox-inner"
                />
              </span>
            </label>
            <span
              class="ant-transfer-list-content-item-text"
            >
              content20
            </span>
          </li>
        </ul>
      </div>
    </div>
<<<<<<< HEAD
  </div>,
  <button
    aria-checked="false"
    class="ant-switch"
    role="switch"
    type="button"
  >
    <div
      class="ant-switch-handle"
    />
    <span
      class="ant-switch-inner"
    >
      <span
        class="ant-switch-inner-checked"
      >
        disabled
      </span>
      <span
        class="ant-switch-inner-unchecked"
      >
        disabled
      </span>
    </span>
  </button>,
]
`;

exports[`renders ./components/transfer/demo/search.md correctly 1`] = `
<div
  class="ant-transfer"
>
  <div
    class="ant-transfer-list"
  >
=======
>>>>>>> 8a454a13
    <div
      class="ant-transfer-operation"
    >
      <button
        class="ant-btn ant-btn-primary ant-btn-sm ant-btn-icon-only"
        disabled=""
        type="button"
      >
        <span
          aria-label="right"
          class="anticon anticon-right"
          role="img"
        >
          <svg
            aria-hidden="true"
            data-icon="right"
            fill="currentColor"
            focusable="false"
            height="1em"
            viewBox="64 64 896 896"
            width="1em"
          >
            <path
              d="M765.7 486.8L314.9 134.7A7.97 7.97 0 00302 141v77.3c0 4.9 2.3 9.6 6.1 12.6l360 281.1-360 281.1c-3.9 3-6.1 7.7-6.1 12.6V883c0 6.7 7.7 10.4 12.9 6.3l450.8-352.1a31.96 31.96 0 000-50.4z"
            />
          </svg>
        </span>
      </button>
    </div>
    <div
      class="ant-transfer-list"
    >
      <div
        class="ant-transfer-list-header"
      >
        <span
          aria-label="down"
          class="anticon anticon-down ant-dropdown-trigger ant-transfer-list-header-dropdown"
          role="img"
        >
          <svg
            aria-hidden="true"
            data-icon="down"
            fill="currentColor"
            focusable="false"
            height="1em"
            viewBox="64 64 896 896"
            width="1em"
          >
            <path
              d="M884 256h-75c-5.1 0-9.9 2.5-12.9 6.6L512 654.2 227.9 262.6c-3-4.1-7.8-6.6-12.9-6.6h-75c-6.5 0-10.3 7.4-6.5 12.7l352.6 486.1c12.8 17.6 39 17.6 51.7 0l352.6-486.1c3.9-5.3.1-12.7-6.4-12.7z"
            />
          </svg>
        </span>
        <span
          class="ant-transfer-list-header-selected"
        >
          6
          <!-- -->
          <!-- -->
          items
        </span>
        <span
          class="ant-transfer-list-header-title"
        >
          Target
        </span>
      </div>
      <div
        class="ant-transfer-list-body"
      >
        <ul
          class="ant-transfer-list-content ant-transfer-list-content-show-remove"
        >
          <li
            class="ant-transfer-list-content-item"
            title="content3"
          >
            <span
              class="ant-transfer-list-content-item-text"
            >
              content3
            </span>
            <div
              aria-label="Remove"
              class="ant-transfer-list-content-item-remove"
              role="button"
              style="border:0;background:transparent;padding:0;line-height:inherit;display:inline-block"
              tabindex="0"
            >
              <span
                aria-label="delete"
                class="anticon anticon-delete"
                role="img"
              >
                <svg
                  aria-hidden="true"
                  data-icon="delete"
                  fill="currentColor"
                  focusable="false"
                  height="1em"
                  viewBox="64 64 896 896"
                  width="1em"
                >
                  <path
                    d="M360 184h-8c4.4 0 8-3.6 8-8v8h304v-8c0 4.4 3.6 8 8 8h-8v72h72v-80c0-35.3-28.7-64-64-64H352c-35.3 0-64 28.7-64 64v80h72v-72zm504 72H160c-17.7 0-32 14.3-32 32v32c0 4.4 3.6 8 8 8h60.4l24.7 523c1.6 34.1 29.8 61 63.9 61h454c34.2 0 62.3-26.8 63.9-61l24.7-523H888c4.4 0 8-3.6 8-8v-32c0-17.7-14.3-32-32-32zM731.3 840H292.7l-24.2-512h487l-24.2 512z"
                  />
                </svg>
              </span>
            </div>
          </li>
          <li
            class="ant-transfer-list-content-item"
            title="content6"
          >
            <span
              class="ant-transfer-list-content-item-text"
            >
              content6
            </span>
            <div
              aria-label="Remove"
              class="ant-transfer-list-content-item-remove"
              role="button"
              style="border:0;background:transparent;padding:0;line-height:inherit;display:inline-block"
              tabindex="0"
            >
              <span
                aria-label="delete"
                class="anticon anticon-delete"
                role="img"
              >
                <svg
                  aria-hidden="true"
                  data-icon="delete"
                  fill="currentColor"
                  focusable="false"
                  height="1em"
                  viewBox="64 64 896 896"
                  width="1em"
                >
                  <path
                    d="M360 184h-8c4.4 0 8-3.6 8-8v8h304v-8c0 4.4 3.6 8 8 8h-8v72h72v-80c0-35.3-28.7-64-64-64H352c-35.3 0-64 28.7-64 64v80h72v-72zm504 72H160c-17.7 0-32 14.3-32 32v32c0 4.4 3.6 8 8 8h60.4l24.7 523c1.6 34.1 29.8 61 63.9 61h454c34.2 0 62.3-26.8 63.9-61l24.7-523H888c4.4 0 8-3.6 8-8v-32c0-17.7-14.3-32-32-32zM731.3 840H292.7l-24.2-512h487l-24.2 512z"
                  />
                </svg>
              </span>
            </div>
          </li>
          <li
            class="ant-transfer-list-content-item"
            title="content9"
          >
            <span
              class="ant-transfer-list-content-item-text"
            >
              content9
            </span>
            <div
              aria-label="Remove"
              class="ant-transfer-list-content-item-remove"
              role="button"
              style="border:0;background:transparent;padding:0;line-height:inherit;display:inline-block"
              tabindex="0"
            >
              <span
                aria-label="delete"
                class="anticon anticon-delete"
                role="img"
              >
                <svg
                  aria-hidden="true"
                  data-icon="delete"
                  fill="currentColor"
                  focusable="false"
                  height="1em"
                  viewBox="64 64 896 896"
                  width="1em"
                >
                  <path
                    d="M360 184h-8c4.4 0 8-3.6 8-8v8h304v-8c0 4.4 3.6 8 8 8h-8v72h72v-80c0-35.3-28.7-64-64-64H352c-35.3 0-64 28.7-64 64v80h72v-72zm504 72H160c-17.7 0-32 14.3-32 32v32c0 4.4 3.6 8 8 8h60.4l24.7 523c1.6 34.1 29.8 61 63.9 61h454c34.2 0 62.3-26.8 63.9-61l24.7-523H888c4.4 0 8-3.6 8-8v-32c0-17.7-14.3-32-32-32zM731.3 840H292.7l-24.2-512h487l-24.2 512z"
                  />
                </svg>
              </span>
            </div>
          </li>
          <li
            class="ant-transfer-list-content-item"
            title="content12"
          >
            <span
              class="ant-transfer-list-content-item-text"
            >
              content12
            </span>
            <div
              aria-label="Remove"
              class="ant-transfer-list-content-item-remove"
              role="button"
              style="border:0;background:transparent;padding:0;line-height:inherit;display:inline-block"
              tabindex="0"
            >
              <span
                aria-label="delete"
                class="anticon anticon-delete"
                role="img"
              >
                <svg
                  aria-hidden="true"
                  data-icon="delete"
                  fill="currentColor"
                  focusable="false"
                  height="1em"
                  viewBox="64 64 896 896"
                  width="1em"
                >
                  <path
                    d="M360 184h-8c4.4 0 8-3.6 8-8v8h304v-8c0 4.4 3.6 8 8 8h-8v72h72v-80c0-35.3-28.7-64-64-64H352c-35.3 0-64 28.7-64 64v80h72v-72zm504 72H160c-17.7 0-32 14.3-32 32v32c0 4.4 3.6 8 8 8h60.4l24.7 523c1.6 34.1 29.8 61 63.9 61h454c34.2 0 62.3-26.8 63.9-61l24.7-523H888c4.4 0 8-3.6 8-8v-32c0-17.7-14.3-32-32-32zM731.3 840H292.7l-24.2-512h487l-24.2 512z"
                  />
                </svg>
              </span>
            </div>
          </li>
          <li
            class="ant-transfer-list-content-item"
            title="content15"
          >
            <span
              class="ant-transfer-list-content-item-text"
            >
              content15
            </span>
            <div
              aria-label="Remove"
              class="ant-transfer-list-content-item-remove"
              role="button"
              style="border:0;background:transparent;padding:0;line-height:inherit;display:inline-block"
              tabindex="0"
            >
              <span
                aria-label="delete"
                class="anticon anticon-delete"
                role="img"
              >
                <svg
                  aria-hidden="true"
                  data-icon="delete"
                  fill="currentColor"
                  focusable="false"
                  height="1em"
                  viewBox="64 64 896 896"
                  width="1em"
                >
                  <path
                    d="M360 184h-8c4.4 0 8-3.6 8-8v8h304v-8c0 4.4 3.6 8 8 8h-8v72h72v-80c0-35.3-28.7-64-64-64H352c-35.3 0-64 28.7-64 64v80h72v-72zm504 72H160c-17.7 0-32 14.3-32 32v32c0 4.4 3.6 8 8 8h60.4l24.7 523c1.6 34.1 29.8 61 63.9 61h454c34.2 0 62.3-26.8 63.9-61l24.7-523H888c4.4 0 8-3.6 8-8v-32c0-17.7-14.3-32-32-32zM731.3 840H292.7l-24.2-512h487l-24.2 512z"
                  />
                </svg>
              </span>
            </div>
          </li>
          <li
            class="ant-transfer-list-content-item"
            title="content18"
          >
            <span
              class="ant-transfer-list-content-item-text"
            >
              content18
            </span>
            <div
              aria-label="Remove"
              class="ant-transfer-list-content-item-remove"
              role="button"
              style="border:0;background:transparent;padding:0;line-height:inherit;display:inline-block"
              tabindex="0"
            >
              <span
                aria-label="delete"
                class="anticon anticon-delete"
                role="img"
              >
                <svg
                  aria-hidden="true"
                  data-icon="delete"
                  fill="currentColor"
                  focusable="false"
                  height="1em"
                  viewBox="64 64 896 896"
                  width="1em"
                >
                  <path
                    d="M360 184h-8c4.4 0 8-3.6 8-8v8h304v-8c0 4.4 3.6 8 8 8h-8v72h72v-80c0-35.3-28.7-64-64-64H352c-35.3 0-64 28.7-64 64v80h72v-72zm504 72H160c-17.7 0-32 14.3-32 32v32c0 4.4 3.6 8 8 8h60.4l24.7 523c1.6 34.1 29.8 61 63.9 61h454c34.2 0 62.3-26.8 63.9-61l24.7-523H888c4.4 0 8-3.6 8-8v-32c0-17.7-14.3-32-32-32zM731.3 840H292.7l-24.2-512h487l-24.2 512z"
                  />
                </svg>
              </span>
            </div>
          </li>
        </ul>
      </div>
    </div>
  </div>,
  <button
    aria-checked="false"
    class="ant-switch"
    role="switch"
    type="button"
  >
    <div
      class="ant-switch-handle"
    />
    <span
      class="ant-switch-inner"
    >
      disabled
    </span>
  </button>,
]
`;

exports[`renders ./components/transfer/demo/search.md correctly 1`] = `
<div
  class="ant-transfer"
>
  <div
    class="ant-transfer-list"
  >
    <div
      class="ant-transfer-list-header"
    >
      <label
        class="ant-checkbox-wrapper ant-transfer-list-checkbox"
      >
        <span
          class="ant-checkbox"
        >
          <input
            class="ant-checkbox-input"
            type="checkbox"
          />
          <span
            class="ant-checkbox-inner"
          />
        </span>
      </label>
      <span
        aria-label="down"
        class="anticon anticon-down ant-dropdown-trigger ant-transfer-list-header-dropdown"
        role="img"
      >
        <svg
          aria-hidden="true"
          data-icon="down"
          fill="currentColor"
          focusable="false"
          height="1em"
          viewBox="64 64 896 896"
          width="1em"
        >
          <path
            d="M884 256h-75c-5.1 0-9.9 2.5-12.9 6.6L512 654.2 227.9 262.6c-3-4.1-7.8-6.6-12.9-6.6h-75c-6.5 0-10.3 7.4-6.5 12.7l352.6 486.1c12.8 17.6 39 17.6 51.7 0l352.6-486.1c3.9-5.3.1-12.7-6.4-12.7z"
          />
        </svg>
      </span>
      <span
        class="ant-transfer-list-header-selected"
      >
        0
        <!-- -->
        <!-- -->
        item
      </span>
      <span
        class="ant-transfer-list-header-title"
      />
    </div>
    <div
      class="ant-transfer-list-body ant-transfer-list-body-with-search"
    >
      <div
        class="ant-transfer-list-body-search-wrapper"
      >
        <span
          class="ant-input-affix-wrapper ant-transfer-list-search"
        >
          <span
            class="ant-input-prefix"
          >
            <span
              aria-label="search"
              class="anticon anticon-search"
              role="img"
            >
              <svg
                aria-hidden="true"
                data-icon="search"
                fill="currentColor"
                focusable="false"
                height="1em"
                viewBox="64 64 896 896"
                width="1em"
              >
                <path
                  d="M909.6 854.5L649.9 594.8C690.2 542.7 712 479 712 412c0-80.2-31.3-155.4-87.9-212.1-56.6-56.7-132-87.9-212.1-87.9s-155.5 31.3-212.1 87.9C143.2 256.5 112 331.8 112 412c0 80.1 31.3 155.5 87.9 212.1C256.5 680.8 331.8 712 412 712c67 0 130.6-21.8 182.7-62l259.7 259.6a8.2 8.2 0 0011.6 0l43.6-43.5a8.2 8.2 0 000-11.6zM570.4 570.4C528 612.7 471.8 636 412 636s-116-23.3-158.4-65.6C211.3 528 188 471.8 188 412s23.3-116.1 65.6-158.4C296 211.3 352.2 188 412 188s116.1 23.2 158.4 65.6S636 352.2 636 412s-23.3 116.1-65.6 158.4z"
                />
              </svg>
            </span>
          </span>
          <input
            class="ant-input"
            placeholder="Search here"
            type="text"
            value=""
          />
          <span
            class="ant-input-suffix"
          >
            <span
              class="ant-input-clear-icon ant-input-clear-icon-hidden"
              role="button"
              tabindex="-1"
            >
              <span
                aria-label="close-circle"
                class="anticon anticon-close-circle"
                role="img"
              >
                <svg
                  aria-hidden="true"
                  data-icon="close-circle"
                  fill="currentColor"
                  focusable="false"
                  height="1em"
                  viewBox="64 64 896 896"
                  width="1em"
                >
                  <path
                    d="M512 64C264.6 64 64 264.6 64 512s200.6 448 448 448 448-200.6 448-448S759.4 64 512 64zm165.4 618.2l-66-.3L512 563.4l-99.3 118.4-66.1.3c-4.4 0-8-3.5-8-8 0-1.9.7-3.7 1.9-5.2l130.1-155L340.5 359a8.32 8.32 0 01-1.9-5.2c0-4.4 3.6-8 8-8l66.1.3L512 464.6l99.3-118.4 66-.3c4.4 0 8 3.5 8 8 0 1.9-.7 3.7-1.9 5.2L553.5 514l130 155c1.2 1.5 1.9 3.3 1.9 5.2 0 4.4-3.6 8-8 8z"
                  />
                </svg>
              </span>
            </span>
          </span>
        </span>
      </div>
      <div
        class="ant-transfer-list-body-not-found"
      >
        <div
          class="ant-empty ant-empty-normal ant-empty-small"
        >
          <div
            class="ant-empty-image"
          >
            <svg
              class="ant-empty-img-simple"
              height="41"
              viewBox="0 0 64 41"
              width="64"
              xmlns="http://www.w3.org/2000/svg"
            >
              <g
                fill="none"
                fill-rule="evenodd"
                transform="translate(0 1)"
              >
                <ellipse
                  class="ant-empty-img-simple-ellipse"
                  cx="32"
                  cy="33"
                  rx="32"
                  ry="7"
                />
                <g
                  class="ant-empty-img-simple-g"
                  fill-rule="nonzero"
                >
                  <path
                    d="M55 12.76L44.854 1.258C44.367.474 43.656 0 42.907 0H21.093c-.749 0-1.46.474-1.947 1.257L9 12.761V22h46v-9.24z"
                  />
                  <path
                    class="ant-empty-img-simple-path"
                    d="M41.613 15.931c0-1.605.994-2.93 2.227-2.931H55v18.137C55 33.26 53.68 35 52.05 35h-40.1C10.32 35 9 33.259 9 31.137V13h11.16c1.233 0 2.227 1.323 2.227 2.928v.022c0 1.605 1.005 2.901 2.237 2.901h14.752c1.232 0 2.237-1.308 2.237-2.913v-.007z"
                  />
                </g>
              </g>
            </svg>
          </div>
          <div
            class="ant-empty-description"
          >
            No Data
          </div>
        </div>
      </div>
    </div>
  </div>
  <div
    class="ant-transfer-operation"
  >
    <button
      class="ant-btn ant-btn-primary ant-btn-sm ant-btn-icon-only"
      disabled=""
      type="button"
    >
      <span
        aria-label="right"
        class="anticon anticon-right"
        role="img"
      >
        <svg
          aria-hidden="true"
          data-icon="right"
          fill="currentColor"
          focusable="false"
          height="1em"
          viewBox="64 64 896 896"
          width="1em"
        >
          <path
            d="M765.7 486.8L314.9 134.7A7.97 7.97 0 00302 141v77.3c0 4.9 2.3 9.6 6.1 12.6l360 281.1-360 281.1c-3.9 3-6.1 7.7-6.1 12.6V883c0 6.7 7.7 10.4 12.9 6.3l450.8-352.1a31.96 31.96 0 000-50.4z"
          />
        </svg>
      </span>
    </button>
    <button
      class="ant-btn ant-btn-primary ant-btn-sm ant-btn-icon-only"
      disabled=""
      type="button"
    >
      <span
        aria-label="left"
        class="anticon anticon-left"
        role="img"
      >
        <svg
          aria-hidden="true"
          data-icon="left"
          fill="currentColor"
          focusable="false"
          height="1em"
          viewBox="64 64 896 896"
          width="1em"
        >
          <path
            d="M724 218.3V141c0-6.7-7.7-10.4-12.9-6.3L260.3 486.8a31.86 31.86 0 000 50.3l450.8 352.1c5.3 4.1 12.9.4 12.9-6.3v-77.3c0-4.9-2.3-9.6-6.1-12.6l-360-281 360-281.1c3.8-3 6.1-7.7 6.1-12.6z"
          />
        </svg>
      </span>
    </button>
  </div>
  <div
    class="ant-transfer-list"
  >
    <div
      class="ant-transfer-list-header"
    >
      <label
        class="ant-checkbox-wrapper ant-transfer-list-checkbox"
      >
        <span
          class="ant-checkbox"
        >
          <input
            class="ant-checkbox-input"
            type="checkbox"
          />
          <span
            class="ant-checkbox-inner"
          />
        </span>
      </label>
      <span
        aria-label="down"
        class="anticon anticon-down ant-dropdown-trigger ant-transfer-list-header-dropdown"
        role="img"
      >
        <svg
          aria-hidden="true"
          data-icon="down"
          fill="currentColor"
          focusable="false"
          height="1em"
          viewBox="64 64 896 896"
          width="1em"
        >
          <path
            d="M884 256h-75c-5.1 0-9.9 2.5-12.9 6.6L512 654.2 227.9 262.6c-3-4.1-7.8-6.6-12.9-6.6h-75c-6.5 0-10.3 7.4-6.5 12.7l352.6 486.1c12.8 17.6 39 17.6 51.7 0l352.6-486.1c3.9-5.3.1-12.7-6.4-12.7z"
          />
        </svg>
      </span>
      <span
        class="ant-transfer-list-header-selected"
      >
        0
        <!-- -->
        <!-- -->
        item
      </span>
      <span
        class="ant-transfer-list-header-title"
      />
    </div>
    <div
      class="ant-transfer-list-body ant-transfer-list-body-with-search"
    >
      <div
        class="ant-transfer-list-body-search-wrapper"
      >
        <span
          class="ant-input-affix-wrapper ant-transfer-list-search"
        >
          <span
            class="ant-input-prefix"
          >
            <span
              aria-label="search"
              class="anticon anticon-search"
              role="img"
            >
              <svg
                aria-hidden="true"
                data-icon="search"
                fill="currentColor"
                focusable="false"
                height="1em"
                viewBox="64 64 896 896"
                width="1em"
              >
                <path
                  d="M909.6 854.5L649.9 594.8C690.2 542.7 712 479 712 412c0-80.2-31.3-155.4-87.9-212.1-56.6-56.7-132-87.9-212.1-87.9s-155.5 31.3-212.1 87.9C143.2 256.5 112 331.8 112 412c0 80.1 31.3 155.5 87.9 212.1C256.5 680.8 331.8 712 412 712c67 0 130.6-21.8 182.7-62l259.7 259.6a8.2 8.2 0 0011.6 0l43.6-43.5a8.2 8.2 0 000-11.6zM570.4 570.4C528 612.7 471.8 636 412 636s-116-23.3-158.4-65.6C211.3 528 188 471.8 188 412s23.3-116.1 65.6-158.4C296 211.3 352.2 188 412 188s116.1 23.2 158.4 65.6S636 352.2 636 412s-23.3 116.1-65.6 158.4z"
                />
              </svg>
            </span>
          </span>
          <input
            class="ant-input"
            placeholder="Search here"
            type="text"
            value=""
          />
          <span
            class="ant-input-suffix"
          >
            <span
              class="ant-input-clear-icon ant-input-clear-icon-hidden"
              role="button"
              tabindex="-1"
            >
              <span
                aria-label="close-circle"
                class="anticon anticon-close-circle"
                role="img"
              >
                <svg
                  aria-hidden="true"
                  data-icon="close-circle"
                  fill="currentColor"
                  focusable="false"
                  height="1em"
                  viewBox="64 64 896 896"
                  width="1em"
                >
                  <path
                    d="M512 64C264.6 64 64 264.6 64 512s200.6 448 448 448 448-200.6 448-448S759.4 64 512 64zm165.4 618.2l-66-.3L512 563.4l-99.3 118.4-66.1.3c-4.4 0-8-3.5-8-8 0-1.9.7-3.7 1.9-5.2l130.1-155L340.5 359a8.32 8.32 0 01-1.9-5.2c0-4.4 3.6-8 8-8l66.1.3L512 464.6l99.3-118.4 66-.3c4.4 0 8 3.5 8 8 0 1.9-.7 3.7-1.9 5.2L553.5 514l130 155c1.2 1.5 1.9 3.3 1.9 5.2 0 4.4-3.6 8-8 8z"
                  />
                </svg>
              </span>
            </span>
          </span>
        </span>
      </div>
      <div
        class="ant-transfer-list-body-not-found"
      >
        <div
          class="ant-empty ant-empty-normal ant-empty-small"
        >
          <div
            class="ant-empty-image"
          >
            <svg
              class="ant-empty-img-simple"
              height="41"
              viewBox="0 0 64 41"
              width="64"
              xmlns="http://www.w3.org/2000/svg"
            >
              <g
                fill="none"
                fill-rule="evenodd"
                transform="translate(0 1)"
              >
                <ellipse
                  class="ant-empty-img-simple-ellipse"
                  cx="32"
                  cy="33"
                  rx="32"
                  ry="7"
                />
                <g
                  class="ant-empty-img-simple-g"
                  fill-rule="nonzero"
                >
                  <path
                    d="M55 12.76L44.854 1.258C44.367.474 43.656 0 42.907 0H21.093c-.749 0-1.46.474-1.947 1.257L9 12.761V22h46v-9.24z"
                  />
                  <path
                    class="ant-empty-img-simple-path"
                    d="M41.613 15.931c0-1.605.994-2.93 2.227-2.931H55v18.137C55 33.26 53.68 35 52.05 35h-40.1C10.32 35 9 33.259 9 31.137V13h11.16c1.233 0 2.227 1.323 2.227 2.928v.022c0 1.605 1.005 2.901 2.237 2.901h14.752c1.232 0 2.237-1.308 2.237-2.913v-.007z"
                  />
                </g>
              </g>
            </svg>
          </div>
          <div
            class="ant-empty-description"
          >
            No Data
          </div>
        </div>
      </div>
    </div>
  </div>
</div>
`;

exports[`renders ./components/transfer/demo/status.md correctly 1`] = `
<div
  class="ant-space ant-space-vertical"
>
  <div
    class="ant-space-item"
    style="margin-bottom:8px"
  >
    <div
      class="ant-transfer ant-transfer-status-error"
    >
      <div
        class="ant-transfer-list"
      >
        <div
          class="ant-transfer-list-header"
        >
          <label
            class="ant-checkbox-wrapper ant-transfer-list-checkbox"
          >
            <span
              class="ant-checkbox"
            >
              <input
                class="ant-checkbox-input"
                type="checkbox"
              />
              <span
                class="ant-checkbox-inner"
              />
            </span>
          </label>
          <span
            aria-label="down"
            class="anticon anticon-down ant-dropdown-trigger ant-transfer-list-header-dropdown"
            role="img"
          >
            <svg
              aria-hidden="true"
              data-icon="down"
              fill="currentColor"
              focusable="false"
              height="1em"
              viewBox="64 64 896 896"
              width="1em"
            >
              <path
                d="M884 256h-75c-5.1 0-9.9 2.5-12.9 6.6L512 654.2 227.9 262.6c-3-4.1-7.8-6.6-12.9-6.6h-75c-6.5 0-10.3 7.4-6.5 12.7l352.6 486.1c12.8 17.6 39 17.6 51.7 0l352.6-486.1c3.9-5.3.1-12.7-6.4-12.7z"
              />
            </svg>
          </span>
          <span
            class="ant-transfer-list-header-selected"
          >
            0
            <!-- -->
            <!-- -->
            item
          </span>
          <span
            class="ant-transfer-list-header-title"
          />
        </div>
        <div
          class="ant-transfer-list-body"
        >
          <div
            class="ant-transfer-list-body-not-found"
          >
            <div
              class="ant-empty ant-empty-normal ant-empty-small"
            >
              <div
                class="ant-empty-image"
              >
                <svg
                  height="41"
                  viewBox="0 0 64 41"
                  width="64"
                  xmlns="http://www.w3.org/2000/svg"
                >
                  <g
                    fill="none"
                    fill-rule="evenodd"
                    transform="translate(0 1)"
                  >
                    <ellipse
                      cx="32"
                      cy="33"
                      fill="#F5F5F5"
                      rx="32"
                      ry="7"
                    />
                    <g
                      fill-rule="nonzero"
                      stroke="#D9D9D9"
                    >
                      <path
                        d="M55 12.76L44.854 1.258C44.367.474 43.656 0 42.907 0H21.093c-.749 0-1.46.474-1.947 1.257L9 12.761V22h46v-9.24z"
                      />
                      <path
                        d="M41.613 15.931c0-1.605.994-2.93 2.227-2.931H55v18.137C55 33.26 53.68 35 52.05 35h-40.1C10.32 35 9 33.259 9 31.137V13h11.16c1.233 0 2.227 1.323 2.227 2.928v.022c0 1.605 1.005 2.901 2.237 2.901h14.752c1.232 0 2.237-1.308 2.237-2.913v-.007z"
                        fill="#FAFAFA"
                      />
                    </g>
                  </g>
                </svg>
              </div>
              <div
                class="ant-empty-description"
              >
                No Data
              </div>
            </div>
          </div>
        </div>
      </div>
      <div
        class="ant-transfer-operation"
      >
        <button
          class="ant-btn ant-btn-primary ant-btn-sm ant-btn-icon-only"
          disabled=""
          type="button"
        >
          <span
            aria-label="right"
            class="anticon anticon-right"
            role="img"
          >
            <svg
              aria-hidden="true"
              data-icon="right"
              fill="currentColor"
              focusable="false"
              height="1em"
              viewBox="64 64 896 896"
              width="1em"
            >
              <path
                d="M765.7 486.8L314.9 134.7A7.97 7.97 0 00302 141v77.3c0 4.9 2.3 9.6 6.1 12.6l360 281.1-360 281.1c-3.9 3-6.1 7.7-6.1 12.6V883c0 6.7 7.7 10.4 12.9 6.3l450.8-352.1a31.96 31.96 0 000-50.4z"
              />
            </svg>
          </span>
        </button>
        <button
          class="ant-btn ant-btn-primary ant-btn-sm ant-btn-icon-only"
          disabled=""
          type="button"
        >
          <span
            aria-label="left"
            class="anticon anticon-left"
            role="img"
          >
            <svg
              aria-hidden="true"
              data-icon="left"
              fill="currentColor"
              focusable="false"
              height="1em"
              viewBox="64 64 896 896"
              width="1em"
            >
              <path
                d="M724 218.3V141c0-6.7-7.7-10.4-12.9-6.3L260.3 486.8a31.86 31.86 0 000 50.3l450.8 352.1c5.3 4.1 12.9.4 12.9-6.3v-77.3c0-4.9-2.3-9.6-6.1-12.6l-360-281 360-281.1c3.8-3 6.1-7.7 6.1-12.6z"
              />
            </svg>
          </span>
        </button>
      </div>
      <div
        class="ant-transfer-list"
      >
        <div
          class="ant-transfer-list-header"
        >
          <label
            class="ant-checkbox-wrapper ant-transfer-list-checkbox"
          >
            <span
              class="ant-checkbox"
            >
              <input
                class="ant-checkbox-input"
                type="checkbox"
              />
              <span
                class="ant-checkbox-inner"
              />
            </span>
          </label>
          <span
            aria-label="down"
            class="anticon anticon-down ant-dropdown-trigger ant-transfer-list-header-dropdown"
            role="img"
          >
            <svg
              aria-hidden="true"
              data-icon="down"
              fill="currentColor"
              focusable="false"
              height="1em"
              viewBox="64 64 896 896"
              width="1em"
            >
              <path
                d="M884 256h-75c-5.1 0-9.9 2.5-12.9 6.6L512 654.2 227.9 262.6c-3-4.1-7.8-6.6-12.9-6.6h-75c-6.5 0-10.3 7.4-6.5 12.7l352.6 486.1c12.8 17.6 39 17.6 51.7 0l352.6-486.1c3.9-5.3.1-12.7-6.4-12.7z"
              />
            </svg>
          </span>
          <span
            class="ant-transfer-list-header-selected"
          >
            0
            <!-- -->
            <!-- -->
            item
          </span>
          <span
            class="ant-transfer-list-header-title"
          />
        </div>
        <div
          class="ant-transfer-list-body"
        >
          <div
            class="ant-transfer-list-body-not-found"
          >
            <div
              class="ant-empty ant-empty-normal ant-empty-small"
            >
              <div
                class="ant-empty-image"
              >
                <svg
                  height="41"
                  viewBox="0 0 64 41"
                  width="64"
                  xmlns="http://www.w3.org/2000/svg"
                >
                  <g
                    fill="none"
                    fill-rule="evenodd"
                    transform="translate(0 1)"
                  >
                    <ellipse
                      cx="32"
                      cy="33"
                      fill="#F5F5F5"
                      rx="32"
                      ry="7"
                    />
                    <g
                      fill-rule="nonzero"
                      stroke="#D9D9D9"
                    >
                      <path
                        d="M55 12.76L44.854 1.258C44.367.474 43.656 0 42.907 0H21.093c-.749 0-1.46.474-1.947 1.257L9 12.761V22h46v-9.24z"
                      />
                      <path
                        d="M41.613 15.931c0-1.605.994-2.93 2.227-2.931H55v18.137C55 33.26 53.68 35 52.05 35h-40.1C10.32 35 9 33.259 9 31.137V13h11.16c1.233 0 2.227 1.323 2.227 2.928v.022c0 1.605 1.005 2.901 2.237 2.901h14.752c1.232 0 2.237-1.308 2.237-2.913v-.007z"
                        fill="#FAFAFA"
                      />
                    </g>
                  </g>
                </svg>
              </div>
              <div
                class="ant-empty-description"
              >
                No Data
              </div>
            </div>
          </div>
        </div>
      </div>
    </div>
  </div>
  <div
    class="ant-space-item"
  >
    <div
      class="ant-transfer ant-transfer-status-warning"
    >
      <div
        class="ant-transfer-list"
      >
        <div
          class="ant-transfer-list-header"
        >
          <label
            class="ant-checkbox-wrapper ant-transfer-list-checkbox"
          >
            <span
              class="ant-checkbox"
            >
              <input
                class="ant-checkbox-input"
                type="checkbox"
              />
              <span
                class="ant-checkbox-inner"
              />
            </span>
          </label>
          <span
            aria-label="down"
            class="anticon anticon-down ant-dropdown-trigger ant-transfer-list-header-dropdown"
            role="img"
          >
            <svg
              aria-hidden="true"
              data-icon="down"
              fill="currentColor"
              focusable="false"
              height="1em"
              viewBox="64 64 896 896"
              width="1em"
            >
              <path
                d="M884 256h-75c-5.1 0-9.9 2.5-12.9 6.6L512 654.2 227.9 262.6c-3-4.1-7.8-6.6-12.9-6.6h-75c-6.5 0-10.3 7.4-6.5 12.7l352.6 486.1c12.8 17.6 39 17.6 51.7 0l352.6-486.1c3.9-5.3.1-12.7-6.4-12.7z"
              />
            </svg>
          </span>
          <span
            class="ant-transfer-list-header-selected"
          >
            0
            <!-- -->
            <!-- -->
            item
          </span>
          <span
            class="ant-transfer-list-header-title"
          />
        </div>
        <div
          class="ant-transfer-list-body ant-transfer-list-body-with-search"
        >
          <div
            class="ant-transfer-list-body-search-wrapper"
          >
            <span
              class="ant-input-affix-wrapper ant-transfer-list-search"
            >
              <span
                class="ant-input-prefix"
              >
                <span
                  aria-label="search"
                  class="anticon anticon-search"
                  role="img"
                >
                  <svg
                    aria-hidden="true"
                    data-icon="search"
                    fill="currentColor"
                    focusable="false"
                    height="1em"
                    viewBox="64 64 896 896"
                    width="1em"
                  >
                    <path
                      d="M909.6 854.5L649.9 594.8C690.2 542.7 712 479 712 412c0-80.2-31.3-155.4-87.9-212.1-56.6-56.7-132-87.9-212.1-87.9s-155.5 31.3-212.1 87.9C143.2 256.5 112 331.8 112 412c0 80.1 31.3 155.5 87.9 212.1C256.5 680.8 331.8 712 412 712c67 0 130.6-21.8 182.7-62l259.7 259.6a8.2 8.2 0 0011.6 0l43.6-43.5a8.2 8.2 0 000-11.6zM570.4 570.4C528 612.7 471.8 636 412 636s-116-23.3-158.4-65.6C211.3 528 188 471.8 188 412s23.3-116.1 65.6-158.4C296 211.3 352.2 188 412 188s116.1 23.2 158.4 65.6S636 352.2 636 412s-23.3 116.1-65.6 158.4z"
                    />
                  </svg>
                </span>
              </span>
              <input
                class="ant-input"
                placeholder="Search here"
                type="text"
                value=""
              />
              <span
                class="ant-input-suffix"
              >
                <span
                  class="ant-input-clear-icon ant-input-clear-icon-hidden"
                  role="button"
                  tabindex="-1"
                >
                  <span
                    aria-label="close-circle"
                    class="anticon anticon-close-circle"
                    role="img"
                  >
                    <svg
                      aria-hidden="true"
                      data-icon="close-circle"
                      fill="currentColor"
                      focusable="false"
                      height="1em"
                      viewBox="64 64 896 896"
                      width="1em"
                    >
                      <path
                        d="M512 64C264.6 64 64 264.6 64 512s200.6 448 448 448 448-200.6 448-448S759.4 64 512 64zm165.4 618.2l-66-.3L512 563.4l-99.3 118.4-66.1.3c-4.4 0-8-3.5-8-8 0-1.9.7-3.7 1.9-5.2l130.1-155L340.5 359a8.32 8.32 0 01-1.9-5.2c0-4.4 3.6-8 8-8l66.1.3L512 464.6l99.3-118.4 66-.3c4.4 0 8 3.5 8 8 0 1.9-.7 3.7-1.9 5.2L553.5 514l130 155c1.2 1.5 1.9 3.3 1.9 5.2 0 4.4-3.6 8-8 8z"
                      />
                    </svg>
                  </span>
                </span>
              </span>
            </span>
          </div>
          <div
            class="ant-transfer-list-body-not-found"
          >
            <div
              class="ant-empty ant-empty-normal ant-empty-small"
            >
              <div
                class="ant-empty-image"
              >
                <svg
                  height="41"
                  viewBox="0 0 64 41"
                  width="64"
                  xmlns="http://www.w3.org/2000/svg"
                >
                  <g
                    fill="none"
                    fill-rule="evenodd"
                    transform="translate(0 1)"
                  >
                    <ellipse
                      cx="32"
                      cy="33"
                      fill="#F5F5F5"
                      rx="32"
                      ry="7"
                    />
                    <g
                      fill-rule="nonzero"
                      stroke="#D9D9D9"
                    >
                      <path
                        d="M55 12.76L44.854 1.258C44.367.474 43.656 0 42.907 0H21.093c-.749 0-1.46.474-1.947 1.257L9 12.761V22h46v-9.24z"
                      />
                      <path
                        d="M41.613 15.931c0-1.605.994-2.93 2.227-2.931H55v18.137C55 33.26 53.68 35 52.05 35h-40.1C10.32 35 9 33.259 9 31.137V13h11.16c1.233 0 2.227 1.323 2.227 2.928v.022c0 1.605 1.005 2.901 2.237 2.901h14.752c1.232 0 2.237-1.308 2.237-2.913v-.007z"
                        fill="#FAFAFA"
                      />
                    </g>
                  </g>
                </svg>
              </div>
              <div
                class="ant-empty-description"
              >
                No Data
              </div>
            </div>
          </div>
        </div>
      </div>
      <div
        class="ant-transfer-operation"
      >
        <button
          class="ant-btn ant-btn-primary ant-btn-sm ant-btn-icon-only"
          disabled=""
          type="button"
        >
          <span
            aria-label="right"
            class="anticon anticon-right"
            role="img"
          >
            <svg
              aria-hidden="true"
              data-icon="right"
              fill="currentColor"
              focusable="false"
              height="1em"
              viewBox="64 64 896 896"
              width="1em"
            >
              <path
                d="M765.7 486.8L314.9 134.7A7.97 7.97 0 00302 141v77.3c0 4.9 2.3 9.6 6.1 12.6l360 281.1-360 281.1c-3.9 3-6.1 7.7-6.1 12.6V883c0 6.7 7.7 10.4 12.9 6.3l450.8-352.1a31.96 31.96 0 000-50.4z"
              />
            </svg>
          </span>
        </button>
        <button
          class="ant-btn ant-btn-primary ant-btn-sm ant-btn-icon-only"
          disabled=""
          type="button"
        >
          <span
            aria-label="left"
            class="anticon anticon-left"
            role="img"
          >
            <svg
              aria-hidden="true"
              data-icon="left"
              fill="currentColor"
              focusable="false"
              height="1em"
              viewBox="64 64 896 896"
              width="1em"
            >
              <path
                d="M724 218.3V141c0-6.7-7.7-10.4-12.9-6.3L260.3 486.8a31.86 31.86 0 000 50.3l450.8 352.1c5.3 4.1 12.9.4 12.9-6.3v-77.3c0-4.9-2.3-9.6-6.1-12.6l-360-281 360-281.1c3.8-3 6.1-7.7 6.1-12.6z"
              />
            </svg>
          </span>
        </button>
      </div>
      <div
        class="ant-transfer-list"
      >
        <div
          class="ant-transfer-list-header"
        >
          <label
            class="ant-checkbox-wrapper ant-transfer-list-checkbox"
          >
            <span
              class="ant-checkbox"
            >
              <input
                class="ant-checkbox-input"
                type="checkbox"
              />
              <span
                class="ant-checkbox-inner"
              />
            </span>
          </label>
          <span
            aria-label="down"
            class="anticon anticon-down ant-dropdown-trigger ant-transfer-list-header-dropdown"
            role="img"
          >
            <svg
              aria-hidden="true"
              data-icon="down"
              fill="currentColor"
              focusable="false"
              height="1em"
              viewBox="64 64 896 896"
              width="1em"
            >
              <path
                d="M884 256h-75c-5.1 0-9.9 2.5-12.9 6.6L512 654.2 227.9 262.6c-3-4.1-7.8-6.6-12.9-6.6h-75c-6.5 0-10.3 7.4-6.5 12.7l352.6 486.1c12.8 17.6 39 17.6 51.7 0l352.6-486.1c3.9-5.3.1-12.7-6.4-12.7z"
              />
            </svg>
          </span>
          <span
            class="ant-transfer-list-header-selected"
          >
            0
            <!-- -->
            <!-- -->
            item
          </span>
          <span
            class="ant-transfer-list-header-title"
          />
        </div>
        <div
          class="ant-transfer-list-body ant-transfer-list-body-with-search"
        >
          <div
            class="ant-transfer-list-body-search-wrapper"
          >
            <span
              class="ant-input-affix-wrapper ant-transfer-list-search"
            >
              <span
                class="ant-input-prefix"
              >
                <span
                  aria-label="search"
                  class="anticon anticon-search"
                  role="img"
                >
                  <svg
                    aria-hidden="true"
                    data-icon="search"
                    fill="currentColor"
                    focusable="false"
                    height="1em"
                    viewBox="64 64 896 896"
                    width="1em"
                  >
                    <path
                      d="M909.6 854.5L649.9 594.8C690.2 542.7 712 479 712 412c0-80.2-31.3-155.4-87.9-212.1-56.6-56.7-132-87.9-212.1-87.9s-155.5 31.3-212.1 87.9C143.2 256.5 112 331.8 112 412c0 80.1 31.3 155.5 87.9 212.1C256.5 680.8 331.8 712 412 712c67 0 130.6-21.8 182.7-62l259.7 259.6a8.2 8.2 0 0011.6 0l43.6-43.5a8.2 8.2 0 000-11.6zM570.4 570.4C528 612.7 471.8 636 412 636s-116-23.3-158.4-65.6C211.3 528 188 471.8 188 412s23.3-116.1 65.6-158.4C296 211.3 352.2 188 412 188s116.1 23.2 158.4 65.6S636 352.2 636 412s-23.3 116.1-65.6 158.4z"
                    />
                  </svg>
                </span>
              </span>
              <input
                class="ant-input"
                placeholder="Search here"
                type="text"
                value=""
              />
              <span
                class="ant-input-suffix"
              >
                <span
                  class="ant-input-clear-icon ant-input-clear-icon-hidden"
                  role="button"
                  tabindex="-1"
                >
                  <span
                    aria-label="close-circle"
                    class="anticon anticon-close-circle"
                    role="img"
                  >
                    <svg
                      aria-hidden="true"
                      data-icon="close-circle"
                      fill="currentColor"
                      focusable="false"
                      height="1em"
                      viewBox="64 64 896 896"
                      width="1em"
                    >
                      <path
                        d="M512 64C264.6 64 64 264.6 64 512s200.6 448 448 448 448-200.6 448-448S759.4 64 512 64zm165.4 618.2l-66-.3L512 563.4l-99.3 118.4-66.1.3c-4.4 0-8-3.5-8-8 0-1.9.7-3.7 1.9-5.2l130.1-155L340.5 359a8.32 8.32 0 01-1.9-5.2c0-4.4 3.6-8 8-8l66.1.3L512 464.6l99.3-118.4 66-.3c4.4 0 8 3.5 8 8 0 1.9-.7 3.7-1.9 5.2L553.5 514l130 155c1.2 1.5 1.9 3.3 1.9 5.2 0 4.4-3.6 8-8 8z"
                      />
                    </svg>
                  </span>
                </span>
              </span>
            </span>
          </div>
          <div
            class="ant-transfer-list-body-not-found"
          >
            <div
              class="ant-empty ant-empty-normal ant-empty-small"
            >
              <div
                class="ant-empty-image"
              >
                <svg
                  height="41"
                  viewBox="0 0 64 41"
                  width="64"
                  xmlns="http://www.w3.org/2000/svg"
                >
                  <g
                    fill="none"
                    fill-rule="evenodd"
                    transform="translate(0 1)"
                  >
                    <ellipse
                      cx="32"
                      cy="33"
                      fill="#F5F5F5"
                      rx="32"
                      ry="7"
                    />
                    <g
                      fill-rule="nonzero"
                      stroke="#D9D9D9"
                    >
                      <path
                        d="M55 12.76L44.854 1.258C44.367.474 43.656 0 42.907 0H21.093c-.749 0-1.46.474-1.947 1.257L9 12.761V22h46v-9.24z"
                      />
                      <path
                        d="M41.613 15.931c0-1.605.994-2.93 2.227-2.931H55v18.137C55 33.26 53.68 35 52.05 35h-40.1C10.32 35 9 33.259 9 31.137V13h11.16c1.233 0 2.227 1.323 2.227 2.928v.022c0 1.605 1.005 2.901 2.237 2.901h14.752c1.232 0 2.237-1.308 2.237-2.913v-.007z"
                        fill="#FAFAFA"
                      />
                    </g>
                  </g>
                </svg>
              </div>
              <div
                class="ant-empty-description"
              >
                No Data
              </div>
            </div>
          </div>
        </div>
      </div>
    </div>
  </div>
</div>
`;

exports[`renders ./components/transfer/demo/table-transfer.md correctly 1`] = `
Array [
  <div
    class="ant-transfer ant-transfer-customize-list"
  >
    <div
      class="ant-transfer-list"
    >
      <div
        class="ant-transfer-list-header"
      >
        <label
          class="ant-checkbox-wrapper ant-transfer-list-checkbox"
        >
          <span
            class="ant-checkbox"
          >
            <input
              class="ant-checkbox-input"
              type="checkbox"
            />
            <span
              class="ant-checkbox-inner"
            />
          </span>
        </label>
        <span
          aria-label="down"
          class="anticon anticon-down ant-dropdown-trigger ant-transfer-list-header-dropdown"
          role="img"
        >
          <svg
            aria-hidden="true"
            data-icon="down"
            fill="currentColor"
            focusable="false"
            height="1em"
            viewBox="64 64 896 896"
            width="1em"
          >
            <path
              d="M884 256h-75c-5.1 0-9.9 2.5-12.9 6.6L512 654.2 227.9 262.6c-3-4.1-7.8-6.6-12.9-6.6h-75c-6.5 0-10.3 7.4-6.5 12.7l352.6 486.1c12.8 17.6 39 17.6 51.7 0l352.6-486.1c3.9-5.3.1-12.7-6.4-12.7z"
            />
          </svg>
        </span>
        <span
          class="ant-transfer-list-header-selected"
        >
          14
          <!-- -->
          <!-- -->
          items
        </span>
        <span
          class="ant-transfer-list-header-title"
        />
      </div>
      <div
        class="ant-transfer-list-body"
      >
        <div
          class="ant-transfer-list-body-customize-wrapper"
        >
          <div
            class="ant-table-wrapper"
          >
            <div
              class="ant-spin-nested-loading"
            >
              <div
                class="ant-spin-container"
              >
                <div
                  class="ant-table ant-table-small"
                >
                  <div
                    class="ant-table-container"
                  >
                    <div
                      class="ant-table-content"
                    >
                      <table
                        style="table-layout:auto"
                      >
                        <colgroup>
                          <col
                            class="ant-table-selection-col"
                          />
                        </colgroup>
                        <thead
                          class="ant-table-thead"
                        >
                          <tr>
                            <th
                              class="ant-table-cell ant-table-selection-column"
                            >
                              <div
                                class="ant-table-selection"
                              >
                                <label
                                  class="ant-checkbox-wrapper"
                                >
                                  <span
                                    class="ant-checkbox"
                                  >
                                    <input
                                      class="ant-checkbox-input"
                                      type="checkbox"
                                    />
                                    <span
                                      class="ant-checkbox-inner"
                                    />
                                  </span>
                                </label>
                              </div>
                            </th>
                            <th
                              class="ant-table-cell"
                            >
                              Name
                            </th>
                            <th
                              class="ant-table-cell"
                            >
                              Tag
                            </th>
                            <th
                              class="ant-table-cell"
                            >
                              Description
                            </th>
                          </tr>
                        </thead>
                        <tbody
                          class="ant-table-tbody"
                        >
                          <tr
                            class="ant-table-row ant-table-row-level-0"
                            data-row-key="0"
                          >
                            <td
                              class="ant-table-cell ant-table-selection-column"
                            >
                              <label
                                class="ant-checkbox-wrapper ant-checkbox-wrapper-disabled"
                              >
                                <span
                                  class="ant-checkbox ant-checkbox-disabled"
                                >
                                  <input
                                    class="ant-checkbox-input"
                                    disabled=""
                                    type="checkbox"
                                  />
                                  <span
                                    class="ant-checkbox-inner"
                                  />
                                </span>
                              </label>
                            </td>
                            <td
                              class="ant-table-cell"
                            >
                              content1
                            </td>
                            <td
                              class="ant-table-cell"
                            >
                              <span
                                class="ant-tag"
                              >
                                cat
                              </span>
                            </td>
                            <td
                              class="ant-table-cell"
                            >
                              description of content1
                            </td>
                          </tr>
                          <tr
                            class="ant-table-row ant-table-row-level-0"
                            data-row-key="1"
                          >
                            <td
                              class="ant-table-cell ant-table-selection-column"
                            >
                              <label
                                class="ant-checkbox-wrapper"
                              >
                                <span
                                  class="ant-checkbox"
                                >
                                  <input
                                    class="ant-checkbox-input"
                                    type="checkbox"
                                  />
                                  <span
                                    class="ant-checkbox-inner"
                                  />
                                </span>
                              </label>
                            </td>
                            <td
                              class="ant-table-cell"
                            >
                              content2
                            </td>
                            <td
                              class="ant-table-cell"
                            >
                              <span
                                class="ant-tag"
                              >
                                dog
                              </span>
                            </td>
                            <td
                              class="ant-table-cell"
                            >
                              description of content2
                            </td>
                          </tr>
                          <tr
                            class="ant-table-row ant-table-row-level-0"
                            data-row-key="3"
                          >
                            <td
                              class="ant-table-cell ant-table-selection-column"
                            >
                              <label
                                class="ant-checkbox-wrapper"
                              >
                                <span
                                  class="ant-checkbox"
                                >
                                  <input
                                    class="ant-checkbox-input"
                                    type="checkbox"
                                  />
                                  <span
                                    class="ant-checkbox-inner"
                                  />
                                </span>
                              </label>
                            </td>
                            <td
                              class="ant-table-cell"
                            >
                              content4
                            </td>
                            <td
                              class="ant-table-cell"
                            >
                              <span
                                class="ant-tag"
                              >
                                cat
                              </span>
                            </td>
                            <td
                              class="ant-table-cell"
                            >
                              description of content4
                            </td>
                          </tr>
                          <tr
                            class="ant-table-row ant-table-row-level-0"
                            data-row-key="4"
                          >
                            <td
                              class="ant-table-cell ant-table-selection-column"
                            >
                              <label
                                class="ant-checkbox-wrapper ant-checkbox-wrapper-disabled"
                              >
                                <span
                                  class="ant-checkbox ant-checkbox-disabled"
                                >
                                  <input
                                    class="ant-checkbox-input"
                                    disabled=""
                                    type="checkbox"
                                  />
                                  <span
                                    class="ant-checkbox-inner"
                                  />
                                </span>
                              </label>
                            </td>
                            <td
                              class="ant-table-cell"
                            >
                              content5
                            </td>
                            <td
                              class="ant-table-cell"
                            >
                              <span
                                class="ant-tag"
                              >
                                dog
                              </span>
                            </td>
                            <td
                              class="ant-table-cell"
                            >
                              description of content5
                            </td>
                          </tr>
                          <tr
                            class="ant-table-row ant-table-row-level-0"
                            data-row-key="6"
                          >
                            <td
                              class="ant-table-cell ant-table-selection-column"
                            >
                              <label
                                class="ant-checkbox-wrapper"
                              >
                                <span
                                  class="ant-checkbox"
                                >
                                  <input
                                    class="ant-checkbox-input"
                                    type="checkbox"
                                  />
                                  <span
                                    class="ant-checkbox-inner"
                                  />
                                </span>
                              </label>
                            </td>
                            <td
                              class="ant-table-cell"
                            >
                              content7
                            </td>
                            <td
                              class="ant-table-cell"
                            >
                              <span
                                class="ant-tag"
                              >
                                cat
                              </span>
                            </td>
                            <td
                              class="ant-table-cell"
                            >
                              description of content7
                            </td>
                          </tr>
                          <tr
                            class="ant-table-row ant-table-row-level-0"
                            data-row-key="7"
                          >
                            <td
                              class="ant-table-cell ant-table-selection-column"
                            >
                              <label
                                class="ant-checkbox-wrapper"
                              >
                                <span
                                  class="ant-checkbox"
                                >
                                  <input
                                    class="ant-checkbox-input"
                                    type="checkbox"
                                  />
                                  <span
                                    class="ant-checkbox-inner"
                                  />
                                </span>
                              </label>
                            </td>
                            <td
                              class="ant-table-cell"
                            >
                              content8
                            </td>
                            <td
                              class="ant-table-cell"
                            >
                              <span
                                class="ant-tag"
                              >
                                dog
                              </span>
                            </td>
                            <td
                              class="ant-table-cell"
                            >
                              description of content8
                            </td>
                          </tr>
                          <tr
                            class="ant-table-row ant-table-row-level-0"
                            data-row-key="9"
                          >
                            <td
                              class="ant-table-cell ant-table-selection-column"
                            >
                              <label
                                class="ant-checkbox-wrapper"
                              >
                                <span
                                  class="ant-checkbox"
                                >
                                  <input
                                    class="ant-checkbox-input"
                                    type="checkbox"
                                  />
                                  <span
                                    class="ant-checkbox-inner"
                                  />
                                </span>
                              </label>
                            </td>
                            <td
                              class="ant-table-cell"
                            >
                              content10
                            </td>
                            <td
                              class="ant-table-cell"
                            >
                              <span
                                class="ant-tag"
                              >
                                cat
                              </span>
                            </td>
                            <td
                              class="ant-table-cell"
                            >
                              description of content10
                            </td>
                          </tr>
                          <tr
                            class="ant-table-row ant-table-row-level-0"
                            data-row-key="10"
                          >
                            <td
                              class="ant-table-cell ant-table-selection-column"
                            >
                              <label
                                class="ant-checkbox-wrapper"
                              >
                                <span
                                  class="ant-checkbox"
                                >
                                  <input
                                    class="ant-checkbox-input"
                                    type="checkbox"
                                  />
                                  <span
                                    class="ant-checkbox-inner"
                                  />
                                </span>
                              </label>
                            </td>
                            <td
                              class="ant-table-cell"
                            >
                              content11
                            </td>
                            <td
                              class="ant-table-cell"
                            >
                              <span
                                class="ant-tag"
                              >
                                dog
                              </span>
                            </td>
                            <td
                              class="ant-table-cell"
                            >
                              description of content11
                            </td>
                          </tr>
                          <tr
                            class="ant-table-row ant-table-row-level-0"
                            data-row-key="12"
                          >
                            <td
                              class="ant-table-cell ant-table-selection-column"
                            >
                              <label
                                class="ant-checkbox-wrapper ant-checkbox-wrapper-disabled"
                              >
                                <span
                                  class="ant-checkbox ant-checkbox-disabled"
                                >
                                  <input
                                    class="ant-checkbox-input"
                                    disabled=""
                                    type="checkbox"
                                  />
                                  <span
                                    class="ant-checkbox-inner"
                                  />
                                </span>
                              </label>
                            </td>
                            <td
                              class="ant-table-cell"
                            >
                              content13
                            </td>
                            <td
                              class="ant-table-cell"
                            >
                              <span
                                class="ant-tag"
                              >
                                cat
                              </span>
                            </td>
                            <td
                              class="ant-table-cell"
                            >
                              description of content13
                            </td>
                          </tr>
                          <tr
                            class="ant-table-row ant-table-row-level-0"
                            data-row-key="13"
                          >
                            <td
                              class="ant-table-cell ant-table-selection-column"
                            >
                              <label
                                class="ant-checkbox-wrapper"
                              >
                                <span
                                  class="ant-checkbox"
                                >
                                  <input
                                    class="ant-checkbox-input"
                                    type="checkbox"
                                  />
                                  <span
                                    class="ant-checkbox-inner"
                                  />
                                </span>
                              </label>
                            </td>
                            <td
                              class="ant-table-cell"
                            >
                              content14
                            </td>
                            <td
                              class="ant-table-cell"
                            >
                              <span
                                class="ant-tag"
                              >
                                dog
                              </span>
                            </td>
                            <td
                              class="ant-table-cell"
                            >
                              description of content14
                            </td>
                          </tr>
                        </tbody>
                      </table>
                    </div>
                  </div>
                </div>
                <ul
                  class="ant-pagination ant-pagination-mini ant-table-pagination ant-table-pagination-right"
                  unselectable="unselectable"
                >
                  <li
                    aria-disabled="true"
                    class="ant-pagination-prev ant-pagination-disabled"
                    title="Previous Page"
                  >
                    <button
                      class="ant-pagination-item-link"
                      disabled=""
                      tabindex="-1"
                      type="button"
                    >
                      <span
                        aria-label="left"
                        class="anticon anticon-left"
                        role="img"
                      >
                        <svg
                          aria-hidden="true"
                          data-icon="left"
                          fill="currentColor"
                          focusable="false"
                          height="1em"
                          viewBox="64 64 896 896"
                          width="1em"
                        >
                          <path
                            d="M724 218.3V141c0-6.7-7.7-10.4-12.9-6.3L260.3 486.8a31.86 31.86 0 000 50.3l450.8 352.1c5.3 4.1 12.9.4 12.9-6.3v-77.3c0-4.9-2.3-9.6-6.1-12.6l-360-281 360-281.1c3.8-3 6.1-7.7 6.1-12.6z"
                          />
                        </svg>
                      </span>
                    </button>
                  </li>
                  <li
                    class="ant-pagination-item ant-pagination-item-1 ant-pagination-item-active"
                    tabindex="0"
                    title="1"
                  >
                    <a
                      rel="nofollow"
                    >
                      1
                    </a>
                  </li>
                  <li
                    class="ant-pagination-item ant-pagination-item-2"
                    tabindex="0"
                    title="2"
                  >
                    <a
                      rel="nofollow"
                    >
                      2
                    </a>
                  </li>
                  <li
                    aria-disabled="false"
                    class="ant-pagination-next"
                    tabindex="0"
                    title="Next Page"
                  >
                    <button
                      class="ant-pagination-item-link"
                      tabindex="-1"
                      type="button"
                    >
                      <span
                        aria-label="right"
                        class="anticon anticon-right"
                        role="img"
                      >
                        <svg
                          aria-hidden="true"
                          data-icon="right"
                          fill="currentColor"
                          focusable="false"
                          height="1em"
                          viewBox="64 64 896 896"
                          width="1em"
                        >
                          <path
                            d="M765.7 486.8L314.9 134.7A7.97 7.97 0 00302 141v77.3c0 4.9 2.3 9.6 6.1 12.6l360 281.1-360 281.1c-3.9 3-6.1 7.7-6.1 12.6V883c0 6.7 7.7 10.4 12.9 6.3l450.8-352.1a31.96 31.96 0 000-50.4z"
                          />
                        </svg>
                      </span>
                    </button>
                  </li>
                </ul>
              </div>
            </div>
          </div>
        </div>
      </div>
    </div>
    <div
      class="ant-transfer-operation"
    >
      <button
        class="ant-btn ant-btn-primary ant-btn-sm ant-btn-icon-only"
        disabled=""
        type="button"
      >
        <span
          aria-label="right"
          class="anticon anticon-right"
          role="img"
        >
          <svg
            aria-hidden="true"
            data-icon="right"
            fill="currentColor"
            focusable="false"
            height="1em"
            viewBox="64 64 896 896"
            width="1em"
          >
            <path
              d="M765.7 486.8L314.9 134.7A7.97 7.97 0 00302 141v77.3c0 4.9 2.3 9.6 6.1 12.6l360 281.1-360 281.1c-3.9 3-6.1 7.7-6.1 12.6V883c0 6.7 7.7 10.4 12.9 6.3l450.8-352.1a31.96 31.96 0 000-50.4z"
            />
          </svg>
        </span>
      </button>
      <button
        class="ant-btn ant-btn-primary ant-btn-sm ant-btn-icon-only"
        disabled=""
        type="button"
      >
        <span
          aria-label="left"
          class="anticon anticon-left"
          role="img"
        >
          <svg
            aria-hidden="true"
            data-icon="left"
            fill="currentColor"
            focusable="false"
            height="1em"
            viewBox="64 64 896 896"
            width="1em"
          >
            <path
              d="M724 218.3V141c0-6.7-7.7-10.4-12.9-6.3L260.3 486.8a31.86 31.86 0 000 50.3l450.8 352.1c5.3 4.1 12.9.4 12.9-6.3v-77.3c0-4.9-2.3-9.6-6.1-12.6l-360-281 360-281.1c3.8-3 6.1-7.7 6.1-12.6z"
            />
          </svg>
        </span>
      </button>
    </div>
    <div
      class="ant-transfer-list"
    >
      <div
        class="ant-transfer-list-header"
      >
        <label
          class="ant-checkbox-wrapper ant-transfer-list-checkbox"
        >
          <span
            class="ant-checkbox"
          >
            <input
              class="ant-checkbox-input"
              type="checkbox"
            />
            <span
              class="ant-checkbox-inner"
            />
          </span>
        </label>
        <span
          aria-label="down"
          class="anticon anticon-down ant-dropdown-trigger ant-transfer-list-header-dropdown"
          role="img"
        >
          <svg
            aria-hidden="true"
            data-icon="down"
            fill="currentColor"
            focusable="false"
            height="1em"
            viewBox="64 64 896 896"
            width="1em"
          >
            <path
              d="M884 256h-75c-5.1 0-9.9 2.5-12.9 6.6L512 654.2 227.9 262.6c-3-4.1-7.8-6.6-12.9-6.6h-75c-6.5 0-10.3 7.4-6.5 12.7l352.6 486.1c12.8 17.6 39 17.6 51.7 0l352.6-486.1c3.9-5.3.1-12.7-6.4-12.7z"
            />
          </svg>
        </span>
        <span
          class="ant-transfer-list-header-selected"
        >
          6
          <!-- -->
          <!-- -->
          items
        </span>
        <span
          class="ant-transfer-list-header-title"
        />
      </div>
      <div
        class="ant-transfer-list-body"
      >
        <div
          class="ant-transfer-list-body-customize-wrapper"
        >
          <div
            class="ant-table-wrapper"
          >
            <div
              class="ant-spin-nested-loading"
            >
              <div
                class="ant-spin-container"
              >
                <div
                  class="ant-table ant-table-small"
                >
                  <div
                    class="ant-table-container"
                  >
                    <div
                      class="ant-table-content"
                    >
                      <table
                        style="table-layout:auto"
                      >
                        <colgroup>
                          <col
                            class="ant-table-selection-col"
                          />
                        </colgroup>
                        <thead
                          class="ant-table-thead"
                        >
                          <tr>
                            <th
                              class="ant-table-cell ant-table-selection-column"
                            >
                              <div
                                class="ant-table-selection"
                              >
                                <label
                                  class="ant-checkbox-wrapper"
                                >
                                  <span
                                    class="ant-checkbox"
                                  >
                                    <input
                                      class="ant-checkbox-input"
                                      type="checkbox"
                                    />
                                    <span
                                      class="ant-checkbox-inner"
                                    />
                                  </span>
                                </label>
                              </div>
                            </th>
                            <th
                              class="ant-table-cell"
                            >
                              Name
                            </th>
                          </tr>
                        </thead>
                        <tbody
                          class="ant-table-tbody"
                        >
                          <tr
                            class="ant-table-row ant-table-row-level-0"
                            data-row-key="2"
                          >
                            <td
                              class="ant-table-cell ant-table-selection-column"
                            >
                              <label
                                class="ant-checkbox-wrapper"
                              >
                                <span
                                  class="ant-checkbox"
                                >
                                  <input
                                    class="ant-checkbox-input"
                                    type="checkbox"
                                  />
                                  <span
                                    class="ant-checkbox-inner"
                                  />
                                </span>
                              </label>
                            </td>
                            <td
                              class="ant-table-cell"
                            >
                              content3
                            </td>
                          </tr>
                          <tr
                            class="ant-table-row ant-table-row-level-0"
                            data-row-key="5"
                          >
                            <td
                              class="ant-table-cell ant-table-selection-column"
                            >
                              <label
                                class="ant-checkbox-wrapper"
                              >
                                <span
                                  class="ant-checkbox"
                                >
                                  <input
                                    class="ant-checkbox-input"
                                    type="checkbox"
                                  />
                                  <span
                                    class="ant-checkbox-inner"
                                  />
                                </span>
                              </label>
                            </td>
                            <td
                              class="ant-table-cell"
                            >
                              content6
                            </td>
                          </tr>
                          <tr
                            class="ant-table-row ant-table-row-level-0"
                            data-row-key="8"
                          >
                            <td
                              class="ant-table-cell ant-table-selection-column"
                            >
                              <label
                                class="ant-checkbox-wrapper ant-checkbox-wrapper-disabled"
                              >
                                <span
                                  class="ant-checkbox ant-checkbox-disabled"
                                >
                                  <input
                                    class="ant-checkbox-input"
                                    disabled=""
                                    type="checkbox"
                                  />
                                  <span
                                    class="ant-checkbox-inner"
                                  />
                                </span>
                              </label>
                            </td>
                            <td
                              class="ant-table-cell"
                            >
                              content9
                            </td>
                          </tr>
                          <tr
                            class="ant-table-row ant-table-row-level-0"
                            data-row-key="11"
                          >
                            <td
                              class="ant-table-cell ant-table-selection-column"
                            >
                              <label
                                class="ant-checkbox-wrapper"
                              >
                                <span
                                  class="ant-checkbox"
                                >
                                  <input
                                    class="ant-checkbox-input"
                                    type="checkbox"
                                  />
                                  <span
                                    class="ant-checkbox-inner"
                                  />
                                </span>
                              </label>
                            </td>
                            <td
                              class="ant-table-cell"
                            >
                              content12
                            </td>
                          </tr>
                          <tr
                            class="ant-table-row ant-table-row-level-0"
                            data-row-key="14"
                          >
                            <td
                              class="ant-table-cell ant-table-selection-column"
                            >
                              <label
                                class="ant-checkbox-wrapper"
                              >
                                <span
                                  class="ant-checkbox"
                                >
                                  <input
                                    class="ant-checkbox-input"
                                    type="checkbox"
                                  />
                                  <span
                                    class="ant-checkbox-inner"
                                  />
                                </span>
                              </label>
                            </td>
                            <td
                              class="ant-table-cell"
                            >
                              content15
                            </td>
                          </tr>
                          <tr
                            class="ant-table-row ant-table-row-level-0"
                            data-row-key="17"
                          >
                            <td
                              class="ant-table-cell ant-table-selection-column"
                            >
                              <label
                                class="ant-checkbox-wrapper"
                              >
                                <span
                                  class="ant-checkbox"
                                >
                                  <input
                                    class="ant-checkbox-input"
                                    type="checkbox"
                                  />
                                  <span
                                    class="ant-checkbox-inner"
                                  />
                                </span>
                              </label>
                            </td>
                            <td
                              class="ant-table-cell"
                            >
                              content18
                            </td>
                          </tr>
                        </tbody>
                      </table>
                    </div>
                  </div>
                </div>
                <ul
                  class="ant-pagination ant-pagination-mini ant-table-pagination ant-table-pagination-right"
                  unselectable="unselectable"
                >
                  <li
                    aria-disabled="true"
                    class="ant-pagination-prev ant-pagination-disabled"
                    title="Previous Page"
                  >
                    <button
                      class="ant-pagination-item-link"
                      disabled=""
                      tabindex="-1"
                      type="button"
                    >
                      <span
                        aria-label="left"
                        class="anticon anticon-left"
                        role="img"
                      >
                        <svg
                          aria-hidden="true"
                          data-icon="left"
                          fill="currentColor"
                          focusable="false"
                          height="1em"
                          viewBox="64 64 896 896"
                          width="1em"
                        >
                          <path
                            d="M724 218.3V141c0-6.7-7.7-10.4-12.9-6.3L260.3 486.8a31.86 31.86 0 000 50.3l450.8 352.1c5.3 4.1 12.9.4 12.9-6.3v-77.3c0-4.9-2.3-9.6-6.1-12.6l-360-281 360-281.1c3.8-3 6.1-7.7 6.1-12.6z"
                          />
                        </svg>
                      </span>
                    </button>
                  </li>
                  <li
                    class="ant-pagination-item ant-pagination-item-1 ant-pagination-item-active"
                    tabindex="0"
                    title="1"
                  >
                    <a
                      rel="nofollow"
                    >
                      1
                    </a>
                  </li>
                  <li
                    aria-disabled="true"
                    class="ant-pagination-next ant-pagination-disabled"
                    title="Next Page"
                  >
                    <button
                      class="ant-pagination-item-link"
                      disabled=""
                      tabindex="-1"
                      type="button"
                    >
                      <span
                        aria-label="right"
                        class="anticon anticon-right"
                        role="img"
                      >
                        <svg
                          aria-hidden="true"
                          data-icon="right"
                          fill="currentColor"
                          focusable="false"
                          height="1em"
                          viewBox="64 64 896 896"
                          width="1em"
                        >
                          <path
                            d="M765.7 486.8L314.9 134.7A7.97 7.97 0 00302 141v77.3c0 4.9 2.3 9.6 6.1 12.6l360 281.1-360 281.1c-3.9 3-6.1 7.7-6.1 12.6V883c0 6.7 7.7 10.4 12.9 6.3l450.8-352.1a31.96 31.96 0 000-50.4z"
                          />
                        </svg>
                      </span>
                    </button>
                  </li>
                </ul>
              </div>
            </div>
          </div>
        </div>
      </div>
    </div>
  </div>,
  <button
    aria-checked="false"
    class="ant-switch"
    role="switch"
    style="margin-top:16px"
    type="button"
  >
    <div
      class="ant-switch-handle"
    />
    <span
      class="ant-switch-inner"
    >
      <span
        class="ant-switch-inner-checked"
      >
        disabled
      </span>
      <span
        class="ant-switch-inner-unchecked"
      >
        disabled
      </span>
    </span>
  </button>,
  <button
    aria-checked="false"
    class="ant-switch"
    role="switch"
    style="margin-top:16px"
    type="button"
  >
    <div
      class="ant-switch-handle"
    />
    <span
      class="ant-switch-inner"
    >
      <span
        class="ant-switch-inner-checked"
      >
        showSearch
      </span>
      <span
        class="ant-switch-inner-unchecked"
      >
        showSearch
      </span>
    </span>
  </button>,
]
`;

exports[`renders ./components/transfer/demo/tree-transfer.md correctly 1`] = `
<div
  class="ant-transfer ant-transfer-customize-list tree-transfer"
>
  <div
    class="ant-transfer-list"
  >
    <div
      class="ant-transfer-list-header"
    >
      <span
        class="ant-transfer-list-header-selected"
      >
        5
        <!-- -->
        <!-- -->
        items
      </span>
      <span
        class="ant-transfer-list-header-title"
      />
    </div>
    <div
      class="ant-transfer-list-body"
    >
      <div
        class="ant-transfer-list-body-customize-wrapper"
      >
        <div
          class="ant-tree ant-tree-icon-hide ant-tree-block-node"
          role="tree"
        >
          <div>
            <input
              aria-label="for screen reader"
              style="width:0;height:0;display:flex;overflow:hidden;opacity:0;border:0;padding:0;margin:0"
              tabindex="0"
              value=""
            />
          </div>
          <div
            aria-hidden="true"
            class="ant-tree-treenode"
            style="position:absolute;pointer-events:none;visibility:hidden;height:0;overflow:hidden"
          >
            <div
              class="ant-tree-indent"
            >
              <div
                class="ant-tree-indent-unit"
              />
            </div>
          </div>
          <div
            class="ant-tree-list"
            style="position:relative"
          >
            <div
              class="ant-tree-list-holder"
            >
              <div>
                <div
                  class="ant-tree-list-holder-inner"
                  style="display:flex;flex-direction:column"
                >
                  <div
                    aria-grabbed="false"
                    class="ant-tree-treenode ant-tree-treenode-switcher-open"
                    draggable="false"
                  >
                    <span
                      aria-hidden="true"
                      class="ant-tree-indent"
                    />
                    <span
                      class="ant-tree-switcher ant-tree-switcher-noop"
                    />
                    <span
                      class="ant-tree-checkbox"
                    >
                      <span
                        class="ant-tree-checkbox-inner"
                      />
                    </span>
                    <span
                      class="ant-tree-node-content-wrapper ant-tree-node-content-wrapper-normal"
                      title="0-0"
                    >
                      <span
                        class="ant-tree-title"
                      >
                        0-0
                      </span>
                    </span>
                  </div>
                  <div
                    aria-grabbed="false"
                    class="ant-tree-treenode ant-tree-treenode-switcher-open"
                    draggable="false"
                  >
                    <span
                      aria-hidden="true"
                      class="ant-tree-indent"
                    />
                    <span
                      class="ant-tree-switcher ant-tree-switcher_open"
                    >
                      <span
                        aria-label="caret-down"
                        class="anticon anticon-caret-down ant-tree-switcher-icon"
                        role="img"
                      >
                        <svg
                          aria-hidden="true"
                          data-icon="caret-down"
                          fill="currentColor"
                          focusable="false"
                          height="1em"
                          viewBox="0 0 1024 1024"
                          width="1em"
                        >
                          <path
                            d="M840.4 300H183.6c-19.7 0-30.7 20.8-18.5 35l328.4 380.8c9.4 10.9 27.5 10.9 37 0L858.9 335c12.2-14.2 1.2-35-18.5-35z"
                          />
                        </svg>
                      </span>
                    </span>
                    <span
                      class="ant-tree-checkbox"
                    >
                      <span
                        class="ant-tree-checkbox-inner"
                      />
                    </span>
                    <span
                      class="ant-tree-node-content-wrapper ant-tree-node-content-wrapper-open"
                      title="0-1"
                    >
                      <span
                        class="ant-tree-title"
                      >
                        0-1
                      </span>
                    </span>
                  </div>
                  <div
                    aria-grabbed="false"
                    class="ant-tree-treenode ant-tree-treenode-switcher-open"
                    draggable="false"
                  >
                    <span
                      aria-hidden="true"
                      class="ant-tree-indent"
                    >
                      <span
                        class="ant-tree-indent-unit"
                      />
                    </span>
                    <span
                      class="ant-tree-switcher ant-tree-switcher-noop"
                    />
                    <span
                      class="ant-tree-checkbox"
                    >
                      <span
                        class="ant-tree-checkbox-inner"
                      />
                    </span>
                    <span
                      class="ant-tree-node-content-wrapper ant-tree-node-content-wrapper-normal"
                      title="0-1-0"
                    >
                      <span
                        class="ant-tree-title"
                      >
                        0-1-0
                      </span>
                    </span>
                  </div>
                  <div
                    aria-grabbed="false"
                    class="ant-tree-treenode ant-tree-treenode-switcher-open ant-tree-treenode-leaf-last"
                    draggable="false"
                  >
                    <span
                      aria-hidden="true"
                      class="ant-tree-indent"
                    >
                      <span
                        class="ant-tree-indent-unit"
                      />
                    </span>
                    <span
                      class="ant-tree-switcher ant-tree-switcher-noop"
                    />
                    <span
                      class="ant-tree-checkbox"
                    >
                      <span
                        class="ant-tree-checkbox-inner"
                      />
                    </span>
                    <span
                      class="ant-tree-node-content-wrapper ant-tree-node-content-wrapper-normal"
                      title="0-1-1"
                    >
                      <span
                        class="ant-tree-title"
                      >
                        0-1-1
                      </span>
                    </span>
                  </div>
                  <div
                    aria-grabbed="false"
                    class="ant-tree-treenode ant-tree-treenode-switcher-open ant-tree-treenode-leaf-last"
                    draggable="false"
                  >
                    <span
                      aria-hidden="true"
                      class="ant-tree-indent"
                    />
                    <span
                      class="ant-tree-switcher ant-tree-switcher-noop"
                    />
                    <span
                      class="ant-tree-checkbox"
                    >
                      <span
                        class="ant-tree-checkbox-inner"
                      />
                    </span>
                    <span
                      class="ant-tree-node-content-wrapper ant-tree-node-content-wrapper-normal"
                      title="0-3"
                    >
                      <span
                        class="ant-tree-title"
                      >
                        0-3
                      </span>
                    </span>
                  </div>
                </div>
              </div>
            </div>
          </div>
        </div>
      </div>
    </div>
  </div>
  <div
    class="ant-transfer-operation"
  >
    <button
      class="ant-btn ant-btn-primary ant-btn-sm ant-btn-icon-only"
      disabled=""
      type="button"
    >
      <span
        aria-label="right"
        class="anticon anticon-right"
        role="img"
      >
        <svg
          aria-hidden="true"
          data-icon="right"
          fill="currentColor"
          focusable="false"
          height="1em"
          viewBox="64 64 896 896"
          width="1em"
        >
          <path
            d="M765.7 486.8L314.9 134.7A7.97 7.97 0 00302 141v77.3c0 4.9 2.3 9.6 6.1 12.6l360 281.1-360 281.1c-3.9 3-6.1 7.7-6.1 12.6V883c0 6.7 7.7 10.4 12.9 6.3l450.8-352.1a31.96 31.96 0 000-50.4z"
          />
        </svg>
      </span>
    </button>
    <button
      class="ant-btn ant-btn-primary ant-btn-sm ant-btn-icon-only"
      disabled=""
      type="button"
    >
      <span
        aria-label="left"
        class="anticon anticon-left"
        role="img"
      >
        <svg
          aria-hidden="true"
          data-icon="left"
          fill="currentColor"
          focusable="false"
          height="1em"
          viewBox="64 64 896 896"
          width="1em"
        >
          <path
            d="M724 218.3V141c0-6.7-7.7-10.4-12.9-6.3L260.3 486.8a31.86 31.86 0 000 50.3l450.8 352.1c5.3 4.1 12.9.4 12.9-6.3v-77.3c0-4.9-2.3-9.6-6.1-12.6l-360-281 360-281.1c3.8-3 6.1-7.7 6.1-12.6z"
          />
        </svg>
      </span>
    </button>
  </div>
  <div
    class="ant-transfer-list"
  >
    <div
      class="ant-transfer-list-header"
    >
      <span
        class="ant-transfer-list-header-selected"
      >
        0
        <!-- -->
        <!-- -->
        item
      </span>
      <span
        class="ant-transfer-list-header-title"
      />
    </div>
    <div
      class="ant-transfer-list-body"
    >
      <div
        class="ant-transfer-list-body-not-found"
      >
        <div
          class="ant-empty ant-empty-normal ant-empty-small"
        >
          <div
            class="ant-empty-image"
          >
            <svg
              height="41"
              viewBox="0 0 64 41"
              width="64"
              xmlns="http://www.w3.org/2000/svg"
            >
              <g
                fill="none"
                fill-rule="evenodd"
                transform="translate(0 1)"
              >
                <ellipse
                  cx="32"
                  cy="33"
                  fill="#F5F5F5"
                  rx="32"
                  ry="7"
                />
                <g
                  fill-rule="nonzero"
                  stroke="#D9D9D9"
                >
                  <path
                    d="M55 12.76L44.854 1.258C44.367.474 43.656 0 42.907 0H21.093c-.749 0-1.46.474-1.947 1.257L9 12.761V22h46v-9.24z"
                  />
                  <path
                    d="M41.613 15.931c0-1.605.994-2.93 2.227-2.931H55v18.137C55 33.26 53.68 35 52.05 35h-40.1C10.32 35 9 33.259 9 31.137V13h11.16c1.233 0 2.227 1.323 2.227 2.928v.022c0 1.605 1.005 2.901 2.237 2.901h14.752c1.232 0 2.237-1.308 2.237-2.913v-.007z"
                    fill="#FAFAFA"
                  />
                </g>
              </g>
            </svg>
          </div>
          <div
            class="ant-empty-description"
          >
            No Data
          </div>
        </div>
      </div>
    </div>
  </div>
</div>
`;<|MERGE_RESOLUTION|>--- conflicted
+++ resolved
@@ -2089,16 +2089,7 @@
     <span
       class="ant-switch-inner"
     >
-      <span
-        class="ant-switch-inner-checked"
-      >
-        one way
-      </span>
-      <span
-        class="ant-switch-inner-unchecked"
-      >
-        one way
-      </span>
+      one way
     </span>
   </button>,
 ]
@@ -2530,44 +2521,6 @@
         </ul>
       </div>
     </div>
-<<<<<<< HEAD
-  </div>,
-  <button
-    aria-checked="false"
-    class="ant-switch"
-    role="switch"
-    type="button"
-  >
-    <div
-      class="ant-switch-handle"
-    />
-    <span
-      class="ant-switch-inner"
-    >
-      <span
-        class="ant-switch-inner-checked"
-      >
-        disabled
-      </span>
-      <span
-        class="ant-switch-inner-unchecked"
-      >
-        disabled
-      </span>
-    </span>
-  </button>,
-]
-`;
-
-exports[`renders ./components/transfer/demo/search.md correctly 1`] = `
-<div
-  class="ant-transfer"
->
-  <div
-    class="ant-transfer-list"
-  >
-=======
->>>>>>> 8a454a13
     <div
       class="ant-transfer-operation"
     >
@@ -3369,6 +3322,7 @@
                 class="ant-empty-image"
               >
                 <svg
+                  class="ant-empty-img-simple"
                   height="41"
                   viewBox="0 0 64 41"
                   width="64"
@@ -3380,22 +3334,22 @@
                     transform="translate(0 1)"
                   >
                     <ellipse
+                      class="ant-empty-img-simple-ellipse"
                       cx="32"
                       cy="33"
-                      fill="#F5F5F5"
                       rx="32"
                       ry="7"
                     />
                     <g
+                      class="ant-empty-img-simple-g"
                       fill-rule="nonzero"
-                      stroke="#D9D9D9"
                     >
                       <path
                         d="M55 12.76L44.854 1.258C44.367.474 43.656 0 42.907 0H21.093c-.749 0-1.46.474-1.947 1.257L9 12.761V22h46v-9.24z"
                       />
                       <path
+                        class="ant-empty-img-simple-path"
                         d="M41.613 15.931c0-1.605.994-2.93 2.227-2.931H55v18.137C55 33.26 53.68 35 52.05 35h-40.1C10.32 35 9 33.259 9 31.137V13h11.16c1.233 0 2.227 1.323 2.227 2.928v.022c0 1.605 1.005 2.901 2.237 2.901h14.752c1.232 0 2.237-1.308 2.237-2.913v-.007z"
-                        fill="#FAFAFA"
                       />
                     </g>
                   </g>
@@ -3529,6 +3483,7 @@
                 class="ant-empty-image"
               >
                 <svg
+                  class="ant-empty-img-simple"
                   height="41"
                   viewBox="0 0 64 41"
                   width="64"
@@ -3540,22 +3495,22 @@
                     transform="translate(0 1)"
                   >
                     <ellipse
+                      class="ant-empty-img-simple-ellipse"
                       cx="32"
                       cy="33"
-                      fill="#F5F5F5"
                       rx="32"
                       ry="7"
                     />
                     <g
+                      class="ant-empty-img-simple-g"
                       fill-rule="nonzero"
-                      stroke="#D9D9D9"
                     >
                       <path
                         d="M55 12.76L44.854 1.258C44.367.474 43.656 0 42.907 0H21.093c-.749 0-1.46.474-1.947 1.257L9 12.761V22h46v-9.24z"
                       />
                       <path
+                        class="ant-empty-img-simple-path"
                         d="M41.613 15.931c0-1.605.994-2.93 2.227-2.931H55v18.137C55 33.26 53.68 35 52.05 35h-40.1C10.32 35 9 33.259 9 31.137V13h11.16c1.233 0 2.227 1.323 2.227 2.928v.022c0 1.605 1.005 2.901 2.237 2.901h14.752c1.232 0 2.237-1.308 2.237-2.913v-.007z"
-                        fill="#FAFAFA"
                       />
                     </g>
                   </g>
@@ -3709,6 +3664,7 @@
                 class="ant-empty-image"
               >
                 <svg
+                  class="ant-empty-img-simple"
                   height="41"
                   viewBox="0 0 64 41"
                   width="64"
@@ -3720,22 +3676,22 @@
                     transform="translate(0 1)"
                   >
                     <ellipse
+                      class="ant-empty-img-simple-ellipse"
                       cx="32"
                       cy="33"
-                      fill="#F5F5F5"
                       rx="32"
                       ry="7"
                     />
                     <g
+                      class="ant-empty-img-simple-g"
                       fill-rule="nonzero"
-                      stroke="#D9D9D9"
                     >
                       <path
                         d="M55 12.76L44.854 1.258C44.367.474 43.656 0 42.907 0H21.093c-.749 0-1.46.474-1.947 1.257L9 12.761V22h46v-9.24z"
                       />
                       <path
+                        class="ant-empty-img-simple-path"
                         d="M41.613 15.931c0-1.605.994-2.93 2.227-2.931H55v18.137C55 33.26 53.68 35 52.05 35h-40.1C10.32 35 9 33.259 9 31.137V13h11.16c1.233 0 2.227 1.323 2.227 2.928v.022c0 1.605 1.005 2.901 2.237 2.901h14.752c1.232 0 2.237-1.308 2.237-2.913v-.007z"
-                        fill="#FAFAFA"
                       />
                     </g>
                   </g>
@@ -3935,6 +3891,7 @@
                 class="ant-empty-image"
               >
                 <svg
+                  class="ant-empty-img-simple"
                   height="41"
                   viewBox="0 0 64 41"
                   width="64"
@@ -3946,22 +3903,22 @@
                     transform="translate(0 1)"
                   >
                     <ellipse
+                      class="ant-empty-img-simple-ellipse"
                       cx="32"
                       cy="33"
-                      fill="#F5F5F5"
                       rx="32"
                       ry="7"
                     />
                     <g
+                      class="ant-empty-img-simple-g"
                       fill-rule="nonzero"
-                      stroke="#D9D9D9"
                     >
                       <path
                         d="M55 12.76L44.854 1.258C44.367.474 43.656 0 42.907 0H21.093c-.749 0-1.46.474-1.947 1.257L9 12.761V22h46v-9.24z"
                       />
                       <path
+                        class="ant-empty-img-simple-path"
                         d="M41.613 15.931c0-1.605.994-2.93 2.227-2.931H55v18.137C55 33.26 53.68 35 52.05 35h-40.1C10.32 35 9 33.259 9 31.137V13h11.16c1.233 0 2.227 1.323 2.227 2.928v.022c0 1.605 1.005 2.901 2.237 2.901h14.752c1.232 0 2.237-1.308 2.237-2.913v-.007z"
-                        fill="#FAFAFA"
                       />
                     </g>
                   </g>
@@ -5107,16 +5064,7 @@
     <span
       class="ant-switch-inner"
     >
-      <span
-        class="ant-switch-inner-checked"
-      >
-        disabled
-      </span>
-      <span
-        class="ant-switch-inner-unchecked"
-      >
-        disabled
-      </span>
+      disabled
     </span>
   </button>,
   <button
@@ -5132,16 +5080,7 @@
     <span
       class="ant-switch-inner"
     >
-      <span
-        class="ant-switch-inner-checked"
-      >
-        showSearch
-      </span>
-      <span
-        class="ant-switch-inner-unchecked"
-      >
-        showSearch
-      </span>
+      showSearch
     </span>
   </button>,
 ]
@@ -5483,6 +5422,7 @@
             class="ant-empty-image"
           >
             <svg
+              class="ant-empty-img-simple"
               height="41"
               viewBox="0 0 64 41"
               width="64"
@@ -5494,22 +5434,22 @@
                 transform="translate(0 1)"
               >
                 <ellipse
+                  class="ant-empty-img-simple-ellipse"
                   cx="32"
                   cy="33"
-                  fill="#F5F5F5"
                   rx="32"
                   ry="7"
                 />
                 <g
+                  class="ant-empty-img-simple-g"
                   fill-rule="nonzero"
-                  stroke="#D9D9D9"
                 >
                   <path
                     d="M55 12.76L44.854 1.258C44.367.474 43.656 0 42.907 0H21.093c-.749 0-1.46.474-1.947 1.257L9 12.761V22h46v-9.24z"
                   />
                   <path
+                    class="ant-empty-img-simple-path"
                     d="M41.613 15.931c0-1.605.994-2.93 2.227-2.931H55v18.137C55 33.26 53.68 35 52.05 35h-40.1C10.32 35 9 33.259 9 31.137V13h11.16c1.233 0 2.227 1.323 2.227 2.928v.022c0 1.605 1.005 2.901 2.237 2.901h14.752c1.232 0 2.237-1.308 2.237-2.913v-.007z"
-                    fill="#FAFAFA"
                   />
                 </g>
               </g>
