import React from 'react';
<<<<<<< HEAD
import { CloseCircleOutlined } from '@ant-design/icons';
import { Flex, Tag } from 'antd';
=======
import { CloseCircleOutlined, DeleteOutlined } from '@ant-design/icons';
import { Tag } from 'antd';
>>>>>>> 5236fa8d

const preventDefault = (e: React.MouseEvent<HTMLElement>) => {
  e.preventDefault();
  console.log('Clicked! But prevent default.');
};

const App: React.FC = () => (
  <Flex gap="small" align="center" wrap>
    <Tag>Tag 1</Tag>
    <Tag>
      <a
        href="https://github.com/ant-design/ant-design/issues/1862"
        target="_blank"
        rel="noopener noreferrer"
      >
        Link
      </a>
    </Tag>
    <Tag closeIcon onClose={preventDefault}>
      Prevent Default
    </Tag>
    <Tag closeIcon={<CloseCircleOutlined />} onClose={console.log}>
      Tag 2
    </Tag>
<<<<<<< HEAD
  </Flex>
=======
    <Tag
      closable={{
        closeIcon: <DeleteOutlined />,
        'aria-label': 'Close Button',
      }}
      onClose={console.log}
    >
      Tag 3
    </Tag>
  </>
>>>>>>> 5236fa8d
);

export default App;<|MERGE_RESOLUTION|>--- conflicted
+++ resolved
@@ -1,11 +1,6 @@
 import React from 'react';
-<<<<<<< HEAD
-import { CloseCircleOutlined } from '@ant-design/icons';
+import { CloseCircleOutlined, DeleteOutlined } from '@ant-design/icons';
 import { Flex, Tag } from 'antd';
-=======
-import { CloseCircleOutlined, DeleteOutlined } from '@ant-design/icons';
-import { Tag } from 'antd';
->>>>>>> 5236fa8d
 
 const preventDefault = (e: React.MouseEvent<HTMLElement>) => {
   e.preventDefault();
@@ -30,9 +25,6 @@
     <Tag closeIcon={<CloseCircleOutlined />} onClose={console.log}>
       Tag 2
     </Tag>
-<<<<<<< HEAD
-  </Flex>
-=======
     <Tag
       closable={{
         closeIcon: <DeleteOutlined />,
@@ -42,8 +34,7 @@
     >
       Tag 3
     </Tag>
-  </>
->>>>>>> 5236fa8d
+  </Flex>
 );
 
 export default App;