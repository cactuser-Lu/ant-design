--- conflicted
+++ resolved
@@ -7,24 +7,6 @@
 } from '@ant-design/icons';
 import { Divider, Flex, Tag } from 'antd';
 
-<<<<<<< HEAD
-const App: React.FC = () => (
-  <Flex gap="small" align="center" wrap>
-    <Tag icon={<TwitterOutlined />} color="#55acee">
-      Twitter
-    </Tag>
-    <Tag icon={<YoutubeOutlined />} color="#cd201f">
-      Youtube
-    </Tag>
-    <Tag icon={<FacebookOutlined />} color="#3b5999">
-      Facebook
-    </Tag>
-    <Tag icon={<LinkedinOutlined />} color="#55acee">
-      LinkedIn
-    </Tag>
-  </Flex>
-);
-=======
 const App: React.FC = () => {
   const [checked, setChecked] = React.useState<Array<boolean>>([true, false, false, false]);
 
@@ -36,7 +18,7 @@
 
   return (
     <>
-      <Divider orientation="left">Tag with icon</Divider>
+      <Divider titlePlacement="start">Tag with icon</Divider>
       <Flex gap="4px 0" wrap align="center">
         <Tag icon={<TwitterOutlined />} color="#55acee">
           Twitter
@@ -51,10 +33,10 @@
           LinkedIn
         </Tag>
       </Flex>
-      <Divider orientation="left">CheckableTag with icon</Divider>
+      <Divider titlePlacement="start">CheckableTag with icon</Divider>
       <Flex gap="4px 0" wrap align="center">
         <Tag.CheckableTag
-          icon={<TwitterOutlined />} // `icon` available since `5.27.0`
+          icon={<TwitterOutlined />}
           checked={checked[0]}
           onChange={(checked) => handleChange(0, checked)}
         >
@@ -85,6 +67,5 @@
     </>
   );
 };
->>>>>>> 6e9e879a
 
 export default App;