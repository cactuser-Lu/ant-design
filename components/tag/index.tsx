--- conflicted
+++ resolved
@@ -46,17 +46,6 @@
     visible: true,
   };
 
-<<<<<<< HEAD
-=======
-  constructor(props: TagProps) {
-    super(props);
-    warning(
-      !('afterClose' in props),
-      'Tag',
-      "'afterClose' will be deprecated, please use 'onClose', we will remove this in the next version.",
-    );
-  }
-
   getTagStyle() {
     const { color, style } = this.props;
     const isPresetColor = this.isPresetColor();
@@ -82,7 +71,6 @@
     );
   }
 
->>>>>>> 109bd4ec
   setVisible(visible: boolean, e: React.MouseEvent<HTMLElement>) {
     const { onClose } = this.props;
     if (onClose) {
@@ -118,14 +106,7 @@
     const { children, ...otherProps } = this.props;
     const isNeedWave =
       'onClick' in otherProps || (children && (children as React.ReactElement<any>).type === 'a');
-    const tagProps = omit(otherProps, [
-      'onClose',
-      'afterClose',
-      'color',
-      'visible',
-      'closable',
-      'prefixCls',
-    ]);
+    const tagProps = omit(otherProps, ['onClose', 'color', 'visible', 'closable', 'prefixCls']);
     return isNeedWave ? (
       <Wave>
         <span
