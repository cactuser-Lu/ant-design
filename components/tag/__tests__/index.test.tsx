import React from 'react';
import { darkAlgorithm } from '@ant-design/compatible';
import { createCache, StyleProvider } from '@ant-design/cssinjs';
import { CheckCircleOutlined, CloseCircleOutlined, LinkedinOutlined } from '@ant-design/icons';

import Tag from '..';
import mountTest from '../../../tests/shared/mountTest';
import rtlTest from '../../../tests/shared/rtlTest';
import { act, fireEvent, render } from '../../../tests/utils';
import ConfigProvider from '../../config-provider';

(global as any).isVisible = true;

jest.mock('@rc-component/util/lib/Dom/isVisible', () => {
  const mockFn = () => (global as any).isVisible;
  return mockFn;
});

function waitRaf() {
  act(() => {
    jest.advanceTimersByTime(100);
  });
}

describe('Tag', () => {
  mountTest(Tag);
  mountTest(() => <Tag.CheckableTag checked={false} />);
  rtlTest(Tag);
  rtlTest(() => <Tag.CheckableTag checked={false} />);

  beforeAll(() => {
    jest.useFakeTimers();
  });

  afterAll(() => {
    jest.useRealTimers();
  });

  it('should be closable', () => {
    const onClose = jest.fn();
    const { container } = render(<Tag closable onClose={onClose} />);
    expect(container.querySelectorAll('.anticon-close').length).toBe(1);
    expect(container.querySelectorAll('.ant-tag:not(.ant-tag-hidden)').length).toBe(1);
    fireEvent.click(container.querySelectorAll('.anticon-close')[0]);
    expect(onClose).toHaveBeenCalled();
    act(() => {
      jest.runAllTimers();
    });
    expect(container.querySelectorAll('.ant-tag:not(.ant-tag-hidden)').length).toBe(0);
  });

  it('should not be closed when prevent default', () => {
    const onClose = (e: React.MouseEvent<HTMLElement>) => {
      e.preventDefault();
    };
    const { container } = render(<Tag closable onClose={onClose} />);
    expect(container.querySelectorAll('.anticon-close').length).toBe(1);
    expect(container.querySelectorAll('.ant-tag:not(.ant-tag-hidden)').length).toBe(1);
    fireEvent.click(container.querySelectorAll('.anticon-close')[0]);
    act(() => {
      jest.runAllTimers();
    });
    expect(container.querySelectorAll('.ant-tag:not(.ant-tag-hidden)').length).toBe(1);
  });

  it('show close button by closeIcon', () => {
    const { container } = render(
      <>
        <Tag className="tag1" closable closeIcon="close" />
        <Tag className="tag2" closable closeIcon />
        <Tag className="tag3" closable closeIcon={false} />
        <Tag className="tag4" closable closeIcon={null} />
        <Tag className="tag5" closable={false} closeIcon="close" />
        <Tag className="tag6" closable={false} closeIcon />
        <Tag className="tag7" closable={false} closeIcon={false} />
        <Tag className="tag8" closable={false} closeIcon={null} />
        <Tag className="tag9" closeIcon="close" />
        <Tag className="tag10" closeIcon />
        <Tag className="tag11" closeIcon={false} />
        <Tag className="tag12" closeIcon={null} />
      </>,
    );

    expect(container.querySelectorAll('.ant-tag-close-icon').length).toBe(6);
    ['tag1', 'tag2', 'tag3', 'tag4', 'tag9', 'tag10'].forEach((tag) => {
      expect(container.querySelector(`.${tag} .ant-tag-close-icon`)).toBeTruthy();
    });
    ['tag5', 'tag6', 'tag7', 'tag8', 'tag11', 'tag12'].forEach((tag) => {
      expect(container.querySelector(`.${tag} .ant-tag-close-icon`)).toBeFalsy();
    });
  });

  it('should trigger onClick on Tag', () => {
    const onClick = jest.fn();
    const { container } = render(<Tag onClick={onClick} />);
    const tagElement = container.querySelector<HTMLSpanElement>('.ant-tag')!;
    fireEvent.click(tagElement);
    expect(onClick).toHaveBeenCalled();
  });

  it('should trigger onClick on Tag.CheckableTag', () => {
    const onClick = jest.fn();
    const { container } = render(<Tag.CheckableTag checked={false} onClick={onClick} />);
    const tagElement = container.querySelector<HTMLSpanElement>('.ant-tag')!;
    fireEvent.click(tagElement);
    expect(onClick).toHaveBeenCalled();
  });

  // https://github.com/ant-design/ant-design/issues/20344
  it('should not trigger onClick when click close icon', () => {
    const onClose = jest.fn();
    const onClick = jest.fn();
    const { container } = render(<Tag closable onClose={onClose} onClick={onClick} />);
    fireEvent.click(container.querySelectorAll('.anticon-close')[0]);
    expect(onClose).toHaveBeenCalled();
    expect(onClick).not.toHaveBeenCalled();
  });

  it('should only render icon when no children', () => {
    const { container } = render(<Tag icon={<CheckCircleOutlined />} />);
    expect(container.querySelector('.ant-tag ')?.childElementCount).toBe(1);
  });

  describe('disabled', () => {
    it('should not trigger onClick when disabled', () => {
      const onClick = jest.fn();
      const { container } = render(<Tag disabled onClick={onClick} />);
      fireEvent.click(container.querySelector('.ant-tag')!);
      expect(onClick).not.toHaveBeenCalled();
    });

    it('should not trigger onClose when disabled', () => {
      const onClose = jest.fn();
      const { container } = render(<Tag disabled closable onClose={onClose} />);
      fireEvent.click(container.querySelector('.ant-tag-close-icon')!);
      expect(onClose).not.toHaveBeenCalled();
    });

    it("should prevent children's event when disabled", () => {
      const onClick = jest.fn();
      const { container } = render(
        <Tag disabled>
          <a href="https://ant.design" onClick={onClick}>
            Link
          </a>
        </Tag>,
      );
      const link = container.querySelector('a')!;
      expect(window.getComputedStyle(link).pointerEvents).toBe('none');
    });

    it('should render correctly when disabled', () => {
      const { container } = render(<Tag disabled>Disabled Tag</Tag>);
      expect(container.querySelector('.ant-tag-disabled')).toBeTruthy();
    });

    it('should not trigger onClose and onClick when click closeIcon and disabled', () => {
      const onClose = jest.fn();
      const onClick = jest.fn();
      const { container } = render(
        <Tag
          disabled
          closable
          closeIcon={<CloseCircleOutlined />}
          onClose={onClose}
          onClick={onClick}
        />,
      );

      fireEvent.click(container.querySelector('.ant-tag-close-icon')!);
      expect(onClose).not.toHaveBeenCalled();
      expect(onClick).not.toHaveBeenCalled();
    });
  });

  describe('CheckableTag', () => {
    it('support onChange', () => {
      const onChange = jest.fn();
      const { container } = render(<Tag.CheckableTag checked={false} onChange={onChange} />);
      fireEvent.click(container.querySelectorAll('.ant-tag')[0]);
      expect(onChange).toHaveBeenCalledWith(true);
    });

    it('should support ref', () => {
      const ref = React.createRef<HTMLSpanElement>();
      const { container } = render(
        <Tag.CheckableTag checked={false} ref={ref}>
          Tag Text
        </Tag.CheckableTag>,
      );
      const refElement = ref.current;
      const queryTarget = container.querySelector('.ant-tag');
      expect(refElement instanceof HTMLSpanElement).toBe(true);
      expect(refElement?.textContent).toBe('Tag Text');
      expect(queryTarget?.textContent).toBe('Tag Text');
      expect(refElement).toBe(queryTarget);
    });

    it('should render icon', () => {
      const { container } = render(<Tag.CheckableTag icon={<LinkedinOutlined />} checked />);
      expect(container.querySelector('.anticon')).toBeInTheDocument();
    });

    it('should render custom icon', () => {
      const { container } = render(
        <Tag.CheckableTag icon={<div className="custom-icon">custom icon</div>} checked />,
      );
      expect(container.querySelector('.custom-icon')).toBeInTheDocument();
    });

    it('not render icon', () => {
      const { container } = render(<Tag.CheckableTag checked />);
      expect(container.querySelector('.anticon')).not.toBeInTheDocument();
    });

    it('should not trigger onChange when disabled', () => {
      const onChange = jest.fn();
      const { container } = render(
        <Tag.CheckableTag disabled checked={false} onChange={onChange}>
          Checkable
        </Tag.CheckableTag>,
      );
      fireEvent.click(container.querySelector('.ant-tag')!);
      expect(onChange).not.toHaveBeenCalled();
    });

    it('should render correctly for disabled CheckableTag', () => {
      const { container, rerender } = render(
        <Tag.CheckableTag disabled checked={false}>
          Checkable
        </Tag.CheckableTag>,
      );
      expect(container.querySelector('.ant-tag-checkable-disabled')).toBeTruthy();

      // Test checked state
      rerender(
        <Tag.CheckableTag disabled checked>
          Checkable
        </Tag.CheckableTag>,
      );
      expect(container.querySelector('.ant-tag-checkable-checked')).toBeTruthy();
      expect(container.querySelector('.ant-tag-checkable-disabled')).toBeTruthy();
    });

    it('should handle context disabled state', () => {
      const onChange = jest.fn();
      const Demo = () => (
        <ConfigProvider componentDisabled>
          <Tag.CheckableTag checked={false} onChange={onChange}>
            Checkable
          </Tag.CheckableTag>
        </ConfigProvider>
      );
      const { container } = render(<Demo />);
      expect(container.querySelector('.ant-tag-checkable-disabled')).toBeTruthy();
      fireEvent.click(container.querySelector('.ant-tag')!);
      expect(onChange).not.toHaveBeenCalled();
    });
  });
  it('should onClick is undefined', async () => {
    const { container } = render(<Tag onClick={undefined} />);
    fireEvent.click(container.querySelectorAll('.ant-tag')[0]);
    waitRaf();
    expect(document.querySelector('.ant-wave')).toBeFalsy();
  });
  it('should support aria-* in closable', () => {
    const { container } = render(<Tag closable={{ closeIcon: 'X', 'aria-label': 'CloseBtn' }} />);
    expect(container.querySelector('.ant-tag-close-icon')?.getAttribute('aria-label')).toEqual(
      'CloseBtn',
    );
    expect(container.querySelector('.ant-tag-close-icon')?.textContent).toEqual('X');
  });
<<<<<<< HEAD
  it('should apply classNames and styles correctly', () => {
    const customClassNames = {
      root: 'custom-root',
      icon: 'custom-icon',
      content: 'custom-content',
    };

    const customStyles = {
      root: { backgroundColor: 'green' },
      icon: { color: 'red' },
      content: { backgroundColor: 'blue' },
    };
    const { container } = render(
      <Tag icon={<CheckCircleOutlined />} classNames={customClassNames} styles={customStyles}>
        ant
      </Tag>,
    );

    const rootElement = container.querySelector('.ant-tag') as HTMLElement;

    expect(rootElement.classList).toContain('custom-root');
    expect(rootElement.style.backgroundColor).toBe('green');
    expect(container.querySelector('.custom-icon')).toHaveStyle({ color: 'red' });
    expect(container.querySelector('.custom-content')).toHaveStyle({ backgroundColor: 'blue' });
  });
  it('should handle invalid icon gracefully', () => {
    const { container } = render(<Tag icon="">tag</Tag>);
    const iconElement = container.querySelector('svg');
    expect(container).not.toBeNull();
    expect(iconElement).toBeNull();
  });

  it('should have variant className', () => {
    const { container } = render(
      <Tag color="#66ccff" variant="solid">
        tag
      </Tag>,
    );
    const tagElement = container.querySelector('.ant-tag-solid');
    expect(tagElement).not.toBeNull();
  });

  it('legacy color inverse', () => {
    const { container } = render(<Tag color="green-inverse">tag</Tag>);

    expect(container.querySelector('.ant-tag-green')).toHaveClass('ant-tag-solid');
  });

  describe('CheckableTagGroup', () => {
    it('should check single tag in group', async () => {
      const onChange = jest.fn();

      const { container } = render(
        <Tag.CheckableTagGroup defaultValue="foo" options={['foo', 'bar']} onChange={onChange} />,
      );
      const checked = container.querySelector('.ant-tag-checkable-checked');
      expect(checked).not.toBeNull();

      // Click
      fireEvent.click(container.querySelectorAll('.ant-tag-checkable')[1]);
      expect(onChange).toHaveBeenCalledWith('bar');

      // Click again
      fireEvent.click(container.querySelectorAll('.ant-tag-checkable')[1]);
      expect(onChange).toHaveBeenCalledWith(null);
    });

    it('should check multiple tag in group', async () => {
      const onChange = jest.fn();

      const { container } = render(
        <Tag.CheckableTagGroup
          multiple
          defaultValue={['foo', 'bar']}
          options={[
            { value: 'foo', label: 'Foo' },
            { value: 'bar', label: 'Bar' },
          ]}
          onChange={onChange}
        />,
      );
      const checked = container.querySelector('.ant-tag-checkable-checked');
      expect(checked).not.toBeNull();

      // Click
      fireEvent.click(container.querySelectorAll('.ant-tag-checkable')[1]);
      expect(onChange).toHaveBeenCalledWith(['foo']);

      // Click again
      fireEvent.click(container.querySelectorAll('.ant-tag-checkable')[1]);
      expect(onChange).toHaveBeenCalledWith(['foo', 'bar']);
    });

    it('semantic classNames and styles', () => {
      const { container } = render(
        <Tag.CheckableTagGroup
          classNames={{
            root: 'customize-root',
            item: 'customize-item',
          }}
          styles={{
            root: { backgroundColor: 'green' },
            item: { color: 'red' },
          }}
          options={['Bamboo']}
        />,
      );

      expect(container.querySelector('.ant-tag-checkable-group')).toHaveClass('customize-root');
      expect(container.querySelector('.ant-tag-checkable-group')).toHaveStyle({
        backgroundColor: 'green',
      });

      expect(container.querySelector('.ant-tag-checkable')).toHaveClass('customize-item');
      expect(container.querySelector('.ant-tag-checkable')).toHaveStyle({ color: 'red' });
    });

    it('id', () => {
      const { container } = render(<Tag.CheckableTagGroup id="test-id" />);

      expect(container.querySelector('.ant-tag-checkable-group')?.id).toBe('test-id');
    });
  });

  it('dark theme default', () => {
    document.head.innerHTML = '';

    render(
      <StyleProvider cache={createCache()}>
        <ConfigProvider
          theme={{
            algorithm: darkAlgorithm,
          }}
        >
          <Tag variant="solid" color="default">
            Tag
          </Tag>
        </ConfigProvider>
      </StyleProvider>,
    );

    expect(document.head.innerHTML).toContain('--ant-tag-solid-text-color:#000;');
  });
  it('legacy bordered={false}', () => {
    const { container } = render(<Tag bordered={false}>Tag</Tag>);
    expect(container.querySelector('.ant-tag-filled')).toBeTruthy();
=======

  it('should not override aria-label in custom closeIcon', () => {
    const { getByRole } = render(
      <Tag
        closable
        closeIcon={
          <button type="button" aria-label="Remove This Filter">
            x
          </button>
        }
      >
        Filter
      </Tag>,
    );
    expect(getByRole('button')).toHaveAttribute('aria-label', 'Remove This Filter');
>>>>>>> 06ef05d7
  });
});<|MERGE_RESOLUTION|>--- conflicted
+++ resolved
@@ -270,7 +270,6 @@
     );
     expect(container.querySelector('.ant-tag-close-icon')?.textContent).toEqual('X');
   });
-<<<<<<< HEAD
   it('should apply classNames and styles correctly', () => {
     const customClassNames = {
       root: 'custom-root',
@@ -414,25 +413,9 @@
 
     expect(document.head.innerHTML).toContain('--ant-tag-solid-text-color:#000;');
   });
+
   it('legacy bordered={false}', () => {
     const { container } = render(<Tag bordered={false}>Tag</Tag>);
     expect(container.querySelector('.ant-tag-filled')).toBeTruthy();
-=======
-
-  it('should not override aria-label in custom closeIcon', () => {
-    const { getByRole } = render(
-      <Tag
-        closable
-        closeIcon={
-          <button type="button" aria-label="Remove This Filter">
-            x
-          </button>
-        }
-      >
-        Filter
-      </Tag>,
-    );
-    expect(getByRole('button')).toHaveAttribute('aria-label', 'Remove This Filter');
->>>>>>> 06ef05d7
   });
 });