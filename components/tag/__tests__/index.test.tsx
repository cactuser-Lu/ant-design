--- conflicted
+++ resolved
@@ -1,11 +1,7 @@
 import React from 'react';
-<<<<<<< HEAD
 import { darkAlgorithm } from '@ant-design/compatible';
 import { createCache, StyleProvider } from '@ant-design/cssinjs';
-import { CheckCircleOutlined, CloseCircleOutlined } from '@ant-design/icons';
-=======
-import { CheckCircleOutlined, LinkedinOutlined } from '@ant-design/icons';
->>>>>>> 6e9e879a
+import { CheckCircleOutlined, CloseCircleOutlined, LinkedinOutlined } from '@ant-design/icons';
 
 import Tag from '..';
 import mountTest from '../../../tests/shared/mountTest';
@@ -200,7 +196,23 @@
       expect(refElement).toBe(queryTarget);
     });
 
-<<<<<<< HEAD
+    it('should render icon', () => {
+      const { container } = render(<Tag.CheckableTag icon={<LinkedinOutlined />} checked />);
+      expect(container.querySelector('.anticon')).toBeInTheDocument();
+    });
+
+    it('should render custom icon', () => {
+      const { container } = render(
+        <Tag.CheckableTag icon={<div className="custom-icon">custom icon</div>} checked />,
+      );
+      expect(container.querySelector('.custom-icon')).toBeInTheDocument();
+    });
+
+    it('not render icon', () => {
+      const { container } = render(<Tag.CheckableTag checked />);
+      expect(container.querySelector('.anticon')).not.toBeInTheDocument();
+    });
+
     it('should not trigger onChange when disabled', () => {
       const onChange = jest.fn();
       const { container } = render(
@@ -243,21 +255,6 @@
       expect(container.querySelector('.ant-tag-checkable-disabled')).toBeTruthy();
       fireEvent.click(container.querySelector('.ant-tag')!);
       expect(onChange).not.toHaveBeenCalled();
-=======
-    it('should render icon', () => {
-      const { container } = render(<Tag.CheckableTag icon={<LinkedinOutlined />} checked />);
-      expect(container.querySelector('.anticon')).toBeInTheDocument();
-    });
-    it('should render custom icon', () => {
-      const { container } = render(
-        <Tag.CheckableTag icon={<div className="custom-icon">custom icon</div>} checked />,
-      );
-      expect(container.querySelector('.custom-icon')).toBeInTheDocument();
-    });
-    it('not render icon', () => {
-      const { container } = render(<Tag.CheckableTag checked />);
-      expect(container.querySelector('.anticon')).not.toBeInTheDocument();
->>>>>>> 6e9e879a
     });
   });
   it('should onClick is undefined', async () => {
