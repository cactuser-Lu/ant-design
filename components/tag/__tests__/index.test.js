import React from 'react';
import { mount } from 'enzyme';
import Tag from '..';
import mountTest from '../../../tests/shared/mountTest';

describe('Tag', () => {
  mountTest(Tag);
  mountTest(Tag.CheckableTag);

  beforeAll(() => {
    jest.useFakeTimers();
  });

  afterAll(() => {
    jest.useRealTimers();
  });

  it('should be closable', () => {
    const onClose = jest.fn();
    const wrapper = mount(<Tag closable onClose={onClose} />);
    expect(wrapper.find('.anticon-close').length).toBe(1);
    expect(wrapper.find('.ant-tag:not(.ant-tag-hidden)').length).toBe(1);
    wrapper.find('.anticon-close').simulate('click');
    expect(onClose).toHaveBeenCalled();
    jest.runAllTimers();
    wrapper.update();
    expect(wrapper.find('.ant-tag:not(.ant-tag-hidden)').length).toBe(0);
  });

  it('should not be closed when prevent default', () => {
    const onClose = e => {
      e.preventDefault();
    };
    const wrapper = mount(<Tag closable onClose={onClose} />);
    expect(wrapper.find('.anticon-close').length).toBe(1);
    expect(wrapper.find('.ant-tag:not(.ant-tag-hidden)').length).toBe(1);
    wrapper.find('.anticon-close').simulate('click');
    jest.runAllTimers();
    expect(wrapper.find('.ant-tag:not(.ant-tag-hidden)').length).toBe(1);
  });

  describe('visibility', () => {
    it('can be controlled by visible with visible as initial value', () => {
      const wrapper = mount(<Tag visible />);
      expect(wrapper.render()).toMatchSnapshot();
      wrapper.setProps({ visible: false });
      jest.runAllTimers();
      expect(wrapper.render()).toMatchSnapshot();
      wrapper.setProps({ visible: true });
      jest.runAllTimers();
      expect(wrapper.render()).toMatchSnapshot();
    });

    it('can be controlled by visible with hidden as initial value', () => {
      const wrapper = mount(<Tag visible={false} />);
      expect(wrapper.render()).toMatchSnapshot();
      wrapper.setProps({ visible: true });
      jest.runAllTimers();
      expect(wrapper.render()).toMatchSnapshot();
      wrapper.setProps({ visible: false });
      jest.runAllTimers();
      expect(wrapper.render()).toMatchSnapshot();
    });
  });

<<<<<<< HEAD
  it('props#afterClose do not warn anymore', () => {
    const errorSpy = jest.spyOn(console, 'error').mockImplementation(() => {});

    const afterClose = jest.fn();
    const wrapper = mount(<Tag closable afterClose={afterClose} />);

    expect(errorSpy.mock.calls.length).toBe(1);
    expect(errorSpy.mock.calls[0][0].includes('React does not recognize')).toBeTruthy();

    wrapper.find('.anticon-close').simulate('click');
    expect(afterClose).not.toHaveBeenCalled();
=======
  describe('CheckableTag', () => {
    it('support onChange', () => {
      const onChange = jest.fn();
      const wrapper = mount(<Tag.CheckableTag onChange={onChange} />);
      wrapper.find('.ant-tag').simulate('click');
      expect(onChange).toHaveBeenCalledWith(true);
    });
>>>>>>> c54bffb3
  });
});<|MERGE_RESOLUTION|>--- conflicted
+++ resolved
@@ -63,7 +63,6 @@
     });
   });
 
-<<<<<<< HEAD
   it('props#afterClose do not warn anymore', () => {
     const errorSpy = jest.spyOn(console, 'error').mockImplementation(() => {});
 
@@ -75,7 +74,8 @@
 
     wrapper.find('.anticon-close').simulate('click');
     expect(afterClose).not.toHaveBeenCalled();
-=======
+  });
+
   describe('CheckableTag', () => {
     it('support onChange', () => {
       const onChange = jest.fn();
@@ -83,6 +83,5 @@
       wrapper.find('.ant-tag').simulate('click');
       expect(onChange).toHaveBeenCalledWith(true);
     });
->>>>>>> c54bffb3
   });
 });