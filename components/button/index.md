--- conflicted
+++ resolved
@@ -6,11 +6,7 @@
 
 ---
 
-<<<<<<< HEAD
 按钮用于开始一个即时操作。
-=======
-鲜嫩多汁的按钮，用于触发用户指令。
->>>>>>> 1cafea0e
 
 ## 何时使用
 
