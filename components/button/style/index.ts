import type { CSSInterpolation, CSSObject } from '@ant-design/cssinjs';
import { unit } from '@ant-design/cssinjs';

import { genFocusStyle } from '../../style';
import { PresetColors } from '../../theme/interface';
import type { GenerateStyle, PresetColorKey } from '../../theme/internal';
import { genStyleHooks, mergeToken } from '../../theme/internal';
import type { ButtonVariantType } from '../buttonHelpers';
import genGroupStyle from './group';
import type { ButtonToken, ComponentToken } from './token';
import { prepareComponentToken, prepareToken } from './token';

export type { ComponentToken };

// ============================== Shared ==============================
const genSharedButtonStyle: GenerateStyle<ButtonToken, CSSObject> = (token): CSSObject => {
<<<<<<< HEAD
  const { componentCls, iconCls, fontWeight } = token;
=======
  const {
    componentCls,
    iconCls,
    fontWeight,
    opacityLoading,
    motionDurationSlow,
    motionEaseInOut,
    marginXS,
    calc,
  } = token;
>>>>>>> fb65341c

  return {
    [componentCls]: {
      outline: 'none',
      position: 'relative',
      display: 'inline-flex',
      gap: token.marginXS,
      alignItems: 'center',
      justifyContent: 'center',
      fontWeight,
      whiteSpace: 'nowrap',
      textAlign: 'center',
      backgroundImage: 'none',
      background: 'transparent',
      border: `${unit(token.lineWidth)} ${token.lineType} transparent`,
      cursor: 'pointer',
      transition: `all ${token.motionDurationMid} ${token.motionEaseInOut}`,
      userSelect: 'none',
      touchAction: 'manipulation',
      color: token.colorText,

      '&:disabled > *': {
        pointerEvents: 'none',
      },

      '> span:not(:only-child)': {
        display: 'inline-flex',
        alignSelf: 'baseline',
      },

      [`> span${componentCls}-icon, > span${iconCls}`]: {
        display: 'inline-flex',
        alignSelf: 'center',
      },

      '> a': {
        color: 'currentColor',
      },

      '&:not(:disabled)': genFocusStyle(token),

      [`&${componentCls}-two-chinese-chars::first-letter`]: {
        letterSpacing: '0.34em',
      },

      [`&${componentCls}-two-chinese-chars > *:not(${iconCls})`]: {
        marginInlineEnd: '-0.34em',
        letterSpacing: '0.34em',
      },

      [`&${componentCls}-icon-only`]: {
        paddingInline: 0,

        // make `btn-icon-only` not too narrow
        [`&${componentCls}-compact-item`]: {
          flex: 'none',
        },

        [`&${componentCls}-round`]: {
          width: 'auto',
        },
      },

      // Loading
      [`&${componentCls}-loading`]: {
        opacity: opacityLoading,
        cursor: 'default',
      },

      [`${componentCls}-loading-icon`]: {
        transition: ['width', 'opacity', 'margin']
          .map((transition) => `${transition} ${motionDurationSlow} ${motionEaseInOut}`)
          .join(','),
      },

      // iconPosition
      [`&:not(${componentCls}-icon-end)`]: {
        [`${componentCls}-loading-icon-motion`]: {
          '&-appear-start, &-enter-start': {
            marginInlineEnd: calc(marginXS).mul(-1).equal(),
          },
          '&-appear-active, &-enter-active': {
            marginInlineEnd: 0,
          },
          '&-leave-start': {
            marginInlineEnd: 0,
          },
          '&-leave-active': {
            marginInlineEnd: calc(marginXS).mul(-1).equal(),
          },
        },
      },

      '&-icon-end': {
        flexDirection: 'row-reverse',

        [`${componentCls}-loading-icon-motion`]: {
          '&-appear-start, &-enter-start': {
            marginInlineStart: calc(marginXS).mul(-1).equal(),
          },
          '&-appear-active, &-enter-active': {
            marginInlineStart: 0,
          },
          '&-leave-start': {
            marginInlineStart: 0,
          },
          '&-leave-active': {
            marginInlineStart: calc(marginXS).mul(-1).equal(),
          },
        },
      },
    },
  };
};

const genHoverActiveButtonStyle = (
  btnCls: string,
  hoverStyle: CSSObject,
  activeStyle: CSSObject,
): CSSObject => ({
  [`&:not(:disabled):not(${btnCls}-disabled)`]: {
    '&:hover': hoverStyle,
    '&:active': activeStyle,
  },
});

// ============================== Shape ===============================
const genCircleButtonStyle: GenerateStyle<ButtonToken, CSSObject> = (token) => ({
  minWidth: token.controlHeight,
  paddingInlineStart: 0,
  paddingInlineEnd: 0,
  borderRadius: '50%',
});

const genRoundButtonStyle: GenerateStyle<ButtonToken, CSSObject> = (token) => ({
  borderRadius: token.controlHeight,
  paddingInlineStart: token.calc(token.controlHeight).div(2).equal(),
  paddingInlineEnd: token.calc(token.controlHeight).div(2).equal(),
});

const genDisabledStyle: GenerateStyle<ButtonToken, CSSObject> = (token) => ({
  cursor: 'not-allowed',
  borderColor: token.borderColorDisabled,
  color: token.colorTextDisabled,
  background: token.colorBgContainerDisabled,
  boxShadow: 'none',
});

const genGhostButtonStyle = (
  btnCls: string,
  background: string,
  textColor: string | false,
  borderColor: string | false,
  textColorDisabled: string | false,
  borderColorDisabled: string | false,
  hoverStyle?: CSSObject,
  activeStyle?: CSSObject,
): CSSObject => ({
  [`&${btnCls}-background-ghost`]: {
    color: textColor || undefined,
    background,
    borderColor: borderColor || undefined,
    boxShadow: 'none',

    ...genHoverActiveButtonStyle(
      btnCls,
      {
        background,
        ...hoverStyle,
      },
      {
        background,
        ...activeStyle,
      },
    ),

    '&:disabled': {
      cursor: 'not-allowed',
      color: textColorDisabled || undefined,
      borderColor: borderColorDisabled || undefined,
    },
  },
});

const genSolidDisabledButtonStyle: GenerateStyle<ButtonToken, CSSObject> = (token) => ({
  [`&:disabled, &${token.componentCls}-disabled`]: {
    ...genDisabledStyle(token),
  },
});

const genPureDisabledButtonStyle: GenerateStyle<ButtonToken, CSSObject> = (token) => ({
  [`&:disabled, &${token.componentCls}-disabled`]: {
    cursor: 'not-allowed',
    color: token.colorTextDisabled,
  },
});

// ============================== Variant =============================
const genVariantButtonStyle = (
  token: ButtonToken,
  hoverStyle: CSSObject,
  activeStyle: CSSObject,
  variant?: ButtonVariantType,
): CSSObject => {
  const isPureDisabled = variant && ['link', 'text'].includes(variant);
  const genDisabledButtonStyle = isPureDisabled
    ? genPureDisabledButtonStyle
    : genSolidDisabledButtonStyle;

  return {
    ...genDisabledButtonStyle(token),

    ...genHoverActiveButtonStyle(token.componentCls, hoverStyle, activeStyle),
  };
};

const genSolidButtonStyle = (
  token: ButtonToken,
  textColor: string,
  background: string,
  hoverStyle: CSSObject,
  activeStyle: CSSObject,
): CSSObject => ({
  [`&${token.componentCls}-variant-solid`]: {
    color: textColor,
    background,

    ...genVariantButtonStyle(token, hoverStyle, activeStyle),
  },
});

const genOutlinedDashedButtonStyle = (
  token: ButtonToken,
  borderColor: string,
  background: string,
  hoverStyle: CSSObject,
  activeStyle: CSSObject,
) => ({
  [`&${token.componentCls}-variant-outlined, &${token.componentCls}-variant-dashed`]: {
    borderColor,
    background,

    ...genVariantButtonStyle(token, hoverStyle, activeStyle),
  },
});

const genDashedButtonStyle: GenerateStyle<ButtonToken, CSSObject> = (token) => ({
  [`&${token.componentCls}-variant-dashed`]: {
    borderStyle: 'dashed',
  },
});

const genFilledButtonStyle = (
  token: ButtonToken,
  background: string,
  hoverStyle: CSSObject,
  activeStyle: CSSObject,
) => ({
  [`&${token.componentCls}-variant-filled`]: {
    boxShadow: 'none',
    background,

    ...genVariantButtonStyle(token, hoverStyle, activeStyle),
  },
});

const genTextLinkButtonStyle = (
  token: ButtonToken,
  textColor: string,
  variant: 'text' | 'link',
  hoverStyle: CSSObject,
  activeStyle: CSSObject,
) => ({
  [`&${token.componentCls}-variant-${variant}`]: {
    color: textColor,
    boxShadow: 'none',

    ...genVariantButtonStyle(token, hoverStyle, activeStyle, variant),
  },
});

// =============================== Color ==============================
const genPresetColorStyle: GenerateStyle<ButtonToken, CSSObject> = (token) => {
  const { componentCls } = token;

  return PresetColors.reduce<CSSObject>((prev: CSSObject, colorKey: PresetColorKey) => {
    const darkColor = token[`${colorKey}6`];
    const lightColor = token[`${colorKey}1`];
    const hoverColor = token[`${colorKey}5`];
    const lightHoverColor = token[`${colorKey}2`];
    const lightBorderColor = token[`${colorKey}3`];
    const activeColor = token[`${colorKey}7`];
    const boxShadow = `0 ${token.controlOutlineWidth} 0 ${token[`${colorKey}1`]}`;

    return {
      ...prev,
      [`&${componentCls}-color-${colorKey}`]: {
        color: darkColor,
        boxShadow,

        ...genSolidButtonStyle(
          token,
          token.colorTextLightSolid,
          darkColor,
          {
            background: hoverColor,
          },
          {
            background: activeColor,
          },
        ),

        ...genOutlinedDashedButtonStyle(
          token,
          darkColor,
          token.colorBgContainer,
          {
            color: hoverColor,
            borderColor: hoverColor,
            background: token.colorBgContainer,
          },
          {
            color: activeColor,
            borderColor: activeColor,
            background: token.colorBgContainer,
          },
        ),

        ...genDashedButtonStyle(token),

        ...genFilledButtonStyle(
          token,
          lightColor,
          {
            background: lightHoverColor,
          },
          {
            background: lightBorderColor,
          },
        ),

        ...genTextLinkButtonStyle(
          token,
          darkColor,
          'link',
          {
            color: hoverColor,
          },
          {
            color: activeColor,
          },
        ),

        ...genTextLinkButtonStyle(
          token,
          darkColor,
          'text',
          {
            color: hoverColor,
            background: lightColor,
          },
          {
            color: activeColor,
            background: lightBorderColor,
          },
        ),
      },
    };
  }, {});
};

const genDefaultButtonStyle: GenerateStyle<ButtonToken, CSSObject> = (token) => ({
  color: token.defaultColor,

  boxShadow: token.defaultShadow,

  ...genSolidButtonStyle(
    token,
    token.solidTextColor,
    token.colorBgSolid,
    {
      color: token.solidTextColor,
      background: token.colorBgSolidHover,
    },
    {
      color: token.solidTextColor,
      background: token.colorBgSolidActive,
    },
  ),

  ...genDashedButtonStyle(token),

  ...genFilledButtonStyle(
    token,
    token.colorFillTertiary,
    {
      background: token.colorFillSecondary,
    },
    {
      background: token.colorFill,
    },
  ),

  ...genTextLinkButtonStyle(
    token,
    token.textTextColor,
    'link',
    {
      color: token.colorLinkHover,
      background: token.linkHoverBg,
    },
    {
      color: token.colorLinkActive,
    },
  ),

  ...genGhostButtonStyle(
    token.componentCls,
    token.ghostBg,
    token.defaultGhostColor,
    token.defaultGhostBorderColor,
    token.colorTextDisabled,
    token.colorBorder,
  ),
});

const genPrimaryButtonStyle: GenerateStyle<ButtonToken, CSSObject> = (token) => ({
  color: token.colorPrimary,

  boxShadow: token.primaryShadow,

  ...genOutlinedDashedButtonStyle(
    token,
    token.colorPrimary,
    token.colorBgContainer,
    {
      color: token.colorPrimaryTextHover,
      borderColor: token.colorPrimaryHover,
      background: token.colorBgContainer,
    },
    {
      color: token.colorPrimaryTextActive,
      borderColor: token.colorPrimaryActive,
      background: token.colorBgContainer,
    },
  ),

  ...genDashedButtonStyle(token),

  ...genFilledButtonStyle(
    token,
    token.colorPrimaryBg,
    {
      background: token.colorPrimaryBgHover,
    },
    {
      background: token.colorPrimaryBorder,
    },
  ),

  ...genTextLinkButtonStyle(
    token,
    token.colorLink,
    'text',
    {
      color: token.colorPrimaryTextHover,
      background: token.colorPrimaryBg,
    },
    {
      color: token.colorPrimaryTextActive,
      background: token.colorPrimaryBorder,
    },
  ),

  ...genGhostButtonStyle(
    token.componentCls,
    token.ghostBg,
    token.colorPrimary,
    token.colorPrimary,
    token.colorTextDisabled,
    token.colorBorder,
    {
      color: token.colorPrimaryHover,
      borderColor: token.colorPrimaryHover,
    },
    {
      color: token.colorPrimaryActive,
      borderColor: token.colorPrimaryActive,
    },
  ),
});

const genDangerousStyle: GenerateStyle<ButtonToken, CSSObject> = (token) => ({
  color: token.colorError,
  boxShadow: token.dangerShadow,

  ...genSolidButtonStyle(
    token,
    token.dangerColor,
    token.colorError,
    {
      background: token.colorErrorHover,
    },
    {
      background: token.colorErrorActive,
    },
  ),

  ...genOutlinedDashedButtonStyle(
    token,
    token.colorError,
    token.colorBgContainer,
    {
      color: token.colorErrorHover,
      borderColor: token.colorErrorBorderHover,
    },
    {
      color: token.colorErrorActive,
      borderColor: token.colorErrorActive,
    },
  ),

  ...genDashedButtonStyle(token),

  ...genFilledButtonStyle(
    token,
    token.colorErrorBg,
    {
      background: token.colorErrorBgFilledHover,
    },
    {
      background: token.colorErrorBgActive,
    },
  ),

  ...genTextLinkButtonStyle(
    token,
    token.colorError,
    'text',
    {
      color: token.colorErrorHover,
      background: token.colorErrorBg,
    },
    {
      color: token.colorErrorHover,
      background: token.colorErrorBgActive,
    },
  ),

  ...genTextLinkButtonStyle(
    token,
    token.colorError,
    'link',
    {
      color: token.colorErrorHover,
    },
    {
      color: token.colorErrorActive,
    },
  ),

  ...genGhostButtonStyle(
    token.componentCls,
    token.ghostBg,
    token.colorError,
    token.colorError,
    token.colorTextDisabled,
    token.colorBorder,
    {
      color: token.colorErrorHover,
      borderColor: token.colorErrorHover,
    },
    {
      color: token.colorErrorActive,
      borderColor: token.colorErrorActive,
    },
  ),
});

const genColorButtonStyle: GenerateStyle<ButtonToken> = (token) => {
  const { componentCls } = token;

  return {
    [`${componentCls}-color-default`]: genDefaultButtonStyle(token),
    [`${componentCls}-color-primary`]: genPrimaryButtonStyle(token),
    [`${componentCls}-color-dangerous`]: genDangerousStyle(token),

    ...genPresetColorStyle(token),
  };
};

// =========== Compatible with versions earlier than 5.21.0 ===========
const genCompatibleButtonStyle: GenerateStyle<ButtonToken> = (token) => ({
  // default + outlined
  ...genOutlinedDashedButtonStyle(
    token,
    token.defaultBorderColor,
    token.defaultBg,
    {
      color: token.defaultHoverColor,
      borderColor: token.defaultHoverBorderColor,
      background: token.defaultHoverBg,
    },
    {
      color: token.defaultActiveColor,
      borderColor: token.defaultActiveBorderColor,
      background: token.defaultActiveBg,
    },
  ),

  // default + text
  ...genTextLinkButtonStyle(
    token,
    token.textTextColor,
    'text',
    {
      color: token.textTextHoverColor,
      background: token.textHoverBg,
    },
    {
      color: token.textTextActiveColor,
      background: token.colorBgTextActive,
    },
  ),

  // primary + solid
  ...genSolidButtonStyle(
    token,
    token.primaryColor,
    token.colorPrimary,
    {
      background: token.colorPrimaryHover,
      color: token.primaryColor,
    },
    {
      background: token.colorPrimaryActive,
      color: token.primaryColor,
    },
  ),

  // primary + link
  ...genTextLinkButtonStyle(
    token,
    token.colorLink,
    'link',
    {
      color: token.colorLinkHover,
      background: token.linkHoverBg,
    },
    {
      color: token.colorLinkActive,
    },
  ),
});

// =============================== Size ===============================
const genButtonStyle = (token: ButtonToken, prefixCls = ''): CSSInterpolation => {
  const {
    componentCls,
    controlHeight,
    fontSize,
    lineHeight,
    borderRadius,
    buttonPaddingHorizontal,
    iconCls,
    buttonPaddingVertical,
    buttonIconOnlyFontSize,
  } = token;

  return [
    {
      [prefixCls]: {
        fontSize,
        lineHeight,
        height: controlHeight,
        padding: `${unit(buttonPaddingVertical!)} ${unit(buttonPaddingHorizontal!)}`,
        borderRadius,

        [`&${componentCls}-icon-only`]: {
          width: controlHeight,

          [iconCls]: {
            fontSize: buttonIconOnlyFontSize,
          },
        },
      },
    },
    // Shape - patch prefixCls again to override solid border radius style
    {
      [`${componentCls}${componentCls}-circle${prefixCls}`]: genCircleButtonStyle(token),
    },
    {
      [`${componentCls}${componentCls}-round${prefixCls}`]: genRoundButtonStyle(token),
    },
  ];
};

const genSizeBaseButtonStyle: GenerateStyle<ButtonToken> = (token) => {
  const baseToken = mergeToken<ButtonToken>(token, {
    fontSize: token.contentFontSize,
    lineHeight: token.contentLineHeight,
  });
  return genButtonStyle(baseToken, token.componentCls);
};

const genSizeSmallButtonStyle: GenerateStyle<ButtonToken> = (token) => {
  const smallToken = mergeToken<ButtonToken>(token, {
    controlHeight: token.controlHeightSM,
    fontSize: token.contentFontSizeSM,
    lineHeight: token.contentLineHeightSM,
    padding: token.paddingXS,
    buttonPaddingHorizontal: token.paddingInlineSM,
    buttonPaddingVertical: token.paddingBlockSM,
    borderRadius: token.borderRadiusSM,
    buttonIconOnlyFontSize: token.onlyIconSizeSM,
  });

  return genButtonStyle(smallToken, `${token.componentCls}-sm`);
};

const genSizeLargeButtonStyle: GenerateStyle<ButtonToken> = (token) => {
  const largeToken = mergeToken<ButtonToken>(token, {
    controlHeight: token.controlHeightLG,
    fontSize: token.contentFontSizeLG,
    lineHeight: token.contentLineHeightLG,
    buttonPaddingHorizontal: token.paddingInlineLG,
    buttonPaddingVertical: token.paddingBlockLG,
    borderRadius: token.borderRadiusLG,
    buttonIconOnlyFontSize: token.onlyIconSizeLG,
  });

  return genButtonStyle(largeToken, `${token.componentCls}-lg`);
};

const genBlockButtonStyle: GenerateStyle<ButtonToken> = (token) => {
  const { componentCls } = token;
  return {
    [componentCls]: {
      [`&${componentCls}-block`]: {
        width: '100%',
      },
    },
  };
};

// ============================== Export ==============================
export default genStyleHooks(
  'Button',
  (token) => {
    const buttonToken = prepareToken(token);

    return [
      // Shared
      genSharedButtonStyle(buttonToken),

      // Size
      genSizeBaseButtonStyle(buttonToken),
      genSizeSmallButtonStyle(buttonToken),
      genSizeLargeButtonStyle(buttonToken),

      // Block
      genBlockButtonStyle(buttonToken),

      // Color
      genColorButtonStyle(buttonToken),

      // https://github.com/ant-design/ant-design/issues/50969
      genCompatibleButtonStyle(buttonToken),

      // Button Group
      genGroupStyle(buttonToken),
    ];
  },
  prepareComponentToken,
  {
    unitless: {
      fontWeight: true,
      contentLineHeight: true,
      contentLineHeightSM: true,
      contentLineHeightLG: true,
    },
  },
);<|MERGE_RESOLUTION|>--- conflicted
+++ resolved
@@ -14,9 +14,6 @@
 
 // ============================== Shared ==============================
 const genSharedButtonStyle: GenerateStyle<ButtonToken, CSSObject> = (token): CSSObject => {
-<<<<<<< HEAD
-  const { componentCls, iconCls, fontWeight } = token;
-=======
   const {
     componentCls,
     iconCls,
@@ -27,7 +24,6 @@
     marginXS,
     calc,
   } = token;
->>>>>>> fb65341c
 
   return {
     [componentCls]: {
