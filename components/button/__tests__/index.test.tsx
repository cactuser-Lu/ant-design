--- conflicted
+++ resolved
@@ -513,7 +513,6 @@
     fireEvent.click(getByRole('link'));
     expect(handleClick).toHaveBeenCalled();
   });
-<<<<<<< HEAD
   it('should support classnames and styles', () => {
     const cusomStyles = {
       root: { color: 'red' },
@@ -576,51 +575,51 @@
       >
         <Button type="dashed" disabled>
           button
-=======
-
-  it('ConfigProvider support button variant', () => {
-    const { container } = render(
-      <ConfigProvider button={{ variant: 'dashed', color: 'blue' }}>
-        <Button>Button</Button>
-      </ConfigProvider>,
-    );
-
-    expect(container.firstChild).toHaveClass('ant-btn-variant-dashed');
-    expect(container.firstChild).toHaveClass('ant-btn-color-blue');
-  });
-
-  it('should show the component internal properties', () => {
-    const { container } = render(
-      <ConfigProvider button={{ variant: 'dashed', color: 'blue' }}>
-        <Button variant="filled" color="green">
-          Button
         </Button>
       </ConfigProvider>,
     );
 
-    expect(container.firstChild).toHaveClass('ant-btn-variant-filled');
-    expect(container.firstChild).toHaveClass('ant-btn-color-green');
-  });
-
-  it('button type win the context', () => {
-    const { container } = render(
-      <ConfigProvider button={{ variant: 'dashed', color: 'green' }}>
-        <Button type="primary" danger>
-          Button
->>>>>>> 78fd4a44
-        </Button>
-      </ConfigProvider>,
-    );
-
-<<<<<<< HEAD
     const button = container.querySelector('.ant-btn-dashed')!;
     expect(button).toBeDisabled();
     expect(button).toHaveStyle({
       '--ant-button-dashed-bg-disabled': 'rgba(0, 0, 0, 0.2)',
     });
-=======
+  });
+
+  it('ConfigProvider support button variant', () => {
+    const { container } = render(
+      <ConfigProvider button={{ variant: 'dashed', color: 'blue' }}>
+        <Button>Button</Button>
+      </ConfigProvider>,
+    );
+
+    expect(container.firstChild).toHaveClass('ant-btn-variant-dashed');
+    expect(container.firstChild).toHaveClass('ant-btn-color-blue');
+  });
+
+  it('should show the component internal properties', () => {
+    const { container } = render(
+      <ConfigProvider button={{ variant: 'dashed', color: 'blue' }}>
+        <Button variant="filled" color="green">
+          Button
+        </Button>
+      </ConfigProvider>,
+    );
+
+    expect(container.firstChild).toHaveClass('ant-btn-variant-filled');
+    expect(container.firstChild).toHaveClass('ant-btn-color-green');
+  });
+
+  it('button type win the context', () => {
+    const { container } = render(
+      <ConfigProvider button={{ variant: 'dashed', color: 'green' }}>
+        <Button type="primary" danger>
+          Button
+        </Button>
+      </ConfigProvider>,
+    );
+
     expect(container.querySelector('.ant-btn-variant-solid')).toBeTruthy();
     expect(container.querySelector('.ant-btn-color-dangerous')).toBeTruthy();
->>>>>>> 78fd4a44
   });
 });