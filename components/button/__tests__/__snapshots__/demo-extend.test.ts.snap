// Jest Snapshot v1, https://goo.gl/fbAQLP

exports[`renders components/button/demo/basic.tsx extend context correctly 1`] = `
<div
  class="ant-space ant-space-horizontal ant-space-align-center"
  style="flex-wrap: wrap; margin-bottom: -8px;"
>
  <div
    class="ant-space-item"
    style="margin-right: 8px; padding-bottom: 8px;"
  >
    <button
      class="ant-btn ant-btn-primary"
      type="button"
    >
      <span>
        Primary Button
      </span>
    </button>
  </div>
  <div
    class="ant-space-item"
    style="margin-right: 8px; padding-bottom: 8px;"
  >
    <button
      class="ant-btn ant-btn-default"
      type="button"
    >
      <span>
        Default Button
      </span>
    </button>
  </div>
  <div
    class="ant-space-item"
    style="margin-right: 8px; padding-bottom: 8px;"
  >
    <button
      class="ant-btn ant-btn-dashed"
      type="button"
    >
      <span>
        Dashed Button
      </span>
    </button>
  </div>
  <div
    class="ant-space-item"
    style="margin-right: 8px; padding-bottom: 8px;"
  >
    <button
      class="ant-btn ant-btn-text"
      type="button"
    >
      <span>
        Text Button
      </span>
    </button>
  </div>
  <div
    class="ant-space-item"
    style="padding-bottom: 8px;"
  >
    <button
      class="ant-btn ant-btn-link"
      type="button"
    >
      <span>
        Link Button
      </span>
    </button>
  </div>
</div>
`;

exports[`renders components/button/demo/block.tsx extend context correctly 1`] = `
<div
  class="ant-space ant-space-vertical"
  style="width: 100%;"
>
  <div
    class="ant-space-item"
    style="margin-bottom: 8px;"
  >
    <button
      class="ant-btn ant-btn-primary ant-btn-block"
      type="button"
    >
      <span>
        Primary
      </span>
    </button>
  </div>
  <div
    class="ant-space-item"
    style="margin-bottom: 8px;"
  >
    <button
      class="ant-btn ant-btn-default ant-btn-block"
      type="button"
    >
      <span>
        Default
      </span>
    </button>
  </div>
  <div
    class="ant-space-item"
    style="margin-bottom: 8px;"
  >
    <button
      class="ant-btn ant-btn-dashed ant-btn-block"
      type="button"
    >
      <span>
        Dashed
      </span>
    </button>
  </div>
  <div
    class="ant-space-item"
    style="margin-bottom: 8px;"
  >
    <button
      class="ant-btn ant-btn-default ant-btn-block"
      disabled=""
      type="button"
    >
      <span>
        disabled
      </span>
    </button>
  </div>
  <div
    class="ant-space-item"
    style="margin-bottom: 8px;"
  >
    <button
      class="ant-btn ant-btn-text ant-btn-block"
      type="button"
    >
      <span>
        text
      </span>
    </button>
  </div>
  <div
    class="ant-space-item"
  >
    <button
      class="ant-btn ant-btn-link ant-btn-block"
      type="button"
    >
      <span>
        Link
      </span>
    </button>
  </div>
</div>
`;

exports[`renders components/button/demo/chinese-chars-loading.tsx extend context correctly 1`] = `
<div
  class="ant-space ant-space-horizontal ant-space-align-center"
  style="flex-wrap: wrap; margin-bottom: -8px;"
>
  <div
    class="ant-space-item"
    style="margin-right: 8px; padding-bottom: 8px;"
  >
    <button
      class="ant-btn ant-btn-default ant-btn-loading"
      type="button"
    >
      <span
        class="ant-btn-icon ant-btn-loading-icon"
        style="width: 0px; opacity: 0; transform: scale(0);"
      >
        <span
          aria-label="loading"
          class="anticon anticon-loading anticon-spin ant-btn-loading-icon-motion-appear ant-btn-loading-icon-motion-appear-start ant-btn-loading-icon-motion"
          role="img"
        >
          <svg
            aria-hidden="true"
            data-icon="loading"
            fill="currentColor"
            focusable="false"
            height="1em"
            viewBox="0 0 1024 1024"
            width="1em"
          >
            <path
              d="M988 548c-19.9 0-36-16.1-36-36 0-59.4-11.6-117-34.6-171.3a440.45 440.45 0 00-94.3-139.9 437.71 437.71 0 00-139.9-94.3C629 83.6 571.4 72 512 72c-19.9 0-36-16.1-36-36s16.1-36 36-36c69.1 0 136.2 13.5 199.3 40.3C772.3 66 827 103 874 150c47 47 83.9 101.8 109.7 162.7 26.7 63.1 40.2 130.2 40.2 199.3.1 19.9-16 36-35.9 36z"
            />
          </svg>
        </span>
      </span>
      <span>
        部 署
      </span>
    </button>
  </div>
  <div
    class="ant-space-item"
    style="margin-right: 8px; padding-bottom: 8px;"
  >
    <button
      class="ant-btn ant-btn-default ant-btn-loading"
      type="button"
    >
      <span
        class="ant-btn-icon ant-btn-loading-icon"
        style="width: 0px; opacity: 0; transform: scale(0);"
      >
        <span
          aria-label="loading"
          class="anticon anticon-loading anticon-spin ant-btn-loading-icon-motion-appear ant-btn-loading-icon-motion-appear-start ant-btn-loading-icon-motion"
          role="img"
        >
          <svg
            aria-hidden="true"
            data-icon="loading"
            fill="currentColor"
            focusable="false"
            height="1em"
            viewBox="0 0 1024 1024"
            width="1em"
          >
            <path
              d="M988 548c-19.9 0-36-16.1-36-36 0-59.4-11.6-117-34.6-171.3a440.45 440.45 0 00-94.3-139.9 437.71 437.71 0 00-139.9-94.3C629 83.6 571.4 72 512 72c-19.9 0-36-16.1-36-36s16.1-36 36-36c69.1 0 136.2 13.5 199.3 40.3C772.3 66 827 103 874 150c47 47 83.9 101.8 109.7 162.7 26.7 63.1 40.2 130.2 40.2 199.3.1 19.9-16 36-35.9 36z"
            />
          </svg>
        </span>
      </span>
      部署
    </button>
  </div>
  <div
    class="ant-space-item"
    style="margin-right: 8px; padding-bottom: 8px;"
  >
    <button
      class="ant-btn ant-btn-default ant-btn-loading"
      type="button"
    >
      <span
        class="ant-btn-icon ant-btn-loading-icon"
        style="width: 0px; opacity: 0; transform: scale(0);"
      >
        <span
          aria-label="loading"
          class="anticon anticon-loading anticon-spin ant-btn-loading-icon-motion-appear ant-btn-loading-icon-motion-appear-start ant-btn-loading-icon-motion"
          role="img"
        >
          <svg
            aria-hidden="true"
            data-icon="loading"
            fill="currentColor"
            focusable="false"
            height="1em"
            viewBox="0 0 1024 1024"
            width="1em"
          >
            <path
              d="M988 548c-19.9 0-36-16.1-36-36 0-59.4-11.6-117-34.6-171.3a440.45 440.45 0 00-94.3-139.9 437.71 437.71 0 00-139.9-94.3C629 83.6 571.4 72 512 72c-19.9 0-36-16.1-36-36s16.1-36 36-36c69.1 0 136.2 13.5 199.3 40.3C772.3 66 827 103 874 150c47 47 83.9 101.8 109.7 162.7 26.7 63.1 40.2 130.2 40.2 199.3.1 19.9-16 36-35.9 36z"
            />
          </svg>
        </span>
      </span>
      <span>
        部署
      </span>
    </button>
  </div>
  <div
    class="ant-space-item"
    style="margin-right: 8px; padding-bottom: 8px;"
  >
    <button
      class="ant-btn ant-btn-default ant-btn-loading"
      type="button"
    >
      <span
        class="ant-btn-icon ant-btn-loading-icon"
        style="width: 0px; opacity: 0; transform: scale(0);"
      >
        <span
          aria-label="loading"
          class="anticon anticon-loading anticon-spin ant-btn-loading-icon-motion-appear ant-btn-loading-icon-motion-appear-start ant-btn-loading-icon-motion"
          role="img"
        >
          <svg
            aria-hidden="true"
            data-icon="loading"
            fill="currentColor"
            focusable="false"
            height="1em"
            viewBox="0 0 1024 1024"
            width="1em"
          >
            <path
              d="M988 548c-19.9 0-36-16.1-36-36 0-59.4-11.6-117-34.6-171.3a440.45 440.45 0 00-94.3-139.9 437.71 437.71 0 00-139.9-94.3C629 83.6 571.4 72 512 72c-19.9 0-36-16.1-36-36s16.1-36 36-36c69.1 0 136.2 13.5 199.3 40.3C772.3 66 827 103 874 150c47 47 83.9 101.8 109.7 162.7 26.7 63.1 40.2 130.2 40.2 199.3.1 19.9-16 36-35.9 36z"
            />
          </svg>
        </span>
      </span>
      Submit
    </button>
  </div>
  <div
    class="ant-space-item"
    style="margin-right: 8px; padding-bottom: 8px;"
  >
    <button
      class="ant-btn ant-btn-default ant-btn-loading"
      type="button"
    >
      <span
        class="ant-btn-icon ant-btn-loading-icon"
      >
        <span
          aria-label="loading"
          class="anticon anticon-loading anticon-spin"
          role="img"
        >
          <svg
            aria-hidden="true"
            data-icon="loading"
            fill="currentColor"
            focusable="false"
            height="1em"
            viewBox="0 0 1024 1024"
            width="1em"
          >
            <path
              d="M988 548c-19.9 0-36-16.1-36-36 0-59.4-11.6-117-34.6-171.3a440.45 440.45 0 00-94.3-139.9 437.71 437.71 0 00-139.9-94.3C629 83.6 571.4 72 512 72c-19.9 0-36-16.1-36-36s16.1-36 36-36c69.1 0 136.2 13.5 199.3 40.3C772.3 66 827 103 874 150c47 47 83.9 101.8 109.7 162.7 26.7 63.1 40.2 130.2 40.2 199.3.1 19.9-16 36-35.9 36z"
            />
          </svg>
        </span>
      </span>
      部署
    </button>
  </div>
  <div
    class="ant-space-item"
    style="padding-bottom: 8px;"
  >
    <button
      class="ant-btn ant-btn-default ant-btn-loading"
      type="button"
    >
      <span
        class="ant-btn-icon ant-btn-loading-icon"
        style="width: 0px; opacity: 0; transform: scale(0);"
      >
        <span
          aria-label="loading"
          class="anticon anticon-loading anticon-spin ant-btn-loading-icon-motion-appear ant-btn-loading-icon-motion-appear-start ant-btn-loading-icon-motion"
          role="img"
        >
          <svg
            aria-hidden="true"
            data-icon="loading"
            fill="currentColor"
            focusable="false"
            height="1em"
            viewBox="0 0 1024 1024"
            width="1em"
          >
            <path
              d="M988 548c-19.9 0-36-16.1-36-36 0-59.4-11.6-117-34.6-171.3a440.45 440.45 0 00-94.3-139.9 437.71 437.71 0 00-139.9-94.3C629 83.6 571.4 72 512 72c-19.9 0-36-16.1-36-36s16.1-36 36-36c69.1 0 136.2 13.5 199.3 40.3C772.3 66 827 103 874 150c47 47 83.9 101.8 109.7 162.7 26.7 63.1 40.2 130.2 40.2 199.3.1 19.9-16 36-35.9 36z"
            />
          </svg>
        </span>
      </span>
      <span>
        按 钮
      </span>
    </button>
  </div>
</div>
`;

exports[`renders components/button/demo/danger.tsx extend context correctly 1`] = `
<div
  class="ant-space ant-space-horizontal ant-space-align-center"
  style="flex-wrap: wrap; margin-bottom: -8px;"
>
  <div
    class="ant-space-item"
    style="margin-right: 8px; padding-bottom: 8px;"
  >
    <button
      class="ant-btn ant-btn-primary ant-btn-dangerous"
      type="button"
    >
      <span>
        Primary
      </span>
    </button>
  </div>
  <div
    class="ant-space-item"
    style="margin-right: 8px; padding-bottom: 8px;"
  >
    <button
      class="ant-btn ant-btn-default ant-btn-dangerous"
      type="button"
    >
      <span>
        Default
      </span>
    </button>
  </div>
  <div
    class="ant-space-item"
    style="margin-right: 8px; padding-bottom: 8px;"
  >
    <button
      class="ant-btn ant-btn-dashed ant-btn-dangerous"
      type="button"
    >
      <span>
        Dashed
      </span>
    </button>
  </div>
  <div
    class="ant-space-item"
    style="margin-right: 8px; padding-bottom: 8px;"
  >
    <button
      class="ant-btn ant-btn-text ant-btn-dangerous"
      type="button"
    >
      <span>
        Text
      </span>
    </button>
  </div>
  <div
    class="ant-space-item"
    style="padding-bottom: 8px;"
  >
    <button
      class="ant-btn ant-btn-link ant-btn-dangerous"
      type="button"
    >
      <span>
        Link
      </span>
    </button>
  </div>
</div>
`;

exports[`renders components/button/demo/debug-block.tsx extend context correctly 1`] = `
<div
  class="ant-form-item"
>
  <div
    class="ant-row ant-form-item-row"
  >
    <div
      class="ant-col ant-form-item-control"
    >
      <div
        class="ant-form-item-control-input"
      >
        <div
          class="ant-form-item-control-input-content"
        >
          <button
            class="ant-btn ant-btn-round ant-btn-default ant-btn-lg ant-btn-block"
            style="margin-bottom: 12px;"
            type="button"
          >
            <span>
              Submit
            </span>
          </button>
          <button
            class="ant-btn ant-btn-round ant-btn-default ant-btn-lg ant-btn-icon-only"
            type="button"
          >
            <span
              class="ant-btn-icon"
            >
              <span
                aria-label="download"
                class="anticon anticon-download"
                role="img"
              >
                <svg
                  aria-hidden="true"
                  data-icon="download"
                  fill="currentColor"
                  focusable="false"
                  height="1em"
                  viewBox="64 64 896 896"
                  width="1em"
                >
                  <path
                    d="M505.7 661a8 8 0 0012.6 0l112-141.7c4.1-5.2.4-12.9-6.3-12.9h-74.1V168c0-4.4-3.6-8-8-8h-60c-4.4 0-8 3.6-8 8v338.3H400c-6.7 0-10.4 7.7-6.3 12.9l112 141.8zM878 626h-60c-4.4 0-8 3.6-8 8v154H214V634c0-4.4-3.6-8-8-8h-60c-4.4 0-8 3.6-8 8v198c0 17.7 14.3 32 32 32h684c17.7 0 32-14.3 32-32V634c0-4.4-3.6-8-8-8z"
                  />
                </svg>
              </span>
            </span>
          </button>
        </div>
      </div>
    </div>
  </div>
</div>
`;

exports[`renders components/button/demo/debug-icon.tsx extend context correctly 1`] = `
Array [
  <div
    class="ant-radio-group ant-radio-group-outline"
  >
    <label
      class="ant-radio-button-wrapper ant-radio-button-wrapper-checked"
    >
      <span
        class="ant-radio-button ant-radio-button-checked"
      >
        <input
          checked=""
          class="ant-radio-button-input"
          type="radio"
          value="large"
        />
        <span
          class="ant-radio-button-inner"
        />
      </span>
      <span>
        Large
      </span>
    </label>
    <label
      class="ant-radio-button-wrapper"
    >
      <span
        class="ant-radio-button"
      >
        <input
          class="ant-radio-button-input"
          type="radio"
          value="default"
        />
        <span
          class="ant-radio-button-inner"
        />
      </span>
      <span>
        Default
      </span>
    </label>
    <label
      class="ant-radio-button-wrapper"
    >
      <span
        class="ant-radio-button"
      >
        <input
          class="ant-radio-button-input"
          type="radio"
          value="small"
        />
        <span
          class="ant-radio-button-inner"
        />
      </span>
      <span>
        Small
      </span>
    </label>
  </div>,
  <div
    class="ant-divider ant-divider-horizontal ant-divider-with-text ant-divider-with-text-left ant-divider-plain"
    role="separator"
  >
    <span
      class="ant-divider-inner-text"
    >
      Preview
    </span>
  </div>,
  <div
    class="ant-space ant-space-vertical"
  >
    <div
      class="ant-space-item"
      style="margin-bottom: 8px;"
    >
      <div
        class="ant-space ant-space-horizontal ant-space-align-center"
        style="flex-wrap: wrap; margin-bottom: -8px;"
      >
        <div
          class="ant-space-item"
          style="margin-right: 8px; padding-bottom: 8px;"
        >
          <button
            class="ant-btn ant-btn-circle ant-btn-primary ant-btn-lg ant-btn-icon-only"
            type="button"
          >
            <span
              class="ant-btn-icon"
            >
              <span
                aria-label="search"
                class="anticon anticon-search"
                role="img"
              >
                <svg
                  aria-hidden="true"
                  data-icon="search"
                  fill="currentColor"
                  focusable="false"
                  height="1em"
                  viewBox="64 64 896 896"
                  width="1em"
                >
                  <path
                    d="M909.6 854.5L649.9 594.8C690.2 542.7 712 479 712 412c0-80.2-31.3-155.4-87.9-212.1-56.6-56.7-132-87.9-212.1-87.9s-155.5 31.3-212.1 87.9C143.2 256.5 112 331.8 112 412c0 80.1 31.3 155.5 87.9 212.1C256.5 680.8 331.8 712 412 712c67 0 130.6-21.8 182.7-62l259.7 259.6a8.2 8.2 0 0011.6 0l43.6-43.5a8.2 8.2 0 000-11.6zM570.4 570.4C528 612.7 471.8 636 412 636s-116-23.3-158.4-65.6C211.3 528 188 471.8 188 412s23.3-116.1 65.6-158.4C296 211.3 352.2 188 412 188s116.1 23.2 158.4 65.6S636 352.2 636 412s-23.3 116.1-65.6 158.4z"
                  />
                </svg>
              </span>
            </span>
          </button>
          <div
            class="ant-tooltip ant-zoom-big-fast-appear ant-zoom-big-fast-appear-prepare ant-zoom-big-fast ant-tooltip-placement-top"
            style="--arrow-x: 0px; --arrow-y: 0px; left: -1000vw; top: -1000vh; box-sizing: border-box;"
          >
            <div
              class="ant-tooltip-arrow"
              style="position: absolute; bottom: 0px; left: 0px;"
            />
            <div
              class="ant-tooltip-content"
            >
              <div
                class="ant-tooltip-inner"
                role="tooltip"
              >
                search
              </div>
            </div>
          </div>
        </div>
        <div
          class="ant-space-item"
          style="margin-right: 8px; padding-bottom: 8px;"
        >
          <button
            class="ant-btn ant-btn-circle ant-btn-primary ant-btn-lg"
            type="button"
          >
            <span>
              A
            </span>
          </button>
        </div>
        <div
          class="ant-space-item"
          style="margin-right: 8px; padding-bottom: 8px;"
        >
          <button
            class="ant-btn ant-btn-primary ant-btn-lg"
            type="button"
          >
            <span
              class="ant-btn-icon"
            >
              <span
                aria-label="search"
                class="anticon anticon-search"
                role="img"
              >
                <svg
                  aria-hidden="true"
                  data-icon="search"
                  fill="currentColor"
                  focusable="false"
                  height="1em"
                  viewBox="64 64 896 896"
                  width="1em"
                >
                  <path
                    d="M909.6 854.5L649.9 594.8C690.2 542.7 712 479 712 412c0-80.2-31.3-155.4-87.9-212.1-56.6-56.7-132-87.9-212.1-87.9s-155.5 31.3-212.1 87.9C143.2 256.5 112 331.8 112 412c0 80.1 31.3 155.5 87.9 212.1C256.5 680.8 331.8 712 412 712c67 0 130.6-21.8 182.7-62l259.7 259.6a8.2 8.2 0 0011.6 0l43.6-43.5a8.2 8.2 0 000-11.6zM570.4 570.4C528 612.7 471.8 636 412 636s-116-23.3-158.4-65.6C211.3 528 188 471.8 188 412s23.3-116.1 65.6-158.4C296 211.3 352.2 188 412 188s116.1 23.2 158.4 65.6S636 352.2 636 412s-23.3 116.1-65.6 158.4z"
                  />
                </svg>
              </span>
            </span>
            <span>
              Search
            </span>
          </button>
        </div>
        <div
          class="ant-space-item"
          style="margin-right: 8px; padding-bottom: 8px;"
        >
          <button
            class="ant-btn ant-btn-circle ant-btn-default ant-btn-lg ant-btn-icon-only"
            type="button"
          >
            <span
              class="ant-btn-icon"
            >
              <span
                aria-label="search"
                class="anticon anticon-search"
                role="img"
              >
                <svg
                  aria-hidden="true"
                  data-icon="search"
                  fill="currentColor"
                  focusable="false"
                  height="1em"
                  viewBox="64 64 896 896"
                  width="1em"
                >
                  <path
                    d="M909.6 854.5L649.9 594.8C690.2 542.7 712 479 712 412c0-80.2-31.3-155.4-87.9-212.1-56.6-56.7-132-87.9-212.1-87.9s-155.5 31.3-212.1 87.9C143.2 256.5 112 331.8 112 412c0 80.1 31.3 155.5 87.9 212.1C256.5 680.8 331.8 712 412 712c67 0 130.6-21.8 182.7-62l259.7 259.6a8.2 8.2 0 0011.6 0l43.6-43.5a8.2 8.2 0 000-11.6zM570.4 570.4C528 612.7 471.8 636 412 636s-116-23.3-158.4-65.6C211.3 528 188 471.8 188 412s23.3-116.1 65.6-158.4C296 211.3 352.2 188 412 188s116.1 23.2 158.4 65.6S636 352.2 636 412s-23.3 116.1-65.6 158.4z"
                  />
                </svg>
              </span>
            </span>
          </button>
          <div
            class="ant-tooltip ant-zoom-big-fast-appear ant-zoom-big-fast-appear-prepare ant-zoom-big-fast ant-tooltip-placement-top"
            style="--arrow-x: 0px; --arrow-y: 0px; left: -1000vw; top: -1000vh; box-sizing: border-box;"
          >
            <div
              class="ant-tooltip-arrow"
              style="position: absolute; bottom: 0px; left: 0px;"
            />
            <div
              class="ant-tooltip-content"
            >
              <div
                class="ant-tooltip-inner"
                role="tooltip"
              >
                search
              </div>
            </div>
          </div>
        </div>
        <div
          class="ant-space-item"
          style="padding-bottom: 8px;"
        >
          <button
            class="ant-btn ant-btn-default ant-btn-lg"
            type="button"
          >
            <span
              class="ant-btn-icon"
            >
              <span
                aria-label="search"
                class="anticon anticon-search"
                role="img"
              >
                <svg
                  aria-hidden="true"
                  data-icon="search"
                  fill="currentColor"
                  focusable="false"
                  height="1em"
                  viewBox="64 64 896 896"
                  width="1em"
                >
                  <path
                    d="M909.6 854.5L649.9 594.8C690.2 542.7 712 479 712 412c0-80.2-31.3-155.4-87.9-212.1-56.6-56.7-132-87.9-212.1-87.9s-155.5 31.3-212.1 87.9C143.2 256.5 112 331.8 112 412c0 80.1 31.3 155.5 87.9 212.1C256.5 680.8 331.8 712 412 712c67 0 130.6-21.8 182.7-62l259.7 259.6a8.2 8.2 0 0011.6 0l43.6-43.5a8.2 8.2 0 000-11.6zM570.4 570.4C528 612.7 471.8 636 412 636s-116-23.3-158.4-65.6C211.3 528 188 471.8 188 412s23.3-116.1 65.6-158.4C296 211.3 352.2 188 412 188s116.1 23.2 158.4 65.6S636 352.2 636 412s-23.3 116.1-65.6 158.4z"
                  />
                </svg>
              </span>
            </span>
            <span>
              Search
            </span>
          </button>
        </div>
      </div>
    </div>
    <div
      class="ant-space-item"
    >
      <div
        class="ant-space ant-space-horizontal ant-space-align-center"
        style="flex-wrap: wrap; margin-bottom: -8px;"
      >
        <div
          class="ant-space-item"
          style="margin-right: 8px; padding-bottom: 8px;"
        >
          <button
            class="ant-btn ant-btn-circle ant-btn-default ant-btn-lg ant-btn-icon-only"
            type="button"
          >
            <span
              class="ant-btn-icon"
            >
              <span
                aria-label="search"
                class="anticon anticon-search"
                role="img"
              >
                <svg
                  aria-hidden="true"
                  data-icon="search"
                  fill="currentColor"
                  focusable="false"
                  height="1em"
                  viewBox="64 64 896 896"
                  width="1em"
                >
                  <path
                    d="M909.6 854.5L649.9 594.8C690.2 542.7 712 479 712 412c0-80.2-31.3-155.4-87.9-212.1-56.6-56.7-132-87.9-212.1-87.9s-155.5 31.3-212.1 87.9C143.2 256.5 112 331.8 112 412c0 80.1 31.3 155.5 87.9 212.1C256.5 680.8 331.8 712 412 712c67 0 130.6-21.8 182.7-62l259.7 259.6a8.2 8.2 0 0011.6 0l43.6-43.5a8.2 8.2 0 000-11.6zM570.4 570.4C528 612.7 471.8 636 412 636s-116-23.3-158.4-65.6C211.3 528 188 471.8 188 412s23.3-116.1 65.6-158.4C296 211.3 352.2 188 412 188s116.1 23.2 158.4 65.6S636 352.2 636 412s-23.3 116.1-65.6 158.4z"
                  />
                </svg>
              </span>
            </span>
          </button>
          <div
            class="ant-tooltip ant-zoom-big-fast-appear ant-zoom-big-fast-appear-prepare ant-zoom-big-fast ant-tooltip-placement-top"
            style="--arrow-x: 0px; --arrow-y: 0px; left: -1000vw; top: -1000vh; box-sizing: border-box;"
          >
            <div
              class="ant-tooltip-arrow"
              style="position: absolute; bottom: 0px; left: 0px;"
            />
            <div
              class="ant-tooltip-content"
            >
              <div
                class="ant-tooltip-inner"
                role="tooltip"
              >
                search
              </div>
            </div>
          </div>
        </div>
        <div
          class="ant-space-item"
          style="margin-right: 8px; padding-bottom: 8px;"
        >
          <button
            class="ant-btn ant-btn-default ant-btn-lg"
            type="button"
          >
            <span
              class="ant-btn-icon"
            >
              <span
                aria-label="search"
                class="anticon anticon-search"
                role="img"
              >
                <svg
                  aria-hidden="true"
                  data-icon="search"
                  fill="currentColor"
                  focusable="false"
                  height="1em"
                  viewBox="64 64 896 896"
                  width="1em"
                >
                  <path
                    d="M909.6 854.5L649.9 594.8C690.2 542.7 712 479 712 412c0-80.2-31.3-155.4-87.9-212.1-56.6-56.7-132-87.9-212.1-87.9s-155.5 31.3-212.1 87.9C143.2 256.5 112 331.8 112 412c0 80.1 31.3 155.5 87.9 212.1C256.5 680.8 331.8 712 412 712c67 0 130.6-21.8 182.7-62l259.7 259.6a8.2 8.2 0 0011.6 0l43.6-43.5a8.2 8.2 0 000-11.6zM570.4 570.4C528 612.7 471.8 636 412 636s-116-23.3-158.4-65.6C211.3 528 188 471.8 188 412s23.3-116.1 65.6-158.4C296 211.3 352.2 188 412 188s116.1 23.2 158.4 65.6S636 352.2 636 412s-23.3 116.1-65.6 158.4z"
                  />
                </svg>
              </span>
            </span>
            <span>
              Search
            </span>
          </button>
        </div>
        <div
          class="ant-space-item"
          style="margin-right: 8px; padding-bottom: 8px;"
        >
          <button
            class="ant-btn ant-btn-circle ant-btn-dashed ant-btn-lg ant-btn-icon-only"
            type="button"
          >
            <span
              class="ant-btn-icon"
            >
              <span
                aria-label="search"
                class="anticon anticon-search"
                role="img"
              >
                <svg
                  aria-hidden="true"
                  data-icon="search"
                  fill="currentColor"
                  focusable="false"
                  height="1em"
                  viewBox="64 64 896 896"
                  width="1em"
                >
                  <path
                    d="M909.6 854.5L649.9 594.8C690.2 542.7 712 479 712 412c0-80.2-31.3-155.4-87.9-212.1-56.6-56.7-132-87.9-212.1-87.9s-155.5 31.3-212.1 87.9C143.2 256.5 112 331.8 112 412c0 80.1 31.3 155.5 87.9 212.1C256.5 680.8 331.8 712 412 712c67 0 130.6-21.8 182.7-62l259.7 259.6a8.2 8.2 0 0011.6 0l43.6-43.5a8.2 8.2 0 000-11.6zM570.4 570.4C528 612.7 471.8 636 412 636s-116-23.3-158.4-65.6C211.3 528 188 471.8 188 412s23.3-116.1 65.6-158.4C296 211.3 352.2 188 412 188s116.1 23.2 158.4 65.6S636 352.2 636 412s-23.3 116.1-65.6 158.4z"
                  />
                </svg>
              </span>
            </span>
          </button>
          <div
            class="ant-tooltip ant-zoom-big-fast-appear ant-zoom-big-fast-appear-prepare ant-zoom-big-fast ant-tooltip-placement-top"
            style="--arrow-x: 0px; --arrow-y: 0px; left: -1000vw; top: -1000vh; box-sizing: border-box;"
          >
            <div
              class="ant-tooltip-arrow"
              style="position: absolute; bottom: 0px; left: 0px;"
            />
            <div
              class="ant-tooltip-content"
            >
              <div
                class="ant-tooltip-inner"
                role="tooltip"
              >
                search
              </div>
            </div>
          </div>
        </div>
        <div
          class="ant-space-item"
          style="margin-right: 8px; padding-bottom: 8px;"
        >
          <button
            class="ant-btn ant-btn-dashed ant-btn-lg"
            type="button"
          >
            <span
              class="ant-btn-icon"
            >
              <span
                aria-label="search"
                class="anticon anticon-search"
                role="img"
              >
                <svg
                  aria-hidden="true"
                  data-icon="search"
                  fill="currentColor"
                  focusable="false"
                  height="1em"
                  viewBox="64 64 896 896"
                  width="1em"
                >
                  <path
                    d="M909.6 854.5L649.9 594.8C690.2 542.7 712 479 712 412c0-80.2-31.3-155.4-87.9-212.1-56.6-56.7-132-87.9-212.1-87.9s-155.5 31.3-212.1 87.9C143.2 256.5 112 331.8 112 412c0 80.1 31.3 155.5 87.9 212.1C256.5 680.8 331.8 712 412 712c67 0 130.6-21.8 182.7-62l259.7 259.6a8.2 8.2 0 0011.6 0l43.6-43.5a8.2 8.2 0 000-11.6zM570.4 570.4C528 612.7 471.8 636 412 636s-116-23.3-158.4-65.6C211.3 528 188 471.8 188 412s23.3-116.1 65.6-158.4C296 211.3 352.2 188 412 188s116.1 23.2 158.4 65.6S636 352.2 636 412s-23.3 116.1-65.6 158.4z"
                  />
                </svg>
              </span>
            </span>
            <span>
              Search
            </span>
          </button>
        </div>
        <div
          class="ant-space-item"
          style="padding-bottom: 8px;"
        >
          <a
            class="ant-btn ant-btn-default ant-btn-lg ant-btn-icon-only"
            href="https://www.google.com"
          >
            <span
              class="ant-btn-icon"
            >
              <span
                aria-label="search"
                class="anticon anticon-search"
                role="img"
              >
                <svg
                  aria-hidden="true"
                  data-icon="search"
                  fill="currentColor"
                  focusable="false"
                  height="1em"
                  viewBox="64 64 896 896"
                  width="1em"
                >
                  <path
                    d="M909.6 854.5L649.9 594.8C690.2 542.7 712 479 712 412c0-80.2-31.3-155.4-87.9-212.1-56.6-56.7-132-87.9-212.1-87.9s-155.5 31.3-212.1 87.9C143.2 256.5 112 331.8 112 412c0 80.1 31.3 155.5 87.9 212.1C256.5 680.8 331.8 712 412 712c67 0 130.6-21.8 182.7-62l259.7 259.6a8.2 8.2 0 0011.6 0l43.6-43.5a8.2 8.2 0 000-11.6zM570.4 570.4C528 612.7 471.8 636 412 636s-116-23.3-158.4-65.6C211.3 528 188 471.8 188 412s23.3-116.1 65.6-158.4C296 211.3 352.2 188 412 188s116.1 23.2 158.4 65.6S636 352.2 636 412s-23.3 116.1-65.6 158.4z"
                  />
                </svg>
              </span>
            </span>
          </a>
        </div>
      </div>
    </div>
  </div>,
]
`;

exports[`renders components/button/demo/disabled.tsx extend context correctly 1`] = `
<div
  class="ant-space ant-space-vertical"
>
  <div
    class="ant-space-item"
    style="margin-bottom: 8px;"
  >
    <div
      class="ant-space ant-space-horizontal ant-space-align-center"
    >
      <div
        class="ant-space-item"
        style="margin-right: 8px;"
      >
        <button
          class="ant-btn ant-btn-primary"
          type="button"
        >
          <span>
            Primary
          </span>
        </button>
      </div>
      <div
        class="ant-space-item"
      >
        <button
          class="ant-btn ant-btn-primary"
          disabled=""
          type="button"
        >
          <span>
            Primary(disabled)
          </span>
        </button>
      </div>
    </div>
  </div>
  <div
    class="ant-space-item"
    style="margin-bottom: 8px;"
  >
    <div
      class="ant-space ant-space-horizontal ant-space-align-center"
    >
      <div
        class="ant-space-item"
        style="margin-right: 8px;"
      >
        <button
          class="ant-btn ant-btn-default"
          type="button"
        >
          <span>
            Default
          </span>
        </button>
      </div>
      <div
        class="ant-space-item"
      >
        <button
          class="ant-btn ant-btn-default"
          disabled=""
          type="button"
        >
          <span>
            Default(disabled)
          </span>
        </button>
      </div>
    </div>
  </div>
  <div
    class="ant-space-item"
    style="margin-bottom: 8px;"
  >
    <div
      class="ant-space ant-space-horizontal ant-space-align-center"
    >
      <div
        class="ant-space-item"
        style="margin-right: 8px;"
      >
        <button
          class="ant-btn ant-btn-dashed"
          type="button"
        >
          <span>
            Dashed
          </span>
        </button>
      </div>
      <div
        class="ant-space-item"
      >
        <button
          class="ant-btn ant-btn-dashed"
          disabled=""
          type="button"
        >
          <span>
            Dashed(disabled)
          </span>
        </button>
      </div>
    </div>
  </div>
  <div
    class="ant-space-item"
    style="margin-bottom: 8px;"
  >
    <div
      class="ant-space ant-space-horizontal ant-space-align-center"
    >
      <div
        class="ant-space-item"
        style="margin-right: 8px;"
      >
        <button
          class="ant-btn ant-btn-text"
          type="button"
        >
          <span>
            Text
          </span>
        </button>
      </div>
      <div
        class="ant-space-item"
      >
        <button
          class="ant-btn ant-btn-text"
          disabled=""
          type="button"
        >
          <span>
            Text(disabled)
          </span>
        </button>
      </div>
    </div>
  </div>
  <div
    class="ant-space-item"
    style="margin-bottom: 8px;"
  >
    <div
      class="ant-space ant-space-horizontal ant-space-align-center"
    >
      <div
        class="ant-space-item"
        style="margin-right: 8px;"
      >
        <button
          class="ant-btn ant-btn-link"
          type="button"
        >
          <span>
            Link
          </span>
        </button>
      </div>
      <div
        class="ant-space-item"
      >
        <button
          class="ant-btn ant-btn-link"
          disabled=""
          type="button"
        >
          <span>
            Link(disabled)
          </span>
        </button>
      </div>
    </div>
  </div>
  <div
    class="ant-space-item"
    style="margin-bottom: 8px;"
  >
    <div
      class="ant-space ant-space-horizontal ant-space-align-center"
    >
      <div
        class="ant-space-item"
        style="margin-right: 8px;"
      >
        <a
          class="ant-btn ant-btn-primary"
          href="https://ant.design/index-cn"
        >
          <span>
            Href Primary
          </span>
        </a>
      </div>
      <div
        class="ant-space-item"
      >
        <a
          class="ant-btn ant-btn-primary ant-btn-disabled"
          href="https://ant.design/index-cn"
        >
          <span>
            Href Primary(disabled)
          </span>
        </a>
      </div>
    </div>
  </div>
  <div
    class="ant-space-item"
    style="margin-bottom: 8px;"
  >
    <div
      class="ant-space ant-space-horizontal ant-space-align-center"
    >
      <div
        class="ant-space-item"
        style="margin-right: 8px;"
      >
        <button
          class="ant-btn ant-btn-default ant-btn-dangerous"
          type="button"
        >
          <span>
            Danger Default
          </span>
        </button>
      </div>
      <div
        class="ant-space-item"
      >
        <button
          class="ant-btn ant-btn-default ant-btn-dangerous"
          disabled=""
          type="button"
        >
          <span>
            Danger Default(disabled)
          </span>
        </button>
      </div>
    </div>
  </div>
  <div
    class="ant-space-item"
    style="margin-bottom: 8px;"
  >
    <div
      class="ant-space ant-space-horizontal ant-space-align-center"
    >
      <div
        class="ant-space-item"
        style="margin-right: 8px;"
      >
        <button
          class="ant-btn ant-btn-text ant-btn-dangerous"
          type="button"
        >
          <span>
            Danger Text
          </span>
        </button>
      </div>
      <div
        class="ant-space-item"
      >
        <button
          class="ant-btn ant-btn-text ant-btn-dangerous"
          disabled=""
          type="button"
        >
          <span>
            Danger Text(disabled)
          </span>
        </button>
      </div>
    </div>
  </div>
  <div
    class="ant-space-item"
    style="margin-bottom: 8px;"
  >
    <div
      class="ant-space ant-space-horizontal ant-space-align-center"
    >
      <div
        class="ant-space-item"
        style="margin-right: 8px;"
      >
        <button
          class="ant-btn ant-btn-link ant-btn-dangerous"
          type="button"
        >
          <span>
            Danger Link
          </span>
        </button>
      </div>
      <div
        class="ant-space-item"
      >
        <button
          class="ant-btn ant-btn-link ant-btn-dangerous"
          disabled=""
          type="button"
        >
          <span>
            Danger Link(disabled)
          </span>
        </button>
      </div>
    </div>
  </div>
  <div
    class="ant-space-item"
  >
    <div
      class="ant-space ant-space-horizontal ant-space-align-center site-button-ghost-wrapper"
    >
      <div
        class="ant-space-item"
        style="margin-right: 8px;"
      >
        <button
          class="ant-btn ant-btn-default ant-btn-background-ghost"
          type="button"
        >
          <span>
            Ghost
          </span>
        </button>
      </div>
      <div
        class="ant-space-item"
      >
        <button
          class="ant-btn ant-btn-default ant-btn-background-ghost"
          disabled=""
          type="button"
        >
          <span>
            Ghost(disabled)
          </span>
        </button>
      </div>
    </div>
  </div>
</div>
`;

exports[`renders components/button/demo/ghost.tsx extend context correctly 1`] = `
<div
  class="ant-space ant-space-horizontal ant-space-align-center site-button-ghost-wrapper"
  style="flex-wrap: wrap; margin-bottom: -8px;"
>
  <div
    class="ant-space-item"
    style="margin-right: 8px; padding-bottom: 8px;"
  >
    <button
      class="ant-btn ant-btn-primary ant-btn-background-ghost"
      type="button"
    >
      <span>
        Primary
      </span>
    </button>
  </div>
  <div
    class="ant-space-item"
    style="margin-right: 8px; padding-bottom: 8px;"
  >
    <button
      class="ant-btn ant-btn-default ant-btn-background-ghost"
      type="button"
    >
      <span>
        Default
      </span>
    </button>
  </div>
  <div
    class="ant-space-item"
    style="margin-right: 8px; padding-bottom: 8px;"
  >
    <button
      class="ant-btn ant-btn-dashed ant-btn-background-ghost"
      type="button"
    >
      <span>
        Dashed
      </span>
    </button>
  </div>
  <div
    class="ant-space-item"
    style="padding-bottom: 8px;"
  >
    <button
      class="ant-btn ant-btn-primary ant-btn-background-ghost ant-btn-dangerous"
      type="button"
    >
      <span>
        Danger
      </span>
    </button>
  </div>
</div>
`;

exports[`renders components/button/demo/icon.tsx extend context correctly 1`] = `
<div
  class="ant-space ant-space-vertical"
>
  <div
    class="ant-space-item"
    style="margin-bottom: 8px;"
  >
    <div
      class="ant-space ant-space-horizontal ant-space-align-center"
      style="flex-wrap: wrap; margin-bottom: -8px;"
    >
      <div
        class="ant-space-item"
        style="margin-right: 8px; padding-bottom: 8px;"
      >
        <button
          class="ant-btn ant-btn-circle ant-btn-primary ant-btn-icon-only"
          type="button"
        >
          <span
            class="ant-btn-icon"
          >
            <span
              aria-label="search"
              class="anticon anticon-search"
              role="img"
            >
              <svg
                aria-hidden="true"
                data-icon="search"
                fill="currentColor"
                focusable="false"
                height="1em"
                viewBox="64 64 896 896"
                width="1em"
              >
                <path
                  d="M909.6 854.5L649.9 594.8C690.2 542.7 712 479 712 412c0-80.2-31.3-155.4-87.9-212.1-56.6-56.7-132-87.9-212.1-87.9s-155.5 31.3-212.1 87.9C143.2 256.5 112 331.8 112 412c0 80.1 31.3 155.5 87.9 212.1C256.5 680.8 331.8 712 412 712c67 0 130.6-21.8 182.7-62l259.7 259.6a8.2 8.2 0 0011.6 0l43.6-43.5a8.2 8.2 0 000-11.6zM570.4 570.4C528 612.7 471.8 636 412 636s-116-23.3-158.4-65.6C211.3 528 188 471.8 188 412s23.3-116.1 65.6-158.4C296 211.3 352.2 188 412 188s116.1 23.2 158.4 65.6S636 352.2 636 412s-23.3 116.1-65.6 158.4z"
                />
              </svg>
            </span>
          </span>
        </button>
        <div
          class="ant-tooltip ant-zoom-big-fast-appear ant-zoom-big-fast-appear-prepare ant-zoom-big-fast ant-tooltip-placement-top"
          style="--arrow-x: 0px; --arrow-y: 0px; left: -1000vw; top: -1000vh; box-sizing: border-box;"
        >
          <div
            class="ant-tooltip-arrow"
            style="position: absolute; bottom: 0px; left: 0px;"
          />
          <div
            class="ant-tooltip-content"
          >
            <div
              class="ant-tooltip-inner"
              role="tooltip"
            >
              search
            </div>
          </div>
        </div>
      </div>
      <div
        class="ant-space-item"
        style="margin-right: 8px; padding-bottom: 8px;"
      >
        <button
          class="ant-btn ant-btn-circle ant-btn-primary"
          type="button"
        >
          <span>
            A
          </span>
        </button>
      </div>
      <div
        class="ant-space-item"
        style="margin-right: 8px; padding-bottom: 8px;"
      >
        <button
          class="ant-btn ant-btn-primary"
          type="button"
        >
          <span
            class="ant-btn-icon"
          >
            <span
              aria-label="search"
              class="anticon anticon-search"
              role="img"
            >
              <svg
                aria-hidden="true"
                data-icon="search"
                fill="currentColor"
                focusable="false"
                height="1em"
                viewBox="64 64 896 896"
                width="1em"
              >
                <path
                  d="M909.6 854.5L649.9 594.8C690.2 542.7 712 479 712 412c0-80.2-31.3-155.4-87.9-212.1-56.6-56.7-132-87.9-212.1-87.9s-155.5 31.3-212.1 87.9C143.2 256.5 112 331.8 112 412c0 80.1 31.3 155.5 87.9 212.1C256.5 680.8 331.8 712 412 712c67 0 130.6-21.8 182.7-62l259.7 259.6a8.2 8.2 0 0011.6 0l43.6-43.5a8.2 8.2 0 000-11.6zM570.4 570.4C528 612.7 471.8 636 412 636s-116-23.3-158.4-65.6C211.3 528 188 471.8 188 412s23.3-116.1 65.6-158.4C296 211.3 352.2 188 412 188s116.1 23.2 158.4 65.6S636 352.2 636 412s-23.3 116.1-65.6 158.4z"
                />
              </svg>
            </span>
          </span>
          <span>
            Search
          </span>
        </button>
      </div>
      <div
        class="ant-space-item"
        style="margin-right: 8px; padding-bottom: 8px;"
      >
        <button
          class="ant-btn ant-btn-circle ant-btn-default ant-btn-icon-only"
          type="button"
        >
          <span
            class="ant-btn-icon"
          >
            <span
              aria-label="search"
              class="anticon anticon-search"
              role="img"
            >
              <svg
                aria-hidden="true"
                data-icon="search"
                fill="currentColor"
                focusable="false"
                height="1em"
                viewBox="64 64 896 896"
                width="1em"
              >
                <path
                  d="M909.6 854.5L649.9 594.8C690.2 542.7 712 479 712 412c0-80.2-31.3-155.4-87.9-212.1-56.6-56.7-132-87.9-212.1-87.9s-155.5 31.3-212.1 87.9C143.2 256.5 112 331.8 112 412c0 80.1 31.3 155.5 87.9 212.1C256.5 680.8 331.8 712 412 712c67 0 130.6-21.8 182.7-62l259.7 259.6a8.2 8.2 0 0011.6 0l43.6-43.5a8.2 8.2 0 000-11.6zM570.4 570.4C528 612.7 471.8 636 412 636s-116-23.3-158.4-65.6C211.3 528 188 471.8 188 412s23.3-116.1 65.6-158.4C296 211.3 352.2 188 412 188s116.1 23.2 158.4 65.6S636 352.2 636 412s-23.3 116.1-65.6 158.4z"
                />
              </svg>
            </span>
          </span>
        </button>
        <div
          class="ant-tooltip ant-zoom-big-fast-appear ant-zoom-big-fast-appear-prepare ant-zoom-big-fast ant-tooltip-placement-top"
          style="--arrow-x: 0px; --arrow-y: 0px; left: -1000vw; top: -1000vh; box-sizing: border-box;"
        >
          <div
            class="ant-tooltip-arrow"
            style="position: absolute; bottom: 0px; left: 0px;"
          />
          <div
            class="ant-tooltip-content"
          >
            <div
              class="ant-tooltip-inner"
              role="tooltip"
            >
              search
            </div>
          </div>
        </div>
      </div>
      <div
        class="ant-space-item"
        style="padding-bottom: 8px;"
      >
        <button
          class="ant-btn ant-btn-default"
          type="button"
        >
          <span
            class="ant-btn-icon"
          >
            <span
              aria-label="search"
              class="anticon anticon-search"
              role="img"
            >
              <svg
                aria-hidden="true"
                data-icon="search"
                fill="currentColor"
                focusable="false"
                height="1em"
                viewBox="64 64 896 896"
                width="1em"
              >
                <path
                  d="M909.6 854.5L649.9 594.8C690.2 542.7 712 479 712 412c0-80.2-31.3-155.4-87.9-212.1-56.6-56.7-132-87.9-212.1-87.9s-155.5 31.3-212.1 87.9C143.2 256.5 112 331.8 112 412c0 80.1 31.3 155.5 87.9 212.1C256.5 680.8 331.8 712 412 712c67 0 130.6-21.8 182.7-62l259.7 259.6a8.2 8.2 0 0011.6 0l43.6-43.5a8.2 8.2 0 000-11.6zM570.4 570.4C528 612.7 471.8 636 412 636s-116-23.3-158.4-65.6C211.3 528 188 471.8 188 412s23.3-116.1 65.6-158.4C296 211.3 352.2 188 412 188s116.1 23.2 158.4 65.6S636 352.2 636 412s-23.3 116.1-65.6 158.4z"
                />
              </svg>
            </span>
          </span>
          <span>
            Search
          </span>
        </button>
      </div>
    </div>
  </div>
  <div
    class="ant-space-item"
  >
    <div
      class="ant-space ant-space-horizontal ant-space-align-center"
      style="flex-wrap: wrap; margin-bottom: -8px;"
    >
      <div
        class="ant-space-item"
        style="margin-right: 8px; padding-bottom: 8px;"
      >
        <button
          class="ant-btn ant-btn-circle ant-btn-default ant-btn-icon-only"
          type="button"
        >
          <span
            class="ant-btn-icon"
          >
            <span
              aria-label="search"
              class="anticon anticon-search"
              role="img"
            >
              <svg
                aria-hidden="true"
                data-icon="search"
                fill="currentColor"
                focusable="false"
                height="1em"
                viewBox="64 64 896 896"
                width="1em"
              >
                <path
                  d="M909.6 854.5L649.9 594.8C690.2 542.7 712 479 712 412c0-80.2-31.3-155.4-87.9-212.1-56.6-56.7-132-87.9-212.1-87.9s-155.5 31.3-212.1 87.9C143.2 256.5 112 331.8 112 412c0 80.1 31.3 155.5 87.9 212.1C256.5 680.8 331.8 712 412 712c67 0 130.6-21.8 182.7-62l259.7 259.6a8.2 8.2 0 0011.6 0l43.6-43.5a8.2 8.2 0 000-11.6zM570.4 570.4C528 612.7 471.8 636 412 636s-116-23.3-158.4-65.6C211.3 528 188 471.8 188 412s23.3-116.1 65.6-158.4C296 211.3 352.2 188 412 188s116.1 23.2 158.4 65.6S636 352.2 636 412s-23.3 116.1-65.6 158.4z"
                />
              </svg>
            </span>
          </span>
        </button>
        <div
          class="ant-tooltip ant-zoom-big-fast-appear ant-zoom-big-fast-appear-prepare ant-zoom-big-fast ant-tooltip-placement-top"
          style="--arrow-x: 0px; --arrow-y: 0px; left: -1000vw; top: -1000vh; box-sizing: border-box;"
        >
          <div
            class="ant-tooltip-arrow"
            style="position: absolute; bottom: 0px; left: 0px;"
          />
          <div
            class="ant-tooltip-content"
          >
            <div
              class="ant-tooltip-inner"
              role="tooltip"
            >
              search
            </div>
          </div>
        </div>
      </div>
      <div
        class="ant-space-item"
        style="margin-right: 8px; padding-bottom: 8px;"
      >
        <button
          class="ant-btn ant-btn-default"
          type="button"
        >
          <span
            class="ant-btn-icon"
          >
            <span
              aria-label="search"
              class="anticon anticon-search"
              role="img"
            >
              <svg
                aria-hidden="true"
                data-icon="search"
                fill="currentColor"
                focusable="false"
                height="1em"
                viewBox="64 64 896 896"
                width="1em"
              >
                <path
                  d="M909.6 854.5L649.9 594.8C690.2 542.7 712 479 712 412c0-80.2-31.3-155.4-87.9-212.1-56.6-56.7-132-87.9-212.1-87.9s-155.5 31.3-212.1 87.9C143.2 256.5 112 331.8 112 412c0 80.1 31.3 155.5 87.9 212.1C256.5 680.8 331.8 712 412 712c67 0 130.6-21.8 182.7-62l259.7 259.6a8.2 8.2 0 0011.6 0l43.6-43.5a8.2 8.2 0 000-11.6zM570.4 570.4C528 612.7 471.8 636 412 636s-116-23.3-158.4-65.6C211.3 528 188 471.8 188 412s23.3-116.1 65.6-158.4C296 211.3 352.2 188 412 188s116.1 23.2 158.4 65.6S636 352.2 636 412s-23.3 116.1-65.6 158.4z"
                />
              </svg>
            </span>
          </span>
          <span>
            Search
          </span>
        </button>
      </div>
      <div
        class="ant-space-item"
        style="margin-right: 8px; padding-bottom: 8px;"
      >
        <button
          class="ant-btn ant-btn-circle ant-btn-dashed ant-btn-icon-only"
          type="button"
        >
          <span
            class="ant-btn-icon"
          >
            <span
              aria-label="search"
              class="anticon anticon-search"
              role="img"
            >
              <svg
                aria-hidden="true"
                data-icon="search"
                fill="currentColor"
                focusable="false"
                height="1em"
                viewBox="64 64 896 896"
                width="1em"
              >
                <path
                  d="M909.6 854.5L649.9 594.8C690.2 542.7 712 479 712 412c0-80.2-31.3-155.4-87.9-212.1-56.6-56.7-132-87.9-212.1-87.9s-155.5 31.3-212.1 87.9C143.2 256.5 112 331.8 112 412c0 80.1 31.3 155.5 87.9 212.1C256.5 680.8 331.8 712 412 712c67 0 130.6-21.8 182.7-62l259.7 259.6a8.2 8.2 0 0011.6 0l43.6-43.5a8.2 8.2 0 000-11.6zM570.4 570.4C528 612.7 471.8 636 412 636s-116-23.3-158.4-65.6C211.3 528 188 471.8 188 412s23.3-116.1 65.6-158.4C296 211.3 352.2 188 412 188s116.1 23.2 158.4 65.6S636 352.2 636 412s-23.3 116.1-65.6 158.4z"
                />
              </svg>
            </span>
          </span>
        </button>
        <div
          class="ant-tooltip ant-zoom-big-fast-appear ant-zoom-big-fast-appear-prepare ant-zoom-big-fast ant-tooltip-placement-top"
          style="--arrow-x: 0px; --arrow-y: 0px; left: -1000vw; top: -1000vh; box-sizing: border-box;"
        >
          <div
            class="ant-tooltip-arrow"
            style="position: absolute; bottom: 0px; left: 0px;"
          />
          <div
            class="ant-tooltip-content"
          >
            <div
              class="ant-tooltip-inner"
              role="tooltip"
            >
              search
            </div>
          </div>
        </div>
      </div>
      <div
        class="ant-space-item"
        style="margin-right: 8px; padding-bottom: 8px;"
      >
        <button
          class="ant-btn ant-btn-dashed"
          type="button"
        >
          <span
            class="ant-btn-icon"
          >
            <span
              aria-label="search"
              class="anticon anticon-search"
              role="img"
            >
              <svg
                aria-hidden="true"
                data-icon="search"
                fill="currentColor"
                focusable="false"
                height="1em"
                viewBox="64 64 896 896"
                width="1em"
              >
                <path
                  d="M909.6 854.5L649.9 594.8C690.2 542.7 712 479 712 412c0-80.2-31.3-155.4-87.9-212.1-56.6-56.7-132-87.9-212.1-87.9s-155.5 31.3-212.1 87.9C143.2 256.5 112 331.8 112 412c0 80.1 31.3 155.5 87.9 212.1C256.5 680.8 331.8 712 412 712c67 0 130.6-21.8 182.7-62l259.7 259.6a8.2 8.2 0 0011.6 0l43.6-43.5a8.2 8.2 0 000-11.6zM570.4 570.4C528 612.7 471.8 636 412 636s-116-23.3-158.4-65.6C211.3 528 188 471.8 188 412s23.3-116.1 65.6-158.4C296 211.3 352.2 188 412 188s116.1 23.2 158.4 65.6S636 352.2 636 412s-23.3 116.1-65.6 158.4z"
                />
              </svg>
            </span>
          </span>
          <span>
            Search
          </span>
        </button>
      </div>
      <div
        class="ant-space-item"
        style="padding-bottom: 8px;"
      >
        <a
          class="ant-btn ant-btn-default ant-btn-icon-only"
          href="https://www.google.com"
        >
          <span
            class="ant-btn-icon"
          >
            <span
              aria-label="search"
              class="anticon anticon-search"
              role="img"
            >
              <svg
                aria-hidden="true"
                data-icon="search"
                fill="currentColor"
                focusable="false"
                height="1em"
                viewBox="64 64 896 896"
                width="1em"
              >
                <path
                  d="M909.6 854.5L649.9 594.8C690.2 542.7 712 479 712 412c0-80.2-31.3-155.4-87.9-212.1-56.6-56.7-132-87.9-212.1-87.9s-155.5 31.3-212.1 87.9C143.2 256.5 112 331.8 112 412c0 80.1 31.3 155.5 87.9 212.1C256.5 680.8 331.8 712 412 712c67 0 130.6-21.8 182.7-62l259.7 259.6a8.2 8.2 0 0011.6 0l43.6-43.5a8.2 8.2 0 000-11.6zM570.4 570.4C528 612.7 471.8 636 412 636s-116-23.3-158.4-65.6C211.3 528 188 471.8 188 412s23.3-116.1 65.6-158.4C296 211.3 352.2 188 412 188s116.1 23.2 158.4 65.6S636 352.2 636 412s-23.3 116.1-65.6 158.4z"
                />
              </svg>
            </span>
          </span>
        </a>
      </div>
    </div>
  </div>
</div>
`;

exports[`renders components/button/demo/legacy-group.tsx extend context correctly 1`] = `
Array [
  <div
    class="ant-btn-group ant-btn-group-sm"
  >
    <button
      class="ant-btn ant-btn-primary ant-btn-sm"
      type="button"
    >
      <span>
        Button 1
      </span>
    </button>
    <button
      class="ant-btn ant-btn-primary ant-btn-sm"
      type="button"
    >
      <span>
        Button 2
      </span>
    </button>
    <span
      class="ant-tooltip-disabled-compatible-wrapper"
      style="display: inline-block; cursor: not-allowed;"
    >
      <button
        class="ant-btn ant-btn-primary ant-btn-sm ant-btn-icon-only"
        disabled=""
        style="pointer-events: none;"
        type="button"
      >
        <span
          class="ant-btn-icon"
        >
          <span
            aria-label="download"
            class="anticon anticon-download"
            role="img"
          >
            <svg
              aria-hidden="true"
              data-icon="download"
              fill="currentColor"
              focusable="false"
              height="1em"
              viewBox="64 64 896 896"
              width="1em"
            >
              <path
                d="M505.7 661a8 8 0 0012.6 0l112-141.7c4.1-5.2.4-12.9-6.3-12.9h-74.1V168c0-4.4-3.6-8-8-8h-60c-4.4 0-8 3.6-8 8v338.3H400c-6.7 0-10.4 7.7-6.3 12.9l112 141.8zM878 626h-60c-4.4 0-8 3.6-8 8v154H214V634c0-4.4-3.6-8-8-8h-60c-4.4 0-8 3.6-8 8v198c0 17.7 14.3 32 32 32h684c17.7 0 32-14.3 32-32V634c0-4.4-3.6-8-8-8z"
              />
            </svg>
          </span>
        </span>
      </button>
    </span>
    <div
      class="ant-tooltip ant-zoom-big-fast-appear ant-zoom-big-fast-appear-prepare ant-zoom-big-fast ant-tooltip-placement-top"
      style="--arrow-x: 0px; --arrow-y: 0px; left: -1000vw; top: -1000vh; box-sizing: border-box;"
    >
      <div
        class="ant-tooltip-arrow"
        style="position: absolute; bottom: 0px; left: 0px;"
      />
      <div
        class="ant-tooltip-content"
      >
        <div
          class="ant-tooltip-inner"
          role="tooltip"
        >
          Tooltip
        </div>
      </div>
    </div>
    <button
      class="ant-btn ant-btn-primary ant-btn-sm ant-btn-icon-only"
      type="button"
    >
      <span
        class="ant-btn-icon"
      >
        <span
          aria-label="download"
          class="anticon anticon-download"
          role="img"
        >
          <svg
            aria-hidden="true"
            data-icon="download"
            fill="currentColor"
            focusable="false"
            height="1em"
            viewBox="64 64 896 896"
            width="1em"
          >
            <path
              d="M505.7 661a8 8 0 0012.6 0l112-141.7c4.1-5.2.4-12.9-6.3-12.9h-74.1V168c0-4.4-3.6-8-8-8h-60c-4.4 0-8 3.6-8 8v338.3H400c-6.7 0-10.4 7.7-6.3 12.9l112 141.8zM878 626h-60c-4.4 0-8 3.6-8 8v154H214V634c0-4.4-3.6-8-8-8h-60c-4.4 0-8 3.6-8 8v198c0 17.7 14.3 32 32 32h684c17.7 0 32-14.3 32-32V634c0-4.4-3.6-8-8-8z"
            />
          </svg>
        </span>
      </span>
    </button>
    <div
      class="ant-tooltip ant-zoom-big-fast-appear ant-zoom-big-fast-appear-prepare ant-zoom-big-fast ant-tooltip-placement-top"
      style="--arrow-x: 0px; --arrow-y: 0px; left: -1000vw; top: -1000vh; box-sizing: border-box;"
    >
      <div
        class="ant-tooltip-arrow"
        style="position: absolute; bottom: 0px; left: 0px;"
      />
      <div
        class="ant-tooltip-content"
      >
        <div
          class="ant-tooltip-inner"
          role="tooltip"
        >
          Tooltip
        </div>
      </div>
    </div>
  </div>,
  <br />,
  <div
    class="ant-btn-group"
  >
    <button
      class="ant-btn ant-btn-primary"
      type="button"
    >
      <span>
        Button 1
      </span>
    </button>
    <button
      class="ant-btn ant-btn-primary"
      type="button"
    >
      <span>
        Button 2
      </span>
    </button>
    <span
      class="ant-tooltip-disabled-compatible-wrapper"
      style="display: inline-block; cursor: not-allowed;"
    >
      <button
        class="ant-btn ant-btn-primary ant-btn-icon-only"
        disabled=""
        style="pointer-events: none;"
        type="button"
      >
        <span
          class="ant-btn-icon"
        >
          <span
            aria-label="download"
            class="anticon anticon-download"
            role="img"
          >
            <svg
              aria-hidden="true"
              data-icon="download"
              fill="currentColor"
              focusable="false"
              height="1em"
              viewBox="64 64 896 896"
              width="1em"
            >
              <path
                d="M505.7 661a8 8 0 0012.6 0l112-141.7c4.1-5.2.4-12.9-6.3-12.9h-74.1V168c0-4.4-3.6-8-8-8h-60c-4.4 0-8 3.6-8 8v338.3H400c-6.7 0-10.4 7.7-6.3 12.9l112 141.8zM878 626h-60c-4.4 0-8 3.6-8 8v154H214V634c0-4.4-3.6-8-8-8h-60c-4.4 0-8 3.6-8 8v198c0 17.7 14.3 32 32 32h684c17.7 0 32-14.3 32-32V634c0-4.4-3.6-8-8-8z"
              />
            </svg>
          </span>
        </span>
      </button>
    </span>
    <div
      class="ant-tooltip ant-zoom-big-fast-appear ant-zoom-big-fast-appear-prepare ant-zoom-big-fast ant-tooltip-placement-top"
      style="--arrow-x: 0px; --arrow-y: 0px; left: -1000vw; top: -1000vh; box-sizing: border-box;"
    >
      <div
        class="ant-tooltip-arrow"
        style="position: absolute; bottom: 0px; left: 0px;"
      />
      <div
        class="ant-tooltip-content"
      >
        <div
          class="ant-tooltip-inner"
          role="tooltip"
        >
          Tooltip
        </div>
      </div>
    </div>
    <button
      class="ant-btn ant-btn-primary ant-btn-icon-only"
      type="button"
    >
      <span
        class="ant-btn-icon"
      >
        <span
          aria-label="download"
          class="anticon anticon-download"
          role="img"
        >
          <svg
            aria-hidden="true"
            data-icon="download"
            fill="currentColor"
            focusable="false"
            height="1em"
            viewBox="64 64 896 896"
            width="1em"
          >
            <path
              d="M505.7 661a8 8 0 0012.6 0l112-141.7c4.1-5.2.4-12.9-6.3-12.9h-74.1V168c0-4.4-3.6-8-8-8h-60c-4.4 0-8 3.6-8 8v338.3H400c-6.7 0-10.4 7.7-6.3 12.9l112 141.8zM878 626h-60c-4.4 0-8 3.6-8 8v154H214V634c0-4.4-3.6-8-8-8h-60c-4.4 0-8 3.6-8 8v198c0 17.7 14.3 32 32 32h684c17.7 0 32-14.3 32-32V634c0-4.4-3.6-8-8-8z"
            />
          </svg>
        </span>
      </span>
    </button>
    <div
      class="ant-tooltip ant-zoom-big-fast-appear ant-zoom-big-fast-appear-prepare ant-zoom-big-fast ant-tooltip-placement-top"
      style="--arrow-x: 0px; --arrow-y: 0px; left: -1000vw; top: -1000vh; box-sizing: border-box;"
    >
      <div
        class="ant-tooltip-arrow"
        style="position: absolute; bottom: 0px; left: 0px;"
      />
      <div
        class="ant-tooltip-content"
      >
        <div
          class="ant-tooltip-inner"
          role="tooltip"
        >
          Tooltip
        </div>
      </div>
    </div>
  </div>,
  <br />,
  <div
    class="ant-btn-group ant-btn-group-lg"
  >
    <button
      class="ant-btn ant-btn-primary ant-btn-lg"
      type="button"
    >
      <span>
        Button 1
      </span>
    </button>
    <button
      class="ant-btn ant-btn-primary ant-btn-lg"
      type="button"
    >
      <span>
        Button 2
      </span>
    </button>
    <span
      class="ant-tooltip-disabled-compatible-wrapper"
      style="display: inline-block; cursor: not-allowed;"
    >
      <button
        class="ant-btn ant-btn-primary ant-btn-lg ant-btn-icon-only"
        disabled=""
        style="pointer-events: none;"
        type="button"
      >
        <span
          class="ant-btn-icon"
        >
          <span
            aria-label="download"
            class="anticon anticon-download"
            role="img"
          >
            <svg
              aria-hidden="true"
              data-icon="download"
              fill="currentColor"
              focusable="false"
              height="1em"
              viewBox="64 64 896 896"
              width="1em"
            >
              <path
                d="M505.7 661a8 8 0 0012.6 0l112-141.7c4.1-5.2.4-12.9-6.3-12.9h-74.1V168c0-4.4-3.6-8-8-8h-60c-4.4 0-8 3.6-8 8v338.3H400c-6.7 0-10.4 7.7-6.3 12.9l112 141.8zM878 626h-60c-4.4 0-8 3.6-8 8v154H214V634c0-4.4-3.6-8-8-8h-60c-4.4 0-8 3.6-8 8v198c0 17.7 14.3 32 32 32h684c17.7 0 32-14.3 32-32V634c0-4.4-3.6-8-8-8z"
              />
            </svg>
          </span>
        </span>
      </button>
    </span>
    <div
      class="ant-tooltip ant-zoom-big-fast-appear ant-zoom-big-fast-appear-prepare ant-zoom-big-fast ant-tooltip-placement-top"
      style="--arrow-x: 0px; --arrow-y: 0px; left: -1000vw; top: -1000vh; box-sizing: border-box;"
    >
      <div
        class="ant-tooltip-arrow"
        style="position: absolute; bottom: 0px; left: 0px;"
      />
      <div
        class="ant-tooltip-content"
      >
        <div
          class="ant-tooltip-inner"
          role="tooltip"
        >
          Tooltip
        </div>
      </div>
    </div>
    <button
      class="ant-btn ant-btn-primary ant-btn-lg ant-btn-icon-only"
      type="button"
    >
      <span
        class="ant-btn-icon"
      >
        <span
          aria-label="download"
          class="anticon anticon-download"
          role="img"
        >
          <svg
            aria-hidden="true"
            data-icon="download"
            fill="currentColor"
            focusable="false"
            height="1em"
            viewBox="64 64 896 896"
            width="1em"
          >
            <path
              d="M505.7 661a8 8 0 0012.6 0l112-141.7c4.1-5.2.4-12.9-6.3-12.9h-74.1V168c0-4.4-3.6-8-8-8h-60c-4.4 0-8 3.6-8 8v338.3H400c-6.7 0-10.4 7.7-6.3 12.9l112 141.8zM878 626h-60c-4.4 0-8 3.6-8 8v154H214V634c0-4.4-3.6-8-8-8h-60c-4.4 0-8 3.6-8 8v198c0 17.7 14.3 32 32 32h684c17.7 0 32-14.3 32-32V634c0-4.4-3.6-8-8-8z"
            />
          </svg>
        </span>
      </span>
    </button>
    <div
      class="ant-tooltip ant-zoom-big-fast-appear ant-zoom-big-fast-appear-prepare ant-zoom-big-fast ant-tooltip-placement-top"
      style="--arrow-x: 0px; --arrow-y: 0px; left: -1000vw; top: -1000vh; box-sizing: border-box;"
    >
      <div
        class="ant-tooltip-arrow"
        style="position: absolute; bottom: 0px; left: 0px;"
      />
      <div
        class="ant-tooltip-content"
      >
        <div
          class="ant-tooltip-inner"
          role="tooltip"
        >
          Tooltip
        </div>
      </div>
    </div>
  </div>,
]
`;

exports[`renders components/button/demo/loading.tsx extend context correctly 1`] = `
<div
  class="ant-space ant-space-vertical"
>
  <div
    class="ant-space-item"
    style="margin-bottom: 8px;"
  >
    <div
      class="ant-space ant-space-horizontal ant-space-align-center"
      style="flex-wrap: wrap; margin-bottom: -8px;"
    >
      <div
        class="ant-space-item"
        style="margin-right: 8px; padding-bottom: 8px;"
      >
        <button
          class="ant-btn ant-btn-primary ant-btn-loading"
          type="button"
        >
          <span
            class="ant-btn-icon ant-btn-loading-icon"
            style="width: 0px; opacity: 0; transform: scale(0);"
          >
            <span
              aria-label="loading"
              class="anticon anticon-loading anticon-spin ant-btn-loading-icon-motion-appear ant-btn-loading-icon-motion-appear-start ant-btn-loading-icon-motion"
              role="img"
            >
              <svg
                aria-hidden="true"
                data-icon="loading"
                fill="currentColor"
                focusable="false"
                height="1em"
                viewBox="0 0 1024 1024"
                width="1em"
              >
                <path
                  d="M988 548c-19.9 0-36-16.1-36-36 0-59.4-11.6-117-34.6-171.3a440.45 440.45 0 00-94.3-139.9 437.71 437.71 0 00-139.9-94.3C629 83.6 571.4 72 512 72c-19.9 0-36-16.1-36-36s16.1-36 36-36c69.1 0 136.2 13.5 199.3 40.3C772.3 66 827 103 874 150c47 47 83.9 101.8 109.7 162.7 26.7 63.1 40.2 130.2 40.2 199.3.1 19.9-16 36-35.9 36z"
                />
              </svg>
            </span>
          </span>
          <span>
            Loading
          </span>
        </button>
      </div>
      <div
        class="ant-space-item"
        style="margin-right: 8px; padding-bottom: 8px;"
      >
        <button
          class="ant-btn ant-btn-primary ant-btn-sm ant-btn-loading"
          type="button"
        >
          <span
            class="ant-btn-icon ant-btn-loading-icon"
            style="width: 0px; opacity: 0; transform: scale(0);"
          >
            <span
              aria-label="loading"
              class="anticon anticon-loading anticon-spin ant-btn-loading-icon-motion-appear ant-btn-loading-icon-motion-appear-start ant-btn-loading-icon-motion"
              role="img"
            >
              <svg
                aria-hidden="true"
                data-icon="loading"
                fill="currentColor"
                focusable="false"
                height="1em"
                viewBox="0 0 1024 1024"
                width="1em"
              >
                <path
                  d="M988 548c-19.9 0-36-16.1-36-36 0-59.4-11.6-117-34.6-171.3a440.45 440.45 0 00-94.3-139.9 437.71 437.71 0 00-139.9-94.3C629 83.6 571.4 72 512 72c-19.9 0-36-16.1-36-36s16.1-36 36-36c69.1 0 136.2 13.5 199.3 40.3C772.3 66 827 103 874 150c47 47 83.9 101.8 109.7 162.7 26.7 63.1 40.2 130.2 40.2 199.3.1 19.9-16 36-35.9 36z"
                />
              </svg>
            </span>
          </span>
          <span>
            Loading
          </span>
        </button>
      </div>
      <div
        class="ant-space-item"
        style="padding-bottom: 8px;"
      >
        <button
          class="ant-btn ant-btn-primary ant-btn-icon-only ant-btn-loading"
          type="button"
        >
          <span
            class="ant-btn-icon ant-btn-loading-icon"
          >
            <span
              aria-label="loading"
              class="anticon anticon-loading anticon-spin"
              role="img"
            >
              <svg
                aria-hidden="true"
                data-icon="loading"
                fill="currentColor"
                focusable="false"
                height="1em"
                viewBox="0 0 1024 1024"
                width="1em"
              >
                <path
                  d="M988 548c-19.9 0-36-16.1-36-36 0-59.4-11.6-117-34.6-171.3a440.45 440.45 0 00-94.3-139.9 437.71 437.71 0 00-139.9-94.3C629 83.6 571.4 72 512 72c-19.9 0-36-16.1-36-36s16.1-36 36-36c69.1 0 136.2 13.5 199.3 40.3C772.3 66 827 103 874 150c47 47 83.9 101.8 109.7 162.7 26.7 63.1 40.2 130.2 40.2 199.3.1 19.9-16 36-35.9 36z"
                />
              </svg>
            </span>
          </span>
        </button>
      </div>
    </div>
  </div>
  <div
    class="ant-space-item"
  >
    <div
      class="ant-space ant-space-horizontal ant-space-align-center"
      style="flex-wrap: wrap; margin-bottom: -8px;"
    >
      <div
        class="ant-space-item"
        style="margin-right: 8px; padding-bottom: 8px;"
      >
        <button
          class="ant-btn ant-btn-primary"
          type="button"
        >
          <span>
            Click me!
          </span>
        </button>
      </div>
      <div
        class="ant-space-item"
        style="margin-right: 8px; padding-bottom: 8px;"
      >
        <button
          class="ant-btn ant-btn-primary"
          type="button"
        >
          <span
            class="ant-btn-icon"
          >
            <span
              aria-label="poweroff"
              class="anticon anticon-poweroff"
              role="img"
            >
              <svg
                aria-hidden="true"
                data-icon="poweroff"
                fill="currentColor"
                focusable="false"
                height="1em"
                viewBox="64 64 896 896"
                width="1em"
              >
                <path
                  d="M705.6 124.9a8 8 0 00-11.6 7.2v64.2c0 5.5 2.9 10.6 7.5 13.6a352.2 352.2 0 0162.2 49.8c32.7 32.8 58.4 70.9 76.3 113.3a355 355 0 0127.9 138.7c0 48.1-9.4 94.8-27.9 138.7a355.92 355.92 0 01-76.3 113.3 353.06 353.06 0 01-113.2 76.4c-43.8 18.6-90.5 28-138.5 28s-94.7-9.4-138.5-28a353.06 353.06 0 01-113.2-76.4A355.92 355.92 0 01184 650.4a355 355 0 01-27.9-138.7c0-48.1 9.4-94.8 27.9-138.7 17.9-42.4 43.6-80.5 76.3-113.3 19-19 39.8-35.6 62.2-49.8 4.7-2.9 7.5-8.1 7.5-13.6V132c0-6-6.3-9.8-11.6-7.2C178.5 195.2 82 339.3 80 506.3 77.2 745.1 272.5 943.5 511.2 944c239 .5 432.8-193.3 432.8-432.4 0-169.2-97-315.7-238.4-386.7zM480 560h64c4.4 0 8-3.6 8-8V88c0-4.4-3.6-8-8-8h-64c-4.4 0-8 3.6-8 8v464c0 4.4 3.6 8 8 8z"
                />
              </svg>
            </span>
          </span>
          <span>
            Click me!
          </span>
        </button>
      </div>
      <div
        class="ant-space-item"
        style="padding-bottom: 8px;"
      >
        <button
          class="ant-btn ant-btn-primary ant-btn-icon-only"
          type="button"
        >
          <span
            class="ant-btn-icon"
          >
            <span
              aria-label="poweroff"
              class="anticon anticon-poweroff"
              role="img"
            >
              <svg
                aria-hidden="true"
                data-icon="poweroff"
                fill="currentColor"
                focusable="false"
                height="1em"
                viewBox="64 64 896 896"
                width="1em"
              >
                <path
                  d="M705.6 124.9a8 8 0 00-11.6 7.2v64.2c0 5.5 2.9 10.6 7.5 13.6a352.2 352.2 0 0162.2 49.8c32.7 32.8 58.4 70.9 76.3 113.3a355 355 0 0127.9 138.7c0 48.1-9.4 94.8-27.9 138.7a355.92 355.92 0 01-76.3 113.3 353.06 353.06 0 01-113.2 76.4c-43.8 18.6-90.5 28-138.5 28s-94.7-9.4-138.5-28a353.06 353.06 0 01-113.2-76.4A355.92 355.92 0 01184 650.4a355 355 0 01-27.9-138.7c0-48.1 9.4-94.8 27.9-138.7 17.9-42.4 43.6-80.5 76.3-113.3 19-19 39.8-35.6 62.2-49.8 4.7-2.9 7.5-8.1 7.5-13.6V132c0-6-6.3-9.8-11.6-7.2C178.5 195.2 82 339.3 80 506.3 77.2 745.1 272.5 943.5 511.2 944c239 .5 432.8-193.3 432.8-432.4 0-169.2-97-315.7-238.4-386.7zM480 560h64c4.4 0 8-3.6 8-8V88c0-4.4-3.6-8-8-8h-64c-4.4 0-8 3.6-8 8v464c0 4.4 3.6 8 8 8z"
                />
              </svg>
            </span>
          </span>
        </button>
      </div>
    </div>
  </div>
</div>
`;

exports[`renders components/button/demo/multiple.tsx extend context correctly 1`] = `
<div
  class="ant-space ant-space-vertical"
>
  <div
    class="ant-space-item"
    style="margin-bottom: 8px;"
  >
    <button
      class="ant-btn ant-btn-primary"
      type="button"
    >
      <span>
        primary
      </span>
    </button>
  </div>
  <div
    class="ant-space-item"
    style="margin-bottom: 8px;"
  >
    <button
      class="ant-btn ant-btn-default"
      type="button"
    >
      <span>
        secondary
      </span>
    </button>
  </div>
  <div
    class="ant-space-item"
  >
    <div
      class="ant-space-compact ant-space-compact-block ant-dropdown-button"
    >
      <button
        class="ant-btn ant-btn-default ant-btn-compact-item ant-btn-compact-first-item"
        type="button"
      >
        <span>
          Actions
        </span>
      </button>
      <button
        class="ant-btn ant-btn-default ant-btn-icon-only ant-btn-compact-item ant-btn-compact-last-item ant-dropdown-trigger"
        type="button"
      >
        <span
          class="ant-btn-icon"
        >
          <span
            aria-label="ellipsis"
            class="anticon anticon-ellipsis"
            role="img"
          >
            <svg
              aria-hidden="true"
              data-icon="ellipsis"
              fill="currentColor"
              focusable="false"
              height="1em"
              viewBox="64 64 896 896"
              width="1em"
            >
              <path
                d="M176 511a56 56 0 10112 0 56 56 0 10-112 0zm280 0a56 56 0 10112 0 56 56 0 10-112 0zm280 0a56 56 0 10112 0 56 56 0 10-112 0z"
              />
            </svg>
          </span>
        </span>
      </button>
      <div
        class="ant-dropdown ant-slide-up-appear ant-slide-up-appear-prepare ant-slide-up ant-dropdown-placement-bottomRight"
        style="left: -1000vw; top: -1000vh; box-sizing: border-box;"
      >
        <ul
          class="ant-dropdown-menu ant-dropdown-menu-root ant-dropdown-menu-vertical ant-dropdown-menu-light"
          data-menu-list="true"
          role="menu"
          tabindex="0"
        >
          <li
            class="ant-dropdown-menu-item ant-dropdown-menu-item-only-child"
            data-menu-id="rc-menu-uuid-test-1"
            role="menuitem"
            tabindex="-1"
          >
            <span
              class="ant-dropdown-menu-title-content"
            >
              1st item
            </span>
          </li>
          <div
            class="ant-tooltip ant-zoom-big-fast-appear ant-zoom-big-fast-appear-prepare ant-zoom-big-fast ant-dropdown-menu-inline-collapsed-tooltip ant-tooltip-placement-right"
            style="left: -1000vw; top: -1000vh; box-sizing: border-box;"
          >
            <div
              class="ant-tooltip-arrow"
              style="position: absolute; top: 0px; left: 0px;"
            />
            <div
<<<<<<< HEAD
              class="ant-tooltip-content"
=======
              class="ant-tooltip ant-zoom-big-fast-appear ant-zoom-big-fast-appear-prepare ant-zoom-big-fast ant-dropdown-menu-inline-collapsed-tooltip ant-tooltip-placement-right"
              style="--arrow-x: 0px; --arrow-y: 0px; left: -1000vw; top: -1000vh; box-sizing: border-box;"
>>>>>>> f4858ff5
            >
              <div
                class="ant-tooltip-inner"
                role="tooltip"
              />
            </div>
          </div>
          <li
            class="ant-dropdown-menu-item ant-dropdown-menu-item-only-child"
            data-menu-id="rc-menu-uuid-test-2"
            role="menuitem"
            tabindex="-1"
          >
            <span
              class="ant-dropdown-menu-title-content"
            >
              2nd item
            </span>
          </li>
          <div
            class="ant-tooltip ant-zoom-big-fast-appear ant-zoom-big-fast-appear-prepare ant-zoom-big-fast ant-dropdown-menu-inline-collapsed-tooltip ant-tooltip-placement-right"
            style="left: -1000vw; top: -1000vh; box-sizing: border-box;"
          >
            <div
              class="ant-tooltip-arrow"
              style="position: absolute; top: 0px; left: 0px;"
            />
            <div
<<<<<<< HEAD
              class="ant-tooltip-content"
=======
              class="ant-tooltip ant-zoom-big-fast-appear ant-zoom-big-fast-appear-prepare ant-zoom-big-fast ant-dropdown-menu-inline-collapsed-tooltip ant-tooltip-placement-right"
              style="--arrow-x: 0px; --arrow-y: 0px; left: -1000vw; top: -1000vh; box-sizing: border-box;"
>>>>>>> f4858ff5
            >
              <div
                class="ant-tooltip-inner"
                role="tooltip"
              />
            </div>
          </div>
          <li
            class="ant-dropdown-menu-item ant-dropdown-menu-item-only-child"
            data-menu-id="rc-menu-uuid-test-3"
            role="menuitem"
            tabindex="-1"
          >
            <span
              class="ant-dropdown-menu-title-content"
            >
              3rd item
            </span>
          </li>
          <div
            class="ant-tooltip ant-zoom-big-fast-appear ant-zoom-big-fast-appear-prepare ant-zoom-big-fast ant-dropdown-menu-inline-collapsed-tooltip ant-tooltip-placement-right"
            style="left: -1000vw; top: -1000vh; box-sizing: border-box;"
          >
            <div
              class="ant-tooltip-arrow"
              style="position: absolute; top: 0px; left: 0px;"
            />
            <div
<<<<<<< HEAD
              class="ant-tooltip-content"
=======
              class="ant-tooltip ant-zoom-big-fast-appear ant-zoom-big-fast-appear-prepare ant-zoom-big-fast ant-dropdown-menu-inline-collapsed-tooltip ant-tooltip-placement-right"
              style="--arrow-x: 0px; --arrow-y: 0px; left: -1000vw; top: -1000vh; box-sizing: border-box;"
>>>>>>> f4858ff5
            >
              <div
                class="ant-tooltip-inner"
                role="tooltip"
              />
            </div>
          </div>
        </ul>
        <div
          aria-hidden="true"
          style="display: none;"
        >
          <div
            class="ant-tooltip ant-zoom-big-fast-appear ant-zoom-big-fast-appear-prepare ant-zoom-big-fast ant-dropdown-menu-inline-collapsed-tooltip ant-tooltip-placement-right"
            style="left: -1000vw; top: -1000vh; box-sizing: border-box;"
          >
            <div
<<<<<<< HEAD
              class="ant-tooltip-arrow"
              style="position: absolute; top: 0px; left: 0px;"
            />
            <div
              class="ant-tooltip-content"
=======
              class="ant-tooltip ant-zoom-big-fast-appear ant-zoom-big-fast-appear-prepare ant-zoom-big-fast ant-dropdown-menu-inline-collapsed-tooltip ant-tooltip-placement-right"
              style="--arrow-x: 0px; --arrow-y: 0px; left: -1000vw; top: -1000vh; box-sizing: border-box;"
>>>>>>> f4858ff5
            >
              <div
                class="ant-tooltip-inner"
                role="tooltip"
              />
            </div>
          </div>
          <div
            class="ant-tooltip ant-zoom-big-fast-appear ant-zoom-big-fast-appear-prepare ant-zoom-big-fast ant-dropdown-menu-inline-collapsed-tooltip ant-tooltip-placement-right"
            style="left: -1000vw; top: -1000vh; box-sizing: border-box;"
          >
            <div
              class="ant-tooltip-arrow"
              style="position: absolute; top: 0px; left: 0px;"
            />
            <div
<<<<<<< HEAD
              class="ant-tooltip-content"
=======
              class="ant-tooltip ant-zoom-big-fast-appear ant-zoom-big-fast-appear-prepare ant-zoom-big-fast ant-dropdown-menu-inline-collapsed-tooltip ant-tooltip-placement-right"
              style="--arrow-x: 0px; --arrow-y: 0px; left: -1000vw; top: -1000vh; box-sizing: border-box;"
>>>>>>> f4858ff5
            >
              <div
                class="ant-tooltip-inner"
                role="tooltip"
              />
            </div>
          </div>
          <div
            class="ant-tooltip ant-zoom-big-fast-appear ant-zoom-big-fast-appear-prepare ant-zoom-big-fast ant-dropdown-menu-inline-collapsed-tooltip ant-tooltip-placement-right"
            style="left: -1000vw; top: -1000vh; box-sizing: border-box;"
          >
            <div
              class="ant-tooltip-arrow"
              style="position: absolute; top: 0px; left: 0px;"
            />
            <div
<<<<<<< HEAD
              class="ant-tooltip-content"
=======
              class="ant-tooltip ant-zoom-big-fast-appear ant-zoom-big-fast-appear-prepare ant-zoom-big-fast ant-dropdown-menu-inline-collapsed-tooltip ant-tooltip-placement-right"
              style="--arrow-x: 0px; --arrow-y: 0px; left: -1000vw; top: -1000vh; box-sizing: border-box;"
>>>>>>> f4858ff5
            >
              <div
                class="ant-tooltip-inner"
                role="tooltip"
              />
            </div>
          </div>
        </div>
      </div>
    </div>
  </div>
</div>
`;

exports[`renders components/button/demo/size.tsx extend context correctly 1`] = `
Array [
  <div
    class="ant-radio-group ant-radio-group-outline"
  >
    <label
      class="ant-radio-button-wrapper ant-radio-button-wrapper-checked"
    >
      <span
        class="ant-radio-button ant-radio-button-checked"
      >
        <input
          checked=""
          class="ant-radio-button-input"
          type="radio"
          value="large"
        />
        <span
          class="ant-radio-button-inner"
        />
      </span>
      <span>
        Large
      </span>
    </label>
    <label
      class="ant-radio-button-wrapper"
    >
      <span
        class="ant-radio-button"
      >
        <input
          class="ant-radio-button-input"
          type="radio"
          value="default"
        />
        <span
          class="ant-radio-button-inner"
        />
      </span>
      <span>
        Default
      </span>
    </label>
    <label
      class="ant-radio-button-wrapper"
    >
      <span
        class="ant-radio-button"
      >
        <input
          class="ant-radio-button-input"
          type="radio"
          value="small"
        />
        <span
          class="ant-radio-button-inner"
        />
      </span>
      <span>
        Small
      </span>
    </label>
  </div>,
  <div
    class="ant-divider ant-divider-horizontal ant-divider-with-text ant-divider-with-text-left ant-divider-plain"
    role="separator"
  >
    <span
      class="ant-divider-inner-text"
    >
      Preview
    </span>
  </div>,
  <div
    class="ant-space ant-space-vertical"
  >
    <div
      class="ant-space-item"
      style="margin-bottom: 8px;"
    >
      <div
        class="ant-space ant-space-horizontal ant-space-align-center"
        style="flex-wrap: wrap; margin-bottom: -8px;"
      >
        <div
          class="ant-space-item"
          style="margin-right: 8px; padding-bottom: 8px;"
        >
          <button
            class="ant-btn ant-btn-primary ant-btn-lg"
            type="button"
          >
            <span>
              Primary
            </span>
          </button>
        </div>
        <div
          class="ant-space-item"
          style="margin-right: 8px; padding-bottom: 8px;"
        >
          <button
            class="ant-btn ant-btn-default ant-btn-lg"
            type="button"
          >
            <span>
              Default
            </span>
          </button>
        </div>
        <div
          class="ant-space-item"
          style="padding-bottom: 8px;"
        >
          <button
            class="ant-btn ant-btn-dashed ant-btn-lg"
            type="button"
          >
            <span>
              Dashed
            </span>
          </button>
        </div>
      </div>
    </div>
    <div
      class="ant-space-item"
      style="margin-bottom: 8px;"
    >
      <button
        class="ant-btn ant-btn-link ant-btn-lg"
        type="button"
      >
        <span>
          Link
        </span>
      </button>
    </div>
    <div
      class="ant-space-item"
    >
      <div
        class="ant-space ant-space-horizontal ant-space-align-center"
        style="flex-wrap: wrap; margin-bottom: -8px;"
      >
        <div
          class="ant-space-item"
          style="margin-right: 8px; padding-bottom: 8px;"
        >
          <button
            class="ant-btn ant-btn-primary ant-btn-lg ant-btn-icon-only"
            type="button"
          >
            <span
              class="ant-btn-icon"
            >
              <span
                aria-label="download"
                class="anticon anticon-download"
                role="img"
              >
                <svg
                  aria-hidden="true"
                  data-icon="download"
                  fill="currentColor"
                  focusable="false"
                  height="1em"
                  viewBox="64 64 896 896"
                  width="1em"
                >
                  <path
                    d="M505.7 661a8 8 0 0012.6 0l112-141.7c4.1-5.2.4-12.9-6.3-12.9h-74.1V168c0-4.4-3.6-8-8-8h-60c-4.4 0-8 3.6-8 8v338.3H400c-6.7 0-10.4 7.7-6.3 12.9l112 141.8zM878 626h-60c-4.4 0-8 3.6-8 8v154H214V634c0-4.4-3.6-8-8-8h-60c-4.4 0-8 3.6-8 8v198c0 17.7 14.3 32 32 32h684c17.7 0 32-14.3 32-32V634c0-4.4-3.6-8-8-8z"
                  />
                </svg>
              </span>
            </span>
          </button>
        </div>
        <div
          class="ant-space-item"
          style="margin-right: 8px; padding-bottom: 8px;"
        >
          <button
            class="ant-btn ant-btn-circle ant-btn-primary ant-btn-lg ant-btn-icon-only"
            type="button"
          >
            <span
              class="ant-btn-icon"
            >
              <span
                aria-label="download"
                class="anticon anticon-download"
                role="img"
              >
                <svg
                  aria-hidden="true"
                  data-icon="download"
                  fill="currentColor"
                  focusable="false"
                  height="1em"
                  viewBox="64 64 896 896"
                  width="1em"
                >
                  <path
                    d="M505.7 661a8 8 0 0012.6 0l112-141.7c4.1-5.2.4-12.9-6.3-12.9h-74.1V168c0-4.4-3.6-8-8-8h-60c-4.4 0-8 3.6-8 8v338.3H400c-6.7 0-10.4 7.7-6.3 12.9l112 141.8zM878 626h-60c-4.4 0-8 3.6-8 8v154H214V634c0-4.4-3.6-8-8-8h-60c-4.4 0-8 3.6-8 8v198c0 17.7 14.3 32 32 32h684c17.7 0 32-14.3 32-32V634c0-4.4-3.6-8-8-8z"
                  />
                </svg>
              </span>
            </span>
          </button>
        </div>
        <div
          class="ant-space-item"
          style="margin-right: 8px; padding-bottom: 8px;"
        >
          <button
            class="ant-btn ant-btn-round ant-btn-primary ant-btn-lg ant-btn-icon-only"
            type="button"
          >
            <span
              class="ant-btn-icon"
            >
              <span
                aria-label="download"
                class="anticon anticon-download"
                role="img"
              >
                <svg
                  aria-hidden="true"
                  data-icon="download"
                  fill="currentColor"
                  focusable="false"
                  height="1em"
                  viewBox="64 64 896 896"
                  width="1em"
                >
                  <path
                    d="M505.7 661a8 8 0 0012.6 0l112-141.7c4.1-5.2.4-12.9-6.3-12.9h-74.1V168c0-4.4-3.6-8-8-8h-60c-4.4 0-8 3.6-8 8v338.3H400c-6.7 0-10.4 7.7-6.3 12.9l112 141.8zM878 626h-60c-4.4 0-8 3.6-8 8v154H214V634c0-4.4-3.6-8-8-8h-60c-4.4 0-8 3.6-8 8v198c0 17.7 14.3 32 32 32h684c17.7 0 32-14.3 32-32V634c0-4.4-3.6-8-8-8z"
                  />
                </svg>
              </span>
            </span>
          </button>
        </div>
        <div
          class="ant-space-item"
          style="margin-right: 8px; padding-bottom: 8px;"
        >
          <button
            class="ant-btn ant-btn-round ant-btn-primary ant-btn-lg"
            type="button"
          >
            <span
              class="ant-btn-icon"
            >
              <span
                aria-label="download"
                class="anticon anticon-download"
                role="img"
              >
                <svg
                  aria-hidden="true"
                  data-icon="download"
                  fill="currentColor"
                  focusable="false"
                  height="1em"
                  viewBox="64 64 896 896"
                  width="1em"
                >
                  <path
                    d="M505.7 661a8 8 0 0012.6 0l112-141.7c4.1-5.2.4-12.9-6.3-12.9h-74.1V168c0-4.4-3.6-8-8-8h-60c-4.4 0-8 3.6-8 8v338.3H400c-6.7 0-10.4 7.7-6.3 12.9l112 141.8zM878 626h-60c-4.4 0-8 3.6-8 8v154H214V634c0-4.4-3.6-8-8-8h-60c-4.4 0-8 3.6-8 8v198c0 17.7 14.3 32 32 32h684c17.7 0 32-14.3 32-32V634c0-4.4-3.6-8-8-8z"
                  />
                </svg>
              </span>
            </span>
            <span>
              Download
            </span>
          </button>
        </div>
        <div
          class="ant-space-item"
          style="padding-bottom: 8px;"
        >
          <button
            class="ant-btn ant-btn-primary ant-btn-lg"
            type="button"
          >
            <span
              class="ant-btn-icon"
            >
              <span
                aria-label="download"
                class="anticon anticon-download"
                role="img"
              >
                <svg
                  aria-hidden="true"
                  data-icon="download"
                  fill="currentColor"
                  focusable="false"
                  height="1em"
                  viewBox="64 64 896 896"
                  width="1em"
                >
                  <path
                    d="M505.7 661a8 8 0 0012.6 0l112-141.7c4.1-5.2.4-12.9-6.3-12.9h-74.1V168c0-4.4-3.6-8-8-8h-60c-4.4 0-8 3.6-8 8v338.3H400c-6.7 0-10.4 7.7-6.3 12.9l112 141.8zM878 626h-60c-4.4 0-8 3.6-8 8v154H214V634c0-4.4-3.6-8-8-8h-60c-4.4 0-8 3.6-8 8v198c0 17.7 14.3 32 32 32h684c17.7 0 32-14.3 32-32V634c0-4.4-3.6-8-8-8z"
                  />
                </svg>
              </span>
            </span>
            <span>
              Download
            </span>
          </button>
        </div>
      </div>
    </div>
  </div>,
]
`;<|MERGE_RESOLUTION|>--- conflicted
+++ resolved
@@ -2511,7 +2511,7 @@
       </button>
       <div
         class="ant-dropdown ant-slide-up-appear ant-slide-up-appear-prepare ant-slide-up ant-dropdown-placement-bottomRight"
-        style="left: -1000vw; top: -1000vh; box-sizing: border-box;"
+        style="--arrow-x: 0px; --arrow-y: 0px; left: -1000vw; top: -1000vh; box-sizing: border-box;"
       >
         <ul
           class="ant-dropdown-menu ant-dropdown-menu-root ant-dropdown-menu-vertical ant-dropdown-menu-light"
@@ -2533,19 +2533,14 @@
           </li>
           <div
             class="ant-tooltip ant-zoom-big-fast-appear ant-zoom-big-fast-appear-prepare ant-zoom-big-fast ant-dropdown-menu-inline-collapsed-tooltip ant-tooltip-placement-right"
-            style="left: -1000vw; top: -1000vh; box-sizing: border-box;"
+            style="--arrow-x: 0px; --arrow-y: 0px; left: -1000vw; top: -1000vh; box-sizing: border-box;"
           >
             <div
               class="ant-tooltip-arrow"
               style="position: absolute; top: 0px; left: 0px;"
             />
             <div
-<<<<<<< HEAD
               class="ant-tooltip-content"
-=======
-              class="ant-tooltip ant-zoom-big-fast-appear ant-zoom-big-fast-appear-prepare ant-zoom-big-fast ant-dropdown-menu-inline-collapsed-tooltip ant-tooltip-placement-right"
-              style="--arrow-x: 0px; --arrow-y: 0px; left: -1000vw; top: -1000vh; box-sizing: border-box;"
->>>>>>> f4858ff5
             >
               <div
                 class="ant-tooltip-inner"
@@ -2567,19 +2562,14 @@
           </li>
           <div
             class="ant-tooltip ant-zoom-big-fast-appear ant-zoom-big-fast-appear-prepare ant-zoom-big-fast ant-dropdown-menu-inline-collapsed-tooltip ant-tooltip-placement-right"
-            style="left: -1000vw; top: -1000vh; box-sizing: border-box;"
+            style="--arrow-x: 0px; --arrow-y: 0px; left: -1000vw; top: -1000vh; box-sizing: border-box;"
           >
             <div
               class="ant-tooltip-arrow"
               style="position: absolute; top: 0px; left: 0px;"
             />
             <div
-<<<<<<< HEAD
               class="ant-tooltip-content"
-=======
-              class="ant-tooltip ant-zoom-big-fast-appear ant-zoom-big-fast-appear-prepare ant-zoom-big-fast ant-dropdown-menu-inline-collapsed-tooltip ant-tooltip-placement-right"
-              style="--arrow-x: 0px; --arrow-y: 0px; left: -1000vw; top: -1000vh; box-sizing: border-box;"
->>>>>>> f4858ff5
             >
               <div
                 class="ant-tooltip-inner"
@@ -2601,19 +2591,14 @@
           </li>
           <div
             class="ant-tooltip ant-zoom-big-fast-appear ant-zoom-big-fast-appear-prepare ant-zoom-big-fast ant-dropdown-menu-inline-collapsed-tooltip ant-tooltip-placement-right"
-            style="left: -1000vw; top: -1000vh; box-sizing: border-box;"
+            style="--arrow-x: 0px; --arrow-y: 0px; left: -1000vw; top: -1000vh; box-sizing: border-box;"
           >
             <div
               class="ant-tooltip-arrow"
               style="position: absolute; top: 0px; left: 0px;"
             />
             <div
-<<<<<<< HEAD
               class="ant-tooltip-content"
-=======
-              class="ant-tooltip ant-zoom-big-fast-appear ant-zoom-big-fast-appear-prepare ant-zoom-big-fast ant-dropdown-menu-inline-collapsed-tooltip ant-tooltip-placement-right"
-              style="--arrow-x: 0px; --arrow-y: 0px; left: -1000vw; top: -1000vh; box-sizing: border-box;"
->>>>>>> f4858ff5
             >
               <div
                 class="ant-tooltip-inner"
@@ -2628,19 +2613,14 @@
         >
           <div
             class="ant-tooltip ant-zoom-big-fast-appear ant-zoom-big-fast-appear-prepare ant-zoom-big-fast ant-dropdown-menu-inline-collapsed-tooltip ant-tooltip-placement-right"
-            style="left: -1000vw; top: -1000vh; box-sizing: border-box;"
+            style="--arrow-x: 0px; --arrow-y: 0px; left: -1000vw; top: -1000vh; box-sizing: border-box;"
           >
             <div
-<<<<<<< HEAD
               class="ant-tooltip-arrow"
               style="position: absolute; top: 0px; left: 0px;"
             />
             <div
               class="ant-tooltip-content"
-=======
-              class="ant-tooltip ant-zoom-big-fast-appear ant-zoom-big-fast-appear-prepare ant-zoom-big-fast ant-dropdown-menu-inline-collapsed-tooltip ant-tooltip-placement-right"
-              style="--arrow-x: 0px; --arrow-y: 0px; left: -1000vw; top: -1000vh; box-sizing: border-box;"
->>>>>>> f4858ff5
             >
               <div
                 class="ant-tooltip-inner"
@@ -2650,19 +2630,14 @@
           </div>
           <div
             class="ant-tooltip ant-zoom-big-fast-appear ant-zoom-big-fast-appear-prepare ant-zoom-big-fast ant-dropdown-menu-inline-collapsed-tooltip ant-tooltip-placement-right"
-            style="left: -1000vw; top: -1000vh; box-sizing: border-box;"
+            style="--arrow-x: 0px; --arrow-y: 0px; left: -1000vw; top: -1000vh; box-sizing: border-box;"
           >
             <div
               class="ant-tooltip-arrow"
               style="position: absolute; top: 0px; left: 0px;"
             />
             <div
-<<<<<<< HEAD
               class="ant-tooltip-content"
-=======
-              class="ant-tooltip ant-zoom-big-fast-appear ant-zoom-big-fast-appear-prepare ant-zoom-big-fast ant-dropdown-menu-inline-collapsed-tooltip ant-tooltip-placement-right"
-              style="--arrow-x: 0px; --arrow-y: 0px; left: -1000vw; top: -1000vh; box-sizing: border-box;"
->>>>>>> f4858ff5
             >
               <div
                 class="ant-tooltip-inner"
@@ -2672,19 +2647,14 @@
           </div>
           <div
             class="ant-tooltip ant-zoom-big-fast-appear ant-zoom-big-fast-appear-prepare ant-zoom-big-fast ant-dropdown-menu-inline-collapsed-tooltip ant-tooltip-placement-right"
-            style="left: -1000vw; top: -1000vh; box-sizing: border-box;"
+            style="--arrow-x: 0px; --arrow-y: 0px; left: -1000vw; top: -1000vh; box-sizing: border-box;"
           >
             <div
               class="ant-tooltip-arrow"
               style="position: absolute; top: 0px; left: 0px;"
             />
             <div
-<<<<<<< HEAD
               class="ant-tooltip-content"
-=======
-              class="ant-tooltip ant-zoom-big-fast-appear ant-zoom-big-fast-appear-prepare ant-zoom-big-fast ant-dropdown-menu-inline-collapsed-tooltip ant-tooltip-placement-right"
-              style="--arrow-x: 0px; --arrow-y: 0px; left: -1000vw; top: -1000vh; box-sizing: border-box;"
->>>>>>> f4858ff5
             >
               <div
                 class="ant-tooltip-inner"
