// Jest Snapshot v1, https://goo.gl/fbAQLP

exports[`renders components/button/demo/basic.tsx extend context correctly 1`] = `
<div
  class="ant-flex ant-flex-wrap-wrap ant-flex-gap-small"
>
  <button
    class="ant-btn ant-btn-primary ant-btn-solid"
    type="button"
  >
    <span>
      Primary Button
    </span>
  </button>
  <button
    class="ant-btn ant-btn-default ant-btn-outlined"
    type="button"
  >
    <span>
      Default Button
    </span>
  </button>
  <button
    class="ant-btn ant-btn-default ant-btn-dashed"
    type="button"
  >
    <span>
      Dashed Button
    </span>
  </button>
  <button
    class="ant-btn ant-btn-default ant-btn-text"
    type="button"
  >
    <span>
      Text Button
    </span>
  </button>
  <button
    class="ant-btn ant-btn-primary ant-btn-link"
    type="button"
  >
    <span>
      Link Button
    </span>
  </button>
</div>
`;

exports[`renders components/button/demo/basic.tsx extend context correctly 2`] = `[]`;

exports[`renders components/button/demo/block.tsx extend context correctly 1`] = `
<div
  class="ant-flex ant-flex-align-stretch ant-flex-gap-small ant-flex-vertical"
  style="width: 100%;"
>
  <button
    class="ant-btn ant-btn-primary ant-btn-solid ant-btn-block"
    type="button"
  >
    <span>
      Primary
    </span>
  </button>
  <button
    class="ant-btn ant-btn-default ant-btn-outlined ant-btn-block"
    type="button"
  >
    <span>
      Default
    </span>
  </button>
  <button
    class="ant-btn ant-btn-default ant-btn-dashed ant-btn-block"
    type="button"
  >
    <span>
      Dashed
    </span>
  </button>
  <button
    class="ant-btn ant-btn-default ant-btn-outlined ant-btn-block"
    disabled=""
    type="button"
  >
    <span>
      disabled
    </span>
  </button>
  <button
    class="ant-btn ant-btn-default ant-btn-text ant-btn-block"
    type="button"
  >
    <span>
      text
    </span>
  </button>
  <button
    class="ant-btn ant-btn-primary ant-btn-link ant-btn-block"
    type="button"
  >
    <span>
      Link
    </span>
  </button>
</div>
`;

exports[`renders components/button/demo/block.tsx extend context correctly 2`] = `[]`;

exports[`renders components/button/demo/chinese-chars-loading.tsx extend context correctly 1`] = `
<div
  class="ant-flex ant-flex-wrap-wrap ant-flex-gap-small"
>
  <button
    class="ant-btn ant-btn-default ant-btn-outlined ant-btn-two-chinese-chars"
    type="button"
  >
    <span>
      <span>
        部署
      </span>
    </span>
  </button>
  <button
    class="ant-btn ant-btn-default ant-btn-outlined ant-btn-loading"
    type="button"
  >
    <span
      class="ant-btn-icon ant-btn-loading-icon"
      style="width: 0px; opacity: 0; transform: scale(0);"
    >
      <span
        aria-label="loading"
        class="anticon anticon-loading anticon-spin ant-btn-loading-icon-motion-appear ant-btn-loading-icon-motion-appear-start ant-btn-loading-icon-motion"
        role="img"
      >
        <svg
          aria-hidden="true"
          data-icon="loading"
          fill="currentColor"
          focusable="false"
          height="1em"
          viewBox="0 0 1024 1024"
          width="1em"
        >
          <path
            d="M988 548c-19.9 0-36-16.1-36-36 0-59.4-11.6-117-34.6-171.3a440.45 440.45 0 00-94.3-139.9 437.71 437.71 0 00-139.9-94.3C629 83.6 571.4 72 512 72c-19.9 0-36-16.1-36-36s16.1-36 36-36c69.1 0 136.2 13.5 199.3 40.3C772.3 66 827 103 874 150c47 47 83.9 101.8 109.7 162.7 26.7 63.1 40.2 130.2 40.2 199.3.1 19.9-16 36-35.9 36z"
          />
        </svg>
      </span>
    </span>
    <span>
      部 署
    </span>
  </button>
  <button
    class="ant-btn ant-btn-default ant-btn-outlined ant-btn-loading"
    type="button"
  >
    <span
      class="ant-btn-icon ant-btn-loading-icon"
      style="width: 0px; opacity: 0; transform: scale(0);"
    >
      <span
        aria-label="loading"
        class="anticon anticon-loading anticon-spin ant-btn-loading-icon-motion-appear ant-btn-loading-icon-motion-appear-start ant-btn-loading-icon-motion"
        role="img"
      >
        <svg
          aria-hidden="true"
          data-icon="loading"
          fill="currentColor"
          focusable="false"
          height="1em"
          viewBox="0 0 1024 1024"
          width="1em"
        >
          <path
            d="M988 548c-19.9 0-36-16.1-36-36 0-59.4-11.6-117-34.6-171.3a440.45 440.45 0 00-94.3-139.9 437.71 437.71 0 00-139.9-94.3C629 83.6 571.4 72 512 72c-19.9 0-36-16.1-36-36s16.1-36 36-36c69.1 0 136.2 13.5 199.3 40.3C772.3 66 827 103 874 150c47 47 83.9 101.8 109.7 162.7 26.7 63.1 40.2 130.2 40.2 199.3.1 19.9-16 36-35.9 36z"
          />
        </svg>
      </span>
    </span>
    部署
  </button>
  <button
    class="ant-btn ant-btn-default ant-btn-outlined ant-btn-loading"
    type="button"
  >
    <span
      class="ant-btn-icon ant-btn-loading-icon"
      style="width: 0px; opacity: 0; transform: scale(0);"
    >
      <span
        aria-label="loading"
        class="anticon anticon-loading anticon-spin ant-btn-loading-icon-motion-appear ant-btn-loading-icon-motion-appear-start ant-btn-loading-icon-motion"
        role="img"
      >
        <svg
          aria-hidden="true"
          data-icon="loading"
          fill="currentColor"
          focusable="false"
          height="1em"
          viewBox="0 0 1024 1024"
          width="1em"
        >
          <path
            d="M988 548c-19.9 0-36-16.1-36-36 0-59.4-11.6-117-34.6-171.3a440.45 440.45 0 00-94.3-139.9 437.71 437.71 0 00-139.9-94.3C629 83.6 571.4 72 512 72c-19.9 0-36-16.1-36-36s16.1-36 36-36c69.1 0 136.2 13.5 199.3 40.3C772.3 66 827 103 874 150c47 47 83.9 101.8 109.7 162.7 26.7 63.1 40.2 130.2 40.2 199.3.1 19.9-16 36-35.9 36z"
          />
        </svg>
      </span>
    </span>
    <span>
      部署
    </span>
  </button>
  <button
    class="ant-btn ant-btn-default ant-btn-outlined ant-btn-loading"
    type="button"
  >
    <span
      class="ant-btn-icon ant-btn-loading-icon"
      style="width: 0px; opacity: 0; transform: scale(0);"
    >
      <span
        aria-label="loading"
        class="anticon anticon-loading anticon-spin ant-btn-loading-icon-motion-appear ant-btn-loading-icon-motion-appear-start ant-btn-loading-icon-motion"
        role="img"
      >
        <svg
          aria-hidden="true"
          data-icon="loading"
          fill="currentColor"
          focusable="false"
          height="1em"
          viewBox="0 0 1024 1024"
          width="1em"
        >
          <path
            d="M988 548c-19.9 0-36-16.1-36-36 0-59.4-11.6-117-34.6-171.3a440.45 440.45 0 00-94.3-139.9 437.71 437.71 0 00-139.9-94.3C629 83.6 571.4 72 512 72c-19.9 0-36-16.1-36-36s16.1-36 36-36c69.1 0 136.2 13.5 199.3 40.3C772.3 66 827 103 874 150c47 47 83.9 101.8 109.7 162.7 26.7 63.1 40.2 130.2 40.2 199.3.1 19.9-16 36-35.9 36z"
          />
        </svg>
      </span>
    </span>
    Submit
  </button>
  <button
    class="ant-btn ant-btn-default ant-btn-outlined ant-btn-loading"
    type="button"
  >
    <span
      class="ant-btn-icon ant-btn-loading-icon"
    >
      <span
        aria-label="loading"
        class="anticon anticon-loading anticon-spin"
        role="img"
      >
        <svg
          aria-hidden="true"
          data-icon="loading"
          fill="currentColor"
          focusable="false"
          height="1em"
          viewBox="0 0 1024 1024"
          width="1em"
        >
          <path
            d="M988 548c-19.9 0-36-16.1-36-36 0-59.4-11.6-117-34.6-171.3a440.45 440.45 0 00-94.3-139.9 437.71 437.71 0 00-139.9-94.3C629 83.6 571.4 72 512 72c-19.9 0-36-16.1-36-36s16.1-36 36-36c69.1 0 136.2 13.5 199.3 40.3C772.3 66 827 103 874 150c47 47 83.9 101.8 109.7 162.7 26.7 63.1 40.2 130.2 40.2 199.3.1 19.9-16 36-35.9 36z"
          />
        </svg>
      </span>
    </span>
    部署
  </button>
  <button
    class="ant-btn ant-btn-default ant-btn-outlined ant-btn-loading"
    type="button"
  >
    <span
      class="ant-btn-icon ant-btn-loading-icon"
      style="width: 0px; opacity: 0; transform: scale(0);"
    >
      <span
        aria-label="loading"
        class="anticon anticon-loading anticon-spin ant-btn-loading-icon-motion-appear ant-btn-loading-icon-motion-appear-start ant-btn-loading-icon-motion"
        role="img"
      >
        <svg
          aria-hidden="true"
          data-icon="loading"
          fill="currentColor"
          focusable="false"
          height="1em"
          viewBox="0 0 1024 1024"
          width="1em"
        >
          <path
            d="M988 548c-19.9 0-36-16.1-36-36 0-59.4-11.6-117-34.6-171.3a440.45 440.45 0 00-94.3-139.9 437.71 437.71 0 00-139.9-94.3C629 83.6 571.4 72 512 72c-19.9 0-36-16.1-36-36s16.1-36 36-36c69.1 0 136.2 13.5 199.3 40.3C772.3 66 827 103 874 150c47 47 83.9 101.8 109.7 162.7 26.7 63.1 40.2 130.2 40.2 199.3.1 19.9-16 36-35.9 36z"
          />
        </svg>
      </span>
    </span>
    <span>
      按 钮
    </span>
  </button>
</div>
`;

exports[`renders components/button/demo/chinese-chars-loading.tsx extend context correctly 2`] = `[]`;

exports[`renders components/button/demo/color-variant.tsx extend context correctly 1`] = `
<div
  class="ant-flex ant-flex-align-stretch ant-flex-gap-middle ant-flex-vertical"
>
  <div
    class="ant-flex ant-flex-wrap-wrap ant-flex-gap-middle"
  >
    <button
      class="ant-btn ant-btn-default ant-btn-solid ant-btn-sm"
      type="button"
    >
      <span>
        Solid
      </span>
    </button>
    <button
      class="ant-btn ant-btn-default ant-btn-outlined ant-btn-sm"
      type="button"
    >
      <span>
        Outlined
      </span>
    </button>
    <button
      class="ant-btn ant-btn-default ant-btn-dashed ant-btn-sm"
      type="button"
    >
      <span>
        Dashed
      </span>
    </button>
    <button
      class="ant-btn ant-btn-default ant-btn-filled ant-btn-sm"
      type="button"
    >
      <span>
        Filled
      </span>
    </button>
    <button
      class="ant-btn ant-btn-default ant-btn-text ant-btn-sm"
      type="button"
    >
      <span>
        Text
      </span>
    </button>
    <button
      class="ant-btn ant-btn-default ant-btn-link ant-btn-sm"
      type="button"
    >
      <span>
        Link
      </span>
    </button>
  </div>
  <div
    class="ant-flex ant-flex-wrap-wrap ant-flex-gap-middle"
  >
    <button
      class="ant-btn ant-btn-primary ant-btn-solid ant-btn-sm"
      type="button"
    >
      <span>
        Solid
      </span>
    </button>
    <button
      class="ant-btn ant-btn-primary ant-btn-outlined ant-btn-sm"
      type="button"
    >
      <span>
        Outlined
      </span>
    </button>
    <button
      class="ant-btn ant-btn-primary ant-btn-dashed ant-btn-sm"
      type="button"
    >
      <span>
        Dashed
      </span>
    </button>
    <button
      class="ant-btn ant-btn-primary ant-btn-filled ant-btn-sm"
      type="button"
    >
      <span>
        Filled
      </span>
    </button>
    <button
      class="ant-btn ant-btn-primary ant-btn-text ant-btn-sm"
      type="button"
    >
      <span>
        Text
      </span>
    </button>
    <button
      class="ant-btn ant-btn-primary ant-btn-link ant-btn-sm"
      type="button"
    >
      <span>
        Link
      </span>
    </button>
  </div>
  <div
    class="ant-flex ant-flex-wrap-wrap ant-flex-gap-middle"
  >
    <button
      class="ant-btn ant-btn-dangerous ant-btn-solid ant-btn-sm"
      type="button"
    >
      <span>
        Solid
      </span>
    </button>
    <button
      class="ant-btn ant-btn-dangerous ant-btn-outlined ant-btn-sm"
      type="button"
    >
      <span>
        Outlined
      </span>
    </button>
    <button
      class="ant-btn ant-btn-dangerous ant-btn-dashed ant-btn-sm"
      type="button"
    >
      <span>
        Dashed
      </span>
    </button>
    <button
      class="ant-btn ant-btn-dangerous ant-btn-filled ant-btn-sm"
      type="button"
    >
      <span>
        Filled
      </span>
    </button>
    <button
      class="ant-btn ant-btn-dangerous ant-btn-text ant-btn-sm"
      type="button"
    >
      <span>
        Text
      </span>
    </button>
    <button
      class="ant-btn ant-btn-dangerous ant-btn-link ant-btn-sm"
      type="button"
    >
      <span>
        Link
      </span>
    </button>
  </div>
</div>
`;

exports[`renders components/button/demo/color-variant.tsx extend context correctly 2`] = `[]`;

exports[`renders components/button/demo/danger.tsx extend context correctly 1`] = `
<div
  class="ant-flex ant-flex-wrap-wrap ant-flex-gap-small"
>
  <button
    class="ant-btn ant-btn-dangerous ant-btn-solid"
    type="button"
  >
    <span>
      Primary
    </span>
  </button>
  <button
    class="ant-btn ant-btn-dangerous ant-btn-outlined"
    type="button"
  >
    <span>
      Default
    </span>
  </button>
  <button
    class="ant-btn ant-btn-dangerous ant-btn-dashed"
    type="button"
  >
    <span>
      Dashed
    </span>
  </button>
  <button
    class="ant-btn ant-btn-dangerous ant-btn-text"
    type="button"
  >
    <span>
      Text
    </span>
  </button>
  <button
    class="ant-btn ant-btn-dangerous ant-btn-link"
    type="button"
  >
    <span>
      Link
    </span>
  </button>
</div>
`;

exports[`renders components/button/demo/danger.tsx extend context correctly 2`] = `[]`;

exports[`renders components/button/demo/debug-block.tsx extend context correctly 1`] = `
<form
  class="ant-form ant-form-horizontal"
>
  <div
    class="ant-form-item"
  >
    <div
      class="ant-row ant-form-item-row"
    >
      <div
        class="ant-col ant-form-item-control"
      >
        <div
          class="ant-form-item-control-input"
        >
          <div
            class="ant-form-item-control-input-content"
          >
            <button
              class="ant-btn ant-btn-round ant-btn-default ant-btn-outlined ant-btn-lg ant-btn-block"
              style="margin-bottom: 12px;"
              type="button"
            >
              <span>
                Submit
              </span>
            </button>
            <button
              class="ant-btn ant-btn-round ant-btn-default ant-btn-outlined ant-btn-lg ant-btn-icon-only"
              type="button"
            >
              <span
                class="ant-btn-icon"
              >
                <span
                  aria-label="download"
                  class="anticon anticon-download"
                  role="img"
                >
                  <svg
                    aria-hidden="true"
                    data-icon="download"
                    fill="currentColor"
                    focusable="false"
                    height="1em"
                    viewBox="64 64 896 896"
                    width="1em"
                  >
                    <path
                      d="M505.7 661a8 8 0 0012.6 0l112-141.7c4.1-5.2.4-12.9-6.3-12.9h-74.1V168c0-4.4-3.6-8-8-8h-60c-4.4 0-8 3.6-8 8v338.3H400c-6.7 0-10.4 7.7-6.3 12.9l112 141.8zM878 626h-60c-4.4 0-8 3.6-8 8v154H214V634c0-4.4-3.6-8-8-8h-60c-4.4 0-8 3.6-8 8v198c0 17.7 14.3 32 32 32h684c17.7 0 32-14.3 32-32V634c0-4.4-3.6-8-8-8z"
                    />
                  </svg>
                </span>
              </span>
            </button>
          </div>
        </div>
      </div>
    </div>
  </div>
</form>
`;

exports[`renders components/button/demo/debug-block.tsx extend context correctly 2`] = `[]`;

exports[`renders components/button/demo/debug-icon.tsx extend context correctly 1`] = `
Array [
  <div
    class="ant-radio-group ant-radio-group-outline"
  >
    <label
      class="ant-radio-button-wrapper ant-radio-button-wrapper-checked"
    >
      <span
        class="ant-radio-button ant-radio-button-checked"
      >
        <input
          checked=""
          class="ant-radio-button-input"
          type="radio"
          value="large"
        />
        <span
          class="ant-radio-button-inner"
        />
      </span>
      <span>
        Large
      </span>
    </label>
    <label
      class="ant-radio-button-wrapper"
    >
      <span
        class="ant-radio-button"
      >
        <input
          class="ant-radio-button-input"
          type="radio"
          value="default"
        />
        <span
          class="ant-radio-button-inner"
        />
      </span>
      <span>
        Default
      </span>
    </label>
    <label
      class="ant-radio-button-wrapper"
    >
      <span
        class="ant-radio-button"
      >
        <input
          class="ant-radio-button-input"
          type="radio"
          value="small"
        />
        <span
          class="ant-radio-button-inner"
        />
      </span>
      <span>
        Small
      </span>
    </label>
  </div>,
  <div
    class="ant-divider ant-divider-horizontal ant-divider-with-text ant-divider-with-text-left ant-divider-plain"
    role="separator"
  >
    <span
      class="ant-divider-inner-text"
    >
      Preview
    </span>
  </div>,
  <div
    class="ant-flex ant-flex-align-stretch ant-flex-gap-small ant-flex-vertical"
  >
    <div
      class="ant-flex ant-flex-wrap-wrap ant-flex-gap-small"
    >
      <button
        class="ant-btn ant-btn-circle ant-btn-primary ant-btn-solid ant-btn-lg ant-btn-icon-only"
        type="button"
      >
        <span
          class="ant-btn-icon"
        >
          <span
            aria-label="search"
            class="anticon anticon-search"
            role="img"
          >
            <svg
              aria-hidden="true"
              data-icon="search"
              fill="currentColor"
              focusable="false"
              height="1em"
              viewBox="64 64 896 896"
              width="1em"
            >
              <path
                d="M909.6 854.5L649.9 594.8C690.2 542.7 712 479 712 412c0-80.2-31.3-155.4-87.9-212.1-56.6-56.7-132-87.9-212.1-87.9s-155.5 31.3-212.1 87.9C143.2 256.5 112 331.8 112 412c0 80.1 31.3 155.5 87.9 212.1C256.5 680.8 331.8 712 412 712c67 0 130.6-21.8 182.7-62l259.7 259.6a8.2 8.2 0 0011.6 0l43.6-43.5a8.2 8.2 0 000-11.6zM570.4 570.4C528 612.7 471.8 636 412 636s-116-23.3-158.4-65.6C211.3 528 188 471.8 188 412s23.3-116.1 65.6-158.4C296 211.3 352.2 188 412 188s116.1 23.2 158.4 65.6S636 352.2 636 412s-23.3 116.1-65.6 158.4z"
              />
            </svg>
          </span>
        </span>
      </button>
      <div
        class="ant-tooltip ant-zoom-big-fast-appear ant-zoom-big-fast-appear-prepare ant-zoom-big-fast ant-tooltip-placement-top"
        style="--arrow-x: 0px; --arrow-y: 0px; left: -1000vw; top: -1000vh; box-sizing: border-box;"
      >
        <div
          class="ant-tooltip-arrow"
          style="position: absolute; bottom: 0px; left: 0px;"
        />
        <div
          class="ant-tooltip-content"
        >
          <div
            class="ant-tooltip-inner"
            role="tooltip"
          >
            search
          </div>
        </div>
      </div>
      <button
        class="ant-btn ant-btn-circle ant-btn-primary ant-btn-solid ant-btn-lg"
        type="button"
      >
        <span>
          A
        </span>
      </button>
      <button
        class="ant-btn ant-btn-primary ant-btn-solid ant-btn-lg"
        type="button"
      >
        <span
          class="ant-btn-icon"
        >
          <span
            aria-label="search"
            class="anticon anticon-search"
            role="img"
          >
            <svg
              aria-hidden="true"
              data-icon="search"
              fill="currentColor"
              focusable="false"
              height="1em"
              viewBox="64 64 896 896"
              width="1em"
            >
              <path
                d="M909.6 854.5L649.9 594.8C690.2 542.7 712 479 712 412c0-80.2-31.3-155.4-87.9-212.1-56.6-56.7-132-87.9-212.1-87.9s-155.5 31.3-212.1 87.9C143.2 256.5 112 331.8 112 412c0 80.1 31.3 155.5 87.9 212.1C256.5 680.8 331.8 712 412 712c67 0 130.6-21.8 182.7-62l259.7 259.6a8.2 8.2 0 0011.6 0l43.6-43.5a8.2 8.2 0 000-11.6zM570.4 570.4C528 612.7 471.8 636 412 636s-116-23.3-158.4-65.6C211.3 528 188 471.8 188 412s23.3-116.1 65.6-158.4C296 211.3 352.2 188 412 188s116.1 23.2 158.4 65.6S636 352.2 636 412s-23.3 116.1-65.6 158.4z"
              />
            </svg>
          </span>
        </span>
        <span>
          Search
        </span>
      </button>
      <button
        class="ant-btn ant-btn-circle ant-btn-default ant-btn-outlined ant-btn-lg ant-btn-icon-only"
        type="button"
      >
        <span
          class="ant-btn-icon"
        >
          <span
            aria-label="search"
            class="anticon anticon-search"
            role="img"
          >
            <svg
              aria-hidden="true"
              data-icon="search"
              fill="currentColor"
              focusable="false"
              height="1em"
              viewBox="64 64 896 896"
              width="1em"
            >
              <path
                d="M909.6 854.5L649.9 594.8C690.2 542.7 712 479 712 412c0-80.2-31.3-155.4-87.9-212.1-56.6-56.7-132-87.9-212.1-87.9s-155.5 31.3-212.1 87.9C143.2 256.5 112 331.8 112 412c0 80.1 31.3 155.5 87.9 212.1C256.5 680.8 331.8 712 412 712c67 0 130.6-21.8 182.7-62l259.7 259.6a8.2 8.2 0 0011.6 0l43.6-43.5a8.2 8.2 0 000-11.6zM570.4 570.4C528 612.7 471.8 636 412 636s-116-23.3-158.4-65.6C211.3 528 188 471.8 188 412s23.3-116.1 65.6-158.4C296 211.3 352.2 188 412 188s116.1 23.2 158.4 65.6S636 352.2 636 412s-23.3 116.1-65.6 158.4z"
              />
            </svg>
          </span>
        </span>
      </button>
      <div
        class="ant-tooltip ant-zoom-big-fast-appear ant-zoom-big-fast-appear-prepare ant-zoom-big-fast ant-tooltip-placement-top"
        style="--arrow-x: 0px; --arrow-y: 0px; left: -1000vw; top: -1000vh; box-sizing: border-box;"
      >
        <div
          class="ant-tooltip-arrow"
          style="position: absolute; bottom: 0px; left: 0px;"
        />
        <div
          class="ant-tooltip-content"
        >
          <div
            class="ant-tooltip-inner"
            role="tooltip"
          >
            search
          </div>
        </div>
      </div>
      <button
        class="ant-btn ant-btn-default ant-btn-outlined ant-btn-lg"
        type="button"
      >
        <span
          class="ant-btn-icon"
        >
          <span
            aria-label="search"
            class="anticon anticon-search"
            role="img"
          >
            <svg
              aria-hidden="true"
              data-icon="search"
              fill="currentColor"
              focusable="false"
              height="1em"
              viewBox="64 64 896 896"
              width="1em"
            >
              <path
                d="M909.6 854.5L649.9 594.8C690.2 542.7 712 479 712 412c0-80.2-31.3-155.4-87.9-212.1-56.6-56.7-132-87.9-212.1-87.9s-155.5 31.3-212.1 87.9C143.2 256.5 112 331.8 112 412c0 80.1 31.3 155.5 87.9 212.1C256.5 680.8 331.8 712 412 712c67 0 130.6-21.8 182.7-62l259.7 259.6a8.2 8.2 0 0011.6 0l43.6-43.5a8.2 8.2 0 000-11.6zM570.4 570.4C528 612.7 471.8 636 412 636s-116-23.3-158.4-65.6C211.3 528 188 471.8 188 412s23.3-116.1 65.6-158.4C296 211.3 352.2 188 412 188s116.1 23.2 158.4 65.6S636 352.2 636 412s-23.3 116.1-65.6 158.4z"
              />
            </svg>
          </span>
        </span>
        <span>
          Search
        </span>
      </button>
    </div>
    <div
      class="ant-flex ant-flex-wrap-wrap ant-flex-gap-small"
    >
      <button
        class="ant-btn ant-btn-circle ant-btn-default ant-btn-outlined ant-btn-lg ant-btn-icon-only"
        type="button"
      >
        <span
          class="ant-btn-icon"
        >
          <span
            aria-label="search"
            class="anticon anticon-search"
            role="img"
          >
            <svg
              aria-hidden="true"
              data-icon="search"
              fill="currentColor"
              focusable="false"
              height="1em"
              viewBox="64 64 896 896"
              width="1em"
            >
              <path
                d="M909.6 854.5L649.9 594.8C690.2 542.7 712 479 712 412c0-80.2-31.3-155.4-87.9-212.1-56.6-56.7-132-87.9-212.1-87.9s-155.5 31.3-212.1 87.9C143.2 256.5 112 331.8 112 412c0 80.1 31.3 155.5 87.9 212.1C256.5 680.8 331.8 712 412 712c67 0 130.6-21.8 182.7-62l259.7 259.6a8.2 8.2 0 0011.6 0l43.6-43.5a8.2 8.2 0 000-11.6zM570.4 570.4C528 612.7 471.8 636 412 636s-116-23.3-158.4-65.6C211.3 528 188 471.8 188 412s23.3-116.1 65.6-158.4C296 211.3 352.2 188 412 188s116.1 23.2 158.4 65.6S636 352.2 636 412s-23.3 116.1-65.6 158.4z"
              />
            </svg>
          </span>
        </span>
      </button>
      <div
        class="ant-tooltip ant-zoom-big-fast-appear ant-zoom-big-fast-appear-prepare ant-zoom-big-fast ant-tooltip-placement-top"
        style="--arrow-x: 0px; --arrow-y: 0px; left: -1000vw; top: -1000vh; box-sizing: border-box;"
      >
        <div
          class="ant-tooltip-arrow"
          style="position: absolute; bottom: 0px; left: 0px;"
        />
        <div
          class="ant-tooltip-content"
        >
          <div
            class="ant-tooltip-inner"
            role="tooltip"
          >
            search
          </div>
        </div>
      </div>
      <button
        class="ant-btn ant-btn-default ant-btn-outlined ant-btn-lg"
        type="button"
      >
        <span
          class="ant-btn-icon"
        >
          <span
            aria-label="search"
            class="anticon anticon-search"
            role="img"
          >
            <svg
              aria-hidden="true"
              data-icon="search"
              fill="currentColor"
              focusable="false"
              height="1em"
              viewBox="64 64 896 896"
              width="1em"
            >
              <path
                d="M909.6 854.5L649.9 594.8C690.2 542.7 712 479 712 412c0-80.2-31.3-155.4-87.9-212.1-56.6-56.7-132-87.9-212.1-87.9s-155.5 31.3-212.1 87.9C143.2 256.5 112 331.8 112 412c0 80.1 31.3 155.5 87.9 212.1C256.5 680.8 331.8 712 412 712c67 0 130.6-21.8 182.7-62l259.7 259.6a8.2 8.2 0 0011.6 0l43.6-43.5a8.2 8.2 0 000-11.6zM570.4 570.4C528 612.7 471.8 636 412 636s-116-23.3-158.4-65.6C211.3 528 188 471.8 188 412s23.3-116.1 65.6-158.4C296 211.3 352.2 188 412 188s116.1 23.2 158.4 65.6S636 352.2 636 412s-23.3 116.1-65.6 158.4z"
              />
            </svg>
          </span>
        </span>
        <span>
          Search
        </span>
      </button>
      <button
        class="ant-btn ant-btn-circle ant-btn-default ant-btn-dashed ant-btn-lg ant-btn-icon-only"
        type="button"
      >
        <span
          class="ant-btn-icon"
        >
          <span
            aria-label="search"
            class="anticon anticon-search"
            role="img"
          >
            <svg
              aria-hidden="true"
              data-icon="search"
              fill="currentColor"
              focusable="false"
              height="1em"
              viewBox="64 64 896 896"
              width="1em"
            >
              <path
                d="M909.6 854.5L649.9 594.8C690.2 542.7 712 479 712 412c0-80.2-31.3-155.4-87.9-212.1-56.6-56.7-132-87.9-212.1-87.9s-155.5 31.3-212.1 87.9C143.2 256.5 112 331.8 112 412c0 80.1 31.3 155.5 87.9 212.1C256.5 680.8 331.8 712 412 712c67 0 130.6-21.8 182.7-62l259.7 259.6a8.2 8.2 0 0011.6 0l43.6-43.5a8.2 8.2 0 000-11.6zM570.4 570.4C528 612.7 471.8 636 412 636s-116-23.3-158.4-65.6C211.3 528 188 471.8 188 412s23.3-116.1 65.6-158.4C296 211.3 352.2 188 412 188s116.1 23.2 158.4 65.6S636 352.2 636 412s-23.3 116.1-65.6 158.4z"
              />
            </svg>
          </span>
        </span>
      </button>
      <div
        class="ant-tooltip ant-zoom-big-fast-appear ant-zoom-big-fast-appear-prepare ant-zoom-big-fast ant-tooltip-placement-top"
        style="--arrow-x: 0px; --arrow-y: 0px; left: -1000vw; top: -1000vh; box-sizing: border-box;"
      >
        <div
          class="ant-tooltip-arrow"
          style="position: absolute; bottom: 0px; left: 0px;"
        />
        <div
          class="ant-tooltip-content"
        >
          <div
            class="ant-tooltip-inner"
            role="tooltip"
          >
            search
          </div>
        </div>
      </div>
      <button
        class="ant-btn ant-btn-default ant-btn-dashed ant-btn-lg"
        type="button"
      >
        <span
          class="ant-btn-icon"
        >
          <span
            aria-label="search"
            class="anticon anticon-search"
            role="img"
          >
            <svg
              aria-hidden="true"
              data-icon="search"
              fill="currentColor"
              focusable="false"
              height="1em"
              viewBox="64 64 896 896"
              width="1em"
            >
              <path
                d="M909.6 854.5L649.9 594.8C690.2 542.7 712 479 712 412c0-80.2-31.3-155.4-87.9-212.1-56.6-56.7-132-87.9-212.1-87.9s-155.5 31.3-212.1 87.9C143.2 256.5 112 331.8 112 412c0 80.1 31.3 155.5 87.9 212.1C256.5 680.8 331.8 712 412 712c67 0 130.6-21.8 182.7-62l259.7 259.6a8.2 8.2 0 0011.6 0l43.6-43.5a8.2 8.2 0 000-11.6zM570.4 570.4C528 612.7 471.8 636 412 636s-116-23.3-158.4-65.6C211.3 528 188 471.8 188 412s23.3-116.1 65.6-158.4C296 211.3 352.2 188 412 188s116.1 23.2 158.4 65.6S636 352.2 636 412s-23.3 116.1-65.6 158.4z"
              />
            </svg>
          </span>
        </span>
        <span>
          Search
        </span>
      </button>
      <a
        class="ant-btn ant-btn-default ant-btn-outlined ant-btn-lg ant-btn-icon-only"
        href="https://www.google.com"
        tabindex="0"
      >
        <span
          class="ant-btn-icon"
        >
          <span
            aria-label="search"
            class="anticon anticon-search"
            role="img"
          >
            <svg
              aria-hidden="true"
              data-icon="search"
              fill="currentColor"
              focusable="false"
              height="1em"
              viewBox="64 64 896 896"
              width="1em"
            >
              <path
                d="M909.6 854.5L649.9 594.8C690.2 542.7 712 479 712 412c0-80.2-31.3-155.4-87.9-212.1-56.6-56.7-132-87.9-212.1-87.9s-155.5 31.3-212.1 87.9C143.2 256.5 112 331.8 112 412c0 80.1 31.3 155.5 87.9 212.1C256.5 680.8 331.8 712 412 712c67 0 130.6-21.8 182.7-62l259.7 259.6a8.2 8.2 0 0011.6 0l43.6-43.5a8.2 8.2 0 000-11.6zM570.4 570.4C528 612.7 471.8 636 412 636s-116-23.3-158.4-65.6C211.3 528 188 471.8 188 412s23.3-116.1 65.6-158.4C296 211.3 352.2 188 412 188s116.1 23.2 158.4 65.6S636 352.2 636 412s-23.3 116.1-65.6 158.4z"
              />
            </svg>
          </span>
        </span>
      </a>
      <button
        class="ant-btn ant-btn-default ant-btn-outlined ant-btn-lg"
        type="button"
      >
        <span
          aria-label="search"
          class="anticon anticon-search"
          role="img"
        >
          <svg
            aria-hidden="true"
            data-icon="search"
            fill="currentColor"
            focusable="false"
            height="1em"
            viewBox="64 64 896 896"
            width="1em"
          >
            <path
              d="M909.6 854.5L649.9 594.8C690.2 542.7 712 479 712 412c0-80.2-31.3-155.4-87.9-212.1-56.6-56.7-132-87.9-212.1-87.9s-155.5 31.3-212.1 87.9C143.2 256.5 112 331.8 112 412c0 80.1 31.3 155.5 87.9 212.1C256.5 680.8 331.8 712 412 712c67 0 130.6-21.8 182.7-62l259.7 259.6a8.2 8.2 0 0011.6 0l43.6-43.5a8.2 8.2 0 000-11.6zM570.4 570.4C528 612.7 471.8 636 412 636s-116-23.3-158.4-65.6C211.3 528 188 471.8 188 412s23.3-116.1 65.6-158.4C296 211.3 352.2 188 412 188s116.1 23.2 158.4 65.6S636 352.2 636 412s-23.3 116.1-65.6 158.4z"
            />
          </svg>
        </span>
        <span>
          Search
        </span>
      </button>
    </div>
  </div>,
]
`;

exports[`renders components/button/demo/debug-icon.tsx extend context correctly 2`] = `[]`;

exports[`renders components/button/demo/disabled.tsx extend context correctly 1`] = `
<div
  class="ant-flex ant-flex-align-flex-start ant-flex-gap-small ant-flex-vertical"
>
  <div
    class="ant-flex ant-flex-gap-small"
  >
    <button
      class="ant-btn ant-btn-primary ant-btn-solid"
      type="button"
    >
      <span>
        Primary
      </span>
    </button>
    <button
      class="ant-btn ant-btn-primary ant-btn-solid"
      disabled=""
      type="button"
    >
      <span>
        Primary(disabled)
      </span>
    </button>
  </div>
  <div
    class="ant-flex ant-flex-gap-small"
  >
    <button
      class="ant-btn ant-btn-default ant-btn-outlined"
      type="button"
    >
      <span>
        Default
      </span>
    </button>
    <button
      class="ant-btn ant-btn-default ant-btn-outlined"
      disabled=""
      type="button"
    >
      <span>
        Default(disabled)
      </span>
    </button>
  </div>
  <div
    class="ant-flex ant-flex-gap-small"
  >
    <button
      class="ant-btn ant-btn-default ant-btn-dashed"
      type="button"
    >
      <span>
        Dashed
      </span>
    </button>
    <button
      class="ant-btn ant-btn-default ant-btn-dashed"
      disabled=""
      type="button"
    >
      <span>
        Dashed(disabled)
      </span>
    </button>
  </div>
  <div
    class="ant-flex ant-flex-gap-small"
  >
    <button
      class="ant-btn ant-btn-default ant-btn-text"
      type="button"
    >
      <span>
        Text
      </span>
    </button>
    <button
      class="ant-btn ant-btn-default ant-btn-text"
      disabled=""
      type="button"
    >
      <span>
        Text(disabled)
      </span>
    </button>
  </div>
  <div
    class="ant-flex ant-flex-gap-small"
  >
    <button
      class="ant-btn ant-btn-primary ant-btn-link"
      type="button"
    >
      <span>
        Link
      </span>
    </button>
    <button
      class="ant-btn ant-btn-primary ant-btn-link"
      disabled=""
      type="button"
    >
      <span>
        Link(disabled)
      </span>
    </button>
  </div>
  <div
    class="ant-flex ant-flex-gap-small"
  >
    <a
      class="ant-btn ant-btn-primary ant-btn-solid"
      href="https://ant.design/index-cn"
      tabindex="0"
    >
      <span>
        Href Primary
      </span>
    </a>
    <a
      class="ant-btn ant-btn-primary ant-btn-solid ant-btn-disabled"
      tabindex="-1"
    >
      <span>
        Href Primary(disabled)
      </span>
    </a>
  </div>
  <div
    class="ant-flex ant-flex-gap-small"
  >
    <button
      class="ant-btn ant-btn-dangerous ant-btn-outlined"
      type="button"
    >
      <span>
        Danger Default
      </span>
    </button>
    <button
      class="ant-btn ant-btn-dangerous ant-btn-outlined"
      disabled=""
      type="button"
    >
      <span>
        Danger Default(disabled)
      </span>
    </button>
  </div>
  <div
    class="ant-flex ant-flex-gap-small"
  >
    <button
      class="ant-btn ant-btn-dangerous ant-btn-text"
      type="button"
    >
      <span>
        Danger Text
      </span>
    </button>
    <button
      class="ant-btn ant-btn-dangerous ant-btn-text"
      disabled=""
      type="button"
    >
      <span>
        Danger Text(disabled)
      </span>
    </button>
  </div>
  <div
    class="ant-flex ant-flex-gap-small"
  >
    <button
      class="ant-btn ant-btn-dangerous ant-btn-link"
      type="button"
    >
      <span>
        Danger Link
      </span>
    </button>
    <button
      class="ant-btn ant-btn-dangerous ant-btn-link"
      disabled=""
      type="button"
    >
      <span>
        Danger Link(disabled)
      </span>
    </button>
  </div>
  <div
    class="site-button-ghost-wrapper ant-flex ant-flex-gap-small"
  >
    <button
      class="ant-btn ant-btn-default ant-btn-outlined ant-btn-background-ghost"
      type="button"
    >
      <span>
        Ghost
      </span>
    </button>
    <button
      class="ant-btn ant-btn-default ant-btn-outlined ant-btn-background-ghost"
      disabled=""
      type="button"
    >
      <span>
        Ghost(disabled)
      </span>
    </button>
  </div>
</div>
`;

exports[`renders components/button/demo/disabled.tsx extend context correctly 2`] = `[]`;

exports[`renders components/button/demo/ghost.tsx extend context correctly 1`] = `
<div
  class="site-button-ghost-wrapper ant-flex ant-flex-wrap-wrap ant-flex-gap-small"
>
  <button
    class="ant-btn ant-btn-primary ant-btn-solid ant-btn-background-ghost"
    type="button"
  >
    <span>
      Primary
    </span>
  </button>
  <button
    class="ant-btn ant-btn-default ant-btn-outlined ant-btn-background-ghost"
    type="button"
  >
    <span>
      Default
    </span>
  </button>
  <button
    class="ant-btn ant-btn-default ant-btn-dashed ant-btn-background-ghost"
    type="button"
  >
    <span>
      Dashed
    </span>
  </button>
  <button
    class="ant-btn ant-btn-dangerous ant-btn-solid ant-btn-background-ghost"
    type="button"
  >
    <span>
      Danger
    </span>
  </button>
</div>
`;

exports[`renders components/button/demo/ghost.tsx extend context correctly 2`] = `[]`;

exports[`renders components/button/demo/icon.tsx extend context correctly 1`] = `
<div
  class="ant-flex ant-flex-align-stretch ant-flex-gap-small ant-flex-vertical"
>
  <div
    class="ant-flex ant-flex-wrap-wrap ant-flex-gap-small"
  >
    <button
      class="ant-btn ant-btn-circle ant-btn-primary ant-btn-solid ant-btn-icon-only"
      type="button"
    >
      <span
        class="ant-btn-icon"
      >
        <span
          aria-label="search"
          class="anticon anticon-search"
          role="img"
        >
          <svg
            aria-hidden="true"
            data-icon="search"
            fill="currentColor"
            focusable="false"
            height="1em"
            viewBox="64 64 896 896"
            width="1em"
          >
            <path
              d="M909.6 854.5L649.9 594.8C690.2 542.7 712 479 712 412c0-80.2-31.3-155.4-87.9-212.1-56.6-56.7-132-87.9-212.1-87.9s-155.5 31.3-212.1 87.9C143.2 256.5 112 331.8 112 412c0 80.1 31.3 155.5 87.9 212.1C256.5 680.8 331.8 712 412 712c67 0 130.6-21.8 182.7-62l259.7 259.6a8.2 8.2 0 0011.6 0l43.6-43.5a8.2 8.2 0 000-11.6zM570.4 570.4C528 612.7 471.8 636 412 636s-116-23.3-158.4-65.6C211.3 528 188 471.8 188 412s23.3-116.1 65.6-158.4C296 211.3 352.2 188 412 188s116.1 23.2 158.4 65.6S636 352.2 636 412s-23.3 116.1-65.6 158.4z"
            />
          </svg>
        </span>
      </span>
    </button>
    <div
      class="ant-tooltip ant-zoom-big-fast-appear ant-zoom-big-fast-appear-prepare ant-zoom-big-fast ant-tooltip-placement-top"
      style="--arrow-x: 0px; --arrow-y: 0px; left: -1000vw; top: -1000vh; box-sizing: border-box;"
    >
      <div
        class="ant-tooltip-arrow"
        style="position: absolute; bottom: 0px; left: 0px;"
      />
      <div
        class="ant-tooltip-content"
      >
        <div
          class="ant-tooltip-inner"
          role="tooltip"
        >
          search
        </div>
      </div>
    </div>
    <button
      class="ant-btn ant-btn-circle ant-btn-primary ant-btn-solid"
      type="button"
    >
      <span>
        A
      </span>
    </button>
    <button
      class="ant-btn ant-btn-primary ant-btn-solid"
      type="button"
    >
      <span
        class="ant-btn-icon"
      >
        <span
          aria-label="search"
          class="anticon anticon-search"
          role="img"
        >
          <svg
            aria-hidden="true"
            data-icon="search"
            fill="currentColor"
            focusable="false"
            height="1em"
            viewBox="64 64 896 896"
            width="1em"
          >
            <path
              d="M909.6 854.5L649.9 594.8C690.2 542.7 712 479 712 412c0-80.2-31.3-155.4-87.9-212.1-56.6-56.7-132-87.9-212.1-87.9s-155.5 31.3-212.1 87.9C143.2 256.5 112 331.8 112 412c0 80.1 31.3 155.5 87.9 212.1C256.5 680.8 331.8 712 412 712c67 0 130.6-21.8 182.7-62l259.7 259.6a8.2 8.2 0 0011.6 0l43.6-43.5a8.2 8.2 0 000-11.6zM570.4 570.4C528 612.7 471.8 636 412 636s-116-23.3-158.4-65.6C211.3 528 188 471.8 188 412s23.3-116.1 65.6-158.4C296 211.3 352.2 188 412 188s116.1 23.2 158.4 65.6S636 352.2 636 412s-23.3 116.1-65.6 158.4z"
            />
          </svg>
        </span>
      </span>
      <span>
        Search
      </span>
    </button>
    <button
      class="ant-btn ant-btn-circle ant-btn-default ant-btn-outlined ant-btn-icon-only"
      type="button"
    >
      <span
        class="ant-btn-icon"
      >
        <span
          aria-label="search"
          class="anticon anticon-search"
          role="img"
        >
          <svg
            aria-hidden="true"
            data-icon="search"
            fill="currentColor"
            focusable="false"
            height="1em"
            viewBox="64 64 896 896"
            width="1em"
          >
            <path
              d="M909.6 854.5L649.9 594.8C690.2 542.7 712 479 712 412c0-80.2-31.3-155.4-87.9-212.1-56.6-56.7-132-87.9-212.1-87.9s-155.5 31.3-212.1 87.9C143.2 256.5 112 331.8 112 412c0 80.1 31.3 155.5 87.9 212.1C256.5 680.8 331.8 712 412 712c67 0 130.6-21.8 182.7-62l259.7 259.6a8.2 8.2 0 0011.6 0l43.6-43.5a8.2 8.2 0 000-11.6zM570.4 570.4C528 612.7 471.8 636 412 636s-116-23.3-158.4-65.6C211.3 528 188 471.8 188 412s23.3-116.1 65.6-158.4C296 211.3 352.2 188 412 188s116.1 23.2 158.4 65.6S636 352.2 636 412s-23.3 116.1-65.6 158.4z"
            />
          </svg>
        </span>
      </span>
    </button>
    <div
      class="ant-tooltip ant-zoom-big-fast-appear ant-zoom-big-fast-appear-prepare ant-zoom-big-fast ant-tooltip-placement-top"
      style="--arrow-x: 0px; --arrow-y: 0px; left: -1000vw; top: -1000vh; box-sizing: border-box;"
    >
      <div
        class="ant-tooltip-arrow"
        style="position: absolute; bottom: 0px; left: 0px;"
      />
      <div
        class="ant-tooltip-content"
      >
        <div
          class="ant-tooltip-inner"
          role="tooltip"
        >
          search
        </div>
      </div>
    </div>
    <button
      class="ant-btn ant-btn-default ant-btn-outlined"
      type="button"
    >
      <span
        class="ant-btn-icon"
      >
        <span
          aria-label="search"
          class="anticon anticon-search"
          role="img"
        >
          <svg
            aria-hidden="true"
            data-icon="search"
            fill="currentColor"
            focusable="false"
            height="1em"
            viewBox="64 64 896 896"
            width="1em"
          >
            <path
              d="M909.6 854.5L649.9 594.8C690.2 542.7 712 479 712 412c0-80.2-31.3-155.4-87.9-212.1-56.6-56.7-132-87.9-212.1-87.9s-155.5 31.3-212.1 87.9C143.2 256.5 112 331.8 112 412c0 80.1 31.3 155.5 87.9 212.1C256.5 680.8 331.8 712 412 712c67 0 130.6-21.8 182.7-62l259.7 259.6a8.2 8.2 0 0011.6 0l43.6-43.5a8.2 8.2 0 000-11.6zM570.4 570.4C528 612.7 471.8 636 412 636s-116-23.3-158.4-65.6C211.3 528 188 471.8 188 412s23.3-116.1 65.6-158.4C296 211.3 352.2 188 412 188s116.1 23.2 158.4 65.6S636 352.2 636 412s-23.3 116.1-65.6 158.4z"
            />
          </svg>
        </span>
      </span>
      <span>
        Search
      </span>
    </button>
  </div>
  <div
    class="ant-flex ant-flex-wrap-wrap ant-flex-gap-small"
  >
    <button
      class="ant-btn ant-btn-circle ant-btn-default ant-btn-outlined ant-btn-icon-only"
      type="button"
    >
      <span
        class="ant-btn-icon"
      >
        <span
          aria-label="search"
          class="anticon anticon-search"
          role="img"
        >
          <svg
            aria-hidden="true"
            data-icon="search"
            fill="currentColor"
            focusable="false"
            height="1em"
            viewBox="64 64 896 896"
            width="1em"
          >
            <path
              d="M909.6 854.5L649.9 594.8C690.2 542.7 712 479 712 412c0-80.2-31.3-155.4-87.9-212.1-56.6-56.7-132-87.9-212.1-87.9s-155.5 31.3-212.1 87.9C143.2 256.5 112 331.8 112 412c0 80.1 31.3 155.5 87.9 212.1C256.5 680.8 331.8 712 412 712c67 0 130.6-21.8 182.7-62l259.7 259.6a8.2 8.2 0 0011.6 0l43.6-43.5a8.2 8.2 0 000-11.6zM570.4 570.4C528 612.7 471.8 636 412 636s-116-23.3-158.4-65.6C211.3 528 188 471.8 188 412s23.3-116.1 65.6-158.4C296 211.3 352.2 188 412 188s116.1 23.2 158.4 65.6S636 352.2 636 412s-23.3 116.1-65.6 158.4z"
            />
          </svg>
        </span>
      </span>
    </button>
    <div
      class="ant-tooltip ant-zoom-big-fast-appear ant-zoom-big-fast-appear-prepare ant-zoom-big-fast ant-tooltip-placement-top"
      style="--arrow-x: 0px; --arrow-y: 0px; left: -1000vw; top: -1000vh; box-sizing: border-box;"
    >
      <div
        class="ant-tooltip-arrow"
        style="position: absolute; bottom: 0px; left: 0px;"
      />
      <div
        class="ant-tooltip-content"
      >
        <div
          class="ant-tooltip-inner"
          role="tooltip"
        >
          search
        </div>
      </div>
    </div>
    <button
      class="ant-btn ant-btn-default ant-btn-outlined"
      type="button"
    >
      <span
        class="ant-btn-icon"
      >
        <span
          aria-label="search"
          class="anticon anticon-search"
          role="img"
        >
          <svg
            aria-hidden="true"
            data-icon="search"
            fill="currentColor"
            focusable="false"
            height="1em"
            viewBox="64 64 896 896"
            width="1em"
          >
            <path
              d="M909.6 854.5L649.9 594.8C690.2 542.7 712 479 712 412c0-80.2-31.3-155.4-87.9-212.1-56.6-56.7-132-87.9-212.1-87.9s-155.5 31.3-212.1 87.9C143.2 256.5 112 331.8 112 412c0 80.1 31.3 155.5 87.9 212.1C256.5 680.8 331.8 712 412 712c67 0 130.6-21.8 182.7-62l259.7 259.6a8.2 8.2 0 0011.6 0l43.6-43.5a8.2 8.2 0 000-11.6zM570.4 570.4C528 612.7 471.8 636 412 636s-116-23.3-158.4-65.6C211.3 528 188 471.8 188 412s23.3-116.1 65.6-158.4C296 211.3 352.2 188 412 188s116.1 23.2 158.4 65.6S636 352.2 636 412s-23.3 116.1-65.6 158.4z"
            />
          </svg>
        </span>
      </span>
      <span>
        Search
      </span>
    </button>
    <button
      class="ant-btn ant-btn-circle ant-btn-default ant-btn-dashed ant-btn-icon-only"
      type="button"
    >
      <span
        class="ant-btn-icon"
      >
        <span
          aria-label="search"
          class="anticon anticon-search"
          role="img"
        >
          <svg
            aria-hidden="true"
            data-icon="search"
            fill="currentColor"
            focusable="false"
            height="1em"
            viewBox="64 64 896 896"
            width="1em"
          >
            <path
              d="M909.6 854.5L649.9 594.8C690.2 542.7 712 479 712 412c0-80.2-31.3-155.4-87.9-212.1-56.6-56.7-132-87.9-212.1-87.9s-155.5 31.3-212.1 87.9C143.2 256.5 112 331.8 112 412c0 80.1 31.3 155.5 87.9 212.1C256.5 680.8 331.8 712 412 712c67 0 130.6-21.8 182.7-62l259.7 259.6a8.2 8.2 0 0011.6 0l43.6-43.5a8.2 8.2 0 000-11.6zM570.4 570.4C528 612.7 471.8 636 412 636s-116-23.3-158.4-65.6C211.3 528 188 471.8 188 412s23.3-116.1 65.6-158.4C296 211.3 352.2 188 412 188s116.1 23.2 158.4 65.6S636 352.2 636 412s-23.3 116.1-65.6 158.4z"
            />
          </svg>
        </span>
      </span>
    </button>
    <div
      class="ant-tooltip ant-zoom-big-fast-appear ant-zoom-big-fast-appear-prepare ant-zoom-big-fast ant-tooltip-placement-top"
      style="--arrow-x: 0px; --arrow-y: 0px; left: -1000vw; top: -1000vh; box-sizing: border-box;"
    >
      <div
        class="ant-tooltip-arrow"
        style="position: absolute; bottom: 0px; left: 0px;"
      />
      <div
        class="ant-tooltip-content"
      >
        <div
          class="ant-tooltip-inner"
          role="tooltip"
        >
          search
        </div>
      </div>
    </div>
    <button
      class="ant-btn ant-btn-default ant-btn-dashed"
      type="button"
    >
      <span
        class="ant-btn-icon"
      >
        <span
          aria-label="search"
          class="anticon anticon-search"
          role="img"
        >
          <svg
            aria-hidden="true"
            data-icon="search"
            fill="currentColor"
            focusable="false"
            height="1em"
            viewBox="64 64 896 896"
            width="1em"
          >
            <path
              d="M909.6 854.5L649.9 594.8C690.2 542.7 712 479 712 412c0-80.2-31.3-155.4-87.9-212.1-56.6-56.7-132-87.9-212.1-87.9s-155.5 31.3-212.1 87.9C143.2 256.5 112 331.8 112 412c0 80.1 31.3 155.5 87.9 212.1C256.5 680.8 331.8 712 412 712c67 0 130.6-21.8 182.7-62l259.7 259.6a8.2 8.2 0 0011.6 0l43.6-43.5a8.2 8.2 0 000-11.6zM570.4 570.4C528 612.7 471.8 636 412 636s-116-23.3-158.4-65.6C211.3 528 188 471.8 188 412s23.3-116.1 65.6-158.4C296 211.3 352.2 188 412 188s116.1 23.2 158.4 65.6S636 352.2 636 412s-23.3 116.1-65.6 158.4z"
            />
          </svg>
        </span>
      </span>
      <span>
        Search
      </span>
    </button>
    <a
      class="ant-btn ant-btn-default ant-btn-outlined ant-btn-icon-only"
      href="https://www.google.com"
      tabindex="0"
    >
      <span
        class="ant-btn-icon"
      >
        <span
          aria-label="search"
          class="anticon anticon-search"
          role="img"
        >
          <svg
            aria-hidden="true"
            data-icon="search"
            fill="currentColor"
            focusable="false"
            height="1em"
            viewBox="64 64 896 896"
            width="1em"
          >
            <path
              d="M909.6 854.5L649.9 594.8C690.2 542.7 712 479 712 412c0-80.2-31.3-155.4-87.9-212.1-56.6-56.7-132-87.9-212.1-87.9s-155.5 31.3-212.1 87.9C143.2 256.5 112 331.8 112 412c0 80.1 31.3 155.5 87.9 212.1C256.5 680.8 331.8 712 412 712c67 0 130.6-21.8 182.7-62l259.7 259.6a8.2 8.2 0 0011.6 0l43.6-43.5a8.2 8.2 0 000-11.6zM570.4 570.4C528 612.7 471.8 636 412 636s-116-23.3-158.4-65.6C211.3 528 188 471.8 188 412s23.3-116.1 65.6-158.4C296 211.3 352.2 188 412 188s116.1 23.2 158.4 65.6S636 352.2 636 412s-23.3 116.1-65.6 158.4z"
            />
          </svg>
        </span>
      </span>
    </a>
  </div>
</div>
`;

exports[`renders components/button/demo/icon.tsx extend context correctly 2`] = `[]`;

exports[`renders components/button/demo/icon-position.tsx extend context correctly 1`] = `
Array [
  <div
    class="ant-space ant-space-horizontal ant-space-align-center ant-space-gap-row-small ant-space-gap-col-small"
  >
    <div
      class="ant-space-item"
    >
      <div
        class="ant-radio-group ant-radio-group-outline"
      >
        <label
          class="ant-radio-button-wrapper"
        >
          <span
            class="ant-radio-button"
          >
            <input
              class="ant-radio-button-input"
              type="radio"
              value="start"
            />
            <span
              class="ant-radio-button-inner"
            />
          </span>
          <span>
            start
          </span>
        </label>
        <label
          class="ant-radio-button-wrapper ant-radio-button-wrapper-checked"
        >
          <span
            class="ant-radio-button ant-radio-button-checked"
          >
            <input
              checked=""
              class="ant-radio-button-input"
              type="radio"
              value="end"
            />
            <span
              class="ant-radio-button-inner"
            />
          </span>
          <span>
            end
          </span>
        </label>
      </div>
    </div>
  </div>,
  <div
    class="ant-divider ant-divider-horizontal ant-divider-with-text ant-divider-with-text-left ant-divider-plain"
    role="separator"
  >
    <span
      class="ant-divider-inner-text"
    >
      Preview
    </span>
  </div>,
  <div
    class="ant-flex ant-flex-align-stretch ant-flex-gap-small ant-flex-vertical"
  >
    <div
      class="ant-flex ant-flex-wrap-wrap ant-flex-gap-small"
    >
      <button
        class="ant-btn ant-btn-circle ant-btn-primary ant-btn-solid ant-btn-icon-only"
        type="button"
      >
        <span
          class="ant-btn-icon"
        >
          <span
            aria-label="search"
            class="anticon anticon-search"
            role="img"
          >
            <svg
              aria-hidden="true"
              data-icon="search"
              fill="currentColor"
              focusable="false"
              height="1em"
              viewBox="64 64 896 896"
              width="1em"
            >
              <path
                d="M909.6 854.5L649.9 594.8C690.2 542.7 712 479 712 412c0-80.2-31.3-155.4-87.9-212.1-56.6-56.7-132-87.9-212.1-87.9s-155.5 31.3-212.1 87.9C143.2 256.5 112 331.8 112 412c0 80.1 31.3 155.5 87.9 212.1C256.5 680.8 331.8 712 412 712c67 0 130.6-21.8 182.7-62l259.7 259.6a8.2 8.2 0 0011.6 0l43.6-43.5a8.2 8.2 0 000-11.6zM570.4 570.4C528 612.7 471.8 636 412 636s-116-23.3-158.4-65.6C211.3 528 188 471.8 188 412s23.3-116.1 65.6-158.4C296 211.3 352.2 188 412 188s116.1 23.2 158.4 65.6S636 352.2 636 412s-23.3 116.1-65.6 158.4z"
              />
            </svg>
          </span>
        </span>
      </button>
      <div
        class="ant-tooltip ant-zoom-big-fast-appear ant-zoom-big-fast-appear-prepare ant-zoom-big-fast ant-tooltip-placement-top"
        style="--arrow-x: 0px; --arrow-y: 0px; left: -1000vw; top: -1000vh; box-sizing: border-box;"
      >
        <div
          class="ant-tooltip-arrow"
          style="position: absolute; bottom: 0px; left: 0px;"
        />
        <div
          class="ant-tooltip-content"
        >
          <div
            class="ant-tooltip-inner"
            role="tooltip"
          >
            search
          </div>
        </div>
      </div>
      <button
        class="ant-btn ant-btn-circle ant-btn-primary ant-btn-solid"
        type="button"
      >
        <span>
          A
        </span>
      </button>
      <button
        class="ant-btn ant-btn-primary ant-btn-solid ant-btn-icon-end"
        type="button"
      >
        <span
          class="ant-btn-icon"
        >
          <span
            aria-label="search"
            class="anticon anticon-search"
            role="img"
          >
            <svg
              aria-hidden="true"
              data-icon="search"
              fill="currentColor"
              focusable="false"
              height="1em"
              viewBox="64 64 896 896"
              width="1em"
            >
              <path
                d="M909.6 854.5L649.9 594.8C690.2 542.7 712 479 712 412c0-80.2-31.3-155.4-87.9-212.1-56.6-56.7-132-87.9-212.1-87.9s-155.5 31.3-212.1 87.9C143.2 256.5 112 331.8 112 412c0 80.1 31.3 155.5 87.9 212.1C256.5 680.8 331.8 712 412 712c67 0 130.6-21.8 182.7-62l259.7 259.6a8.2 8.2 0 0011.6 0l43.6-43.5a8.2 8.2 0 000-11.6zM570.4 570.4C528 612.7 471.8 636 412 636s-116-23.3-158.4-65.6C211.3 528 188 471.8 188 412s23.3-116.1 65.6-158.4C296 211.3 352.2 188 412 188s116.1 23.2 158.4 65.6S636 352.2 636 412s-23.3 116.1-65.6 158.4z"
              />
            </svg>
          </span>
        </span>
        <span>
          Search
        </span>
      </button>
      <button
        class="ant-btn ant-btn-circle ant-btn-default ant-btn-outlined ant-btn-icon-only"
        type="button"
      >
        <span
          class="ant-btn-icon"
        >
          <span
            aria-label="search"
            class="anticon anticon-search"
            role="img"
          >
            <svg
              aria-hidden="true"
              data-icon="search"
              fill="currentColor"
              focusable="false"
              height="1em"
              viewBox="64 64 896 896"
              width="1em"
            >
              <path
                d="M909.6 854.5L649.9 594.8C690.2 542.7 712 479 712 412c0-80.2-31.3-155.4-87.9-212.1-56.6-56.7-132-87.9-212.1-87.9s-155.5 31.3-212.1 87.9C143.2 256.5 112 331.8 112 412c0 80.1 31.3 155.5 87.9 212.1C256.5 680.8 331.8 712 412 712c67 0 130.6-21.8 182.7-62l259.7 259.6a8.2 8.2 0 0011.6 0l43.6-43.5a8.2 8.2 0 000-11.6zM570.4 570.4C528 612.7 471.8 636 412 636s-116-23.3-158.4-65.6C211.3 528 188 471.8 188 412s23.3-116.1 65.6-158.4C296 211.3 352.2 188 412 188s116.1 23.2 158.4 65.6S636 352.2 636 412s-23.3 116.1-65.6 158.4z"
              />
            </svg>
          </span>
        </span>
      </button>
      <div
        class="ant-tooltip ant-zoom-big-fast-appear ant-zoom-big-fast-appear-prepare ant-zoom-big-fast ant-tooltip-placement-top"
        style="--arrow-x: 0px; --arrow-y: 0px; left: -1000vw; top: -1000vh; box-sizing: border-box;"
      >
        <div
          class="ant-tooltip-arrow"
          style="position: absolute; bottom: 0px; left: 0px;"
        />
        <div
          class="ant-tooltip-content"
        >
          <div
            class="ant-tooltip-inner"
            role="tooltip"
          >
            search
          </div>
        </div>
      </div>
      <button
        class="ant-btn ant-btn-default ant-btn-outlined ant-btn-icon-end"
        type="button"
      >
        <span
          class="ant-btn-icon"
        >
          <span
            aria-label="search"
            class="anticon anticon-search"
            role="img"
          >
            <svg
              aria-hidden="true"
              data-icon="search"
              fill="currentColor"
              focusable="false"
              height="1em"
              viewBox="64 64 896 896"
              width="1em"
            >
              <path
                d="M909.6 854.5L649.9 594.8C690.2 542.7 712 479 712 412c0-80.2-31.3-155.4-87.9-212.1-56.6-56.7-132-87.9-212.1-87.9s-155.5 31.3-212.1 87.9C143.2 256.5 112 331.8 112 412c0 80.1 31.3 155.5 87.9 212.1C256.5 680.8 331.8 712 412 712c67 0 130.6-21.8 182.7-62l259.7 259.6a8.2 8.2 0 0011.6 0l43.6-43.5a8.2 8.2 0 000-11.6zM570.4 570.4C528 612.7 471.8 636 412 636s-116-23.3-158.4-65.6C211.3 528 188 471.8 188 412s23.3-116.1 65.6-158.4C296 211.3 352.2 188 412 188s116.1 23.2 158.4 65.6S636 352.2 636 412s-23.3 116.1-65.6 158.4z"
              />
            </svg>
          </span>
        </span>
        <span>
          Search
        </span>
      </button>
    </div>
    <div
      class="ant-flex ant-flex-wrap-wrap ant-flex-gap-small"
    >
      <button
        class="ant-btn ant-btn-circle ant-btn-default ant-btn-outlined ant-btn-icon-only"
        type="button"
      >
        <span
          class="ant-btn-icon"
        >
          <span
            aria-label="search"
            class="anticon anticon-search"
            role="img"
          >
            <svg
              aria-hidden="true"
              data-icon="search"
              fill="currentColor"
              focusable="false"
              height="1em"
              viewBox="64 64 896 896"
              width="1em"
            >
              <path
                d="M909.6 854.5L649.9 594.8C690.2 542.7 712 479 712 412c0-80.2-31.3-155.4-87.9-212.1-56.6-56.7-132-87.9-212.1-87.9s-155.5 31.3-212.1 87.9C143.2 256.5 112 331.8 112 412c0 80.1 31.3 155.5 87.9 212.1C256.5 680.8 331.8 712 412 712c67 0 130.6-21.8 182.7-62l259.7 259.6a8.2 8.2 0 0011.6 0l43.6-43.5a8.2 8.2 0 000-11.6zM570.4 570.4C528 612.7 471.8 636 412 636s-116-23.3-158.4-65.6C211.3 528 188 471.8 188 412s23.3-116.1 65.6-158.4C296 211.3 352.2 188 412 188s116.1 23.2 158.4 65.6S636 352.2 636 412s-23.3 116.1-65.6 158.4z"
              />
            </svg>
          </span>
        </span>
      </button>
      <div
        class="ant-tooltip ant-zoom-big-fast-appear ant-zoom-big-fast-appear-prepare ant-zoom-big-fast ant-tooltip-placement-top"
        style="--arrow-x: 0px; --arrow-y: 0px; left: -1000vw; top: -1000vh; box-sizing: border-box;"
      >
        <div
          class="ant-tooltip-arrow"
          style="position: absolute; bottom: 0px; left: 0px;"
        />
        <div
          class="ant-tooltip-content"
        >
          <div
            class="ant-tooltip-inner"
            role="tooltip"
          >
            search
          </div>
        </div>
      </div>
      <button
        class="ant-btn ant-btn-default ant-btn-text ant-btn-icon-end"
        type="button"
      >
        <span
          class="ant-btn-icon"
        >
          <span
            aria-label="search"
            class="anticon anticon-search"
            role="img"
          >
            <svg
              aria-hidden="true"
              data-icon="search"
              fill="currentColor"
              focusable="false"
              height="1em"
              viewBox="64 64 896 896"
              width="1em"
            >
              <path
                d="M909.6 854.5L649.9 594.8C690.2 542.7 712 479 712 412c0-80.2-31.3-155.4-87.9-212.1-56.6-56.7-132-87.9-212.1-87.9s-155.5 31.3-212.1 87.9C143.2 256.5 112 331.8 112 412c0 80.1 31.3 155.5 87.9 212.1C256.5 680.8 331.8 712 412 712c67 0 130.6-21.8 182.7-62l259.7 259.6a8.2 8.2 0 0011.6 0l43.6-43.5a8.2 8.2 0 000-11.6zM570.4 570.4C528 612.7 471.8 636 412 636s-116-23.3-158.4-65.6C211.3 528 188 471.8 188 412s23.3-116.1 65.6-158.4C296 211.3 352.2 188 412 188s116.1 23.2 158.4 65.6S636 352.2 636 412s-23.3 116.1-65.6 158.4z"
              />
            </svg>
          </span>
        </span>
        <span>
          Search
        </span>
      </button>
      <button
        class="ant-btn ant-btn-circle ant-btn-default ant-btn-dashed ant-btn-icon-only"
        type="button"
      >
        <span
          class="ant-btn-icon"
        >
          <span
            aria-label="search"
            class="anticon anticon-search"
            role="img"
          >
            <svg
              aria-hidden="true"
              data-icon="search"
              fill="currentColor"
              focusable="false"
              height="1em"
              viewBox="64 64 896 896"
              width="1em"
            >
              <path
                d="M909.6 854.5L649.9 594.8C690.2 542.7 712 479 712 412c0-80.2-31.3-155.4-87.9-212.1-56.6-56.7-132-87.9-212.1-87.9s-155.5 31.3-212.1 87.9C143.2 256.5 112 331.8 112 412c0 80.1 31.3 155.5 87.9 212.1C256.5 680.8 331.8 712 412 712c67 0 130.6-21.8 182.7-62l259.7 259.6a8.2 8.2 0 0011.6 0l43.6-43.5a8.2 8.2 0 000-11.6zM570.4 570.4C528 612.7 471.8 636 412 636s-116-23.3-158.4-65.6C211.3 528 188 471.8 188 412s23.3-116.1 65.6-158.4C296 211.3 352.2 188 412 188s116.1 23.2 158.4 65.6S636 352.2 636 412s-23.3 116.1-65.6 158.4z"
              />
            </svg>
          </span>
        </span>
      </button>
      <div
        class="ant-tooltip ant-zoom-big-fast-appear ant-zoom-big-fast-appear-prepare ant-zoom-big-fast ant-tooltip-placement-top"
        style="--arrow-x: 0px; --arrow-y: 0px; left: -1000vw; top: -1000vh; box-sizing: border-box;"
      >
        <div
          class="ant-tooltip-arrow"
          style="position: absolute; bottom: 0px; left: 0px;"
        />
        <div
          class="ant-tooltip-content"
        >
          <div
            class="ant-tooltip-inner"
            role="tooltip"
          >
            search
          </div>
        </div>
      </div>
      <button
        class="ant-btn ant-btn-default ant-btn-dashed ant-btn-icon-end"
        type="button"
      >
        <span
          class="ant-btn-icon"
        >
          <span
            aria-label="search"
            class="anticon anticon-search"
            role="img"
          >
            <svg
              aria-hidden="true"
              data-icon="search"
              fill="currentColor"
              focusable="false"
              height="1em"
              viewBox="64 64 896 896"
              width="1em"
            >
              <path
                d="M909.6 854.5L649.9 594.8C690.2 542.7 712 479 712 412c0-80.2-31.3-155.4-87.9-212.1-56.6-56.7-132-87.9-212.1-87.9s-155.5 31.3-212.1 87.9C143.2 256.5 112 331.8 112 412c0 80.1 31.3 155.5 87.9 212.1C256.5 680.8 331.8 712 412 712c67 0 130.6-21.8 182.7-62l259.7 259.6a8.2 8.2 0 0011.6 0l43.6-43.5a8.2 8.2 0 000-11.6zM570.4 570.4C528 612.7 471.8 636 412 636s-116-23.3-158.4-65.6C211.3 528 188 471.8 188 412s23.3-116.1 65.6-158.4C296 211.3 352.2 188 412 188s116.1 23.2 158.4 65.6S636 352.2 636 412s-23.3 116.1-65.6 158.4z"
              />
            </svg>
          </span>
        </span>
        <span>
          Search
        </span>
      </button>
      <a
        class="ant-btn ant-btn-default ant-btn-outlined ant-btn-icon-only ant-btn-icon-end"
        href="https://www.google.com"
        tabindex="0"
      >
        <span
          class="ant-btn-icon"
        >
          <span
            aria-label="search"
            class="anticon anticon-search"
            role="img"
          >
            <svg
              aria-hidden="true"
              data-icon="search"
              fill="currentColor"
              focusable="false"
              height="1em"
              viewBox="64 64 896 896"
              width="1em"
            >
              <path
                d="M909.6 854.5L649.9 594.8C690.2 542.7 712 479 712 412c0-80.2-31.3-155.4-87.9-212.1-56.6-56.7-132-87.9-212.1-87.9s-155.5 31.3-212.1 87.9C143.2 256.5 112 331.8 112 412c0 80.1 31.3 155.5 87.9 212.1C256.5 680.8 331.8 712 412 712c67 0 130.6-21.8 182.7-62l259.7 259.6a8.2 8.2 0 0011.6 0l43.6-43.5a8.2 8.2 0 000-11.6zM570.4 570.4C528 612.7 471.8 636 412 636s-116-23.3-158.4-65.6C211.3 528 188 471.8 188 412s23.3-116.1 65.6-158.4C296 211.3 352.2 188 412 188s116.1 23.2 158.4 65.6S636 352.2 636 412s-23.3 116.1-65.6 158.4z"
              />
            </svg>
          </span>
        </span>
      </a>
      <button
        class="ant-btn ant-btn-primary ant-btn-solid ant-btn-loading ant-btn-icon-end"
        type="button"
      >
        <span
          class="ant-btn-icon ant-btn-loading-icon"
          style="width: 0px; opacity: 0; transform: scale(0);"
        >
          <span
            aria-label="loading"
            class="anticon anticon-loading anticon-spin ant-btn-loading-icon-motion-appear ant-btn-loading-icon-motion-appear-start ant-btn-loading-icon-motion"
            role="img"
          >
            <svg
              aria-hidden="true"
              data-icon="loading"
              fill="currentColor"
              focusable="false"
              height="1em"
              viewBox="0 0 1024 1024"
              width="1em"
            >
              <path
                d="M988 548c-19.9 0-36-16.1-36-36 0-59.4-11.6-117-34.6-171.3a440.45 440.45 0 00-94.3-139.9 437.71 437.71 0 00-139.9-94.3C629 83.6 571.4 72 512 72c-19.9 0-36-16.1-36-36s16.1-36 36-36c69.1 0 136.2 13.5 199.3 40.3C772.3 66 827 103 874 150c47 47 83.9 101.8 109.7 162.7 26.7 63.1 40.2 130.2 40.2 199.3.1 19.9-16 36-35.9 36z"
              />
            </svg>
          </span>
        </span>
        <span>
          Loading
        </span>
      </button>
    </div>
  </div>,
]
`;

exports[`renders components/button/demo/icon-position.tsx extend context correctly 2`] = `[]`;

exports[`renders components/button/demo/legacy-group.tsx extend context correctly 1`] = `
Array [
  <div
    class="ant-btn-group ant-btn-group-sm"
  >
    <button
      class="ant-btn ant-btn-primary ant-btn-solid ant-btn-sm"
      type="button"
    >
      <span>
        Button 1
      </span>
    </button>
    <button
      class="ant-btn ant-btn-primary ant-btn-solid ant-btn-sm"
      type="button"
    >
      <span>
        Button 2
      </span>
    </button>
    <button
      class="ant-btn ant-btn-primary ant-btn-solid ant-btn-sm ant-btn-icon-only"
      disabled=""
      type="button"
    >
      <span
        class="ant-btn-icon"
      >
        <span
          aria-label="download"
          class="anticon anticon-download"
          role="img"
        >
          <svg
            aria-hidden="true"
            data-icon="download"
            fill="currentColor"
            focusable="false"
            height="1em"
            viewBox="64 64 896 896"
            width="1em"
          >
            <path
              d="M505.7 661a8 8 0 0012.6 0l112-141.7c4.1-5.2.4-12.9-6.3-12.9h-74.1V168c0-4.4-3.6-8-8-8h-60c-4.4 0-8 3.6-8 8v338.3H400c-6.7 0-10.4 7.7-6.3 12.9l112 141.8zM878 626h-60c-4.4 0-8 3.6-8 8v154H214V634c0-4.4-3.6-8-8-8h-60c-4.4 0-8 3.6-8 8v198c0 17.7 14.3 32 32 32h684c17.7 0 32-14.3 32-32V634c0-4.4-3.6-8-8-8z"
            />
          </svg>
        </span>
      </span>
    </button>
    <div
      class="ant-tooltip ant-zoom-big-fast-appear ant-zoom-big-fast-appear-prepare ant-zoom-big-fast ant-tooltip-placement-top"
      style="--arrow-x: 0px; --arrow-y: 0px; left: -1000vw; top: -1000vh; box-sizing: border-box;"
    >
      <div
        class="ant-tooltip-arrow"
        style="position: absolute; bottom: 0px; left: 0px;"
      />
      <div
        class="ant-tooltip-content"
      >
        <div
          class="ant-tooltip-inner"
          role="tooltip"
        >
          Tooltip
        </div>
      </div>
    </div>
    <button
      class="ant-btn ant-btn-primary ant-btn-solid ant-btn-sm ant-btn-icon-only"
      type="button"
    >
      <span
        class="ant-btn-icon"
      >
        <span
          aria-label="download"
          class="anticon anticon-download"
          role="img"
        >
          <svg
            aria-hidden="true"
            data-icon="download"
            fill="currentColor"
            focusable="false"
            height="1em"
            viewBox="64 64 896 896"
            width="1em"
          >
            <path
              d="M505.7 661a8 8 0 0012.6 0l112-141.7c4.1-5.2.4-12.9-6.3-12.9h-74.1V168c0-4.4-3.6-8-8-8h-60c-4.4 0-8 3.6-8 8v338.3H400c-6.7 0-10.4 7.7-6.3 12.9l112 141.8zM878 626h-60c-4.4 0-8 3.6-8 8v154H214V634c0-4.4-3.6-8-8-8h-60c-4.4 0-8 3.6-8 8v198c0 17.7 14.3 32 32 32h684c17.7 0 32-14.3 32-32V634c0-4.4-3.6-8-8-8z"
            />
          </svg>
        </span>
      </span>
    </button>
    <div
      class="ant-tooltip ant-zoom-big-fast-appear ant-zoom-big-fast-appear-prepare ant-zoom-big-fast ant-tooltip-placement-top"
      style="--arrow-x: 0px; --arrow-y: 0px; left: -1000vw; top: -1000vh; box-sizing: border-box;"
    >
      <div
        class="ant-tooltip-arrow"
        style="position: absolute; bottom: 0px; left: 0px;"
      />
      <div
        class="ant-tooltip-content"
      >
        <div
          class="ant-tooltip-inner"
          role="tooltip"
        >
          Tooltip
        </div>
      </div>
    </div>
  </div>,
  <br />,
  <div
    class="ant-btn-group"
  >
    <button
      class="ant-btn ant-btn-primary ant-btn-solid"
      type="button"
    >
      <span>
        Button 1
      </span>
    </button>
    <button
      class="ant-btn ant-btn-primary ant-btn-solid"
      type="button"
    >
      <span>
        Button 2
      </span>
    </button>
    <button
      class="ant-btn ant-btn-primary ant-btn-solid ant-btn-icon-only"
      disabled=""
      type="button"
    >
      <span
        class="ant-btn-icon"
      >
        <span
          aria-label="download"
          class="anticon anticon-download"
          role="img"
        >
          <svg
            aria-hidden="true"
            data-icon="download"
            fill="currentColor"
            focusable="false"
            height="1em"
            viewBox="64 64 896 896"
            width="1em"
          >
            <path
              d="M505.7 661a8 8 0 0012.6 0l112-141.7c4.1-5.2.4-12.9-6.3-12.9h-74.1V168c0-4.4-3.6-8-8-8h-60c-4.4 0-8 3.6-8 8v338.3H400c-6.7 0-10.4 7.7-6.3 12.9l112 141.8zM878 626h-60c-4.4 0-8 3.6-8 8v154H214V634c0-4.4-3.6-8-8-8h-60c-4.4 0-8 3.6-8 8v198c0 17.7 14.3 32 32 32h684c17.7 0 32-14.3 32-32V634c0-4.4-3.6-8-8-8z"
            />
          </svg>
        </span>
      </span>
    </button>
    <div
      class="ant-tooltip ant-zoom-big-fast-appear ant-zoom-big-fast-appear-prepare ant-zoom-big-fast ant-tooltip-placement-top"
      style="--arrow-x: 0px; --arrow-y: 0px; left: -1000vw; top: -1000vh; box-sizing: border-box;"
    >
      <div
        class="ant-tooltip-arrow"
        style="position: absolute; bottom: 0px; left: 0px;"
      />
      <div
        class="ant-tooltip-content"
      >
        <div
          class="ant-tooltip-inner"
          role="tooltip"
        >
          Tooltip
        </div>
      </div>
    </div>
    <button
      class="ant-btn ant-btn-primary ant-btn-solid ant-btn-icon-only"
      type="button"
    >
      <span
        class="ant-btn-icon"
      >
        <span
          aria-label="download"
          class="anticon anticon-download"
          role="img"
        >
          <svg
            aria-hidden="true"
            data-icon="download"
            fill="currentColor"
            focusable="false"
            height="1em"
            viewBox="64 64 896 896"
            width="1em"
          >
            <path
              d="M505.7 661a8 8 0 0012.6 0l112-141.7c4.1-5.2.4-12.9-6.3-12.9h-74.1V168c0-4.4-3.6-8-8-8h-60c-4.4 0-8 3.6-8 8v338.3H400c-6.7 0-10.4 7.7-6.3 12.9l112 141.8zM878 626h-60c-4.4 0-8 3.6-8 8v154H214V634c0-4.4-3.6-8-8-8h-60c-4.4 0-8 3.6-8 8v198c0 17.7 14.3 32 32 32h684c17.7 0 32-14.3 32-32V634c0-4.4-3.6-8-8-8z"
            />
          </svg>
        </span>
      </span>
    </button>
    <div
      class="ant-tooltip ant-zoom-big-fast-appear ant-zoom-big-fast-appear-prepare ant-zoom-big-fast ant-tooltip-placement-top"
      style="--arrow-x: 0px; --arrow-y: 0px; left: -1000vw; top: -1000vh; box-sizing: border-box;"
    >
      <div
        class="ant-tooltip-arrow"
        style="position: absolute; bottom: 0px; left: 0px;"
      />
      <div
        class="ant-tooltip-content"
      >
        <div
          class="ant-tooltip-inner"
          role="tooltip"
        >
          Tooltip
        </div>
      </div>
    </div>
  </div>,
  <br />,
  <div
    class="ant-btn-group ant-btn-group-lg"
  >
    <button
      class="ant-btn ant-btn-primary ant-btn-solid ant-btn-lg"
      type="button"
    >
      <span>
        Button 1
      </span>
    </button>
    <button
      class="ant-btn ant-btn-primary ant-btn-solid ant-btn-lg"
      type="button"
    >
      <span>
        Button 2
      </span>
    </button>
    <button
      class="ant-btn ant-btn-primary ant-btn-solid ant-btn-lg ant-btn-icon-only"
      disabled=""
      type="button"
    >
      <span
        class="ant-btn-icon"
      >
        <span
          aria-label="download"
          class="anticon anticon-download"
          role="img"
        >
          <svg
            aria-hidden="true"
            data-icon="download"
            fill="currentColor"
            focusable="false"
            height="1em"
            viewBox="64 64 896 896"
            width="1em"
          >
            <path
              d="M505.7 661a8 8 0 0012.6 0l112-141.7c4.1-5.2.4-12.9-6.3-12.9h-74.1V168c0-4.4-3.6-8-8-8h-60c-4.4 0-8 3.6-8 8v338.3H400c-6.7 0-10.4 7.7-6.3 12.9l112 141.8zM878 626h-60c-4.4 0-8 3.6-8 8v154H214V634c0-4.4-3.6-8-8-8h-60c-4.4 0-8 3.6-8 8v198c0 17.7 14.3 32 32 32h684c17.7 0 32-14.3 32-32V634c0-4.4-3.6-8-8-8z"
            />
          </svg>
        </span>
      </span>
    </button>
    <div
      class="ant-tooltip ant-zoom-big-fast-appear ant-zoom-big-fast-appear-prepare ant-zoom-big-fast ant-tooltip-placement-top"
      style="--arrow-x: 0px; --arrow-y: 0px; left: -1000vw; top: -1000vh; box-sizing: border-box;"
    >
      <div
        class="ant-tooltip-arrow"
        style="position: absolute; bottom: 0px; left: 0px;"
      />
      <div
        class="ant-tooltip-content"
      >
        <div
          class="ant-tooltip-inner"
          role="tooltip"
        >
          Tooltip
        </div>
      </div>
    </div>
    <button
      class="ant-btn ant-btn-primary ant-btn-solid ant-btn-lg ant-btn-icon-only"
      type="button"
    >
      <span
        class="ant-btn-icon"
      >
        <span
          aria-label="download"
          class="anticon anticon-download"
          role="img"
        >
          <svg
            aria-hidden="true"
            data-icon="download"
            fill="currentColor"
            focusable="false"
            height="1em"
            viewBox="64 64 896 896"
            width="1em"
          >
            <path
              d="M505.7 661a8 8 0 0012.6 0l112-141.7c4.1-5.2.4-12.9-6.3-12.9h-74.1V168c0-4.4-3.6-8-8-8h-60c-4.4 0-8 3.6-8 8v338.3H400c-6.7 0-10.4 7.7-6.3 12.9l112 141.8zM878 626h-60c-4.4 0-8 3.6-8 8v154H214V634c0-4.4-3.6-8-8-8h-60c-4.4 0-8 3.6-8 8v198c0 17.7 14.3 32 32 32h684c17.7 0 32-14.3 32-32V634c0-4.4-3.6-8-8-8z"
            />
          </svg>
        </span>
      </span>
    </button>
    <div
      class="ant-tooltip ant-zoom-big-fast-appear ant-zoom-big-fast-appear-prepare ant-zoom-big-fast ant-tooltip-placement-top"
      style="--arrow-x: 0px; --arrow-y: 0px; left: -1000vw; top: -1000vh; box-sizing: border-box;"
    >
      <div
        class="ant-tooltip-arrow"
        style="position: absolute; bottom: 0px; left: 0px;"
      />
      <div
        class="ant-tooltip-content"
      >
        <div
          class="ant-tooltip-inner"
          role="tooltip"
        >
          Tooltip
        </div>
      </div>
    </div>
  </div>,
]
`;

exports[`renders components/button/demo/legacy-group.tsx extend context correctly 2`] = `[]`;

exports[`renders components/button/demo/linear-gradient.tsx extend context correctly 1`] = `
<div
  class="ant-space ant-space-horizontal ant-space-align-center ant-space-gap-row-small ant-space-gap-col-small"
>
  <div
    class="ant-space-item"
  >
    <button
<<<<<<< HEAD
      class="ant-btn ant-btn-primary ant-btn-solid ant-btn-lg css-ykstnd"
=======
      class="ant-btn ant-btn-primary ant-btn-lg acss-9mi5l3"
>>>>>>> 389626a7
      type="button"
    >
      <span
        class="ant-btn-icon"
      >
        <span
          aria-label="ant-design"
          class="anticon anticon-ant-design"
          role="img"
        >
          <svg
            aria-hidden="true"
            data-icon="ant-design"
            fill="currentColor"
            focusable="false"
            height="1em"
            viewBox="64 64 896 896"
            width="1em"
          >
            <path
              d="M716.3 313.8c19-18.9 19-49.7 0-68.6l-69.9-69.9.1.1c-18.5-18.5-50.3-50.3-95.3-95.2-21.2-20.7-55.5-20.5-76.5.5L80.9 474.2a53.84 53.84 0 000 76.4L474.6 944a54.14 54.14 0 0076.5 0l165.1-165c19-18.9 19-49.7 0-68.6a48.7 48.7 0 00-68.7 0l-125 125.2c-5.2 5.2-13.3 5.2-18.5 0L189.5 521.4c-5.2-5.2-5.2-13.3 0-18.5l314.4-314.2c.4-.4.9-.7 1.3-1.1 5.2-4.1 12.4-3.7 17.2 1.1l125.2 125.1c19 19 49.8 19 68.7 0zM408.6 514.4a106.3 106.2 0 10212.6 0 106.3 106.2 0 10-212.6 0zm536.2-38.6L821.9 353.5c-19-18.9-49.8-18.9-68.7.1a48.4 48.4 0 000 68.6l83 82.9c5.2 5.2 5.2 13.3 0 18.5l-81.8 81.7a48.4 48.4 0 000 68.6 48.7 48.7 0 0068.7 0l121.8-121.7a53.93 53.93 0 00-.1-76.4z"
            />
          </svg>
        </span>
      </span>
      <span>
        Gradient Button
      </span>
    </button>
  </div>
  <div
    class="ant-space-item"
  >
    <button
<<<<<<< HEAD
      class="ant-btn ant-btn-default ant-btn-outlined ant-btn-lg css-ykstnd"
=======
      class="ant-btn ant-btn-default ant-btn-lg acss-9mi5l3"
>>>>>>> 389626a7
      type="button"
    >
      <span>
        Button
      </span>
    </button>
  </div>
</div>
`;

exports[`renders components/button/demo/linear-gradient.tsx extend context correctly 2`] = `[]`;

exports[`renders components/button/demo/loading.tsx extend context correctly 1`] = `
<div
  class="ant-flex ant-flex-align-stretch ant-flex-gap-small ant-flex-vertical"
>
  <div
    class="ant-flex ant-flex-wrap-wrap ant-flex-align-center ant-flex-gap-small"
  >
    <button
      class="ant-btn ant-btn-primary ant-btn-solid ant-btn-loading"
      type="button"
    >
      <span
        class="ant-btn-icon ant-btn-loading-icon"
        style="width: 0px; opacity: 0; transform: scale(0);"
      >
        <span
          aria-label="loading"
          class="anticon anticon-loading anticon-spin ant-btn-loading-icon-motion-appear ant-btn-loading-icon-motion-appear-start ant-btn-loading-icon-motion"
          role="img"
        >
          <svg
            aria-hidden="true"
            data-icon="loading"
            fill="currentColor"
            focusable="false"
            height="1em"
            viewBox="0 0 1024 1024"
            width="1em"
          >
            <path
              d="M988 548c-19.9 0-36-16.1-36-36 0-59.4-11.6-117-34.6-171.3a440.45 440.45 0 00-94.3-139.9 437.71 437.71 0 00-139.9-94.3C629 83.6 571.4 72 512 72c-19.9 0-36-16.1-36-36s16.1-36 36-36c69.1 0 136.2 13.5 199.3 40.3C772.3 66 827 103 874 150c47 47 83.9 101.8 109.7 162.7 26.7 63.1 40.2 130.2 40.2 199.3.1 19.9-16 36-35.9 36z"
            />
          </svg>
        </span>
      </span>
      <span>
        Loading
      </span>
    </button>
    <button
      class="ant-btn ant-btn-primary ant-btn-solid ant-btn-sm ant-btn-loading"
      type="button"
    >
      <span
        class="ant-btn-icon ant-btn-loading-icon"
        style="width: 0px; opacity: 0; transform: scale(0);"
      >
        <span
          aria-label="loading"
          class="anticon anticon-loading anticon-spin ant-btn-loading-icon-motion-appear ant-btn-loading-icon-motion-appear-start ant-btn-loading-icon-motion"
          role="img"
        >
          <svg
            aria-hidden="true"
            data-icon="loading"
            fill="currentColor"
            focusable="false"
            height="1em"
            viewBox="0 0 1024 1024"
            width="1em"
          >
            <path
              d="M988 548c-19.9 0-36-16.1-36-36 0-59.4-11.6-117-34.6-171.3a440.45 440.45 0 00-94.3-139.9 437.71 437.71 0 00-139.9-94.3C629 83.6 571.4 72 512 72c-19.9 0-36-16.1-36-36s16.1-36 36-36c69.1 0 136.2 13.5 199.3 40.3C772.3 66 827 103 874 150c47 47 83.9 101.8 109.7 162.7 26.7 63.1 40.2 130.2 40.2 199.3.1 19.9-16 36-35.9 36z"
            />
          </svg>
        </span>
      </span>
      <span>
        Loading
      </span>
    </button>
    <button
      class="ant-btn ant-btn-primary ant-btn-solid ant-btn-icon-only ant-btn-loading"
      type="button"
    >
      <span
        class="ant-btn-icon ant-btn-loading-icon"
      >
        <span
          aria-label="loading"
          class="anticon anticon-loading anticon-spin"
          role="img"
        >
          <svg
            aria-hidden="true"
            data-icon="loading"
            fill="currentColor"
            focusable="false"
            height="1em"
            viewBox="0 0 1024 1024"
            width="1em"
          >
            <path
              d="M988 548c-19.9 0-36-16.1-36-36 0-59.4-11.6-117-34.6-171.3a440.45 440.45 0 00-94.3-139.9 437.71 437.71 0 00-139.9-94.3C629 83.6 571.4 72 512 72c-19.9 0-36-16.1-36-36s16.1-36 36-36c69.1 0 136.2 13.5 199.3 40.3C772.3 66 827 103 874 150c47 47 83.9 101.8 109.7 162.7 26.7 63.1 40.2 130.2 40.2 199.3.1 19.9-16 36-35.9 36z"
            />
          </svg>
        </span>
      </span>
    </button>
  </div>
  <div
    class="ant-flex ant-flex-wrap-wrap ant-flex-gap-small"
  >
    <button
      class="ant-btn ant-btn-primary ant-btn-solid"
      type="button"
    >
      <span>
        Click me!
      </span>
    </button>
    <button
      class="ant-btn ant-btn-primary ant-btn-solid"
      type="button"
    >
      <span
        class="ant-btn-icon"
      >
        <span
          aria-label="poweroff"
          class="anticon anticon-poweroff"
          role="img"
        >
          <svg
            aria-hidden="true"
            data-icon="poweroff"
            fill="currentColor"
            focusable="false"
            height="1em"
            viewBox="64 64 896 896"
            width="1em"
          >
            <path
              d="M705.6 124.9a8 8 0 00-11.6 7.2v64.2c0 5.5 2.9 10.6 7.5 13.6a352.2 352.2 0 0162.2 49.8c32.7 32.8 58.4 70.9 76.3 113.3a355 355 0 0127.9 138.7c0 48.1-9.4 94.8-27.9 138.7a355.92 355.92 0 01-76.3 113.3 353.06 353.06 0 01-113.2 76.4c-43.8 18.6-90.5 28-138.5 28s-94.7-9.4-138.5-28a353.06 353.06 0 01-113.2-76.4A355.92 355.92 0 01184 650.4a355 355 0 01-27.9-138.7c0-48.1 9.4-94.8 27.9-138.7 17.9-42.4 43.6-80.5 76.3-113.3 19-19 39.8-35.6 62.2-49.8 4.7-2.9 7.5-8.1 7.5-13.6V132c0-6-6.3-9.8-11.6-7.2C178.5 195.2 82 339.3 80 506.3 77.2 745.1 272.5 943.5 511.2 944c239 .5 432.8-193.3 432.8-432.4 0-169.2-97-315.7-238.4-386.7zM480 560h64c4.4 0 8-3.6 8-8V88c0-4.4-3.6-8-8-8h-64c-4.4 0-8 3.6-8 8v464c0 4.4 3.6 8 8 8z"
            />
          </svg>
        </span>
      </span>
      <span>
        Click me!
      </span>
    </button>
    <button
      class="ant-btn ant-btn-primary ant-btn-solid ant-btn-icon-only"
      type="button"
    >
      <span
        class="ant-btn-icon"
      >
        <span
          aria-label="poweroff"
          class="anticon anticon-poweroff"
          role="img"
        >
          <svg
            aria-hidden="true"
            data-icon="poweroff"
            fill="currentColor"
            focusable="false"
            height="1em"
            viewBox="64 64 896 896"
            width="1em"
          >
            <path
              d="M705.6 124.9a8 8 0 00-11.6 7.2v64.2c0 5.5 2.9 10.6 7.5 13.6a352.2 352.2 0 0162.2 49.8c32.7 32.8 58.4 70.9 76.3 113.3a355 355 0 0127.9 138.7c0 48.1-9.4 94.8-27.9 138.7a355.92 355.92 0 01-76.3 113.3 353.06 353.06 0 01-113.2 76.4c-43.8 18.6-90.5 28-138.5 28s-94.7-9.4-138.5-28a353.06 353.06 0 01-113.2-76.4A355.92 355.92 0 01184 650.4a355 355 0 01-27.9-138.7c0-48.1 9.4-94.8 27.9-138.7 17.9-42.4 43.6-80.5 76.3-113.3 19-19 39.8-35.6 62.2-49.8 4.7-2.9 7.5-8.1 7.5-13.6V132c0-6-6.3-9.8-11.6-7.2C178.5 195.2 82 339.3 80 506.3 77.2 745.1 272.5 943.5 511.2 944c239 .5 432.8-193.3 432.8-432.4 0-169.2-97-315.7-238.4-386.7zM480 560h64c4.4 0 8-3.6 8-8V88c0-4.4-3.6-8-8-8h-64c-4.4 0-8 3.6-8 8v464c0 4.4 3.6 8 8 8z"
            />
          </svg>
        </span>
      </span>
    </button>
  </div>
</div>
`;

exports[`renders components/button/demo/loading.tsx extend context correctly 2`] = `[]`;

exports[`renders components/button/demo/multiple.tsx extend context correctly 1`] = `
<div
  class="ant-flex ant-flex-align-flex-start ant-flex-gap-small ant-flex-vertical"
>
  <button
    class="ant-btn ant-btn-primary ant-btn-solid"
    type="button"
  >
    <span>
      primary
    </span>
  </button>
  <button
    class="ant-btn ant-btn-default ant-btn-outlined"
    type="button"
  >
    <span>
      secondary
    </span>
  </button>
  <div
    class="ant-space-compact ant-space-compact-block ant-dropdown-button"
  >
    <button
      class="ant-btn ant-btn-default ant-btn-outlined ant-btn-compact-item ant-btn-compact-first-item"
      type="button"
    >
      <span>
        Actions
      </span>
    </button>
    <button
      class="ant-btn ant-btn-default ant-btn-outlined ant-btn-icon-only ant-btn-compact-item ant-btn-compact-last-item ant-dropdown-trigger"
      type="button"
    >
      <span
        class="ant-btn-icon"
      >
        <span
          aria-label="ellipsis"
          class="anticon anticon-ellipsis"
          role="img"
        >
          <svg
            aria-hidden="true"
            data-icon="ellipsis"
            fill="currentColor"
            focusable="false"
            height="1em"
            viewBox="64 64 896 896"
            width="1em"
          >
            <path
              d="M176 511a56 56 0 10112 0 56 56 0 10-112 0zm280 0a56 56 0 10112 0 56 56 0 10-112 0zm280 0a56 56 0 10112 0 56 56 0 10-112 0z"
            />
          </svg>
        </span>
      </span>
    </button>
    <div
      class="ant-dropdown ant-slide-up-appear ant-slide-up-appear-prepare ant-slide-up ant-dropdown-placement-bottomRight"
      style="--arrow-x: 0px; --arrow-y: 0px; left: -1000vw; top: -1000vh; box-sizing: border-box;"
    >
      <ul
        class="ant-dropdown-menu ant-dropdown-menu-root ant-dropdown-menu-vertical ant-dropdown-menu-light"
        data-menu-list="true"
        role="menu"
        tabindex="0"
      >
        <li
          class="ant-dropdown-menu-item ant-dropdown-menu-item-only-child"
          data-menu-id="rc-menu-uuid-test-1"
          role="menuitem"
          tabindex="-1"
        >
          <span
            class="ant-dropdown-menu-title-content"
          >
            1st item
          </span>
        </li>
        <div
          class="ant-tooltip ant-zoom-big-fast-appear ant-zoom-big-fast-appear-prepare ant-zoom-big-fast ant-dropdown-menu-inline-collapsed-tooltip ant-tooltip-placement-right"
          style="--arrow-x: 0px; --arrow-y: 0px; left: -1000vw; top: -1000vh; box-sizing: border-box;"
        >
          <div
            class="ant-tooltip-arrow"
            style="position: absolute; top: 0px; left: 0px;"
          />
          <div
            class="ant-tooltip-content"
          >
            <div
              class="ant-tooltip-inner"
              role="tooltip"
            />
          </div>
        </div>
        <li
          class="ant-dropdown-menu-item ant-dropdown-menu-item-only-child"
          data-menu-id="rc-menu-uuid-test-2"
          role="menuitem"
          tabindex="-1"
        >
          <span
            class="ant-dropdown-menu-title-content"
          >
            2nd item
          </span>
        </li>
        <div
          class="ant-tooltip ant-zoom-big-fast-appear ant-zoom-big-fast-appear-prepare ant-zoom-big-fast ant-dropdown-menu-inline-collapsed-tooltip ant-tooltip-placement-right"
          style="--arrow-x: 0px; --arrow-y: 0px; left: -1000vw; top: -1000vh; box-sizing: border-box;"
        >
          <div
            class="ant-tooltip-arrow"
            style="position: absolute; top: 0px; left: 0px;"
          />
          <div
            class="ant-tooltip-content"
          >
            <div
              class="ant-tooltip-inner"
              role="tooltip"
            />
          </div>
        </div>
        <li
          class="ant-dropdown-menu-item ant-dropdown-menu-item-only-child"
          data-menu-id="rc-menu-uuid-test-3"
          role="menuitem"
          tabindex="-1"
        >
          <span
            class="ant-dropdown-menu-title-content"
          >
            3rd item
          </span>
        </li>
        <div
          class="ant-tooltip ant-zoom-big-fast-appear ant-zoom-big-fast-appear-prepare ant-zoom-big-fast ant-dropdown-menu-inline-collapsed-tooltip ant-tooltip-placement-right"
          style="--arrow-x: 0px; --arrow-y: 0px; left: -1000vw; top: -1000vh; box-sizing: border-box;"
        >
          <div
            class="ant-tooltip-arrow"
            style="position: absolute; top: 0px; left: 0px;"
          />
          <div
            class="ant-tooltip-content"
          >
            <div
              class="ant-tooltip-inner"
              role="tooltip"
            />
          </div>
        </div>
      </ul>
      <div
        aria-hidden="true"
        style="display: none;"
      />
    </div>
  </div>
</div>
`;

exports[`renders components/button/demo/multiple.tsx extend context correctly 2`] = `[]`;

exports[`renders components/button/demo/noSpace.tsx extend context correctly 1`] = `
<div
  class="ant-flex ant-flex-wrap-wrap ant-flex-gap-middle"
>
  <button
    class="ant-btn ant-btn-primary ant-btn-solid"
    type="button"
  >
    <span>
      确定
    </span>
  </button>
  <button
    class="ant-btn ant-btn-primary ant-btn-solid"
    type="button"
  >
    <span>
      确 定
    </span>
  </button>
</div>
`;

exports[`renders components/button/demo/noSpace.tsx extend context correctly 2`] = `[]`;

exports[`renders components/button/demo/size.tsx extend context correctly 1`] = `
Array [
  <div
    class="ant-radio-group ant-radio-group-outline"
  >
    <label
      class="ant-radio-button-wrapper ant-radio-button-wrapper-checked"
    >
      <span
        class="ant-radio-button ant-radio-button-checked"
      >
        <input
          checked=""
          class="ant-radio-button-input"
          type="radio"
          value="large"
        />
        <span
          class="ant-radio-button-inner"
        />
      </span>
      <span>
        Large
      </span>
    </label>
    <label
      class="ant-radio-button-wrapper"
    >
      <span
        class="ant-radio-button"
      >
        <input
          class="ant-radio-button-input"
          type="radio"
          value="default"
        />
        <span
          class="ant-radio-button-inner"
        />
      </span>
      <span>
        Default
      </span>
    </label>
    <label
      class="ant-radio-button-wrapper"
    >
      <span
        class="ant-radio-button"
      >
        <input
          class="ant-radio-button-input"
          type="radio"
          value="small"
        />
        <span
          class="ant-radio-button-inner"
        />
      </span>
      <span>
        Small
      </span>
    </label>
  </div>,
  <div
    class="ant-divider ant-divider-horizontal ant-divider-with-text ant-divider-with-text-left ant-divider-plain"
    role="separator"
  >
    <span
      class="ant-divider-inner-text"
    >
      Preview
    </span>
  </div>,
  <div
    class="ant-flex ant-flex-align-flex-start ant-flex-gap-small ant-flex-vertical"
  >
    <div
      class="ant-flex ant-flex-wrap-wrap ant-flex-gap-small"
    >
      <button
        class="ant-btn ant-btn-primary ant-btn-solid ant-btn-lg"
        type="button"
      >
        <span>
          Primary
        </span>
      </button>
      <button
        class="ant-btn ant-btn-default ant-btn-outlined ant-btn-lg"
        type="button"
      >
        <span>
          Default
        </span>
      </button>
      <button
        class="ant-btn ant-btn-default ant-btn-dashed ant-btn-lg"
        type="button"
      >
        <span>
          Dashed
        </span>
      </button>
    </div>
    <button
      class="ant-btn ant-btn-primary ant-btn-link ant-btn-lg"
      type="button"
    >
      <span>
        Link
      </span>
    </button>
    <div
      class="ant-flex ant-flex-wrap-wrap ant-flex-gap-small"
    >
      <button
        class="ant-btn ant-btn-primary ant-btn-solid ant-btn-lg ant-btn-icon-only"
        type="button"
      >
        <span
          class="ant-btn-icon"
        >
          <span
            aria-label="download"
            class="anticon anticon-download"
            role="img"
          >
            <svg
              aria-hidden="true"
              data-icon="download"
              fill="currentColor"
              focusable="false"
              height="1em"
              viewBox="64 64 896 896"
              width="1em"
            >
              <path
                d="M505.7 661a8 8 0 0012.6 0l112-141.7c4.1-5.2.4-12.9-6.3-12.9h-74.1V168c0-4.4-3.6-8-8-8h-60c-4.4 0-8 3.6-8 8v338.3H400c-6.7 0-10.4 7.7-6.3 12.9l112 141.8zM878 626h-60c-4.4 0-8 3.6-8 8v154H214V634c0-4.4-3.6-8-8-8h-60c-4.4 0-8 3.6-8 8v198c0 17.7 14.3 32 32 32h684c17.7 0 32-14.3 32-32V634c0-4.4-3.6-8-8-8z"
              />
            </svg>
          </span>
        </span>
      </button>
      <button
        class="ant-btn ant-btn-circle ant-btn-primary ant-btn-solid ant-btn-lg ant-btn-icon-only"
        type="button"
      >
        <span
          class="ant-btn-icon"
        >
          <span
            aria-label="download"
            class="anticon anticon-download"
            role="img"
          >
            <svg
              aria-hidden="true"
              data-icon="download"
              fill="currentColor"
              focusable="false"
              height="1em"
              viewBox="64 64 896 896"
              width="1em"
            >
              <path
                d="M505.7 661a8 8 0 0012.6 0l112-141.7c4.1-5.2.4-12.9-6.3-12.9h-74.1V168c0-4.4-3.6-8-8-8h-60c-4.4 0-8 3.6-8 8v338.3H400c-6.7 0-10.4 7.7-6.3 12.9l112 141.8zM878 626h-60c-4.4 0-8 3.6-8 8v154H214V634c0-4.4-3.6-8-8-8h-60c-4.4 0-8 3.6-8 8v198c0 17.7 14.3 32 32 32h684c17.7 0 32-14.3 32-32V634c0-4.4-3.6-8-8-8z"
              />
            </svg>
          </span>
        </span>
      </button>
      <button
        class="ant-btn ant-btn-round ant-btn-primary ant-btn-solid ant-btn-lg ant-btn-icon-only"
        type="button"
      >
        <span
          class="ant-btn-icon"
        >
          <span
            aria-label="download"
            class="anticon anticon-download"
            role="img"
          >
            <svg
              aria-hidden="true"
              data-icon="download"
              fill="currentColor"
              focusable="false"
              height="1em"
              viewBox="64 64 896 896"
              width="1em"
            >
              <path
                d="M505.7 661a8 8 0 0012.6 0l112-141.7c4.1-5.2.4-12.9-6.3-12.9h-74.1V168c0-4.4-3.6-8-8-8h-60c-4.4 0-8 3.6-8 8v338.3H400c-6.7 0-10.4 7.7-6.3 12.9l112 141.8zM878 626h-60c-4.4 0-8 3.6-8 8v154H214V634c0-4.4-3.6-8-8-8h-60c-4.4 0-8 3.6-8 8v198c0 17.7 14.3 32 32 32h684c17.7 0 32-14.3 32-32V634c0-4.4-3.6-8-8-8z"
              />
            </svg>
          </span>
        </span>
      </button>
      <button
        class="ant-btn ant-btn-round ant-btn-primary ant-btn-solid ant-btn-lg"
        type="button"
      >
        <span
          class="ant-btn-icon"
        >
          <span
            aria-label="download"
            class="anticon anticon-download"
            role="img"
          >
            <svg
              aria-hidden="true"
              data-icon="download"
              fill="currentColor"
              focusable="false"
              height="1em"
              viewBox="64 64 896 896"
              width="1em"
            >
              <path
                d="M505.7 661a8 8 0 0012.6 0l112-141.7c4.1-5.2.4-12.9-6.3-12.9h-74.1V168c0-4.4-3.6-8-8-8h-60c-4.4 0-8 3.6-8 8v338.3H400c-6.7 0-10.4 7.7-6.3 12.9l112 141.8zM878 626h-60c-4.4 0-8 3.6-8 8v154H214V634c0-4.4-3.6-8-8-8h-60c-4.4 0-8 3.6-8 8v198c0 17.7 14.3 32 32 32h684c17.7 0 32-14.3 32-32V634c0-4.4-3.6-8-8-8z"
              />
            </svg>
          </span>
        </span>
        <span>
          Download
        </span>
      </button>
      <button
        class="ant-btn ant-btn-primary ant-btn-solid ant-btn-lg"
        type="button"
      >
        <span
          class="ant-btn-icon"
        >
          <span
            aria-label="download"
            class="anticon anticon-download"
            role="img"
          >
            <svg
              aria-hidden="true"
              data-icon="download"
              fill="currentColor"
              focusable="false"
              height="1em"
              viewBox="64 64 896 896"
              width="1em"
            >
              <path
                d="M505.7 661a8 8 0 0012.6 0l112-141.7c4.1-5.2.4-12.9-6.3-12.9h-74.1V168c0-4.4-3.6-8-8-8h-60c-4.4 0-8 3.6-8 8v338.3H400c-6.7 0-10.4 7.7-6.3 12.9l112 141.8zM878 626h-60c-4.4 0-8 3.6-8 8v154H214V634c0-4.4-3.6-8-8-8h-60c-4.4 0-8 3.6-8 8v198c0 17.7 14.3 32 32 32h684c17.7 0 32-14.3 32-32V634c0-4.4-3.6-8-8-8z"
              />
            </svg>
          </span>
        </span>
        <span>
          Download
        </span>
      </button>
    </div>
  </div>,
]
`;

exports[`renders components/button/demo/size.tsx extend context correctly 2`] = `[]`;<|MERGE_RESOLUTION|>--- conflicted
+++ resolved
@@ -2508,11 +2508,7 @@
     class="ant-space-item"
   >
     <button
-<<<<<<< HEAD
-      class="ant-btn ant-btn-primary ant-btn-solid ant-btn-lg css-ykstnd"
-=======
-      class="ant-btn ant-btn-primary ant-btn-lg acss-9mi5l3"
->>>>>>> 389626a7
+      class="ant-btn ant-btn-primary ant-btn-solid ant-btn-lg acss-9mi5l3"
       type="button"
     >
       <span
@@ -2547,11 +2543,7 @@
     class="ant-space-item"
   >
     <button
-<<<<<<< HEAD
-      class="ant-btn ant-btn-default ant-btn-outlined ant-btn-lg css-ykstnd"
-=======
-      class="ant-btn ant-btn-default ant-btn-lg acss-9mi5l3"
->>>>>>> 389626a7
+      class="ant-btn ant-btn-default ant-btn-outlined ant-btn-lg acss-9mi5l3"
       type="button"
     >
       <span>
