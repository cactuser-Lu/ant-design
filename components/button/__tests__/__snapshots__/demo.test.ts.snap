--- conflicted
+++ resolved
@@ -1704,60 +1704,26 @@
       class="ant-btn ant-btn-primary ant-btn-sm"
       type="button"
     >
-<<<<<<< HEAD
-      <button
-        class="ant-btn ant-btn-primary ant-btn-sm"
-        type="button"
-      >
-        <span>
-          Button 1
-        </span>
-      </button>
-      <button
-        class="ant-btn ant-btn-primary ant-btn-sm"
-        type="button"
-      >
-        <span>
-          Button 2
-        </span>
-      </button>
-      <span
-        class="ant-tooltip-disabled-compatible-wrapper"
-        style="display:inline-block;cursor:not-allowed"
-      >
-        <button
-          class="ant-btn ant-btn-primary ant-btn-sm ant-btn-icon-only"
-          disabled=""
-          style="pointer-events:none"
-          type="button"
-        >
-          <span
-            class="ant-btn-icon"
-          >
-            <span
-              aria-label="download"
-              class="anticon anticon-download"
-              role="img"
-            >
-              <svg
-                aria-hidden="true"
-                data-icon="download"
-                fill="currentColor"
-                focusable="false"
-                height="1em"
-                viewBox="64 64 896 896"
-                width="1em"
-              >
-                <path
-                  d="M505.7 661a8 8 0 0012.6 0l112-141.7c4.1-5.2.4-12.9-6.3-12.9h-74.1V168c0-4.4-3.6-8-8-8h-60c-4.4 0-8 3.6-8 8v338.3H400c-6.7 0-10.4 7.7-6.3 12.9l112 141.8zM878 626h-60c-4.4 0-8 3.6-8 8v154H214V634c0-4.4-3.6-8-8-8h-60c-4.4 0-8 3.6-8 8v198c0 17.7 14.3 32 32 32h684c17.7 0 32-14.3 32-32V634c0-4.4-3.6-8-8-8z"
-                />
-              </svg>
-            </span>
-          </span>
-        </button>
-      </span>
+      <span>
+        Button 1
+      </span>
+    </button>
+    <button
+      class="ant-btn ant-btn-primary ant-btn-sm"
+      type="button"
+    >
+      <span>
+        Button 2
+      </span>
+    </button>
+    <span
+      class="ant-tooltip-disabled-compatible-wrapper"
+      style="display:inline-block;cursor:not-allowed"
+    >
       <button
         class="ant-btn ant-btn-primary ant-btn-sm ant-btn-icon-only"
+        disabled=""
+        style="pointer-events:none"
         type="button"
       >
         <span
@@ -1782,28 +1748,15 @@
               />
             </svg>
           </span>
-=======
-      <span>
-        Button 1
-      </span>
-    </button>
-    <button
-      class="ant-btn ant-btn-primary ant-btn-sm"
-      type="button"
-    >
-      <span>
-        Button 2
-      </span>
-    </button>
-    <span
-      class="ant-tooltip-disabled-compatible-wrapper"
-      style="display:inline-block;cursor:not-allowed"
-    >
-      <button
-        class="ant-btn ant-btn-primary ant-btn-sm ant-btn-icon-only"
-        disabled=""
-        style="pointer-events:none"
-        type="button"
+        </span>
+      </button>
+    </span>
+    <button
+      class="ant-btn ant-btn-primary ant-btn-sm ant-btn-icon-only"
+      type="button"
+    >
+      <span
+        class="ant-btn-icon"
       >
         <span
           aria-label="download"
@@ -1823,32 +1776,7 @@
               d="M505.7 661a8 8 0 0012.6 0l112-141.7c4.1-5.2.4-12.9-6.3-12.9h-74.1V168c0-4.4-3.6-8-8-8h-60c-4.4 0-8 3.6-8 8v338.3H400c-6.7 0-10.4 7.7-6.3 12.9l112 141.8zM878 626h-60c-4.4 0-8 3.6-8 8v154H214V634c0-4.4-3.6-8-8-8h-60c-4.4 0-8 3.6-8 8v198c0 17.7 14.3 32 32 32h684c17.7 0 32-14.3 32-32V634c0-4.4-3.6-8-8-8z"
             />
           </svg>
->>>>>>> 963b6fb9
         </span>
-      </button>
-    </span>
-    <button
-      class="ant-btn ant-btn-primary ant-btn-sm ant-btn-icon-only"
-      type="button"
-    >
-      <span
-        aria-label="download"
-        class="anticon anticon-download"
-        role="img"
-      >
-        <svg
-          aria-hidden="true"
-          data-icon="download"
-          fill="currentColor"
-          focusable="false"
-          height="1em"
-          viewBox="64 64 896 896"
-          width="1em"
-        >
-          <path
-            d="M505.7 661a8 8 0 0012.6 0l112-141.7c4.1-5.2.4-12.9-6.3-12.9h-74.1V168c0-4.4-3.6-8-8-8h-60c-4.4 0-8 3.6-8 8v338.3H400c-6.7 0-10.4 7.7-6.3 12.9l112 141.8zM878 626h-60c-4.4 0-8 3.6-8 8v154H214V634c0-4.4-3.6-8-8-8h-60c-4.4 0-8 3.6-8 8v198c0 17.7 14.3 32 32 32h684c17.7 0 32-14.3 32-32V634c0-4.4-3.6-8-8-8z"
-          />
-        </svg>
       </span>
     </button>
   </div>,
@@ -1860,60 +1788,26 @@
       class="ant-btn ant-btn-primary"
       type="button"
     >
-<<<<<<< HEAD
-      <button
-        class="ant-btn ant-btn-primary"
-        type="button"
-      >
-        <span>
-          Button 1
-        </span>
-      </button>
-      <button
-        class="ant-btn ant-btn-primary"
-        type="button"
-      >
-        <span>
-          Button 2
-        </span>
-      </button>
-      <span
-        class="ant-tooltip-disabled-compatible-wrapper"
-        style="display:inline-block;cursor:not-allowed"
-      >
-        <button
-          class="ant-btn ant-btn-primary ant-btn-icon-only"
-          disabled=""
-          style="pointer-events:none"
-          type="button"
-        >
-          <span
-            class="ant-btn-icon"
-          >
-            <span
-              aria-label="download"
-              class="anticon anticon-download"
-              role="img"
-            >
-              <svg
-                aria-hidden="true"
-                data-icon="download"
-                fill="currentColor"
-                focusable="false"
-                height="1em"
-                viewBox="64 64 896 896"
-                width="1em"
-              >
-                <path
-                  d="M505.7 661a8 8 0 0012.6 0l112-141.7c4.1-5.2.4-12.9-6.3-12.9h-74.1V168c0-4.4-3.6-8-8-8h-60c-4.4 0-8 3.6-8 8v338.3H400c-6.7 0-10.4 7.7-6.3 12.9l112 141.8zM878 626h-60c-4.4 0-8 3.6-8 8v154H214V634c0-4.4-3.6-8-8-8h-60c-4.4 0-8 3.6-8 8v198c0 17.7 14.3 32 32 32h684c17.7 0 32-14.3 32-32V634c0-4.4-3.6-8-8-8z"
-                />
-              </svg>
-            </span>
-          </span>
-        </button>
-      </span>
+      <span>
+        Button 1
+      </span>
+    </button>
+    <button
+      class="ant-btn ant-btn-primary"
+      type="button"
+    >
+      <span>
+        Button 2
+      </span>
+    </button>
+    <span
+      class="ant-tooltip-disabled-compatible-wrapper"
+      style="display:inline-block;cursor:not-allowed"
+    >
       <button
         class="ant-btn ant-btn-primary ant-btn-icon-only"
+        disabled=""
+        style="pointer-events:none"
         type="button"
       >
         <span
@@ -1938,28 +1832,15 @@
               />
             </svg>
           </span>
-=======
-      <span>
-        Button 1
-      </span>
-    </button>
-    <button
-      class="ant-btn ant-btn-primary"
-      type="button"
-    >
-      <span>
-        Button 2
-      </span>
-    </button>
-    <span
-      class="ant-tooltip-disabled-compatible-wrapper"
-      style="display:inline-block;cursor:not-allowed"
-    >
-      <button
-        class="ant-btn ant-btn-primary ant-btn-icon-only"
-        disabled=""
-        style="pointer-events:none"
-        type="button"
+        </span>
+      </button>
+    </span>
+    <button
+      class="ant-btn ant-btn-primary ant-btn-icon-only"
+      type="button"
+    >
+      <span
+        class="ant-btn-icon"
       >
         <span
           aria-label="download"
@@ -1979,32 +1860,7 @@
               d="M505.7 661a8 8 0 0012.6 0l112-141.7c4.1-5.2.4-12.9-6.3-12.9h-74.1V168c0-4.4-3.6-8-8-8h-60c-4.4 0-8 3.6-8 8v338.3H400c-6.7 0-10.4 7.7-6.3 12.9l112 141.8zM878 626h-60c-4.4 0-8 3.6-8 8v154H214V634c0-4.4-3.6-8-8-8h-60c-4.4 0-8 3.6-8 8v198c0 17.7 14.3 32 32 32h684c17.7 0 32-14.3 32-32V634c0-4.4-3.6-8-8-8z"
             />
           </svg>
->>>>>>> 963b6fb9
         </span>
-      </button>
-    </span>
-    <button
-      class="ant-btn ant-btn-primary ant-btn-icon-only"
-      type="button"
-    >
-      <span
-        aria-label="download"
-        class="anticon anticon-download"
-        role="img"
-      >
-        <svg
-          aria-hidden="true"
-          data-icon="download"
-          fill="currentColor"
-          focusable="false"
-          height="1em"
-          viewBox="64 64 896 896"
-          width="1em"
-        >
-          <path
-            d="M505.7 661a8 8 0 0012.6 0l112-141.7c4.1-5.2.4-12.9-6.3-12.9h-74.1V168c0-4.4-3.6-8-8-8h-60c-4.4 0-8 3.6-8 8v338.3H400c-6.7 0-10.4 7.7-6.3 12.9l112 141.8zM878 626h-60c-4.4 0-8 3.6-8 8v154H214V634c0-4.4-3.6-8-8-8h-60c-4.4 0-8 3.6-8 8v198c0 17.7 14.3 32 32 32h684c17.7 0 32-14.3 32-32V634c0-4.4-3.6-8-8-8z"
-          />
-        </svg>
       </span>
     </button>
   </div>,
@@ -2016,60 +1872,26 @@
       class="ant-btn ant-btn-primary ant-btn-lg"
       type="button"
     >
-<<<<<<< HEAD
-      <button
-        class="ant-btn ant-btn-primary ant-btn-lg"
-        type="button"
-      >
-        <span>
-          Button 1
-        </span>
-      </button>
-      <button
-        class="ant-btn ant-btn-primary ant-btn-lg"
-        type="button"
-      >
-        <span>
-          Button 2
-        </span>
-      </button>
-      <span
-        class="ant-tooltip-disabled-compatible-wrapper"
-        style="display:inline-block;cursor:not-allowed"
-      >
-        <button
-          class="ant-btn ant-btn-primary ant-btn-lg ant-btn-icon-only"
-          disabled=""
-          style="pointer-events:none"
-          type="button"
-        >
-          <span
-            class="ant-btn-icon"
-          >
-            <span
-              aria-label="download"
-              class="anticon anticon-download"
-              role="img"
-            >
-              <svg
-                aria-hidden="true"
-                data-icon="download"
-                fill="currentColor"
-                focusable="false"
-                height="1em"
-                viewBox="64 64 896 896"
-                width="1em"
-              >
-                <path
-                  d="M505.7 661a8 8 0 0012.6 0l112-141.7c4.1-5.2.4-12.9-6.3-12.9h-74.1V168c0-4.4-3.6-8-8-8h-60c-4.4 0-8 3.6-8 8v338.3H400c-6.7 0-10.4 7.7-6.3 12.9l112 141.8zM878 626h-60c-4.4 0-8 3.6-8 8v154H214V634c0-4.4-3.6-8-8-8h-60c-4.4 0-8 3.6-8 8v198c0 17.7 14.3 32 32 32h684c17.7 0 32-14.3 32-32V634c0-4.4-3.6-8-8-8z"
-                />
-              </svg>
-            </span>
-          </span>
-        </button>
-      </span>
+      <span>
+        Button 1
+      </span>
+    </button>
+    <button
+      class="ant-btn ant-btn-primary ant-btn-lg"
+      type="button"
+    >
+      <span>
+        Button 2
+      </span>
+    </button>
+    <span
+      class="ant-tooltip-disabled-compatible-wrapper"
+      style="display:inline-block;cursor:not-allowed"
+    >
       <button
         class="ant-btn ant-btn-primary ant-btn-lg ant-btn-icon-only"
+        disabled=""
+        style="pointer-events:none"
         type="button"
       >
         <span
@@ -2094,28 +1916,15 @@
               />
             </svg>
           </span>
-=======
-      <span>
-        Button 1
-      </span>
-    </button>
-    <button
-      class="ant-btn ant-btn-primary ant-btn-lg"
-      type="button"
-    >
-      <span>
-        Button 2
-      </span>
-    </button>
-    <span
-      class="ant-tooltip-disabled-compatible-wrapper"
-      style="display:inline-block;cursor:not-allowed"
-    >
-      <button
-        class="ant-btn ant-btn-primary ant-btn-lg ant-btn-icon-only"
-        disabled=""
-        style="pointer-events:none"
-        type="button"
+        </span>
+      </button>
+    </span>
+    <button
+      class="ant-btn ant-btn-primary ant-btn-lg ant-btn-icon-only"
+      type="button"
+    >
+      <span
+        class="ant-btn-icon"
       >
         <span
           aria-label="download"
@@ -2135,32 +1944,7 @@
               d="M505.7 661a8 8 0 0012.6 0l112-141.7c4.1-5.2.4-12.9-6.3-12.9h-74.1V168c0-4.4-3.6-8-8-8h-60c-4.4 0-8 3.6-8 8v338.3H400c-6.7 0-10.4 7.7-6.3 12.9l112 141.8zM878 626h-60c-4.4 0-8 3.6-8 8v154H214V634c0-4.4-3.6-8-8-8h-60c-4.4 0-8 3.6-8 8v198c0 17.7 14.3 32 32 32h684c17.7 0 32-14.3 32-32V634c0-4.4-3.6-8-8-8z"
             />
           </svg>
->>>>>>> 963b6fb9
         </span>
-      </button>
-    </span>
-    <button
-      class="ant-btn ant-btn-primary ant-btn-lg ant-btn-icon-only"
-      type="button"
-    >
-      <span
-        aria-label="download"
-        class="anticon anticon-download"
-        role="img"
-      >
-        <svg
-          aria-hidden="true"
-          data-icon="download"
-          fill="currentColor"
-          focusable="false"
-          height="1em"
-          viewBox="64 64 896 896"
-          width="1em"
-        >
-          <path
-            d="M505.7 661a8 8 0 0012.6 0l112-141.7c4.1-5.2.4-12.9-6.3-12.9h-74.1V168c0-4.4-3.6-8-8-8h-60c-4.4 0-8 3.6-8 8v338.3H400c-6.7 0-10.4 7.7-6.3 12.9l112 141.8zM878 626h-60c-4.4 0-8 3.6-8 8v154H214V634c0-4.4-3.6-8-8-8h-60c-4.4 0-8 3.6-8 8v198c0 17.7 14.3 32 32 32h684c17.7 0 32-14.3 32-32V634c0-4.4-3.6-8-8-8z"
-          />
-        </svg>
       </span>
     </button>
   </div>,
