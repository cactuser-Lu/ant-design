import React from 'react';
import { AntDesignOutlined } from '@ant-design/icons';
import { Button } from 'antd';

import SemanticPreview from '../../../.dumi/components/SemanticPreview';
import useLocale from '../../../.dumi/hooks/useLocale';

const locales = {
  cn: {
    root: '根元素',
    content: '内容元素',
    icon: '图标元素',
  },
  en: {
    root: 'Root element',
    content: 'Content element',
    icon: 'Icon element',
  },
};

const App: React.FC = () => {
  const [locale] = useLocale(locales);
  return (
    <SemanticPreview
<<<<<<< HEAD
      semantics={[
        { name: 'root', desc: locale.root, version: '6.0.0' },
        { name: 'icon', desc: locale.icon, version: '5.5.0' },
        { name: 'content', desc: locale.content, version: '6.0.0' },
      ]}
=======
      componentName="Button"
      semantics={[{ name: 'icon', desc: locale.icon, version: '5.5.0' }]}
>>>>>>> 69128bdb
    >
      <Button type="primary" icon={<AntDesignOutlined />}>
        Ant Design
      </Button>
    </SemanticPreview>
  );
};

export default App;<|MERGE_RESOLUTION|>--- conflicted
+++ resolved
@@ -22,16 +22,12 @@
   const [locale] = useLocale(locales);
   return (
     <SemanticPreview
-<<<<<<< HEAD
+      componentName="Button"
       semantics={[
         { name: 'root', desc: locale.root, version: '6.0.0' },
         { name: 'icon', desc: locale.icon, version: '5.5.0' },
         { name: 'content', desc: locale.content, version: '6.0.0' },
       ]}
-=======
-      componentName="Button"
-      semantics={[{ name: 'icon', desc: locale.icon, version: '5.5.0' }]}
->>>>>>> 69128bdb
     >
       <Button type="primary" icon={<AntDesignOutlined />}>
         Ant Design
