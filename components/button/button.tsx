--- conflicted
+++ resolved
@@ -1,23 +1,8 @@
-<<<<<<< HEAD
-import React, {
-  Children,
-  useContext,
-  useEffect,
-  useLayoutEffect,
-  useMemo,
-  useRef,
-  useState,
-} from 'react';
+import React, { Children, useContext, useEffect, useMemo, useRef, useState } from 'react';
+import useLayoutEffect from '@rc-component/util/lib/hooks/useLayoutEffect';
 import omit from '@rc-component/util/lib/omit';
 import { useComposeRef } from '@rc-component/util/lib/ref';
 import classNames from 'classnames';
-=======
-import React, { Children, useContext, useEffect, useMemo, useRef, useState } from 'react';
-import classNames from 'classnames';
-import omit from 'rc-util/lib/omit';
-import { useComposeRef } from 'rc-util/lib/ref';
-import useLayoutEffect from 'rc-util/lib/hooks/useLayoutEffect';
->>>>>>> 86385a2f
 
 import useMergeSemantic from '../_util/hooks/useMergeSemantic';
 import isValidNode from '../_util/isValidNode';
