--- conflicted
+++ resolved
@@ -315,16 +315,12 @@
         {loading.icon}
       </IconWrapper>
     ) : (
-<<<<<<< HEAD
-      <DefaultLoadingIcon existIcon={!!icon} prefixCls={prefixCls} loading={innerLoading} />
-=======
-      <LoadingIcon
+      <DefaultLoadingIcon
         existIcon={!!icon}
         prefixCls={prefixCls}
         loading={innerLoading}
         mount={isMountRef.current}
       />
->>>>>>> fb65341c
     );
 
   const kids =
