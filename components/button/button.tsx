--- conflicted
+++ resolved
@@ -238,7 +238,6 @@
     );
   }
 
-<<<<<<< HEAD
   // React does not recognize the `htmlType` prop on a DOM element. Here we pick it out of `rest`.
   const { htmlType, ...otherProps } = rest as NativeButtonProps;
 
@@ -253,114 +252,6 @@
       {iconNode}
       {kids}
     </button>
-=======
-  return (
-    <SizeContext.Consumer>
-      {size => {
-        const {
-          prefixCls: customizePrefixCls,
-          type,
-          danger,
-          shape,
-          size: customizeSize,
-          className,
-          children,
-          icon,
-          ghost,
-          block,
-          ...rest
-        } = props;
-
-        warning(
-          !(typeof icon === 'string' && icon.length > 2),
-          'Button',
-          `\`icon\` is using ReactNode instead of string naming in v4. Please check \`${icon}\` at https://ant.design/components/icon`,
-        );
-
-        warning(
-          (type as string) !== 'danger',
-          'Button',
-          `\`type="danger"\` is deprecated. Please use \`danger\`.`,
-        );
-
-        const prefixCls = getPrefixCls('btn', customizePrefixCls);
-        const autoInsertSpace = autoInsertSpaceInButton !== false;
-
-        // large => lg
-        // small => sm
-        let sizeCls = '';
-        switch (customizeSize || size) {
-          case 'large':
-            sizeCls = 'lg';
-            break;
-          case 'small':
-            sizeCls = 'sm';
-            break;
-          default:
-            break;
-        }
-
-        const iconType = loading ? 'loading' : icon;
-
-        const classes = classNames(prefixCls, className, {
-          [`${prefixCls}-${type}`]: type,
-          [`${prefixCls}-${shape}`]: shape,
-          [`${prefixCls}-${sizeCls}`]: sizeCls,
-          [`${prefixCls}-icon-only`]: !children && children !== 0 && iconType,
-          [`${prefixCls}-background-ghost`]: ghost,
-          [`${prefixCls}-loading`]: loading,
-          [`${prefixCls}-two-chinese-chars`]: hasTwoCNChar && autoInsertSpace,
-          [`${prefixCls}-block`]: block,
-          [`${prefixCls}-dangerous`]: !!danger,
-          [`${prefixCls}-rtl`]: direction === 'rtl',
-        });
-
-        const iconNode =
-          icon && !loading ? (
-            icon
-          ) : (
-            <LoadingIcon existIcon={!!icon} prefixCls={prefixCls} loading={loading} />
-          );
-
-        const kids =
-          children || children === 0
-            ? spaceChildren(children, isNeedInserted() && autoInsertSpace)
-            : null;
-
-        const linkButtonRestProps = omit(rest as AnchorButtonProps, ['htmlType', 'loading']);
-        if (linkButtonRestProps.href !== undefined) {
-          return (
-            <a {...linkButtonRestProps} className={classes} onClick={handleClick} ref={buttonRef}>
-              {iconNode}
-              {kids}
-            </a>
-          );
-        }
-
-        // React does not recognize the `htmlType` prop on a DOM element. Here we pick it out of `rest`.
-        const { htmlType, ...otherProps } = rest as NativeButtonProps;
-
-        const buttonNode = (
-          <button
-            {...(omit(otherProps, ['loading']) as NativeButtonProps)}
-            type={htmlType}
-            className={classes}
-            onClick={handleClick}
-            ref={buttonRef}
-          >
-            {iconNode}
-            {kids}
-          </button>
-        );
-
-        if (type === 'link') {
-          return buttonNode;
-        }
-
-        return <Wave>{buttonNode}</Wave>;
-      }}
-    </SizeContext.Consumer>
->>>>>>> e41340ac
   );
 
   if (type === 'link') {
