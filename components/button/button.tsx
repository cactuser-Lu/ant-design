--- conflicted
+++ resolved
@@ -299,13 +299,8 @@
     </button>
   );
 
-<<<<<<< HEAD
-  if (!isUnborderedButtonType(type)) {
+  if (!isUnBorderedButtonType(type)) {
     buttonNode = <Wave disabled={!!innerLoading}>{buttonNode}</Wave>;
-=======
-  if (isUnBorderedButtonType(type)) {
-    return buttonNode;
->>>>>>> f8e7cba3
   }
 
   return wrapSSR(buttonNode);
