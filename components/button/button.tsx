--- conflicted
+++ resolved
@@ -1,8 +1,3 @@
-<<<<<<< HEAD
-import React, { Children, useContext, useEffect, useMemo, useRef, useState } from 'react';
-import omit from '@rc-component/util/lib/omit';
-import { useComposeRef } from '@rc-component/util/lib/ref';
-=======
 import React, {
   Children,
   useContext,
@@ -12,7 +7,8 @@
   useRef,
   useState,
 } from 'react';
->>>>>>> 03f6fb03
+import omit from '@rc-component/util/lib/omit';
+import { useComposeRef } from '@rc-component/util/lib/ref';
 import classNames from 'classnames';
 
 import isValidNode from '../_util/isValidNode';
