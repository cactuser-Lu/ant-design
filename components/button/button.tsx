--- conflicted
+++ resolved
@@ -7,12 +7,8 @@
 import DisabledContext from '../config-provider/DisabledContext';
 import type { SizeType } from '../config-provider/SizeContext';
 import SizeContext from '../config-provider/SizeContext';
-<<<<<<< HEAD
 import { useCompactItemContext } from '../space/Compact';
-import { cloneElement } from '../_util/reactNode';
-=======
 import { cloneElement, isFragment } from '../_util/reactNode';
->>>>>>> ba3ab898
 import { tuple } from '../_util/type';
 import warning from '../_util/warning';
 import Wave from '../_util/wave';
