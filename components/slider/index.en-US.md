--- conflicted
+++ resolved
@@ -46,12 +46,8 @@
 | marks | Tick marks of Slider. The type of key must be `number`, and must be in closed interval \[min, max]. Each mark can declare its own style | object | { number: ReactNode } \| { number: { style: CSSProperties, label: ReactNode } } |  |
 | max | The maximum value the slider can slide to | number | 100 |  |
 | min | The minimum value the slider can slide to | number | 0 |  |
-<<<<<<< HEAD
 | orientation | Orientation | `horizontal` \| `vertical` | `horizontal` |  |
-| range | Dual thumb mode | boolean | false |  |
-=======
 | range | Enable dual thumb mode for range selection | boolean | false |  |
->>>>>>> 754d8bb0
 | reverse | Reverse the component | boolean | false |  |
 | step | The granularity the slider can step through values. Must be greater than 0, and be divisible by (max - min). When `step` is `null` and `marks` exist, valid points will only be marks, `min` and `max` | number \| null | 1 |  |
 | styles | Semantic structure style | [Record<SemanticDOM, React.CSSProperties>](#semantic-dom) | - | 5.10.0 |
