import * as React from 'react';
import RcSlider from 'rc-slider/lib/Slider';
import RcRange from 'rc-slider/lib/Range';
import RcHandle from 'rc-slider/lib/Handle';
import Tooltip from '../tooltip';

export interface SliderMarks {
  [key: number]: React.ReactNode | {
    style: React.CSSProperties,
    label: React.ReactNode,
  };
}

export type SliderValue = number | [number, number];

export type HandleGeneratorFn = (info: {
  value: number,
  dragging: boolean,
  index: number,
  rest: any[],
}) => React.ReactElement<any>;

export interface SliderProps {
  prefixCls?: string;
  tooltipPrefixCls?: string;
  range?: boolean;
  min?: number;
  max?: number;
  step?: number | null;
  marks?: SliderMarks;
  dots?: boolean;
  value?: SliderValue;
  defaultValue?: SliderValue;
  included?: boolean;
  disabled?: boolean;
  vertical?: boolean;
  onChange?: (value: SliderValue) => void;
  onAfterChange?: (value: SliderValue) => void;
  tipFormatter?: null | ((value: number) => React.ReactNode);
  className?: string;
  id?: string;
<<<<<<< HEAD
  tooltipVisible?: boolean;
=======
  style?: React.CSSProperties;
>>>>>>> 063a062e
}

export interface SliderState {
  visibles: { [index: number]: boolean };
}

export default class Slider extends React.Component<SliderProps, SliderState> {
  static defaultProps = {
    prefixCls: 'ant-slider',
    tooltipPrefixCls: 'ant-tooltip',
    tipFormatter(value: number) {
      return value.toString();
    },
  };

  private rcSlider: any;

  constructor(props: SliderProps) {
    super(props);
    this.state = {
      visibles: {},
    };
  }

  toggleTooltipVisible = (index: number, visible: boolean) => {
    this.setState(({ visibles }) => ({
      visibles: {
        ...visibles,
        [index]: visible,
      },
    }));
  }
  handleWithTooltip: HandleGeneratorFn = ({ value, dragging, index, ...restProps }) => {
    const { tooltipPrefixCls, tipFormatter, tooltipVisible } = this.props;
    const { visibles } = this.state;
    const isTipFormatter = tipFormatter ? (visibles[index] || dragging) : false;
    let visible;
    if (tooltipVisible) {
      visible = tooltipVisible || isTipFormatter;
    } else if (tooltipVisible === undefined) {
      visible = isTipFormatter;
    }
    return (
      <Tooltip
        prefixCls={tooltipPrefixCls}
        title={tipFormatter ? tipFormatter(value) : ''}
        visible={visible}
        placement="top"
        transitionName="zoom-down"
        key={index}
      >
        <RcHandle
          {...restProps}
          value={value}
          onMouseEnter={() => this.toggleTooltipVisible(index, true)}
          onMouseLeave={() => this.toggleTooltipVisible(index, false)}
        />
      </Tooltip>
    );
  }

  focus() {
    this.rcSlider.focus();
  }

  blur() {
    this.rcSlider.focus();
  }

  saveSlider = (node: any) => {
    this.rcSlider = node;
  }

  render() {
    const { range, ...restProps } = this.props;
    if (range) {
      return <RcRange {...restProps} ref={this.saveSlider} handle={this.handleWithTooltip} />;
    }
    return <RcSlider {...restProps} ref={this.saveSlider} handle={this.handleWithTooltip} />;
  }
}<|MERGE_RESOLUTION|>--- conflicted
+++ resolved
@@ -39,11 +39,8 @@
   tipFormatter?: null | ((value: number) => React.ReactNode);
   className?: string;
   id?: string;
-<<<<<<< HEAD
+  style?: React.CSSProperties;
   tooltipVisible?: boolean;
-=======
-  style?: React.CSSProperties;
->>>>>>> 063a062e
 }
 
 export interface SliderState {
