---
order: 7
title:
  zh-CN: Error
  en-US: Error
---

## zh-CN

复杂的错误反馈。

## en-US

Complex error feedback.

```jsx
import { Result, Button, Typography } from 'antd';
import { CloseCircle } from '@ant-design/icons';

const { Paragraph, Text } = Typography;

ReactDOM.render(
  <Result
    status="error"
    title="Submission Failed"
    subTitle="Please check and modify the following information before resubmitting."
    extra={[
      <Button type="primary" key="console">
        Go Console
      </Button>,
      <Button key="buy">Buy Again</Button>,
    ]}
  >
    <div className="desc">
      <Paragraph>
        <Text
          strong
          style={{
            fontSize: 16,
          }}
        >
          The content you submitted has the following error:
        </Text>
      </Paragraph>
      <Paragraph>
<<<<<<< HEAD
        <CloseCircle style={{ color: 'red' }} /> Your account has been frozen{' '}
=======
        <Icon style={{ color: 'red' }} type="close-circle" /> Your account has been frozen 
>>>>>>> 7922090e
        <a>Thaw immediately &gt;</a>
      </Paragraph>
      <Paragraph>
        <CloseCircle style={{ color: 'red' }} /> Your account is not yet eligible to apply{' '}
        <a>Apply Unlock &gt;</a>
      </Paragraph>
    </div>
  </Result>,
  mountNode,
);
```<|MERGE_RESOLUTION|>--- conflicted
+++ resolved
@@ -43,11 +43,7 @@
         </Text>
       </Paragraph>
       <Paragraph>
-<<<<<<< HEAD
-        <CloseCircle style={{ color: 'red' }} /> Your account has been frozen{' '}
-=======
-        <Icon style={{ color: 'red' }} type="close-circle" /> Your account has been frozen 
->>>>>>> 7922090e
+        <CloseCircle style={{ color: 'red' }} /> Your account has been frozen
         <a>Thaw immediately &gt;</a>
       </Paragraph>
       <Paragraph>
