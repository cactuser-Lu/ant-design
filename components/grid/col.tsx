import * as React from 'react';
import classNames from 'classnames';

import type { Breakpoint } from '../_util/responsiveObserver';
import type { LiteralUnion } from '../_util/type';
import { ConfigContext } from '../config-provider';
import RowContext from './RowContext';
import { useColStyle } from './style';

// https://github.com/ant-design/ant-design/issues/14324
type ColSpanType = number | string;

type FlexType = number | LiteralUnion<'none' | 'auto'>;

export interface ColSize {
  flex?: FlexType;
  span?: ColSpanType;
  order?: ColSpanType;
  offset?: ColSpanType;
  push?: ColSpanType;
  pull?: ColSpanType;
}

export interface ColProps
  extends React.HTMLAttributes<HTMLDivElement>,
    Partial<Record<Breakpoint, ColSpanType | ColSize>> {
  flex?: FlexType;
  span?: ColSpanType;
  order?: ColSpanType;
  offset?: ColSpanType;
  push?: ColSpanType;
  pull?: ColSpanType;
  prefixCls?: string;
}

function parseFlex(flex: FlexType): string {
  if (flex === 'auto') {
    return '1 1 auto';
  }

  if (typeof flex === 'number') {
    return `${flex} ${flex} auto`;
  }

  if (/^\d+(\.\d+)?(px|em|rem|%)$/.test(flex)) {
    return `0 0 ${flex}`;
  }

  return flex;
}
const sizes = ['xs', 'sm', 'md', 'lg', 'xl', 'xxl'] as const;
const Col = React.forwardRef<HTMLDivElement, ColProps>((props, ref) => {
  const { getPrefixCls, direction } = React.useContext(ConfigContext);
  const { gutter, wrap } = React.useContext(RowContext);

  const {
    prefixCls: customizePrefixCls,
    span,
    order,
    offset,
    push,
    pull,
    className,
    children,
    flex,
    style,
    ...others
  } = props;

  const prefixCls = getPrefixCls('col', customizePrefixCls);

  const [hashId, cssVarCls] = useColStyle(prefixCls);

  // ===================== Size ======================
  const sizeStyle: Record<string, string> = {};

  let sizeClassObj: Record<string, boolean | ColSpanType> = {};
  sizes.forEach((size) => {
    let sizeProps: ColSize = {};
    const propSize = props[size];
    if (typeof propSize === 'number') {
      sizeProps.span = propSize;
    } else if (typeof propSize === 'object') {
      sizeProps = propSize || {};
    }

    delete others[size];

    sizeClassObj = {
      ...sizeClassObj,
      [`${prefixCls}-${size}-${sizeProps.span}`]: sizeProps.span !== undefined,
      [`${prefixCls}-${size}-order-${sizeProps.order}`]: sizeProps.order || sizeProps.order === 0,
      [`${prefixCls}-${size}-offset-${sizeProps.offset}`]:
        sizeProps.offset || sizeProps.offset === 0,
      [`${prefixCls}-${size}-push-${sizeProps.push}`]: sizeProps.push || sizeProps.push === 0,
      [`${prefixCls}-${size}-pull-${sizeProps.pull}`]: sizeProps.pull || sizeProps.pull === 0,
      [`${prefixCls}-rtl`]: direction === 'rtl',
    };

    // Responsive flex layout
    if (sizeProps.flex) {
      sizeClassObj[`${prefixCls}-${size}-flex`] = true;
      sizeStyle[`--${prefixCls}-${size}-flex`] = parseFlex(sizeProps.flex);
    }
  });

  // ==================== Normal =====================
  const classes = classNames(
    prefixCls,
    {
      [`${prefixCls}-${span}`]: span !== undefined,
      [`${prefixCls}-order-${order}`]: order,
      [`${prefixCls}-offset-${offset}`]: offset,
      [`${prefixCls}-push-${push}`]: push,
      [`${prefixCls}-pull-${pull}`]: pull,
    },
    className,
    sizeClassObj,
    hashId,
    cssVarCls,
  );

  const mergedStyle: React.CSSProperties = {};
  // Horizontal gutter use padding
<<<<<<< HEAD
  if (gutter && gutter[0] > 0) {
    const horizontalGutter = gutter[0] / 2;
    mergedStyle.paddingInline = horizontalGutter;
=======
  if (gutter && gutter[0]) {
    const horizontalGutter =
      typeof gutter[0] === 'number' ? `${gutter[0] / 2}px` : `calc(${gutter[0]} / 2)`;
    mergedStyle.paddingLeft = horizontalGutter;
    mergedStyle.paddingRight = horizontalGutter;
>>>>>>> c579e2fd
  }

  if (flex) {
    mergedStyle.flex = parseFlex(flex);

    // Hack for Firefox to avoid size issue
    // https://github.com/ant-design/ant-design/pull/20023#issuecomment-564389553
    if (wrap === false && !mergedStyle.minWidth) {
      mergedStyle.minWidth = 0;
    }
  }

  // ==================== Render =====================
  return (
    <div
      {...others}
      style={{ ...mergedStyle, ...style, ...sizeStyle }}
      className={classes}
      ref={ref}
    >
      {children}
    </div>
  );
});

if (process.env.NODE_ENV !== 'production') {
  Col.displayName = 'Col';
}

export default Col;<|MERGE_RESOLUTION|>--- conflicted
+++ resolved
@@ -122,17 +122,11 @@
 
   const mergedStyle: React.CSSProperties = {};
   // Horizontal gutter use padding
-<<<<<<< HEAD
-  if (gutter && gutter[0] > 0) {
-    const horizontalGutter = gutter[0] / 2;
-    mergedStyle.paddingInline = horizontalGutter;
-=======
   if (gutter && gutter[0]) {
     const horizontalGutter =
       typeof gutter[0] === 'number' ? `${gutter[0] / 2}px` : `calc(${gutter[0]} / 2)`;
     mergedStyle.paddingLeft = horizontalGutter;
     mergedStyle.paddingRight = horizontalGutter;
->>>>>>> c579e2fd
   }
 
   if (flex) {
