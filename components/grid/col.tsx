--- conflicted
+++ resolved
@@ -1,7 +1,7 @@
+import classNames from 'classnames';
 import * as React from 'react';
-import classNames from 'classnames';
+import { ConfigContext } from '../config-provider';
 import RowContext from './RowContext';
-import { ConfigContext } from '../config-provider';
 import { useColStyle } from './style';
 
 // https://github.com/ant-design/ant-design/issues/14324
@@ -130,13 +130,8 @@
     }
   }
 
-<<<<<<< HEAD
   return wrapSSR(
-    <div role="cell" {...others} style={{ ...mergedStyle, ...style }} className={classes} ref={ref}>
-=======
-  return (
     <div {...others} style={{ ...mergedStyle, ...style }} className={classes} ref={ref}>
->>>>>>> 8b595e04
       {children}
     </div>,
   );
