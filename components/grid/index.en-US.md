---
category: Components
type: Layout
cols: 1
title: Grid
---

24 Grids System。

## Design concept

<div class="grid-demo">
<div class="ant-row demo-row">
  <div class="ant-col-24 demo-col demo-col-1">
    100%
  </div>
</div>
<div class="ant-row demo-row">
  <div class="ant-col-6 demo-col demo-col-2">
    25%
  </div>
  <div class="ant-col-6 demo-col demo-col-3">
    25%
  </div>
  <div class="ant-col-6 demo-col demo-col-2">
    25%
  </div>
  <div class="ant-col-6 demo-col demo-col-3">
    25%
  </div>
</div>
<div class="ant-row demo-row">
  <div class="ant-col-8 demo-col demo-col-4">
    33.33%
  </div>
  <div class="ant-col-8 demo-col demo-col-5">
    33.33%
  </div>
  <div class="ant-col-8 demo-col demo-col-4">
    33.33%
  </div>
</div>
<div class="ant-row demo-row">
  <div class="ant-col-12 demo-col demo-col-1">
    50%
  </div>
  <div class="ant-col-12 demo-col demo-col-3">
    50%
  </div>
</div>
<div class="ant-row demo-row">
  <div class="ant-col-16 demo-col demo-col-4">
    66.66%
  </div>
  <div class="ant-col-8 demo-col demo-col-5">
    33.33%
  </div>
</div>
</div>

In most business situations,Ant Design need solve a lot of information storage problems within the design area,so based on 12 Grids System,we divided the design area into 24 aliquots.

We name the divided area as 'box'.We suggest that four boxes horizontal arrangement at most, one at least.Box on the proportion of the entire screen as above picture.To ensure that the level of visual comfort,we custom typography inside of the box based on the box unit.

## Outline

In the grid system, we define the frame outside the information area based on row and column, to ensure that every area can steady arrangement.

Following is a brief look at how it works:

* To establish a set of `column` in the horizontal direction by` row` (abbreviated col)
* Direct your content elements should be placed in the `col`, and only` col` as the `row`
* The column grid system is a value of 1-24 to represent its range spans.For example, three columns of equal width can be created by `.col-8`.
* If a `row` sum of` col` more than 24, then the extra `col` as a whole will start a new line arrangement.

## Flex layout

Our grid systems support Flex layout to allow the child elements within the parent horizontal alignment - Left, center, right of abode, and other wide arrangement, decentralized arrangement. Between sub-elements and sub-elements, support the top of the aligned vertically centered, bottom-aligned manner. At the same time, you can define the order of elements by using 'order'.

Flex layout is based on a grid 24 to define each "box" in width, but not rigidly adhere to the grid layout.

## API

Ant Design layout component if it can not meet your needs, you can use the excellent layout of the components of the community:

- [react-flexbox-grid](http://roylee0704.github.io/react-flexbox-grid/)
- [react-blocks](http://whoisandie.github.io/react-blocks/)

### Row

| Property       | Description           | Type     | Default       |
|------------|-----------------|--------------------|-------------|
| gutter     | grid spacing   | number | 0        |
| type     | layout mode, the optional `flex`, [effective modern browser](http://caniuse.com/#search=flex) | string |         |
| align     | the vertical alignment of the layout of flex: `top` ` middle` `bottom`  | string | `top`      |
| justify   | horizontal arrangement of the layout of flex: `start` ` end` `center` ` space-around` `space-between`   | string | `start`        |

### Col

| Property       | Description           | Type     | Default       |
|------------|-----------------|--------------------|-------------|
| span     | raster occupying the number of cells,0 corresponds to `display: none`  | number | none        |
| order     | raster order, under `flex` effective layout mode   | number | 0        |
| offset     | the number of cells to the left of the grid spacing, no cell in grid spacing  | number | 0        |
| push     | the number of cells that raster move to the right | number | 0        |
| pull     | the number of cells that raster move to the left   | number | 0        |
| xs       | `<768px` and also default setting, could be a `span` value or a object contain above props | number\|object | - |
| sm       | `≥768px`, could be a `span` value or a object contain above props | number\|object | - |
| md       | `≥992px`, could be a `span` value or a object contain above props | number\|object | - |
| lg       | `≥1200px`, could be a `span` value or a object contain above props | number\|object | - |
<<<<<<< HEAD
| xl       | `≥1600px`, could be a `span` value or a object contain above props | number\|object | - |
=======

The breakpoints of responsive grid follow [BootStrap 3 media queries rules](http://getbootstrap.com/css/#grid-media-queries)(not contain `occasionally part`).
>>>>>>> a9599b80
<|MERGE_RESOLUTION|>--- conflicted
+++ resolved
@@ -108,9 +108,6 @@
 | sm       | `≥768px`, could be a `span` value or a object contain above props | number\|object | - |
 | md       | `≥992px`, could be a `span` value or a object contain above props | number\|object | - |
 | lg       | `≥1200px`, could be a `span` value or a object contain above props | number\|object | - |
-<<<<<<< HEAD
 | xl       | `≥1600px`, could be a `span` value or a object contain above props | number\|object | - |
-=======
 
-The breakpoints of responsive grid follow [BootStrap 3 media queries rules](http://getbootstrap.com/css/#grid-media-queries)(not contain `occasionally part`).
->>>>>>> a9599b80
+The breakpoints of responsive grid follow [BootStrap 3 media queries rules](http://getbootstrap.com/css/#grid-media-queries)(not contain `occasionally part`).