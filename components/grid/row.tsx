import * as React from 'react';
import classNames from 'classnames';

import type { Breakpoint, ScreenMap } from '../_util/responsiveObserver';
import { responsiveArray } from '../_util/responsiveObserver';
import { ConfigContext } from '../config-provider';
import useBreakpoint from './hooks/useBreakpoint';
import useGutter from './hooks/useGutter';
import RowContext from './RowContext';
import type { RowContextState } from './RowContext';
import { useRowStyle } from './style';

const _RowAligns = ['top', 'middle', 'bottom', 'stretch'] as const;
const _RowJustify = [
  'start',
  'end',
  'center',
  'space-around',
  'space-between',
  'space-evenly',
] as const;

type Responsive = 'xxl' | 'xl' | 'lg' | 'md' | 'sm' | 'xs';
type ResponsiveLike<T> = {
  [key in Responsive]?: T;
};

export type Gutter = number | string | undefined | Partial<Record<Breakpoint, number>>;

type ResponsiveAligns = ResponsiveLike<(typeof _RowAligns)[number]>;
type ResponsiveJustify = ResponsiveLike<(typeof _RowJustify)[number]>;
export interface RowProps extends React.HTMLAttributes<HTMLDivElement> {
  gutter?: Gutter | [Gutter, Gutter];
  align?: (typeof _RowAligns)[number] | ResponsiveAligns;
  justify?: (typeof _RowJustify)[number] | ResponsiveJustify;
  prefixCls?: string;
  wrap?: boolean;
}

function useMergedPropByScreen(
  oriProp: RowProps['align'] | RowProps['justify'],
  screen: ScreenMap | null,
) {
  const [prop, setProp] = React.useState(typeof oriProp === 'string' ? oriProp : '');

  const calcMergedAlignOrJustify = () => {
    if (typeof oriProp === 'string') {
      setProp(oriProp);
    }
    if (typeof oriProp !== 'object') {
      return;
    }
    for (let i = 0; i < responsiveArray.length; i++) {
      const breakpoint: Breakpoint = responsiveArray[i];
      // if do not match, do nothing
      if (!screen || !screen[breakpoint]) {
        continue;
      }
      const curVal = oriProp[breakpoint];
      if (curVal !== undefined) {
        setProp(curVal);
        return;
      }
    }
  };

  React.useEffect(() => {
    calcMergedAlignOrJustify();
  }, [JSON.stringify(oriProp), screen]);

  return prop;
}

const Row = React.forwardRef<HTMLDivElement, RowProps>((props, ref) => {
  const {
    prefixCls: customizePrefixCls,
    justify,
    align,
    className,
    style,
    children,
    gutter = 0,
    wrap,
    ...others
  } = props;

  const { getPrefixCls, direction } = React.useContext(ConfigContext);

  const screens = useBreakpoint(true, null);

  const mergedAlign = useMergedPropByScreen(align, screens);
  const mergedJustify = useMergedPropByScreen(justify, screens);

  const prefixCls = getPrefixCls('row', customizePrefixCls);

  const [hashId, cssVarCls] = useRowStyle(prefixCls);

  const gutters = useGutter(gutter, screens);
  const classes = classNames(
    prefixCls,
    {
      [`${prefixCls}-no-wrap`]: wrap === false,
      [`${prefixCls}-${mergedJustify}`]: mergedJustify,
      [`${prefixCls}-${mergedAlign}`]: mergedAlign,
      [`${prefixCls}-rtl`]: direction === 'rtl',
    },
    className,
    hashId,
    cssVarCls,
  );

  // Add gutter related style
  const rowStyle: React.CSSProperties = {};
<<<<<<< HEAD

  const horizontalGutter = gutters[0] != null && gutters[0] > 0 ? gutters[0] / -2 : undefined;

  if (horizontalGutter) {
    rowStyle.marginInline = horizontalGutter;
=======

  if (gutters && gutters[0]) {
    const horizontalGutter =
      typeof gutters[0] === 'number' ? `${gutters[0] / -2}px` : `calc(${gutters[0]} / -2)`;
    rowStyle.marginLeft = horizontalGutter;
    rowStyle.marginRight = horizontalGutter;
>>>>>>> c579e2fd
  }

  // "gutters" is a new array in each rendering phase, it'll make 'React.useMemo' effectless.
  // So we deconstruct "gutters" variable here.
  const [gutterH, gutterV] = gutters;

  rowStyle.rowGap = gutterV;

  const rowContext = React.useMemo<RowContextState>(
    () => ({ gutter: [gutterH, gutterV] as [number, number], wrap }),
    [gutterH, gutterV, wrap],
  );

  return (
    <RowContext.Provider value={rowContext}>
      <div {...others} className={classes} style={{ ...rowStyle, ...style }} ref={ref}>
        {children}
      </div>
    </RowContext.Provider>
  );
});

if (process.env.NODE_ENV !== 'production') {
  Row.displayName = 'Row';
}

export default Row;<|MERGE_RESOLUTION|>--- conflicted
+++ resolved
@@ -111,20 +111,12 @@
 
   // Add gutter related style
   const rowStyle: React.CSSProperties = {};
-<<<<<<< HEAD
-
-  const horizontalGutter = gutters[0] != null && gutters[0] > 0 ? gutters[0] / -2 : undefined;
-
-  if (horizontalGutter) {
-    rowStyle.marginInline = horizontalGutter;
-=======
 
   if (gutters && gutters[0]) {
     const horizontalGutter =
       typeof gutters[0] === 'number' ? `${gutters[0] / -2}px` : `calc(${gutters[0]} / -2)`;
     rowStyle.marginLeft = horizontalGutter;
     rowStyle.marginRight = horizontalGutter;
->>>>>>> c579e2fd
   }
 
   // "gutters" is a new array in each rendering phase, it'll make 'React.useMemo' effectless.
