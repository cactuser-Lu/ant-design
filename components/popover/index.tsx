import classNames from 'classnames';
import * as React from 'react';
import { ConfigContext } from '../config-provider';
import type { AbstractTooltipProps, TooltipPlacement } from '../tooltip';
import Tooltip from '../tooltip';
import type { RenderFunction } from '../_util/getRenderPropValue';
import { getRenderPropValue } from '../_util/getRenderPropValue';
import { getTransitionName } from '../_util/motion';
// CSSINJS
import useStyle from './style';

export interface PopoverProps extends AbstractTooltipProps {
  title?: React.ReactNode | RenderFunction;
  content?: React.ReactNode | RenderFunction;
<<<<<<< HEAD
  /** @private Used for Popconfirm. Safe to remove. */
=======
  /** @private Used For Popconfirm. Safe to remove. */
>>>>>>> 2113c256
  _overlay?: React.ReactNode;
}

const Popover = React.forwardRef<unknown, PopoverProps>(
<<<<<<< HEAD
  (
    { prefixCls: customizePrefixCls, title, content, overlayClassName, _overlay, ...otherProps },
    ref,
  ) => {
=======
  ({ prefixCls: customizePrefixCls, title, content, _overlay, ...otherProps }, ref) => {
>>>>>>> 2113c256
    const { getPrefixCls } = React.useContext(ConfigContext);

    const getOverlay = (prefixCls: string) => {
      if (!title && !content) return undefined;
      return (
        <>
          {title && <div className={`${prefixCls}-title`}>{getRenderPropValue(title)}</div>}
          <div className={`${prefixCls}-inner-content`}>{getRenderPropValue(content)}</div>
        </>
      );
    };

    const prefixCls = getPrefixCls('popover', customizePrefixCls);
    const [wrapSSR, hashId] = useStyle(prefixCls);
    const rootPrefixCls = getPrefixCls();

    const overlayCls = classNames(overlayClassName, hashId);

    return wrapSSR(
      <Tooltip
        {...otherProps}
        prefixCls={prefixCls}
        overlayClassName={overlayCls}
        ref={ref as any}
        overlay={_overlay || getOverlay(prefixCls)}
        transitionName={getTransitionName(rootPrefixCls, 'zoom-big', otherProps.transitionName)}
        data-popover-inject
      />,
    );
  },
);

Popover.displayName = 'Popover';

Popover.defaultProps = {
  placement: 'top' as TooltipPlacement,
  trigger: 'hover',
  mouseEnterDelay: 0.1,
  mouseLeaveDelay: 0.1,
  overlayStyle: {},
};

export default Popover;<|MERGE_RESOLUTION|>--- conflicted
+++ resolved
@@ -12,23 +12,15 @@
 export interface PopoverProps extends AbstractTooltipProps {
   title?: React.ReactNode | RenderFunction;
   content?: React.ReactNode | RenderFunction;
-<<<<<<< HEAD
-  /** @private Used for Popconfirm. Safe to remove. */
-=======
   /** @private Used For Popconfirm. Safe to remove. */
->>>>>>> 2113c256
   _overlay?: React.ReactNode;
 }
 
 const Popover = React.forwardRef<unknown, PopoverProps>(
-<<<<<<< HEAD
   (
     { prefixCls: customizePrefixCls, title, content, overlayClassName, _overlay, ...otherProps },
     ref,
   ) => {
-=======
-  ({ prefixCls: customizePrefixCls, title, content, _overlay, ...otherProps }, ref) => {
->>>>>>> 2113c256
     const { getPrefixCls } = React.useContext(ConfigContext);
 
     const getOverlay = (prefixCls: string) => {
