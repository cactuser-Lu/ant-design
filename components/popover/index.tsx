import * as React from 'react';
<<<<<<< HEAD
import useMergedState from '@rc-component/util/lib/hooks/useMergedState';
import KeyCode from '@rc-component/util/lib/KeyCode';
=======
import { isValidElement } from 'react';
>>>>>>> fb5be0e7
import classNames from 'classnames';

import type { RenderFunction } from '../_util/getRenderPropValue';
import { getRenderPropValue } from '../_util/getRenderPropValue';
import { getTransitionName } from '../_util/motion';
import { cloneElement } from '../_util/reactNode';
import { useComponentConfig } from '../config-provider/context';
import type { AbstractTooltipProps, TooltipRef } from '../tooltip';
import Tooltip from '../tooltip';
import useMergedArrow from '../tooltip/hook/useMergedArrow';
import PurePanel, { Overlay } from './PurePanel';
// CSSINJS
import useStyle from './style';

export interface PopoverProps extends AbstractTooltipProps {
  title?: React.ReactNode | RenderFunction;
  content?: React.ReactNode | RenderFunction;
  onOpenChange?: (
    open: boolean,
    e?: React.MouseEvent<HTMLElement> | React.KeyboardEvent<HTMLDivElement>,
  ) => void;
}

const InternalPopover = React.forwardRef<TooltipRef, PopoverProps>((props, ref) => {
  const {
    prefixCls: customizePrefixCls,
    title,
    content,
    overlayClassName,
    placement = 'top',
    trigger = 'hover',
    children,
    mouseEnterDelay = 0.1,
    mouseLeaveDelay = 0.1,
    onOpenChange,
    overlayStyle = {},
    styles,
    classNames: popoverClassNames,
    motion,
    arrow: popoverArrow,
    ...restProps
  } = props;
  const {
    getPrefixCls,
    className: contextClassName,
    style: contextStyle,
    classNames: contextClassNames,
    styles: contextStyles,
    arrow: contextArrow,
  } = useComponentConfig('popover');

  const prefixCls = getPrefixCls('popover', customizePrefixCls);
  const [hashId, cssVarCls] = useStyle(prefixCls);
  const rootPrefixCls = getPrefixCls();
  const mergedArrow = useMergedArrow(popoverArrow, contextArrow);

  const rootClassNames = classNames(
    overlayClassName,
    hashId,
    cssVarCls,
    contextClassName,
    contextClassNames.root,
    popoverClassNames?.root,
  );
  const bodyClassNames = classNames(contextClassNames.body, popoverClassNames?.body);

  const [open, setOpen] = useMergedState(false, {
    value: props.open,
    defaultValue: props.defaultOpen,
  });

  const settingOpen = (
    value: boolean,
    e?: React.MouseEvent<HTMLButtonElement> | React.KeyboardEvent<HTMLDivElement>,
  ) => {
    setOpen(value, true);
    onOpenChange?.(value, e);
  };

  const onKeyDown = (e: React.KeyboardEvent<HTMLDivElement>) => {
    if (e.keyCode === KeyCode.ESC) {
      settingOpen(false, e);
    }
  };

  const onInternalOpenChange = (value: boolean) => {
    settingOpen(value);
  };

  const titleNode = getRenderPropValue(title);
  const contentNode = getRenderPropValue(content);

  return (
    <Tooltip
      arrow={mergedArrow}
      placement={placement}
      trigger={trigger}
      mouseEnterDelay={mouseEnterDelay}
      mouseLeaveDelay={mouseLeaveDelay}
      {...restProps}
      prefixCls={prefixCls}
      classNames={{ root: rootClassNames, body: bodyClassNames }}
      styles={{
        root: {
          ...contextStyles.root,
          ...contextStyle,
          ...overlayStyle,
          ...styles?.root,
        },
        body: {
          ...contextStyles.body,
          ...styles?.body,
        },
      }}
      ref={ref}
      open={open}
      onOpenChange={onInternalOpenChange}
      overlay={
        titleNode || contentNode ? (
          <Overlay prefixCls={prefixCls} title={titleNode} content={contentNode} />
        ) : null
      }
      motion={{
        motionName: getTransitionName(
          rootPrefixCls,
          'zoom-big',
          typeof motion?.motionName === 'string' ? motion?.motionName : undefined,
        ),
      }}
      data-popover-inject
    >
      {cloneElement(children, {
        onKeyDown: (e: React.KeyboardEvent<HTMLDivElement>) => {
          if (
            isValidElement<{ onKeyDown?: React.KeyboardEventHandler<HTMLDivElement> }>(children)
          ) {
            children?.props.onKeyDown?.(e);
          }
          onKeyDown(e);
        },
      })}
    </Tooltip>
  );
});

type CompoundedComponent = typeof InternalPopover & {
  _InternalPanelDoNotUseOrYouWillBeFired: typeof PurePanel;
};

const Popover = InternalPopover as CompoundedComponent;

Popover._InternalPanelDoNotUseOrYouWillBeFired = PurePanel;

if (process.env.NODE_ENV !== 'production') {
  Popover.displayName = 'Popover';
}

export default Popover;<|MERGE_RESOLUTION|>--- conflicted
+++ resolved
@@ -1,10 +1,7 @@
 import * as React from 'react';
-<<<<<<< HEAD
 import useMergedState from '@rc-component/util/lib/hooks/useMergedState';
 import KeyCode from '@rc-component/util/lib/KeyCode';
-=======
 import { isValidElement } from 'react';
->>>>>>> fb5be0e7
 import classNames from 'classnames';
 
 import type { RenderFunction } from '../_util/getRenderPropValue';
