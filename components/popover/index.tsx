import * as React from 'react';
import classNames from 'classnames';

import type { RenderFunction } from '../_util/getRenderPropValue';
import { getRenderPropValue } from '../_util/getRenderPropValue';
import { getTransitionName } from '../_util/motion';
import { ConfigContext } from '../config-provider';
import type { AbstractTooltipProps, TooltipRef } from '../tooltip';
import Tooltip from '../tooltip';
import PurePanel from './PurePanel';
// CSSINJS
import useStyle from './style';
import useCSSVar from './style/cssVar';

export interface PopoverProps extends AbstractTooltipProps {
  title?: React.ReactNode | RenderFunction;
  content?: React.ReactNode | RenderFunction;
}

interface OverlayProps {
  prefixCls?: string;
  title?: PopoverProps['title'];
  content?: PopoverProps['content'];
}

const Overlay: React.FC<OverlayProps> = ({ title, content, prefixCls }) => (
  <>
    {title && <div className={`${prefixCls}-title`}>{getRenderPropValue(title)}</div>}
    <div className={`${prefixCls}-inner-content`}>{getRenderPropValue(content)}</div>
  </>
);

const Popover = React.forwardRef<TooltipRef, PopoverProps>((props, ref) => {
  const {
    prefixCls: customizePrefixCls,
    title,
    content,
    overlayClassName,
    placement = 'top',
    trigger = 'hover',
    mouseEnterDelay = 0.1,
    mouseLeaveDelay = 0.1,
    overlayStyle = {},
    ...otherProps
  } = props;
  const { getPrefixCls } = React.useContext(ConfigContext);

  const prefixCls = getPrefixCls('popover', customizePrefixCls);
  const [, hashId] = useStyle(prefixCls);
  const wrapCSSVar = useCSSVar(prefixCls);
  const rootPrefixCls = getPrefixCls();

  const overlayCls = classNames(overlayClassName, hashId);

<<<<<<< HEAD
  // ============================ zIndex ============================

  return wrapCSSVar(
=======
  return wrapSSR(
>>>>>>> ab4863cc
    <Tooltip
      placement={placement}
      trigger={trigger}
      mouseEnterDelay={mouseEnterDelay}
      mouseLeaveDelay={mouseLeaveDelay}
      overlayStyle={overlayStyle}
      {...otherProps}
      prefixCls={prefixCls}
      overlayClassName={overlayCls}
      ref={ref}
      overlay={
        title || content ? <Overlay prefixCls={prefixCls} title={title} content={content} /> : null
      }
      transitionName={getTransitionName(rootPrefixCls, 'zoom-big', otherProps.transitionName)}
      data-popover-inject
    />,
  );
}) as React.ForwardRefExoticComponent<
  React.PropsWithoutRef<PopoverProps> & React.RefAttributes<unknown>
> & {
  _InternalPanelDoNotUseOrYouWillBeFired: typeof PurePanel;
};

if (process.env.NODE_ENV !== 'production') {
  Popover.displayName = 'Popover';
}

Popover._InternalPanelDoNotUseOrYouWillBeFired = PurePanel;

export default Popover;<|MERGE_RESOLUTION|>--- conflicted
+++ resolved
@@ -52,13 +52,7 @@
 
   const overlayCls = classNames(overlayClassName, hashId);
 
-<<<<<<< HEAD
-  // ============================ zIndex ============================
-
   return wrapCSSVar(
-=======
-  return wrapSSR(
->>>>>>> ab4863cc
     <Tooltip
       placement={placement}
       trigger={trigger}
