--- conflicted
+++ resolved
@@ -57,12 +57,6 @@
 
 ## FAQ
 
-<<<<<<< HEAD
-### Why sometime not work on HOC?
-
-Please ensure that the child node of `Tooltip` accepts `onMouseEnter`, `onMouseLeave`, `onPointerEnter`, `onPointerLeave`, `onFocus`, `onClick` events.
-=======
 <embed src="../tooltip/shared/sharedFAQ.en-US.md"></embed>
->>>>>>> 37f57ecb
 
 For more questions, please refer to [Tooltip FAQ](/components/tooltip#faq).