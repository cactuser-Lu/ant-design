---
category: Components
type: General
title: Typography
cols: 1
cover: https://gw.alipayobjects.com/zos/alicdn/GOM1KQ24O/Typography.svg
---

Basic text writing, including headings, body text, lists, and more.

## When To Use

- When need to display a title or paragraph contents in Articles/Blogs/Notes.
- When you need copyable/editable/ellipsis texts.

## API

### Typography.Text

| Property | Description | Type | Default | Version |
| --- | --- | --- | --- | --- |
| code | Code style | boolean | false |  |
| copyable | Whether to be copyable, customize it via setting an object | boolean \| [copyable](#copyable) | false | [copyable](#copyable) |
| delete | Deleted line style | boolean | false |  |
| disabled | Disabled content | boolean | false |  |
| editable | If editable. Can control edit state when is object | boolean \| [editable](#editable) | false | [editable](#editable) |
| ellipsis | Display ellipsis when text overflows | boolean | false |  |
| keyboard | Keyboard style | boolean | false | 4.3.0 |
| mark | Marked style | boolean | false |  |
| strong | Bold style | boolean | false |  |
| type | Content type | `secondary` \| `success` \| `warning` \| `danger` | - | success: 4.6.0 |
| underline | Underlined style | boolean | false |  |
| onChange | Trigger when user edits the content | function(string) | - |  |

### Typography.Title

| Property | Description | Type | Default | Version |
| --- | --- | --- | --- | --- |
| code | Code style | boolean | false |  |
| copyable | Whether to be copyable, customize it via setting an object | boolean \| [copyable](#copyable) | false | [copyable](#copyable) |
| delete | Deleted line style | boolean | false |  |
| disabled | Disabled content | boolean | false |  |
| editable | If editable. Can control edit state when is object | boolean \| [editable](#editable) | false | [editable](#editable) |
| ellipsis | Display ellipsis when text overflows, can configure rows and expandable by using object | boolean \| [ellipsis](#ellipsis) | false | [ellipsis](#ellipsis) |
| level | Set content importance. Match with `h1`, `h2`, `h3`, `h4`, `h5` | number: 1, 2, 3, 4, 5 | 1 | 5: 4.6.0 |
| mark | Marked style | boolean | false |  |
| type | Content type | `secondary` \| `success` \| `warning` \| `danger` | - | success: 4.6.0 |
| underline | Underlined style | boolean | false |  |
| onChange | Trigger when user edits the content | function(string) | - |  |

### Typography.Paragraph

| Property | Description | Type | Default | Version |
| --- | --- | --- | --- | --- |
| code | Code style | boolean | false |  |
| copyable | Whether to be copyable, customize it via setting an object | boolean \| [copyable](#copyable) | false | [copyable](#copyable) |
| delete | Deleted line style | boolean | false |  |
| disabled | Disabled content | boolean | false |  |
| editable | If editable. Can control edit state when is object | boolean \| [editable](#editable) | false | [editable](#editable) |
| ellipsis | Display ellipsis when text overflows, can configure rows and expandable by using object | boolean \| [ellipsis](#ellipsis) | false | [ellipsis](#ellipsis) |
| mark | Marked style | boolean | false |  |
| strong | Bold style | boolean | false |  |
| type | Content type | `secondary` \| `success` \| `warning` \| `danger` | - | success: 4.6.0 |
| underline | Underlined style | boolean | false |  |
| onChange | Trigger when user edits the content | function(string) | - |  |

### copyable

    {
      text: string,
      onCopy: function,
      icon: ReactNode,
      tooltips: false | [ReactNode, ReactNode],
    }

| Property | Description | Type | Default | Version |
| --- | --- | --- | --- | --- |
| icon | Custom copy icon: \[copyIcon, copiedIcon] | \[ReactNode, ReactNode] | - | 4.6.0 |
| text | The text to copy | string | - |  |
| tooltips | Custom tooltip text, hide when it is false | \[ReactNode, ReactNode] | \[`Copy`, `Copied`] | 4.4.0 |
| onCopy | Called when copied text | function | - |  |

### editable

    {
      icon: ReactNode,
      tooltip: boolean | ReactNode,
      editing: boolean,
      maxLength: number,
      autoSize: boolean | { minRows: number, maxRows: number },
      onStart: function,
      onChange: function(string),
    }

| Property | Description | Type | Default | Version |
| --- | --- | --- | --- | --- |
| autoSize | `autoSize` attribute of textarea | boolean \| { minRows: number, maxRows: number } | - | 4.4.0 |
| editing | Whether to be editable | boolean | false |  |
| icon | Custom editable icon | ReactNode | &lt;EditOutlined /> | 4.6.0 |
| maxLength | `maxLength` attribute of textarea | number | - | 4.4.0 |
| tooltip | Custom tooltip text, hide when it is false | boolean \| ReactNode | `Edit` | 4.6.0 |
| onChange | Called when input at textarea | function(event) | - |  |
| onStart | Called when enter editable state | function | - |  |

### ellipsis

    {
      rows: number,
      expandable: boolean,
      suffix: string,
      symbol: ReactNode,
      onExpand: function(event),
      onEllipsis: function(ellipsis),
    }

<<<<<<< HEAD
| Property   | Description                               | Type               | Default  | Version |
| ---------- | ----------------------------------------- | ------------------ | -------- | ------- |
| expandable | Whether to be expandable                  | boolean            | -        |         |
| rows       | Max rows of content                       | number             | -        |         |
| suffix     | Suffix of ellipsis content                | string             | -        |         |
| symbol     | Custom symbol of ellipsis                 | ReactNode          | `Expand` |         |
| onEllipsis | Called when enter or leave ellipsis state | function(ellipsis) | -        | 4.2.0   |
| onExpand   | Called when expand content                | function(event)    | -        |         |
=======
| Property | Description | Type | Default | Version |
| --- | --- | --- | --- | --- |
| expandable | Whether to be expandable | boolean | - |  |
| rows | Max rows of content | number | - |  |
| suffix | Suffix of ellipsis content | ReactNode | - |  |
| symbol | Custom `...` symbol of ellipsis | ReactNode | `...` |  |
| tooltip | Show tooltip when ellipsis | boolean \| ReactNode | - | 4.11.0 |
| onEllipsis | Called when enter or leave ellipsis state | function(ellipsis) | - | 4.2.0 |
| onExpand | Called when expand content | function(event) | - |  |
>>>>>>> 91c22a1e

## FAQ

### How to use Typography.Link in react-router?

`react-router` support [customize](https://github.com/ReactTraining/react-router/blob/master/packages/react-router-dom/docs/api/Link.md#component-reactcomponent) render component:

```tsx
<Link to="/" component={Typography.Link} />
```<|MERGE_RESOLUTION|>--- conflicted
+++ resolved
@@ -113,16 +113,6 @@
       onEllipsis: function(ellipsis),
     }
 
-<<<<<<< HEAD
-| Property   | Description                               | Type               | Default  | Version |
-| ---------- | ----------------------------------------- | ------------------ | -------- | ------- |
-| expandable | Whether to be expandable                  | boolean            | -        |         |
-| rows       | Max rows of content                       | number             | -        |         |
-| suffix     | Suffix of ellipsis content                | string             | -        |         |
-| symbol     | Custom symbol of ellipsis                 | ReactNode          | `Expand` |         |
-| onEllipsis | Called when enter or leave ellipsis state | function(ellipsis) | -        | 4.2.0   |
-| onExpand   | Called when expand content                | function(event)    | -        |         |
-=======
 | Property | Description | Type | Default | Version |
 | --- | --- | --- | --- | --- |
 | expandable | Whether to be expandable | boolean | - |  |
@@ -132,7 +122,6 @@
 | tooltip | Show tooltip when ellipsis | boolean \| ReactNode | - | 4.11.0 |
 | onEllipsis | Called when enter or leave ellipsis state | function(ellipsis) | - | 4.2.0 |
 | onExpand | Called when expand content | function(event) | - |  |
->>>>>>> 91c22a1e
 
 ## FAQ
 
