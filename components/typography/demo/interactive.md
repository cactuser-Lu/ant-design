---
order: 3
title:
  zh-CN: 可交互
  en-US: Interactive
---

## zh-CN

提供可编辑和可复制等额外的交互能力。

## en-US

Provide additional interactive capacity of editable and copyable.

```jsx
import { Typography } from 'antd';
import { SmileOutlined } from '@ant-design/icons';

const { Paragraph } = Typography;

class Demo extends React.Component {
  state = {
    str: 'This is an editable text.',
    lengthLimitedStr: 'This is an editable text with limited length.',
  };

  onChange = str => {
    console.log('Content change:', str);
    this.setState({ str });
  };

  onLengthLimitedStrChange = lengthLimitedStr => {
    this.setState({ lengthLimitedStr });
  };

  render() {
    return (
      <>
<<<<<<< HEAD
        <Paragraph editable={{ onChange: this.onChange }}>{this.state.str}</Paragraph>
        <Paragraph copyable>This is a copyable text.</Paragraph>
        <Paragraph copyable={{ text: 'Hello, Ant Design!' }}>Replace copy text.</Paragraph>
        <Paragraph copyable={{ icon: <SmileOutlined /> }}>Custom icon.</Paragraph>
=======
        <Text editable={{ onChange: this.onChange }}>{this.state.str}</Text>
        <br />
        <Text
          editable={{
            onChange: this.onLengthLimitedStrChange,
            maxLength: 50,
            autoSize: { maxRows: 5, minRows: 3 },
          }}
        >
          {this.state.lengthLimitedStr}
        </Text>
        <br />
        <Text copyable>This is a copyable text.</Text>
        <br />
        <Text copyable={{ text: 'Hello, Ant Design!' }}>Replace copy text.</Text>
        <br />
        <Text copyable={{ icon: <SmileOutlined /> }}>Custom icon.</Text>
>>>>>>> 2626d5eb
        <Paragraph copyable={{ tooltips: ['click here', 'you clicked!!'] }}>
          Replace tooltips text.
        </Paragraph>
      </>
    );
  }
}

ReactDOM.render(<Demo />, mountNode);
```<|MERGE_RESOLUTION|>--- conflicted
+++ resolved
@@ -35,32 +35,22 @@
   };
 
   render() {
+    const { lengthLimitedStr } = this.state;
     return (
       <>
-<<<<<<< HEAD
         <Paragraph editable={{ onChange: this.onChange }}>{this.state.str}</Paragraph>
-        <Paragraph copyable>This is a copyable text.</Paragraph>
-        <Paragraph copyable={{ text: 'Hello, Ant Design!' }}>Replace copy text.</Paragraph>
-        <Paragraph copyable={{ icon: <SmileOutlined /> }}>Custom icon.</Paragraph>
-=======
-        <Text editable={{ onChange: this.onChange }}>{this.state.str}</Text>
-        <br />
-        <Text
+        <Paragraph
           editable={{
             onChange: this.onLengthLimitedStrChange,
             maxLength: 50,
             autoSize: { maxRows: 5, minRows: 3 },
           }}
         >
-          {this.state.lengthLimitedStr}
-        </Text>
-        <br />
-        <Text copyable>This is a copyable text.</Text>
-        <br />
-        <Text copyable={{ text: 'Hello, Ant Design!' }}>Replace copy text.</Text>
-        <br />
-        <Text copyable={{ icon: <SmileOutlined /> }}>Custom icon.</Text>
->>>>>>> 2626d5eb
+          {lengthLimitedStr}
+        </Paragraph>
+        <Paragraph copyable>This is a copyable text.</Paragraph>
+        <Paragraph copyable={{ text: 'Hello, Ant Design!' }}>Replace copy text.</Paragraph>
+        <Paragraph copyable={{ icon: <SmileOutlined /> }}>Custom icon.</Paragraph>
         <Paragraph copyable={{ tooltips: ['click here', 'you clicked!!'] }}>
           Replace tooltips text.
         </Paragraph>
