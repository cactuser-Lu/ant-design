import * as React from 'react';
import type { JSX } from 'react';
import classNames from 'classnames';
<<<<<<< HEAD
import type { ConfigConsumerProps, DirectionType } from '../config-provider';
import { ConfigContext } from '../config-provider';
=======
import { composeRef } from 'rc-util/lib/ref';

import { devUseWarning } from '../_util/warning';
import type { DirectionType } from '../config-provider';
import { useComponentConfig } from '../config-provider/context';
>>>>>>> a7ecd4a7
import useStyle from './style';

export interface TypographyProps<C extends keyof JSX.IntrinsicElements>
  extends React.HTMLAttributes<HTMLElement> {
  id?: string;
  prefixCls?: string;
  className?: string;
  rootClassName?: string;
  style?: React.CSSProperties;
  children?: React.ReactNode;
  /** @internal */
  component?: C;
  'aria-label'?: string;
  direction?: DirectionType;
}

interface InternalTypographyProps<C extends keyof JSX.IntrinsicElements>
  extends TypographyProps<C> {}

const Typography = React.forwardRef<
  HTMLElement,
  InternalTypographyProps<keyof JSX.IntrinsicElements>
>((props, ref) => {
  const {
    prefixCls: customizePrefixCls,
    component: Component = 'article',
    className,
    rootClassName,
    children,
    direction: typographyDirection,
    style,
    ...restProps
  } = props;

  const {
    getPrefixCls,
    direction: contextDirection,
    className: contextClassName,
    style: contextStyle,
  } = useComponentConfig('typography');

  const direction = typographyDirection ?? contextDirection;
  const prefixCls = getPrefixCls('typography', customizePrefixCls);

  // Style
  const [wrapCSSVar, hashId, cssVarCls] = useStyle(prefixCls);
  const componentClassName = classNames(
    prefixCls,
    contextClassName,
    {
      [`${prefixCls}-rtl`]: direction === 'rtl',
    },
    className,
    rootClassName,
    hashId,
    cssVarCls,
  );

  const mergedStyle: React.CSSProperties = { ...contextStyle, ...style };

  return wrapCSSVar(
    // @ts-expect-error: Expression produces a union type that is too complex to represent.
    <Component className={componentClassName} style={mergedStyle} ref={ref} {...restProps}>
      {children}
    </Component>,
  );
});

if (process.env.NODE_ENV !== 'production') {
  Typography.displayName = 'Typography';
}

export default Typography;<|MERGE_RESOLUTION|>--- conflicted
+++ resolved
@@ -1,16 +1,9 @@
 import * as React from 'react';
 import type { JSX } from 'react';
 import classNames from 'classnames';
-<<<<<<< HEAD
-import type { ConfigConsumerProps, DirectionType } from '../config-provider';
-import { ConfigContext } from '../config-provider';
-=======
-import { composeRef } from 'rc-util/lib/ref';
 
-import { devUseWarning } from '../_util/warning';
 import type { DirectionType } from '../config-provider';
 import { useComponentConfig } from '../config-provider/context';
->>>>>>> a7ecd4a7
 import useStyle from './style';
 
 export interface TypographyProps<C extends keyof JSX.IntrinsicElements>
