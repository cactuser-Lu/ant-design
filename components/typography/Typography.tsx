--- conflicted
+++ resolved
@@ -25,42 +25,11 @@
   setContentRef?: (node: HTMLElement) => void;
 }
 
-<<<<<<< HEAD
-const Typography: React.ForwardRefRenderFunction<{}, InternalTypographyProps> = (
-  {
-    prefixCls: customizePrefixCls,
-    component = 'article',
-    className,
-    'aria-label': ariaLabel,
-    setContentRef,
-    children,
-    ...restProps
-  },
-  ref,
-) => {
-  const { getPrefixCls, direction } = React.useContext(ConfigContext);
-
-  let mergedRef = ref;
-  if (setContentRef) {
-    warning(false, 'Typography', '`setContentRef` is deprecated. Please use `ref` instead.');
-    mergedRef = composeRef(ref, setContentRef);
-  }
-
-  const Component = component as any;
-  const prefixCls = getPrefixCls('typography', customizePrefixCls);
-
-  // Style
-  const [wrapSSR, hashId] = useStyle(prefixCls);
-
-  const componentClassName = classNames(
-    prefixCls,
-=======
 const Typography = React.forwardRef<
   HTMLElement,
   InternalTypographyProps<keyof JSX.IntrinsicElements>
 >(
   (
->>>>>>> 66e932fd
     {
       prefixCls: customizePrefixCls,
       component: Component = 'article',
@@ -70,17 +39,6 @@
       direction: typographyDirection,
       ...restProps
     },
-<<<<<<< HEAD
-    className,
-    hashId,
-  );
-  return wrapSSR(
-    <Component className={componentClassName} aria-label={ariaLabel} ref={mergedRef} {...restProps}>
-      {children}
-    </Component>,
-  );
-};
-=======
     ref,
   ) => {
     const { getPrefixCls, direction: contextDirection } = React.useContext(ConfigContext);
@@ -93,6 +51,9 @@
       mergedRef = composeRef(ref, setContentRef);
     }
 
+    // Style
+    const [wrapSSR, hashId] = useStyle(prefixCls);
+
     const prefixCls = getPrefixCls('typography', customizePrefixCls);
     const componentClassName = classNames(
       prefixCls,
@@ -100,17 +61,17 @@
         [`${prefixCls}-rtl`]: direction === 'rtl',
       },
       className,
+      hashId,
     );
 
-    return (
+    return wrapSSR(
       // @ts-expect-error: Expression produces a union type that is too complex to represent.
       <Component className={componentClassName} ref={mergedRef} {...restProps}>
         {children}
-      </Component>
+      </Component>,
     );
   },
 );
->>>>>>> 66e932fd
 
 if (process.env.NODE_ENV !== 'production') {
   Typography.displayName = 'Typography';
