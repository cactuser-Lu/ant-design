--- conflicted
+++ resolved
@@ -1,10 +1,5 @@
-<<<<<<< HEAD
-import * as React from 'react';
-import KeyCode from 'rc-util/lib/KeyCode';
-=======
 import KeyCode from 'rc-util/lib/KeyCode';
 import React from 'react';
->>>>>>> 2c2c631b
 import { fireEvent, render } from '../../../tests/utils';
 import Paragraph from '../Paragraph';
 
