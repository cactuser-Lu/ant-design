--- conflicted
+++ resolved
@@ -17,7 +17,7 @@
   <div
     class="ant-typography css-var-test-id"
   >
-    After massive project practice and summaries, Ant Design, a design language for background applications, is refined by Ant UED Team, which aims to 
+    After massive project practice and summaries, Ant Design, a design language for background applications, is refined by Ant UED Team, which aims to
     <span
       class="ant-typography css-var-test-id"
     >
@@ -43,7 +43,7 @@
         Sketch
       </code>
     </span>
-     and 
+     and
     <span
       class="ant-typography css-var-test-id"
     >
@@ -86,7 +86,7 @@
   <div
     class="ant-typography css-var-test-id"
   >
-    Press 
+    Press
     <span
       class="ant-typography css-var-test-id"
     >
@@ -218,7 +218,6 @@
 exports[`renders components/typography/demo/basic.tsx extend context correctly 2`] = `[]`;
 
 exports[`renders components/typography/demo/componentToken-debug.tsx extend context correctly 1`] = `
-<<<<<<< HEAD
 <article
   class="ant-typography css-var-test-id"
 >
@@ -235,7 +234,7 @@
   <div
     class="ant-typography css-var-test-id"
   >
-    After massive project practice and summaries, Ant Design, a design language for background applications, is refined by Ant UED Team, which aims to 
+    After massive project practice and summaries, Ant Design, a design language for background applications, is refined by Ant UED Team, which aims to
     <span
       class="ant-typography css-var-test-id"
     >
@@ -261,7 +260,7 @@
         Sketch
       </code>
     </span>
-     and 
+     and
     <span
       class="ant-typography css-var-test-id"
     >
@@ -304,7 +303,7 @@
   <div
     class="ant-typography css-var-test-id"
   >
-    Press 
+    Press
     <span
       class="ant-typography css-var-test-id"
     >
@@ -410,196 +409,11 @@
   >
     <blockquote>
       AntV 是蚂蚁集团全新一代数据可视化解决方案，致力于提供一套简单方便、专业可靠、不限可能的数据可视化最佳实践。得益于丰富的业务场景和用户需求挑战，AntV 经历多年积累与不断打磨，已支撑整个阿里集团内外 20000+ 业务系统，通过了日均千万级 UV 产品的严苛考验。
-=======
-Array [
-  <article
-    class="ant-typography"
-  >
-    <h1
-      class="ant-typography"
-    >
-      Introduction
-    </h1>
-    <div
-      class="ant-typography"
-    >
-      After massive project practice and summaries, Ant Design, a design language for background applications, is refined by Ant UED Team, which aims to 
-      <span
-        class="ant-typography"
-      >
-        <strong>
-          uniform the user interface specs for internal background projects, lower the unnecessary cost of design differences and implementation and liberate the resources of design and front-end development
-        </strong>
-      </span>
-      .
-    </div>
-    <h2
-      class="ant-typography"
-    >
-      Guidelines and Resources
-    </h2>
-    <div
-      class="ant-typography"
-    >
-      We supply a series of design principles, practical patterns and high quality design resources (
-      <span
-        class="ant-typography"
-      >
-        <code>
-          Sketch
-        </code>
-      </span>
-       and 
-      <span
-        class="ant-typography"
-      >
-        <code>
-          Axure
-        </code>
-      </span>
-      ), to help people create their product prototypes beautifully and efficiently.
-    </div>
-    <div
-      class="ant-typography"
-    >
-      <ul>
-        <li>
-          <a
-            class="ant-typography"
-            href="/docs/spec/proximity"
-          >
-            Principles
-          </a>
-        </li>
-        <li>
-          <a
-            class="ant-typography"
-            href="/docs/spec/overview"
-          >
-            Patterns
-          </a>
-        </li>
-        <li>
-          <a
-            class="ant-typography"
-            href="/docs/resources"
-          >
-            Resource Download
-          </a>
-        </li>
-      </ul>
-    </div>
-    <div
-      class="ant-typography"
-    >
-      Press 
-      <span
-        class="ant-typography"
-      >
-        <kbd>
-          Esc
-        </kbd>
-      </span>
-       to exit...
-    </div>
-    <div
-      class="ant-divider ant-divider-horizontal"
-      role="separator"
-    />
-    <h1
-      class="ant-typography"
-    >
-      介绍
-    </h1>
-    <div
-      class="ant-typography"
-    >
-      随着商业化的趋势，越来越多的企业级产品对更好的用户体验有了进一步的要求。带着这样的一个终极目标，我们（蚂蚁集团体验技术部）经过大量的项目实践和总结，逐步打磨出一个服务于企业级产品的设计体系 Ant Design。基于
-      <span
-        class="ant-typography"
-      >
-        <mark>
-          『确定』和『自然』
-        </mark>
-      </span>
-      的设计价值观，通过模块化的解决方案，降低冗余的生产成本，让设计者专注于
-      <span
-        class="ant-typography"
-      >
-        <strong>
-          更好的用户体验
-        </strong>
-      </span>
-      。
-    </div>
-    <h2
-      class="ant-typography"
-    >
-      设计资源
-    </h2>
-    <div
-      class="ant-typography"
-    >
-      我们提供完善的设计原则、最佳实践和设计资源文件（
-      <span
-        class="ant-typography"
-      >
-        <code>
-          Sketch
-        </code>
-      </span>
-       和
-      <span
-        class="ant-typography"
-      >
-        <code>
-          Axure
-        </code>
-      </span>
-      ），来帮助业务快速设计出高质量的产品原型。
-    </div>
-    <div
-      class="ant-typography"
-    >
-      <ul>
-        <li>
-          <a
-            class="ant-typography"
-            href="/docs/spec/proximity-cn"
-          >
-            设计原则
-          </a>
-        </li>
-        <li>
-          <a
-            class="ant-typography"
-            href="/docs/spec/overview-cn"
-          >
-            设计模式
-          </a>
-        </li>
-        <li>
-          <a
-            class="ant-typography"
-            href="/docs/resources-cn"
-          >
-            设计资源
-          </a>
-        </li>
-      </ul>
-    </div>
-    <div
-      class="ant-typography"
-    >
-      <blockquote>
-        AntV 是蚂蚁集团全新一代数据可视化解决方案，致力于提供一套简单方便、专业可靠、不限可能的数据可视化最佳实践。得益于丰富的业务场景和用户需求挑战，AntV 经历多年积累与不断打磨，已支撑整个阿里集团内外 20000+ 业务系统，通过了日均千万级 UV 产品的严苛考验。
->>>>>>> 8be1967f
 我们正在基础图表，图分析，图编辑，地理空间可视化，智能可视化等各个可视化的领域耕耘，欢迎同路人一起前行。
       </blockquote>
       <pre>
         AntV 是蚂蚁集团全新一代数据可视化解决方案，致力于提供一套简单方便、专业可靠、不限可能的数据可视化最佳实践。得益于丰富的业务场景和用户需求挑战，AntV 经历多年积累与不断打磨，已支撑整个阿里集团内外 20000+ 业务系统，通过了日均千万级 UV 产品的严苛考验。
 我们正在基础图表，图分析，图编辑，地理空间可视化，智能可视化等各个可视化的领域耕耘，欢迎同路人一起前行。
-<<<<<<< HEAD
     </pre>
   </div>
   <div
@@ -608,12 +422,6 @@
     按
     <span
       class="ant-typography css-var-test-id"
-=======
-      </pre>
-    </div>
-    <div
-      class="ant-typography"
->>>>>>> 8be1967f
     >
       按
       <span
@@ -2064,7 +1872,7 @@
   <div
     class="ant-typography ant-typography-ellipsis ant-typography-ellipsis-single-line css-var-test-id"
   >
-    Ant Design, a design language for background applications, is refined by Ant UED Team. This is a nest sample 
+    Ant Design, a design language for background applications, is refined by Ant UED Team. This is a nest sample
     <span
       class="ant-typography css-var-test-id"
     >
@@ -2349,7 +2157,7 @@
     <div
       aria-label="this is a multiline
   text that has many
-  lines and 
+  lines and
     - render like this
     - and this
   and that"
@@ -2357,7 +2165,7 @@
     >
       this is a multiline
   text that has many
-  lines and 
+  lines and
     - render like this
     - and this
   and that
@@ -2475,7 +2283,7 @@
         Sketch
       </code>
     </span>
-     and 
+     and
     <span
       class="ant-typography css-var-test-id"
     >
