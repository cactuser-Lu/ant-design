import * as React from 'react';
import EyeOutlined from '@ant-design/icons/EyeOutlined';
<<<<<<< HEAD
import RcImage from '@rc-component/image';
import type { ImageProps as RcImageProps } from '@rc-component/image';
import classnames from 'classnames';

import useMergeSemantic from '../_util/hooks/useMergeSemantic';
=======
import classNames from 'classnames';
import RcImage from 'rc-image';
import type { ImagePreviewType, ImageProps as RcImageProps } from 'rc-image';

import { useZIndex } from '../_util/hooks/useZIndex';
import { getTransitionName } from '../_util/motion';
>>>>>>> 10e93e5c
import { devUseWarning } from '../_util/warning';
import { useComponentConfig } from '../config-provider/context';
import useCSSVarCls from '../config-provider/hooks/useCSSVarCls';
import { useLocale } from '../locale';
import useMergedPreviewConfig from './hooks/useMergedPreviewConfig';
import usePreviewConfig from './hooks/usePreviewConfig';
import PreviewGroup, { icons } from './PreviewGroup';
import useStyle from './style';

type OriginPreviewConfig = NonNullable<Exclude<RcImageProps['preview'], boolean>>;

export type DeprecatedPreviewConfig = {
  /** @deprecated Use `open` instead */
  visible?: boolean;
  /** @deprecated Use `classNames.root` instead */
  rootClassName?: string;
  /**
   * @deprecated This has been removed.
   * Preview will always be rendered after show.
   */
  forceRender?: boolean;
  /**
   * @deprecated This has been removed.
   * Preview will always be rendered after show.
   */
  destroyOnClose?: boolean;
  /** @deprecated Use `actionsRender` instead */
  toolbarRender?: OriginPreviewConfig['actionsRender'];
};

export type PreviewConfig = OriginPreviewConfig &
  DeprecatedPreviewConfig & {
    /** @deprecated Use `onOpenChange` instead */
    onVisibleChange?: (visible: boolean, prevVisible: boolean) => void;
    /** @deprecated Use `classNames.cover` instead */
    maskClassName?: string;
    /** @deprecated Use `cover` instead */
    mask?: React.ReactNode;
  };

export interface CompositionImage<P> extends React.FC<P> {
  PreviewGroup: typeof PreviewGroup;
}

<<<<<<< HEAD
export interface ImageProps extends Omit<RcImageProps, 'preview'> {
  preview?: boolean | PreviewConfig;
  /** @deprecated Use `styles.root` instead */
  wrapperStyle?: React.CSSProperties;
}

=======
type Replace<T, K extends keyof T, V> = Partial<Omit<T, K> & { [P in K]: V }>;

interface PreviewType extends Omit<ImagePreviewType, 'destroyOnClose'> {
  /** @deprecated Please use destroyOnHidden instead */
  destroyOnClose?: boolean;
  /**
   * @since 5.25.0
   */
  destroyOnHidden?: boolean;
}

type ImageProps = Replace<RcImageProps, 'preview', boolean | PreviewType>;

>>>>>>> 10e93e5c
const Image: CompositionImage<ImageProps> = (props) => {
  const {
    prefixCls: customizePrefixCls,
    preview,
    className,
    rootClassName,
    style,
    styles,
    classNames: imageClassNames,
    wrapperStyle,
    ...otherProps
  } = props;

<<<<<<< HEAD
  // =============================== MISC ===============================
  // Context
=======
  if (process.env.NODE_ENV !== 'production') {
    const warning = devUseWarning('Image');
    warning.deprecated(
      !(preview && typeof preview === 'object' && 'destroyOnClose' in preview),
      'destroyOnClose',
      'destroyOnHidden',
    );
  }

>>>>>>> 10e93e5c
  const {
    getPrefixCls,
    getPopupContainer: getContextPopupContainer,
    className: contextClassName,
    style: contextStyle,
    preview: contextPreview,
    styles: contextStyles,
    classNames: contextClassNames,
  } = useComponentConfig('image');

  // ============================== Locale ==============================
  const [imageLocale] = useLocale('Image');

  const prefixCls = getPrefixCls('image', customizePrefixCls);

  // ============================= Warning ==============================
  if (process.env.NODE_ENV !== 'production') {
    const warning = devUseWarning('Image');
    warning.deprecated(!wrapperStyle, 'wrapperStyle', 'styles.root');
  }

  // ============================== Styles ==============================
  const rootCls = useCSSVarCls(prefixCls);
  const [hashId, cssVarCls] = useStyle(prefixCls, rootCls);

  const mergedRootClassName = classnames(rootClassName, hashId, cssVarCls, rootCls);

  const mergedClassName = classnames(className, hashId, contextClassName);

  // ============================= Preview ==============================
  const [previewConfig, previewRootClassName, previewMaskClassName] = usePreviewConfig(preview);
  const [contextPreviewConfig, contextPreviewRootClassName, contextPreviewMaskClassName] =
    usePreviewConfig(contextPreview);

  const mergedPreviewConfig = useMergedPreviewConfig(
    // Preview config
    previewConfig,
    contextPreviewConfig,

    // MISC
    prefixCls,
    mergedRootClassName,
    getContextPopupContainer,
    icons,

    // Image only: fallback cover
    <div className={`${prefixCls}-cover-info`}>
      <EyeOutlined />
      {imageLocale?.preview}
    </div>,
  );

<<<<<<< HEAD
  // ============================= Semantic =============================
  const mergedLegacyClassNames = React.useMemo(
    () => ({
      cover: classnames(contextPreviewMaskClassName, previewMaskClassName),
      popup: {
        root: classnames(contextPreviewRootClassName, previewRootClassName),
      },
    }),
    [
      previewRootClassName,
      previewMaskClassName,
      contextPreviewRootClassName,
      contextPreviewMaskClassName,
    ],
  );

  const [mergedClassNames, mergedStyles] = useMergeSemantic(
    [contextClassNames, imageClassNames, mergedLegacyClassNames],
    [
      contextStyles,
      {
        root: wrapperStyle,
      },
      styles,
    ],
    {
      popup: {
        _default: 'root',
      },
    },
  );
=======
  const mergedPreview = React.useMemo<RcImageProps['preview']>(() => {
    if (preview === false) {
      return preview;
    }
    const _preview = typeof preview === 'object' ? preview : {};
    const {
      getContainer,
      closeIcon,
      rootClassName,
      destroyOnClose,
      destroyOnHidden,
      ...restPreviewProps
    } = _preview;
    return {
      mask: (
        <div className={`${prefixCls}-mask-info`}>
          <EyeOutlined />
          {imageLocale?.preview}
        </div>
      ),
      icons,
      ...restPreviewProps,
      // TODO: In the future, destroyOnClose in rc-image needs to be upgrade to destroyOnHidden
      destroyOnClose: destroyOnHidden ?? destroyOnClose,
      rootClassName: classNames(mergedRootClassName, rootClassName),
      getContainer: getContainer ?? getContextPopupContainer,
      transitionName: getTransitionName(rootPrefixCls, 'zoom', _preview.transitionName),
      maskTransitionName: getTransitionName(rootPrefixCls, 'fade', _preview.maskTransitionName),
      zIndex,
      closeIcon: closeIcon ?? contextPreview?.closeIcon,
    };
  }, [preview, imageLocale, contextPreview?.closeIcon]);
>>>>>>> 10e93e5c

  const mergedStyle: React.CSSProperties = { ...contextStyle, ...style };

  // ============================== Render ==============================
  return (
    <RcImage
      prefixCls={prefixCls}
      preview={mergedPreviewConfig || false}
      rootClassName={mergedRootClassName}
      className={mergedClassName}
      style={mergedStyle}
      {...otherProps}
      classNames={mergedClassNames}
      styles={mergedStyles}
    />
  );
};

export type { PreviewConfig as ImagePreviewType };

Image.PreviewGroup = PreviewGroup;

if (process.env.NODE_ENV !== 'production') {
  Image.displayName = 'Image';
}

export default Image;<|MERGE_RESOLUTION|>--- conflicted
+++ resolved
@@ -1,19 +1,10 @@
 import * as React from 'react';
 import EyeOutlined from '@ant-design/icons/EyeOutlined';
-<<<<<<< HEAD
 import RcImage from '@rc-component/image';
 import type { ImageProps as RcImageProps } from '@rc-component/image';
 import classnames from 'classnames';
 
 import useMergeSemantic from '../_util/hooks/useMergeSemantic';
-=======
-import classNames from 'classnames';
-import RcImage from 'rc-image';
-import type { ImagePreviewType, ImageProps as RcImageProps } from 'rc-image';
-
-import { useZIndex } from '../_util/hooks/useZIndex';
-import { getTransitionName } from '../_util/motion';
->>>>>>> 10e93e5c
 import { devUseWarning } from '../_util/warning';
 import { useComponentConfig } from '../config-provider/context';
 import useCSSVarCls from '../config-provider/hooks/useCSSVarCls';
@@ -58,28 +49,12 @@
   PreviewGroup: typeof PreviewGroup;
 }
 
-<<<<<<< HEAD
 export interface ImageProps extends Omit<RcImageProps, 'preview'> {
   preview?: boolean | PreviewConfig;
   /** @deprecated Use `styles.root` instead */
   wrapperStyle?: React.CSSProperties;
 }
 
-=======
-type Replace<T, K extends keyof T, V> = Partial<Omit<T, K> & { [P in K]: V }>;
-
-interface PreviewType extends Omit<ImagePreviewType, 'destroyOnClose'> {
-  /** @deprecated Please use destroyOnHidden instead */
-  destroyOnClose?: boolean;
-  /**
-   * @since 5.25.0
-   */
-  destroyOnHidden?: boolean;
-}
-
-type ImageProps = Replace<RcImageProps, 'preview', boolean | PreviewType>;
-
->>>>>>> 10e93e5c
 const Image: CompositionImage<ImageProps> = (props) => {
   const {
     prefixCls: customizePrefixCls,
@@ -93,10 +68,6 @@
     ...otherProps
   } = props;
 
-<<<<<<< HEAD
-  // =============================== MISC ===============================
-  // Context
-=======
   if (process.env.NODE_ENV !== 'production') {
     const warning = devUseWarning('Image');
     warning.deprecated(
@@ -105,8 +76,8 @@
       'destroyOnHidden',
     );
   }
-
->>>>>>> 10e93e5c
+  // =============================== MISC ===============================
+  // Context
   const {
     getPrefixCls,
     getPopupContainer: getContextPopupContainer,
@@ -159,7 +130,6 @@
     </div>,
   );
 
-<<<<<<< HEAD
   // ============================= Semantic =============================
   const mergedLegacyClassNames = React.useMemo(
     () => ({
@@ -191,40 +161,6 @@
       },
     },
   );
-=======
-  const mergedPreview = React.useMemo<RcImageProps['preview']>(() => {
-    if (preview === false) {
-      return preview;
-    }
-    const _preview = typeof preview === 'object' ? preview : {};
-    const {
-      getContainer,
-      closeIcon,
-      rootClassName,
-      destroyOnClose,
-      destroyOnHidden,
-      ...restPreviewProps
-    } = _preview;
-    return {
-      mask: (
-        <div className={`${prefixCls}-mask-info`}>
-          <EyeOutlined />
-          {imageLocale?.preview}
-        </div>
-      ),
-      icons,
-      ...restPreviewProps,
-      // TODO: In the future, destroyOnClose in rc-image needs to be upgrade to destroyOnHidden
-      destroyOnClose: destroyOnHidden ?? destroyOnClose,
-      rootClassName: classNames(mergedRootClassName, rootClassName),
-      getContainer: getContainer ?? getContextPopupContainer,
-      transitionName: getTransitionName(rootPrefixCls, 'zoom', _preview.transitionName),
-      maskTransitionName: getTransitionName(rootPrefixCls, 'fade', _preview.maskTransitionName),
-      zIndex,
-      closeIcon: closeIcon ?? contextPreview?.closeIcon,
-    };
-  }, [preview, imageLocale, contextPreview?.closeIcon]);
->>>>>>> 10e93e5c
 
   const mergedStyle: React.CSSProperties = { ...contextStyle, ...style };
 
