--- conflicted
+++ resolved
@@ -1,22 +1,14 @@
 import EyeOutlined from '@ant-design/icons/EyeOutlined';
+import classNames from 'classnames';
 import RcImage, { ImageProps } from 'rc-image';
-<<<<<<< HEAD
-import classNames from 'classnames';
-import defaultLocale from '../locale/en_US';
-import PreviewGroup, { icons } from './PreviewGroup';
-=======
 import * as React from 'react';
 import { useContext } from 'react';
->>>>>>> 66c3639e
 import { ConfigContext } from '../config-provider';
 import defaultLocale from '../locale/en_US';
 import { getTransitionName } from '../_util/motion';
-<<<<<<< HEAD
 // CSSINJS
+import PreviewGroup, { icons } from './PreviewGroup';
 import useStyle from './style';
-=======
-import PreviewGroup, { icons } from './PreviewGroup';
->>>>>>> 66c3639e
 
 export interface CompositionImage<P> extends React.FC<P> {
   PreviewGroup: typeof PreviewGroup;
