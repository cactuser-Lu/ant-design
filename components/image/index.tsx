--- conflicted
+++ resolved
@@ -60,13 +60,10 @@
     className,
     rootClassName,
     style,
-<<<<<<< HEAD
     styles,
     classNames: imageClassNames,
     wrapperStyle,
-=======
     fallback,
->>>>>>> c579e2fd
     ...otherProps
   } = props;
 
@@ -78,12 +75,9 @@
     className: contextClassName,
     style: contextStyle,
     preview: contextPreview,
-<<<<<<< HEAD
     styles: contextStyles,
     classNames: contextClassNames,
-=======
     fallback: contextFallback,
->>>>>>> c579e2fd
   } = useComponentConfig('image');
 
   const prefixCls = getPrefixCls('image', customizePrefixCls);
@@ -154,15 +148,9 @@
   );
 
   const mergedStyle: React.CSSProperties = { ...contextStyle, ...style };
-
-<<<<<<< HEAD
+  const mergedFallback: RcImageProps['fallback'] = fallback ?? contextFallback;
   // ============================== Render ==============================
   return (
-=======
-  const mergedFallback: RcImageProps['fallback'] = fallback ?? contextFallback;
-
-  return wrapCSSVar(
->>>>>>> c579e2fd
     <RcImage
       prefixCls={prefixCls}
       preview={mergedPreviewConfig || false}
