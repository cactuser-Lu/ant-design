--- conflicted
+++ resolved
@@ -56,12 +56,12 @@
 
 | Property | Description | Type | Default | Version |
 | --- | --- | --- | --- | --- |
-<<<<<<< HEAD
 | actionsRender | Custom toolbar render | (originalNode: React.ReactElement, info: ToolbarRenderInfoType) => React.ReactNode | - |  |
 | classNames | Custom semantic structure class names | [Record<SemanticDOM, string>](#semantic-dom) | - |  |
 | closeIcon | Custom close icon | React.ReactNode | - |  |
 | cover | Custom preview mask | React.ReactNode | - |  |
 | ~~destroyOnClose~~ | Destroy child elements on preview close (removed, no longer supported) | boolean | false |  |
+| destroyOnHidden | Destroy child elements when closing preview | boolean | false | 5.25.0 |
 | ~~forceRender~~ | Force render preview image (removed, no longer supported) | boolean | - |  |
 | getContainer | Specify container for preview mounting; still full screen; false mounts at current location | string \| HTMLElement \| (() => HTMLElement) \| false | - |  |
 | imageRender | Custom preview content | (originalNode: React.ReactElement, info: { transform: [TransformType](#transformtype), image: [ImgInfo](#imginfo) }) => React.ReactNode | - |  |
@@ -82,28 +82,6 @@
 | ~~onVisibleChange~~ | Callback when 'visible' changes; please use 'onOpenChange' instead | (visible: boolean, prevVisible: boolean) => void | - |  |
 
 ### PreviewGroup
-=======
-| visible | Whether the preview dialog is visible or not | boolean | - | - |
-| src | Custom preview src | string | - | 4.10.0 |
-| getContainer | The mounted node for preview dialog but still display at fullScreen | string \| HTMLElement \| (() => HTMLElement) \| false | - | 4.8.0 |
-| movable | whether can be moved | boolean | true | 5.8.0 |
-| mask | Thumbnail mask | ReactNode | - | 4.9.0 |
-| maskClassName | The className of the mask | string | - | 4.11.0 |
-| ~~rootClassName~~ | The classname of the preview root DOM，The v6 will be moved to the root component. | string | - | 5.4.0 |
-| scaleStep | `1 + scaleStep` is the step to increase or decrease the scale | number | 0.5 | - |
-| minScale | Min scale | number | 1 | 5.7.0 |
-| maxScale | Max scale | number | 50 | 5.7.0 |
-| closeIcon | Custom close icon | React.ReactNode | - | 5.7.0 |
-| forceRender | Force render preview dialog | boolean | - | - |
-| toolbarRender | Custom toolbar render | (originalNode: React.ReactElement, info: Omit<[ToolbarRenderInfoType](#toolbarrenderinfotype), 'current' \| 'total'>) => React.ReactNode | - | 5.7.0, `info.image`: 5.18.0 |
-| imageRender | Custom preview content | (originalNode: React.ReactElement, info: { transform: [TransformType](#transformtype), image: [ImgInfo](#imginfo) }) => React.ReactNode | - | 5.7.0, image: 5.18.0 |
-| ~~destroyOnClose~~ | Destroy child elements when closing preview | boolean | false |  |
-| destroyOnHidden | Destroy child elements when closing preview | boolean | false | 5.25.0 |
-| onTransform | Callback when the transform of image changed | { transform: [TransformType](#transformtype), action: [TransformAction](#transformaction) } | - | 5.7.0 |
-| onVisibleChange | Callback when `visible` changed | (visible: boolean, prevVisible: boolean) => void | - | - |
-
-## PreviewGroup
->>>>>>> 10e93e5c
 
 | Property | Description | Type | Default | Version |
 | --- | --- | --- | --- | --- |
