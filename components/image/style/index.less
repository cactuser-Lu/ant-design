--- conflicted
+++ resolved
@@ -1,371 +1,187 @@
-<<<<<<< HEAD
-//@import '../../style/themes/index';
-//@import '../../style/mixins/index';
-//
-//@image-prefix-cls: ~'@{ant-prefix}-image';
-//@image-preview-prefix-cls: ~'@{image-prefix-cls}-preview';
-//
-//.@{image-prefix-cls} {
-//  position: relative;
-//  display: inline-block;
-//
-//  &-img {
-//    width: 100%;
-//    height: auto;
-//    vertical-align: middle;
-//
-//    &-placeholder {
-//      background-color: @image-bg;
-//      background-image: url('data:image/svg+xml;base64,PHN2ZyB3aWR0aD0iMTYiIGhlaWdodD0iMTYiIHZpZXdCb3g9IjAgMCAxNiAxNiIgeG1sbnM9Imh0dHA6Ly93d3cudzMub3JnLzIwMDAvc3ZnIj48cGF0aCBkPSJNMTQuNSAyLjVoLTEzQS41LjUgMCAwIDAgMSAzdjEwYS41LjUgMCAwIDAgLjUuNWgxM2EuNS41IDAgMCAwIC41LS41VjNhLjUuNSAwIDAgMC0uNS0uNXpNNS4yODEgNC43NWExIDEgMCAwIDEgMCAyIDEgMSAwIDAgMSAwLTJ6bTguMDMgNi44M2EuMTI3LjEyNyAwIDAgMS0uMDgxLjAzSDIuNzY5YS4xMjUuMTI1IDAgMCAxLS4wOTYtLjIwN2wyLjY2MS0zLjE1NmEuMTI2LjEyNiAwIDAgMSAuMTc3LS4wMTZsLjAxNi4wMTZMNy4wOCAxMC4wOWwyLjQ3LTIuOTNhLjEyNi4xMjYgMCAwIDEgLjE3Ny0uMDE2bC4wMTUuMDE2IDMuNTg4IDQuMjQ0YS4xMjcuMTI3IDAgMCAxLS4wMi4xNzV6IiBmaWxsPSIjOEM4QzhDIiBmaWxsLXJ1bGU9Im5vbnplcm8iLz48L3N2Zz4=');
-//      background-repeat: no-repeat;
-//      background-position: center center;
-//      background-size: 30%;
-//    }
-//  }
-//
-//  &-mask {
-//    position: absolute;
-//    top: 0;
-//    right: 0;
-//    bottom: 0;
-//    left: 0;
-//    display: flex;
-//    align-items: center;
-//    justify-content: center;
-//    color: @text-color-inverse;
-//    background: fade(@black, 50%);
-//    cursor: pointer;
-//    opacity: 0;
-//    transition: opacity @animation-duration-slow;
-//
-//    &-info {
-//      padding: 0 @padding-xss;
-//      overflow: hidden;
-//      white-space: nowrap;
-//      text-overflow: ellipsis;
-//      .@{iconfont-css-prefix} {
-//        margin-inline-end: @margin-xss;
-//      }
-//    }
-//
-//    &:hover {
-//      opacity: 1;
-//    }
-//  }
-//
-//  &-placeholder {
-//    .box();
-//  }
-//
-//  &-preview {
-//    .modal-mask();
-//
-//    height: 100%;
-//    text-align: center;
-//
-//    &-body {
-//      .box();
-//      overflow: hidden;
-//    }
-//
-//    &-img {
-//      max-width: 100%;
-//      max-height: 100%;
-//      vertical-align: middle;
-//      transform: scale3d(1, 1, 1);
-//      cursor: grab;
-//      transition: transform 0.3s @ease-out 0s;
-//      user-select: none;
-//      pointer-events: auto;
-//
-//      &-wrapper {
-//        .box();
-//        transition: transform 0.3s @ease-out 0s;
-//
-//        &::before {
-//          display: inline-block;
-//          width: 1px;
-//          height: 50%;
-//          margin-right: -1px;
-//          content: '';
-//        }
-//      }
-//    }
-//
-//    &-moving {
-//      .@{image-prefix-cls}-preview-img {
-//        cursor: grabbing;
-//
-//        &-wrapper {
-//          transition-duration: 0s;
-//        }
-//      }
-//    }
-//
-//    &-wrap {
-//      z-index: @zindex-image;
-//    }
-//
-//    &-operations {
-//      .reset-component();
-//      position: absolute;
-//      top: 0;
-//      right: 0;
-//      z-index: 1;
-//      display: flex;
-//      flex-direction: row-reverse;
-//      align-items: center;
-//      width: 100%;
-//      color: @image-preview-operation-color;
-//      list-style: none;
-//      background: fade(@modal-mask-bg, 10%);
-//      pointer-events: auto;
-//
-//      &-operation {
-//        margin-left: @control-padding-horizontal;
-//        padding: @control-padding-horizontal;
-//        cursor: pointer;
-//
-//        &-disabled {
-//          color: @image-preview-operation-disabled-color;
-//          pointer-events: none;
-//        }
-//
-//        &:last-of-type {
-//          margin-left: 0;
-//        }
-//      }
-//
-//      &-icon {
-//        font-size: @image-preview-operation-size;
-//      }
-//    }
-//
-//    &-switch-left,
-//    &-switch-right {
-//      position: absolute;
-//      top: 50%;
-//      right: 10px;
-//      z-index: 1;
-//      display: flex;
-//      align-items: center;
-//      justify-content: center;
-//      width: 44px;
-//      height: 44px;
-//      margin-top: -22px;
-//      color: @image-preview-operation-color;
-//      background: fade(@modal-mask-bg, 10%);
-//      border-radius: 50%;
-//      cursor: pointer;
-//      pointer-events: auto;
-//
-//      &-disabled {
-//        color: @image-preview-operation-disabled-color;
-//        cursor: not-allowed;
-//        > .@{iconfont-css-prefix} {
-//          cursor: not-allowed;
-//        }
-//      }
-//      > .@{iconfont-css-prefix} {
-//        font-size: 18px;
-//      }
-//    }
-//
-//    &-switch-left {
-//      left: 10px;
-//    }
-//
-//    &-switch-right {
-//      right: 10px;
-//    }
-//  }
-//}
-=======
-@import '../../style/themes/index';
-@import '../../style/mixins/index';
+// @import '../../style/themes/index';
+// @import '../../style/mixins/index';
 
-@image-prefix-cls: ~'@{ant-prefix}-image';
-@image-preview-prefix-cls: ~'@{image-prefix-cls}-preview';
+// @image-prefix-cls: ~'@{ant-prefix}-image';
+// @image-preview-prefix-cls: ~'@{image-prefix-cls}-preview';
 
-.@{image-prefix-cls} {
-  position: relative;
-  display: inline-block;
+// .@{image-prefix-cls} {
+//   position: relative;
+//   display: inline-block;
 
-  &-img {
-    width: 100%;
-    height: auto;
-    vertical-align: middle;
+//   &-img {
+//     width: 100%;
+//     height: auto;
+//     vertical-align: middle;
 
-    &-placeholder {
-      background-color: @image-bg;
-      background-image: url('data:image/svg+xml;base64,PHN2ZyB3aWR0aD0iMTYiIGhlaWdodD0iMTYiIHZpZXdCb3g9IjAgMCAxNiAxNiIgeG1sbnM9Imh0dHA6Ly93d3cudzMub3JnLzIwMDAvc3ZnIj48cGF0aCBkPSJNMTQuNSAyLjVoLTEzQS41LjUgMCAwIDAgMSAzdjEwYS41LjUgMCAwIDAgLjUuNWgxM2EuNS41IDAgMCAwIC41LS41VjNhLjUuNSAwIDAgMC0uNS0uNXpNNS4yODEgNC43NWExIDEgMCAwIDEgMCAyIDEgMSAwIDAgMSAwLTJ6bTguMDMgNi44M2EuMTI3LjEyNyAwIDAgMS0uMDgxLjAzSDIuNzY5YS4xMjUuMTI1IDAgMCAxLS4wOTYtLjIwN2wyLjY2MS0zLjE1NmEuMTI2LjEyNiAwIDAgMSAuMTc3LS4wMTZsLjAxNi4wMTZMNy4wOCAxMC4wOWwyLjQ3LTIuOTNhLjEyNi4xMjYgMCAwIDEgLjE3Ny0uMDE2bC4wMTUuMDE2IDMuNTg4IDQuMjQ0YS4xMjcuMTI3IDAgMCAxLS4wMi4xNzV6IiBmaWxsPSIjOEM4QzhDIiBmaWxsLXJ1bGU9Im5vbnplcm8iLz48L3N2Zz4=');
-      background-repeat: no-repeat;
-      background-position: center center;
-      background-size: 30%;
-    }
-  }
+//     &-placeholder {
+//       background-color: @image-bg;
+//       background-image: url('data:image/svg+xml;base64,PHN2ZyB3aWR0aD0iMTYiIGhlaWdodD0iMTYiIHZpZXdCb3g9IjAgMCAxNiAxNiIgeG1sbnM9Imh0dHA6Ly93d3cudzMub3JnLzIwMDAvc3ZnIj48cGF0aCBkPSJNMTQuNSAyLjVoLTEzQS41LjUgMCAwIDAgMSAzdjEwYS41LjUgMCAwIDAgLjUuNWgxM2EuNS41IDAgMCAwIC41LS41VjNhLjUuNSAwIDAgMC0uNS0uNXpNNS4yODEgNC43NWExIDEgMCAwIDEgMCAyIDEgMSAwIDAgMSAwLTJ6bTguMDMgNi44M2EuMTI3LjEyNyAwIDAgMS0uMDgxLjAzSDIuNzY5YS4xMjUuMTI1IDAgMCAxLS4wOTYtLjIwN2wyLjY2MS0zLjE1NmEuMTI2LjEyNiAwIDAgMSAuMTc3LS4wMTZsLjAxNi4wMTZMNy4wOCAxMC4wOWwyLjQ3LTIuOTNhLjEyNi4xMjYgMCAwIDEgLjE3Ny0uMDE2bC4wMTUuMDE2IDMuNTg4IDQuMjQ0YS4xMjcuMTI3IDAgMCAxLS4wMi4xNzV6IiBmaWxsPSIjOEM4QzhDIiBmaWxsLXJ1bGU9Im5vbnplcm8iLz48L3N2Zz4=');
+//       background-repeat: no-repeat;
+//       background-position: center center;
+//       background-size: 30%;
+//     }
+//   }
 
-  &-mask {
-    position: absolute;
-    top: 0;
-    right: 0;
-    bottom: 0;
-    left: 0;
-    display: flex;
-    align-items: center;
-    justify-content: center;
-    color: @text-color-inverse;
-    background: fade(@black, 50%);
-    cursor: pointer;
-    opacity: 0;
-    transition: opacity @animation-duration-slow;
+//   &-mask {
+//     position: absolute;
+//     top: 0;
+//     right: 0;
+//     bottom: 0;
+//     left: 0;
+//     display: flex;
+//     align-items: center;
+//     justify-content: center;
+//     color: @text-color-inverse;
+//     background: fade(@black, 50%);
+//     cursor: pointer;
+//     opacity: 0;
+//     transition: opacity @animation-duration-slow;
 
-    &-info {
-      padding: 0 @padding-xss;
-      overflow: hidden;
-      white-space: nowrap;
-      text-overflow: ellipsis;
-      .@{iconfont-css-prefix} {
-        margin-inline-end: @margin-xss;
-      }
-    }
+//     &-info {
+//       padding: 0 @padding-xss;
+//       overflow: hidden;
+//       white-space: nowrap;
+//       text-overflow: ellipsis;
+//       .@{iconfont-css-prefix} {
+//         margin-inline-end: @margin-xss;
+//       }
+//     }
 
-    &:hover {
-      opacity: 1;
-    }
-  }
+//     &:hover {
+//       opacity: 1;
+//     }
+//   }
 
-  &-placeholder {
-    .box();
-  }
+//   &-placeholder {
+//     .box();
+//   }
 
-  &-preview {
-    .modal-mask();
+//   &-preview {
+//     .modal-mask();
 
-    height: 100%;
-    text-align: center;
+//     height: 100%;
+//     text-align: center;
 
-    &-body {
-      .box();
-      overflow: hidden;
-    }
+//     &-body {
+//       .box();
+//       overflow: hidden;
+//     }
 
-    &-img {
-      max-width: 100%;
-      max-height: 100%;
-      vertical-align: middle;
-      transform: scale3d(1, 1, 1);
-      cursor: grab;
-      transition: transform 0.3s @ease-out 0s;
-      user-select: none;
-      pointer-events: auto;
+//     &-img {
+//       max-width: 100%;
+//       max-height: 100%;
+//       vertical-align: middle;
+//       transform: scale3d(1, 1, 1);
+//       cursor: grab;
+//       transition: transform 0.3s @ease-out 0s;
+//       user-select: none;
+//       pointer-events: auto;
 
-      &-wrapper {
-        .box();
-        transition: transform 0.3s @ease-out 0s;
+//       &-wrapper {
+//         .box();
+//         transition: transform 0.3s @ease-out 0s;
 
-        &::before {
-          display: inline-block;
-          width: 1px;
-          height: 50%;
-          margin-right: -1px;
-          content: '';
-        }
-      }
-    }
+//         &::before {
+//           display: inline-block;
+//           width: 1px;
+//           height: 50%;
+//           margin-right: -1px;
+//           content: '';
+//         }
+//       }
+//     }
 
-    &-moving {
-      .@{image-prefix-cls}-preview-img {
-        cursor: grabbing;
+//     &-moving {
+//       .@{image-prefix-cls}-preview-img {
+//         cursor: grabbing;
 
-        &-wrapper {
-          transition-duration: 0s;
-        }
-      }
-    }
+//         &-wrapper {
+//           transition-duration: 0s;
+//         }
+//       }
+//     }
 
-    &-wrap {
-      z-index: @zindex-image;
-    }
+//     &-wrap {
+//       z-index: @zindex-image;
+//     }
 
-    &-operations {
-      .reset-component();
-      position: absolute;
-      top: 0;
-      right: 0;
-      z-index: 1;
-      display: flex;
-      flex-direction: row-reverse;
-      align-items: center;
-      width: 100%;
-      color: @image-preview-operation-color;
-      list-style: none;
-      background: fade(@modal-mask-bg, 10%);
-      pointer-events: auto;
+//     &-operations {
+//       .reset-component();
+//       position: absolute;
+//       top: 0;
+//       right: 0;
+//       z-index: 1;
+//       display: flex;
+//       flex-direction: row-reverse;
+//       align-items: center;
+//       width: 100%;
+//       color: @image-preview-operation-color;
+//       list-style: none;
+//       background: fade(@modal-mask-bg, 10%);
+//       pointer-events: auto;
 
-      &-operation {
-        margin-left: @control-padding-horizontal;
-        padding: @control-padding-horizontal;
-        cursor: pointer;
+//       &-operation {
+//         margin-left: @control-padding-horizontal;
+//         padding: @control-padding-horizontal;
+//         cursor: pointer;
 
-        &-disabled {
-          color: @image-preview-operation-disabled-color;
-          pointer-events: none;
-        }
+//         &-disabled {
+//           color: @image-preview-operation-disabled-color;
+//           pointer-events: none;
+//         }
 
-        &:last-of-type {
-          margin-left: 0;
-        }
-      }
+//         &:last-of-type {
+//           margin-left: 0;
+//         }
+//       }
 
-      &-progress {
-        position: absolute;
-        left: 50%;
-        transform: translateX(-50%);
-      }
+//       &-progress {
+//         position: absolute;
+//         left: 50%;
+//         transform: translateX(-50%);
+//       }
 
-      &-icon {
-        font-size: @image-preview-operation-size;
-      }
-    }
+//       &-icon {
+//         font-size: @image-preview-operation-size;
+//       }
+//     }
 
-    &-switch-left,
-    &-switch-right {
-      position: absolute;
-      top: 50%;
-      right: 10px;
-      z-index: 1;
-      display: flex;
-      align-items: center;
-      justify-content: center;
-      width: 44px;
-      height: 44px;
-      margin-top: -22px;
-      color: @image-preview-operation-color;
-      background: fade(@modal-mask-bg, 10%);
-      border-radius: 50%;
-      cursor: pointer;
-      pointer-events: auto;
+//     &-switch-left,
+//     &-switch-right {
+//       position: absolute;
+//       top: 50%;
+//       right: 10px;
+//       z-index: 1;
+//       display: flex;
+//       align-items: center;
+//       justify-content: center;
+//       width: 44px;
+//       height: 44px;
+//       margin-top: -22px;
+//       color: @image-preview-operation-color;
+//       background: fade(@modal-mask-bg, 10%);
+//       border-radius: 50%;
+//       cursor: pointer;
+//       pointer-events: auto;
 
-      &-disabled {
-        color: @image-preview-operation-disabled-color;
-        cursor: not-allowed;
-        > .@{iconfont-css-prefix} {
-          cursor: not-allowed;
-        }
-      }
-      > .@{iconfont-css-prefix} {
-        font-size: 18px;
-      }
-    }
+//       &-disabled {
+//         color: @image-preview-operation-disabled-color;
+//         cursor: not-allowed;
+//         > .@{iconfont-css-prefix} {
+//           cursor: not-allowed;
+//         }
+//       }
+//       > .@{iconfont-css-prefix} {
+//         font-size: 18px;
+//       }
+//     }
 
-    &-switch-left {
-      left: 10px;
-    }
+//     &-switch-left {
+//       left: 10px;
+//     }
 
-    &-switch-right {
-      right: 10px;
-    }
-  }
-}
->>>>>>> 5dfa8678
+//     &-switch-right {
+//       right: 10px;
+//     }
+//   }
+// }