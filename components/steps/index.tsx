--- conflicted
+++ resolved
@@ -8,6 +8,7 @@
 import useBreakpoint from '../grid/hooks/useBreakpoint';
 import Progress from '../progress';
 import useLegacyItems from './useLegacyItems';
+import useStyle from './style';
 
 export interface StepProps {
   className?: string;
@@ -20,8 +21,6 @@
   subTitle?: React.ReactNode;
   style?: React.CSSProperties;
 }
-
-import useStyle from './style';
 
 export interface StepsProps {
   type?: 'default' | 'navigation';
@@ -116,12 +115,8 @@
     }
     return node;
   };
-<<<<<<< HEAD
+
   return wrapSSR(
-=======
-
-  return (
->>>>>>> 8a454a13
     <RcSteps
       icons={icons}
       {...restProps}
