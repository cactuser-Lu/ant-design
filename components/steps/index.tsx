--- conflicted
+++ resolved
@@ -6,11 +6,9 @@
 import * as React from 'react';
 import { ConfigContext } from '../config-provider';
 import useBreakpoint from '../grid/hooks/useBreakpoint';
-<<<<<<< HEAD
+import Progress from '../progress';
+
 import useStyle from './style';
-=======
-import Progress from '../progress';
->>>>>>> 2c2c631b
 
 export interface StepsProps {
   type?: 'default' | 'navigation';
