--- conflicted
+++ resolved
@@ -28,18 +28,11 @@
 
 | 参数      | 说明                                      | 类型         | 默认值 |
 |----------|------------------------------------------|-------------|-------|
-<<<<<<< HEAD
-| current | 指定当前步骤，从 0 开始记数。在子 Step 元素中，可以通过 `status` 属性覆盖状态 | Number | 0 |
-| status | 指定当前步骤的状态，可选 `wait` `process` `finish` `error` | String | process |
-| size | 指定大小，目前支持普通（`default`）和迷你（`small`）| String | default |
-| direction | 指定步骤条方向。目前支持水平（`horizontal`）和竖直（`vertical`）两种方向 | String | horizontal  |
-| progressDot | 点状步骤条，可以设置为一个 function | Boolean or (iconDot, {index, status, title, description}) => ReactNode | false |
-=======
 | current | 指定当前步骤，从 0 开始记数。在子 Step 元素中，可以通过 `status` 属性覆盖状态 | number | 0 |
 | status | 指定当前步骤的状态，可选 `wait` `process` `finish` `error` | string | process |
 | size | 指定大小，目前支持普通（`default`）和迷你（`small`）| string | default |
 | direction | 指定步骤条方向。目前支持水平（`horizontal`）和竖直（`vertical`）两种方向 | string | horizontal  |
->>>>>>> f2e19c16
+| progressDot | 点状步骤条，可以设置为一个 function | Boolean or (iconDot, {index, status, title, description}) => ReactNode | false |
 
 ### Steps.Step
 
