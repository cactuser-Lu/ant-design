--- conflicted
+++ resolved
@@ -35,17 +35,10 @@
   return r * 0.299 + g * 0.587 + b * 0.114 > 192;
 };
 
-<<<<<<< HEAD
 const genCollapsePanelKey = (preset: PresetsItem, index: number) => {
   const mergedKey = preset.key ?? index;
   return `panel-${mergedKey}`;
 };
-=======
-const genCollapsePanelKey = (preset: PresetsItem, index: number) =>
-  typeof preset.label === 'string' || typeof preset.label === 'number'
-    ? `panel-${preset.label}-${index}`
-    : `panel-${index}`;
->>>>>>> c3b75819
 
 const ColorPresets: FC<ColorPresetsProps> = ({ prefixCls, presets, value: color, onChange }) => {
   const [locale] = useLocale('ColorPicker');
@@ -58,17 +51,10 @@
 
   const activeKeys = useMemo(
     () =>
-<<<<<<< HEAD
-      presetsValue.reduce<string[]>((acc, preset, i) => {
-        const { defaultOpen = true } = preset;
-        if (defaultOpen) {
-          acc.push(genCollapsePanelKey(preset, i));
-=======
       presetsValue.reduce<string[]>((acc, preset, index) => {
         const { defaultOpen = true } = preset;
         if (defaultOpen) {
           acc.push(genCollapsePanelKey(preset, index));
->>>>>>> c3b75819
         }
         return acc;
       }, []),
@@ -79,13 +65,8 @@
     onChange?.(colorValue);
   };
 
-<<<<<<< HEAD
-  const items = presetsValue.map<NonNullable<CollapseProps['items']>[number]>((preset, i) => ({
-    key: genCollapsePanelKey(preset, i),
-=======
-  const items: CollapseProps['items'] = presetsValue.map((preset, index) => ({
+  const items = presetsValue.map<NonNullable<CollapseProps['items']>[number]>((preset, index) => ({
     key: genCollapsePanelKey(preset, index),
->>>>>>> c3b75819
     label: <div className={`${colorPresetsPrefixCls}-label`}>{preset?.label}</div>,
     children: (
       <div className={`${colorPresetsPrefixCls}-items`}>
