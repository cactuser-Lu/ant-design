--- conflicted
+++ resolved
@@ -47,13 +47,8 @@
 | allowClear | 允许清除选择的颜色 | boolean | false | |
 | arrow | 配置弹出的箭头 | `boolean \| { pointAtCenter: boolean }` | true | |
 | children | 颜色选择器的触发器 | React.ReactNode | - | |
-<<<<<<< HEAD
 | defaultValue | 颜色默认的值 | [ColorType](#colortype) | - | |
-| defaultFormat | 颜色格式默认的值 | `rgb` \| `hex` \| `hsb` | - | 5.9.0 |
-=======
-| defaultValue | 颜色默认的值 | string \| `Color` | - | |
 | defaultFormat | 颜色格式默认的值 | `rgb` \| `hex` \| `hsb` | `hex` | 5.9.0 |
->>>>>>> 78fd4a44
 | disabled | 禁用颜色选择器 | boolean | - | |
 | disabledAlpha | 禁用透明度 | boolean | - | 5.8.0 |
 | disabledFormat | 禁用选择颜色格式 | boolean | - | |
