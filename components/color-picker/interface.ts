--- conflicted
+++ resolved
@@ -3,12 +3,8 @@
 
 import type { SizeType } from '../config-provider/SizeContext';
 import type { PopoverProps } from '../popover';
-<<<<<<< HEAD
+import type { TooltipPlacement } from '../tooltip';
 import type { AggregationColor } from './color';
-=======
-import type { TooltipPlacement } from '../tooltip';
-import type { Color } from './color';
->>>>>>> 7defec28
 
 export enum ColorFormat {
   hex = 'hex',
