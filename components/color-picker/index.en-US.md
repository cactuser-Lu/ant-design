---
category: Components
title: ColorPicker
description: Used for color selection.
cover: https://mdn.alipayobjects.com/huamei_7uahnr/afts/img/A*PpY4RYNM8UcAAAAAAAAAAAAADrJ8AQ/original
coverDark: https://mdn.alipayobjects.com/huamei_7uahnr/afts/img/A*EHL-QYJofZsAAAAAAAAAAAAADrJ8AQ/original
tag: 5.5.0
demo:
  cols: 2
group:
  title: Data Entry
---

## When To Use

Used when the user needs to make a customized color selection.

## Examples

<!-- prettier-ignore -->
<code src="./demo/base.tsx">Basic Usage</code>
<code src="./demo/size.tsx">Trigger size</code>
<code src="./demo/controlled.tsx">controlled mode</code>
<code src="./demo/line-gradient.tsx" version="5.20.0">Line Gradient</code>
<code src="./demo/text-render.tsx">Rendering Trigger Text</code>
<code src="./demo/disabled.tsx">Disable</code>
<code src="./demo/disabled-alpha.tsx">Disabled Alpha</code>
<code src="./demo/allowClear.tsx">Clear Color</code>
<code src="./demo/trigger.tsx">Custom Trigger</code>
<code src="./demo/trigger-event.tsx">Custom Trigger Event</code>
<code src="./demo/format.tsx">Color Format</code>
<code src="./demo/presets.tsx">Preset Colors</code>
<code src="./demo/presets-line-gradient.tsx" debug>Preset Line Gradient</code>
<code src="./demo/panel-render.tsx">Custom Render Panel</code>
<code src="./demo/pure-panel.tsx" debug>Pure Render</code>

## API

Common props ref：[Common props](/docs/react/common-props)

> This component is available since `antd@5.5.0`.

<!-- prettier-ignore -->
| Property | Description | Type | Default | Version |
| :-- | :-- | :-- | :-- | :-- |
| allowClear | 	Allow clearing color selected | boolean | false | |
| arrow | Configuration for popup arrow | `boolean \| { pointAtCenter: boolean }` | true | |
| children | Trigger of ColorPicker | React.ReactNode | - | |
<<<<<<< HEAD
| defaultValue | Default value of color | [ColorType](#colortype) | - | |
| defaultFormat | Default format of color | `rgb` \| `hex` \| `hsb` | - | 5.9.0 |
=======
| defaultValue | Default value of color | string \| `Color` | - | |
| defaultFormat | Default format of color | `rgb` \| `hex` \| `hsb` | `hex` | 5.9.0 |
>>>>>>> 78fd4a44
| disabled | Disable ColorPicker | boolean | - | |
| disabledAlpha | Disable Alpha | boolean | - | 5.8.0 |
| disabledFormat | Disable format of color | boolean | - | |
| destroyTooltipOnHide | Whether destroy popover when hidden | `boolean` | false | 5.7.0 |
| format | Format of color | `rgb` \| `hex` \| `hsb` | - | |
| mode | Configure single or gradient color | `'single' \| 'gradient' \| ('single' \| 'gradient')[]` | `single` | 5.20.0 |
| open | Whether to show popup | boolean | - | |
| presets | Preset colors | [PresetColorType](#presetcolortype) | - | |
| placement | Placement of popup | The design of the [placement](/components/tooltip/#api) parameter is the same as the `Tooltips` component. | `bottomLeft` | |
| panelRender | Custom Render Panel | `(panel: React.ReactNode, extra: { components: { Picker: FC; Presets: FC } }) => React.ReactNode` | - | 5.7.0 |
| showText | Show color text | boolean \| `(color: Color) => React.ReactNode` | - | 5.7.0 |
| size | Setting the trigger size | `large` \| `middle` \| `small` | `middle` | 5.7.0 |
| trigger | ColorPicker trigger mode | `hover` \| `click` | `click` | |
| value | Value of color | [ColorType](#colortype) | - | |
| onChange | Callback when `value` is changed | `(value: Color, css: string) => void` | - | |
| onChangeComplete | Called when color pick ends. Will not change the display color when `value` controlled by `onChangeComplete` | `(value: Color) => void` | - | 5.7.0 |
| onFormatChange | Callback when `format` is changed | `(format: 'hex' \| 'rgb' \| 'hsb') => void` | - | |
| onOpenChange | Callback when `open` is changed | `(open: boolean) => void` | - | |
| onClear | Called when clear | `() => void` | - | 5.6.0 |

#### ColorType

```typescript
type ColorType =
  | string
  | Color
  | {
      color: string;
      percent: number;
    }[];
```

#### PresetColorType

```typescript
type PresetColorType = {
  label: React.ReactNode;
  defaultOpen?: boolean;
  key?: React.Key;
  colors: ColorType[];
};
```

### Color

<!-- prettier-ignore -->
| Property | Description | Type | Version |
| :-- | :-- | :-- | :-- |
| toCssString | Convert to CSS support format | `() => string` | 5.20.0 |
| toHex | Convert to `hex` format characters, the return type like: `1677ff` | `() => string` | - |
| toHexString | Convert to `hex` format color string, the return type like: `#1677ff` | `() => string` | - |
| toHsb | Convert to `hsb` object  | `() => ({ h: number, s: number, b: number, a number })` | - |
| toHsbString | Convert to `hsb` format color string, the return type like: `hsb(215, 91%, 100%)` | `() => string` | - |
| toRgb | Convert to `rgb` object  | `() => ({ r: number, g: number, b: number, a number })` | - |
| toRgbString | Convert to `rgb` format color string, the return type like: `rgb(22, 119, 255)` | `() => string` | - |

## Semantic DOM

<code src="./demo/_semantic.tsx" simplify="true"></code>

## FAQ

### Questions about color assignment

The value of the color selector supports both string color values and selector-generated `Color` objects. However, since there is a precision error when converting color strings of different formats to each other, it is recommended to use selector-generated `Color` objects for assignment operations in controlled scenarios, so that the precision problem can be avoided and the values are guaranteed to be accurate and the selector can work as expected.<|MERGE_RESOLUTION|>--- conflicted
+++ resolved
@@ -46,13 +46,8 @@
 | allowClear | 	Allow clearing color selected | boolean | false | |
 | arrow | Configuration for popup arrow | `boolean \| { pointAtCenter: boolean }` | true | |
 | children | Trigger of ColorPicker | React.ReactNode | - | |
-<<<<<<< HEAD
 | defaultValue | Default value of color | [ColorType](#colortype) | - | |
-| defaultFormat | Default format of color | `rgb` \| `hex` \| `hsb` | - | 5.9.0 |
-=======
-| defaultValue | Default value of color | string \| `Color` | - | |
 | defaultFormat | Default format of color | `rgb` \| `hex` \| `hsb` | `hex` | 5.9.0 |
->>>>>>> 78fd4a44
 | disabled | Disable ColorPicker | boolean | - | |
 | disabledAlpha | Disable Alpha | boolean | - | 5.8.0 |
 | disabledFormat | Disable format of color | boolean | - | |
