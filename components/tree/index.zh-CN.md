---
category: Components
type: 数据展示
title: Tree
subtitle: 树形控件
---

多层次的结构列表。

## 何时使用

文件夹、组织架构、生物分类、国家地区等等，世间万物的大多数结构都是树形结构。使用 `树控件` 可以完整展现其中的层级关系，并具有展开收起选择等交互功能。

## API

### Tree props

<<<<<<< HEAD
| 参数 | 说明 | 类型 | 默认值 |
| --- | --- | --- | --- |
| autoExpandParent | 是否自动展开父节点 | boolean | true |
| blockNode | 是否节点占据一行 | boolean | false |
| checkable | 节点前添加 Checkbox 复选框 | boolean | false |
| checkedKeys | （受控）选中复选框的树节点（注意：父子节点有关联，如果传入父节点 key，则子节点自动选中；相应当子节点 key 都传入，父节点也自动选中。当设置`checkable`和`checkStrictly`，它是一个有`checked`和`halfChecked`属性的对象，并且父子节点的选中与否不再关联 | string\[] \| {checked: string\[], halfChecked: string\[]} | \[] |
| checkStrictly | checkable 状态下节点选择完全受控（父子节点选中状态不再关联） | boolean | false |
| defaultCheckedKeys | 默认选中复选框的树节点 | string\[] | \[] |
| defaultExpandAll | 默认展开所有树节点 | boolean | false |
| defaultExpandedKeys | 默认展开指定的树节点 | string\[] | \[] |
| defaultExpandParent | 默认展开父节点 | bool | true |
| defaultSelectedKeys | 默认选中的树节点 | string\[] | \[] |
| disabled | 将树禁用 | bool | false |
| draggable | 设置节点可拖拽（IE>8） | boolean | false |
| expandedKeys | （受控）展开指定的树节点 | string\[] | \[] |
| filterTreeNode | 按需筛选树节点（高亮），返回 true | function(node) | - |
| loadData | 异步加载数据 | function(node) | - |
| loadedKeys | （受控）已经加载的节点，需要配合 `loadData` 使用 | string\[] | \[] |
| multiple | 支持点选多个节点（节点本身） | boolean | false |
| selectable | 是否可选中 | boolean | true |
| selectedKeys | （受控）设置选中的树节点 | string\[] | - |
| showIcon | 是否展示 TreeNode title 前的图标，没有默认样式，如设置为 true，需要自行定义图标相关样式 | boolean | false |
| switcherIcon | 自定义树节点的展开/折叠图标 | React.ReactElement | - |
| showLine | 是否展示连接线 | boolean | false |
| onCheck | 点击复选框触发 | function(checkedKeys, e:{checked: bool, checkedNodes, node, event}) | - |
| onDragEnd | dragend 触发时调用 | function({event, node}) | - |
| onDragEnter | dragenter 触发时调用 | function({event, node, expandedKeys}) | - |
| onDragLeave | dragleave 触发时调用 | function({event, node}) | - |
| onDragOver | dragover 触发时调用 | function({event, node}) | - |
| onDragStart | 开始拖拽时调用 | function({event, node}) | - |
| onDrop | drop 触发时调用 | function({event, node, dragNode, dragNodesKeys}) | - |
| onExpand | 展开/收起节点时触发 | function(expandedKeys, {expanded: bool, node}) | - |
| onLoad | 节点加载完毕时触发 | function(loadedKeys, {event, node}) | - |
| onRightClick | 响应右键点击 | function({event, node}) | - |
| onSelect | 点击树节点触发 | function(selectedKeys, e:{selected: bool, selectedNodes, node, event}) | - |
| treeData | treeNodes 数据，如果设置则不需要手动构造 TreeNode 节点（key 在整个树范围内唯一） | array\<{key, title, children, \[disabled, selectable]}> | - |
=======
| 参数 | 说明 | 类型 | 默认值 | 版本 |
| --- | --- | --- | --- | --- |
| autoExpandParent | 是否自动展开父节点 | boolean | true |  |
| blockNode | 是否节点占据一行 | boolean | false | 3.15.0 |
| checkable | 节点前添加 Checkbox 复选框 | boolean | false |  |
| checkedKeys | （受控）选中复选框的树节点（注意：父子节点有关联，如果传入父节点 key，则子节点自动选中；相应当子节点 key 都传入，父节点也自动选中。当设置`checkable`和`checkStrictly`，它是一个有`checked`和`halfChecked`属性的对象，并且父子节点的选中与否不再关联 | string\[] \| {checked: string\[], halfChecked: string\[]} | \[] |  |
| checkStrictly | checkable 状态下节点选择完全受控（父子节点选中状态不再关联） | boolean | false |  |
| defaultCheckedKeys | 默认选中复选框的树节点 | string\[] | \[] |  |
| defaultExpandAll | 默认展开所有树节点 | boolean | false |  |
| defaultExpandedKeys | 默认展开指定的树节点 | string\[] | \[] |  |
| defaultExpandParent | 默认展开父节点 | bool | true | 3.4.0 |
| defaultSelectedKeys | 默认选中的树节点 | string\[] | \[] |  |
| disabled | 将树禁用 | bool | false | 3.4.0 |
| draggable | 设置节点可拖拽（IE>8） | boolean | false |  |
| expandedKeys | （受控）展开指定的树节点 | string\[] | \[] |  |
| filterTreeNode | 按需筛选树节点（高亮），返回 true | function(node) | - |  |
| loadData | 异步加载数据 | function(node) | - |  |
| loadedKeys | （受控）已经加载的节点，需要配合 `loadData` 使用 | string\[] | \[] | 3.7.0 |
| multiple | 支持点选多个节点（节点本身） | boolean | false |  |
| selectable | 是否可选中 | boolean | true |  |
| selectedKeys | （受控）设置选中的树节点 | string\[] | - |  |
| showIcon | 是否展示 TreeNode title 前的图标，没有默认样式，如设置为 true，需要自行定义图标相关样式 | boolean | false |  |
| switcherIcon | 自定义树节点的展开/折叠图标 | React.ReactElement | - | 3.12.0 |
| showLine | 是否展示连接线 | boolean | false |  |
| onCheck | 点击复选框触发 | function(checkedKeys, e:{checked: bool, checkedNodes, node, event, halfCheckedKeys}) | - |  |
| onDragEnd | dragend 触发时调用 | function({event, node}) | - |  |
| onDragEnter | dragenter 触发时调用 | function({event, node, expandedKeys}) | - |  |
| onDragLeave | dragleave 触发时调用 | function({event, node}) | - |  |
| onDragOver | dragover 触发时调用 | function({event, node}) | - |  |
| onDragStart | 开始拖拽时调用 | function({event, node}) | - |  |
| onDrop | drop 触发时调用 | function({event, node, dragNode, dragNodesKeys}) | - |  |
| onExpand | 展开/收起节点时触发 | function(expandedKeys, {expanded: bool, node}) | - |  |
| onLoad | 节点加载完毕时触发 | function(loadedKeys, {event, node}) | - | 3.7.0 |
| onRightClick | 响应右键点击 | function({event, node}) | - |  |
| onSelect | 点击树节点触发 | function(selectedKeys, e:{selected: bool, selectedNodes, node, event}) | - |  |
| treeData | treeNodes 数据，如果设置则不需要手动构造 TreeNode 节点（key 在整个树范围内唯一） | array\<{key, title, children, \[disabled, selectable]}> | - | 3.19.8 |
>>>>>>> 847f5fcd

### TreeNode props

| 参数 | 说明 | 类型 | 默认值 |
| --- | --- | --- | --- |
| checkable | 当树为 checkable 时，设置独立节点是否展示 Checkbox | boolean | - |
| disableCheckbox | 禁掉 checkbox | boolean | false |
| disabled | 禁掉响应 | boolean | false |
| icon | 自定义图标。可接收组件，props 为当前节点 props | ReactNode/Function(props):ReactNode | - |
| isLeaf | 设置为叶子节点(设置了`loadData`时有效) | boolean | false |
| key | 被树的 (default)ExpandedKeys / (default)CheckedKeys / (default)SelectedKeys 属性所用。注意：整个树范围内的所有节点的 key 值不能重复！ | string | 内部计算出的节点位置 |
| selectable | 设置节点是否可被选中 | boolean | true |
| title | 标题 | string\|ReactNode | '---' |

### DirectoryTree props

| 参数         | 说明                                                 | 类型   | 默认值 |
| ------------ | ---------------------------------------------------- | ------ | ------ |
| expandAction | 目录展开逻辑，可选 `false` `'click'` `'doubleClick'` | string | click  |

## 注意

在 `3.4.0` 之前：树节点可以有很多，但在设置`checkable`时，将会花费更多的计算时间，因此我们缓存了一些计算结果（`this.treeNodesStates`）来复用，避免多次重复计算，以此提高性能。但这也带来了一些限制，当你异步加载树节点时，你需要这样渲染树：

```jsx
{
  this.state.treeData.length ? (
    <Tree>
      {this.state.treeData.map(data => (
        <TreeNode />
      ))}
    </Tree>
  ) : (
    'loading tree'
  );
}
```

## FAQ

### 在 showLine 时，如何隐藏子节点图标？

文件图标通过 switcherIcon 来实现，如果不需要你可以覆盖对应的样式：https://codesandbox.io/s/883vo47xp8<|MERGE_RESOLUTION|>--- conflicted
+++ resolved
@@ -15,7 +15,6 @@
 
 ### Tree props
 
-<<<<<<< HEAD
 | 参数 | 说明 | 类型 | 默认值 |
 | --- | --- | --- | --- |
 | autoExpandParent | 是否自动展开父节点 | boolean | true |
@@ -40,7 +39,7 @@
 | showIcon | 是否展示 TreeNode title 前的图标，没有默认样式，如设置为 true，需要自行定义图标相关样式 | boolean | false |
 | switcherIcon | 自定义树节点的展开/折叠图标 | React.ReactElement | - |
 | showLine | 是否展示连接线 | boolean | false |
-| onCheck | 点击复选框触发 | function(checkedKeys, e:{checked: bool, checkedNodes, node, event}) | - |
+| onCheck | 点击复选框触发 | function(checkedKeys, e:{checked: bool, checkedNodes, node, event, halfCheckedKeys}) | - |
 | onDragEnd | dragend 触发时调用 | function({event, node}) | - |
 | onDragEnter | dragenter 触发时调用 | function({event, node, expandedKeys}) | - |
 | onDragLeave | dragleave 触发时调用 | function({event, node}) | - |
@@ -52,44 +51,6 @@
 | onRightClick | 响应右键点击 | function({event, node}) | - |
 | onSelect | 点击树节点触发 | function(selectedKeys, e:{selected: bool, selectedNodes, node, event}) | - |
 | treeData | treeNodes 数据，如果设置则不需要手动构造 TreeNode 节点（key 在整个树范围内唯一） | array\<{key, title, children, \[disabled, selectable]}> | - |
-=======
-| 参数 | 说明 | 类型 | 默认值 | 版本 |
-| --- | --- | --- | --- | --- |
-| autoExpandParent | 是否自动展开父节点 | boolean | true |  |
-| blockNode | 是否节点占据一行 | boolean | false | 3.15.0 |
-| checkable | 节点前添加 Checkbox 复选框 | boolean | false |  |
-| checkedKeys | （受控）选中复选框的树节点（注意：父子节点有关联，如果传入父节点 key，则子节点自动选中；相应当子节点 key 都传入，父节点也自动选中。当设置`checkable`和`checkStrictly`，它是一个有`checked`和`halfChecked`属性的对象，并且父子节点的选中与否不再关联 | string\[] \| {checked: string\[], halfChecked: string\[]} | \[] |  |
-| checkStrictly | checkable 状态下节点选择完全受控（父子节点选中状态不再关联） | boolean | false |  |
-| defaultCheckedKeys | 默认选中复选框的树节点 | string\[] | \[] |  |
-| defaultExpandAll | 默认展开所有树节点 | boolean | false |  |
-| defaultExpandedKeys | 默认展开指定的树节点 | string\[] | \[] |  |
-| defaultExpandParent | 默认展开父节点 | bool | true | 3.4.0 |
-| defaultSelectedKeys | 默认选中的树节点 | string\[] | \[] |  |
-| disabled | 将树禁用 | bool | false | 3.4.0 |
-| draggable | 设置节点可拖拽（IE>8） | boolean | false |  |
-| expandedKeys | （受控）展开指定的树节点 | string\[] | \[] |  |
-| filterTreeNode | 按需筛选树节点（高亮），返回 true | function(node) | - |  |
-| loadData | 异步加载数据 | function(node) | - |  |
-| loadedKeys | （受控）已经加载的节点，需要配合 `loadData` 使用 | string\[] | \[] | 3.7.0 |
-| multiple | 支持点选多个节点（节点本身） | boolean | false |  |
-| selectable | 是否可选中 | boolean | true |  |
-| selectedKeys | （受控）设置选中的树节点 | string\[] | - |  |
-| showIcon | 是否展示 TreeNode title 前的图标，没有默认样式，如设置为 true，需要自行定义图标相关样式 | boolean | false |  |
-| switcherIcon | 自定义树节点的展开/折叠图标 | React.ReactElement | - | 3.12.0 |
-| showLine | 是否展示连接线 | boolean | false |  |
-| onCheck | 点击复选框触发 | function(checkedKeys, e:{checked: bool, checkedNodes, node, event, halfCheckedKeys}) | - |  |
-| onDragEnd | dragend 触发时调用 | function({event, node}) | - |  |
-| onDragEnter | dragenter 触发时调用 | function({event, node, expandedKeys}) | - |  |
-| onDragLeave | dragleave 触发时调用 | function({event, node}) | - |  |
-| onDragOver | dragover 触发时调用 | function({event, node}) | - |  |
-| onDragStart | 开始拖拽时调用 | function({event, node}) | - |  |
-| onDrop | drop 触发时调用 | function({event, node, dragNode, dragNodesKeys}) | - |  |
-| onExpand | 展开/收起节点时触发 | function(expandedKeys, {expanded: bool, node}) | - |  |
-| onLoad | 节点加载完毕时触发 | function(loadedKeys, {event, node}) | - | 3.7.0 |
-| onRightClick | 响应右键点击 | function({event, node}) | - |  |
-| onSelect | 点击树节点触发 | function(selectedKeys, e:{selected: bool, selectedNodes, node, event}) | - |  |
-| treeData | treeNodes 数据，如果设置则不需要手动构造 TreeNode 节点（key 在整个树范围内唯一） | array\<{key, title, children, \[disabled, selectable]}> | - | 3.19.8 |
->>>>>>> 847f5fcd
 
 ### TreeNode props
 
