--- conflicted
+++ resolved
@@ -14,44 +14,6 @@
 
 ### Tree props
 
-<<<<<<< HEAD
-| Property | Description | Type | Default |
-| --- | --- | --- | --- |
-| autoExpandParent | Whether to automatically expand a parent treeNode | boolean | true |
-| blockNode | Whether treeNode fill remaining horizontal space | boolean | false |
-| checkable | Adds a `Checkbox` before the treeNodes | boolean | false |
-| checkedKeys | (Controlled) Specifies the keys of the checked treeNodes (PS: When this specifies the key of a treeNode which is also a parent treeNode, all the children treeNodes of will be checked; and vice versa, when it specifies the key of a treeNode which is a child treeNode, its parent treeNode will also be checked. When `checkable` and `checkStrictly` is true, its object has `checked` and `halfChecked` property. Regardless of whether the child or parent treeNode is checked, they won't impact each other. | string\[] \| {checked: string\[], halfChecked: string\[]} | \[] |
-| checkStrictly | Check treeNode precisely; parent treeNode and children treeNodes are not associated | boolean | false |
-| defaultCheckedKeys | Specifies the keys of the default checked treeNodes | string\[] | \[] |
-| defaultExpandAll | Whether to expand all treeNodes by default | boolean | false |
-| defaultExpandedKeys | Specify the keys of the default expanded treeNodes | string\[] | \[] |
-| defaultExpandParent | auto expand parent treeNodes when init | bool | true |
-| defaultSelectedKeys | Specifies the keys of the default selected treeNodes | string\[] | \[] |
-| disabled | whether disabled the tree | bool | false |
-| draggable | Specifies whether this Tree is draggable (IE > 8) | boolean | false |
-| expandedKeys | (Controlled) Specifies the keys of the expanded treeNodes | string\[] | \[] |
-| filterTreeNode | Defines a function to filter (highlight) treeNodes. When the function returns `true`, the corresponding treeNode will be highlighted | function(node) | - |
-| loadData | Load data asynchronously | function(node) | - |
-| loadedKeys | (Controlled) Set loaded tree nodes. Need work with `loadData` | string\[] | \[] |
-| multiple | Allows selecting multiple treeNodes | boolean | false |
-| selectable | whether can be selected | boolean | true |
-| selectedKeys | (Controlled) Specifies the keys of the selected treeNodes | string\[] | - |
-| showIcon | Shows the icon before a TreeNode's title. There is no default style; you must set a custom style for it if set to `true` | boolean | false |
-| switcherIcon | customize collapse/expand icon of tree node | ReactNode | - |
-| showLine | Shows a connecting line | boolean | false |
-| onCheck | Callback function for when the onCheck event occurs | function(checkedKeys, e:{checked: bool, checkedNodes, node, event, halfCheckedKeys}) | - |
-| onDragEnd | Callback function for when the onDragEnd event occurs | function({event, node}) | - |
-| onDragEnter | Callback function for when the onDragEnter event occurs | function({event, node, expandedKeys}) | - |
-| onDragLeave | Callback function for when the onDragLeave event occurs | function({event, node}) | - |
-| onDragOver | Callback function for when the onDragOver event occurs | function({event, node}) | - |
-| onDragStart | Callback function for when the onDragStart event occurs | function({event, node}) | - |
-| onDrop | Callback function for when the onDrop event occurs | function({event, node, dragNode, dragNodesKeys}) | - |
-| onExpand | Callback function for when a treeNode is expanded or collapsed | function(expandedKeys, {expanded: bool, node}) | - |
-| onLoad | Callback function for when a treeNode is loaded | function(loadedKeys, {event, node}) | - |
-| onRightClick | Callback function for when the user right clicks a treeNode | function({event, node}) | - |
-| onSelect | Callback function for when the user clicks a treeNode | function(selectedKeys, e:{selected: bool, selectedNodes, node, event}) | - |
-| treeData | treeNodes data Array, if set it then you need not to construct children TreeNode. (key should be unique across the whole array) | array\<{ key, title, children, \[disabled, selectable] }> | - |
-=======
 | Property | Description | Type | Default | Version |
 | --- | --- | --- | --- | --- |
 | autoExpandParent | Whether to automatically expand a parent treeNode | boolean | true |  |
@@ -74,7 +36,7 @@
 | selectable | whether can be selected | boolean | true |  |
 | selectedKeys | (Controlled) Specifies the keys of the selected treeNodes | string\[] | - |  |
 | showIcon | Shows the icon before a TreeNode's title. There is no default style; you must set a custom style for it if set to `true` | boolean | false |  |
-| switcherIcon | customize collapse/expand icon of tree node | React.ReactElement | - |  |
+| switcherIcon | customize collapse/expand icon of tree node | ReactNode | - |  |
 | showLine | Shows a connecting line | boolean | false |  |
 | treeData | treeNodes data Array, if set it then you need not to construct children TreeNode. (key should be unique across the whole array) | array\<{ key, title, children, \[disabled, selectable] }> | - |  |
 | virtual | Disable virtual scroll when set to `false` | boolean | - | 4.1.0 |
@@ -89,7 +51,6 @@
 | onLoad | Callback function for when a treeNode is loaded | function(loadedKeys, {event, node}) | - |  |
 | onRightClick | Callback function for when the user right clicks a treeNode | function({event, node}) | - |  |
 | onSelect | Callback function for when the user clicks a treeNode | function(selectedKeys, e:{selected: bool, selectedNodes, node, event}) | - |  |
->>>>>>> b8109bd2
 
 ### TreeNode props
 
