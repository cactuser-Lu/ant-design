import React from 'react';

import { render, screen } from '../../../tests/utils';
import ConfigProvider from '../../config-provider';
import Form from '../../form';
import Tree from '../index';
import type { AntTreeNodeProps } from '../Tree';
import { SmileOutlined } from '@ant-design/icons';

const { TreeNode } = Tree;

describe('Tree', () => {
  it('icon and switcherIcon of Tree with showLine should render correctly', () => {
    const { asFragment } = render(
      <Tree showLine showIcon>
        <TreeNode icon="icon" switcherIcon="switcherIcon" key="0-0">
          <TreeNode icon="icon" switcherIcon="switcherIcon" key="0-0-0" />
          <TreeNode switcherIcon="switcherIcon" key="0-0-1" />
          <TreeNode icon="icon" key="0-0-2" />
          <TreeNode key="0-0-3" />
        </TreeNode>
        <TreeNode switcherIcon="switcherIcon" key="0-1">
          <TreeNode icon="icon" switcherIcon="switcherIcon" key="0-0-0" />
          <TreeNode switcherIcon="switcherIcon" key="0-0-1" />
          <TreeNode icon="icon" key="0-0-2" />
          <TreeNode key="0-0-3" />
        </TreeNode>
        <TreeNode key="0-2">
          <TreeNode icon="icon" switcherIcon="switcherIcon" key="0-0-0" />
          <TreeNode switcherIcon="switcherIcon" key="0-0-1" />
          <TreeNode icon="icon" key="0-0-2" />
          <TreeNode key="0-0-3" />
        </TreeNode>
      </Tree>,
    );
    expect(asFragment().firstChild).toMatchSnapshot();
  });

  it('switcherIcon in Tree should not render at leaf nodes', () => {
    const { container } = render(
      <Tree switcherIcon={<i className="switcherIcon" />} defaultExpandAll>
        <TreeNode icon="icon">
          <TreeNode title="node1" icon="icon" key="0-0-2" />
          <TreeNode title="node2" key="0-0-3" />
        </TreeNode>
      </Tree>,
    );
    expect(container.querySelectorAll('.switcherIcon').length).toBe(1);
  });

  it('leaf nodes should render custom icons when provided', () => {
    const { container } = render(
      <Tree showLine={{ showLeafIcon: <i className="customLeafIcon" /> }} defaultExpandAll>
        <TreeNode icon="icon">
          <TreeNode title="node1" icon="icon" key="0-0-2" />
          <TreeNode title="node2" key="0-0-3" />
        </TreeNode>
      </Tree>,
    );
    expect(container.querySelectorAll('.customLeafIcon').length).toBe(2);
  });

  it('leaf nodes should render custom icons when provided as render function', () => {
    const { container } = render(
      <Tree showLine={{ showLeafIcon: () => <i className="customLeafIcon" /> }} defaultExpandAll>
        <TreeNode icon="icon">
          <TreeNode title="node1" icon="icon" key="0-0-2" />
          <TreeNode title="node2" key="0-0-3" />
        </TreeNode>
      </Tree>,
    );

    expect(container.querySelectorAll('.customLeafIcon').length).toBe(2);
  });

  it('leaf nodes should render custom icons when provided as string', async () => {
    render(
      <Tree showLine={{ showLeafIcon: 'customLeafIcon' }} defaultExpandAll>
        <TreeNode icon="icon">
          <TreeNode title="node1" icon="icon" key="0-0-2" />
          <TreeNode title="node2" key="0-0-3" />
        </TreeNode>
      </Tree>,
    );

    const customIcons = await screen.findAllByText('customLeafIcon');
    expect(customIcons).toHaveLength(2);
  });

  it('switcherIcon in Tree could be string', () => {
    const { asFragment } = render(
      <Tree switcherIcon="switcherIcon" defaultExpandAll>
        <TreeNode icon="icon">
          <TreeNode title="node1" icon="icon" key="0-0-2" />
          <TreeNode title="node2" key="0-0-3" />
        </TreeNode>
      </Tree>,
    );
    expect(asFragment().firstChild).toMatchSnapshot();
  });

  it('switcherIcon should be loading icon when loadData', () => {
    const onLoadData = () =>
      new Promise<void>((resolve) => {
        setTimeout(() => {
          resolve();
        }, 1000);
      });
    const { asFragment } = render(
      <Tree switcherIcon="switcherIcon" defaultExpandAll loadData={onLoadData}>
        <TreeNode icon="icon">
          <TreeNode title="node1" icon="icon" key="0-0-2" />
          <TreeNode title="node2" key="0-0-3" />
        </TreeNode>
      </Tree>,
    );
    expect(asFragment().firstChild).toMatchSnapshot();
  });

  it('support switcherLoadingIcon prop when loadData', () => {
    const onLoadData = () =>
      new Promise<void>((resolve) => {
        setTimeout(() => {
          resolve();
        }, 1000);
      });
    const { asFragment } = render(
      <Tree
        switcherIcon="switcherIcon"
        loadData={onLoadData}
        defaultExpandedKeys={['0-0-2', '0-0-3']}
        switcherLoadingIcon={<div>loading...</div>}
      >
        <TreeNode icon="icon">
          <TreeNode title="node1" icon="icon" key="0-0-2" />
          <TreeNode title="node2" key="0-0-3" />
        </TreeNode>
      </Tree>,
    );
    expect(asFragment().firstChild).toMatchSnapshot();
  });

  it('switcherIcon in Tree could be render prop function', () => {
    const { container } = render(
      <Tree
        defaultExpandAll
        switcherIcon={({ expanded }: AntTreeNodeProps) =>
          expanded ? <span className="open" /> : <span className="close" />
        }
      >
        <TreeNode icon="icon">
          <TreeNode title="node1" icon="icon" key="0-0-2" />
          <TreeNode title="node2" key="0-0-3" />
        </TreeNode>
      </Tree>,
    );
    expect(container.querySelectorAll('.open').length).toBe(1);
  });

  // https://github.com/ant-design/ant-design/issues/23261
  it('showLine is object type should render correctly', () => {
    const { asFragment } = render(
      <Tree showLine={{ showLeafIcon: false }} defaultExpandedKeys={['0-0-0']}>
        <TreeNode title="parent 1" key="0-0">
          <TreeNode title="parent 1-0" key="0-0-0">
            <TreeNode title="leaf" key="0-0-0-0" />
            <TreeNode title="leaf" key="0-0-0-1" />
            <TreeNode title="leaf" key="0-0-0-2" />
          </TreeNode>
          <TreeNode title="parent 1-1" key="0-0-1">
            <TreeNode title="leaf" key="0-0-1-0" />
          </TreeNode>
          <TreeNode title="parent 1-2" key="0-0-2">
            <TreeNode title="leaf" key="0-0-2-0" />
            <TreeNode title="leaf" key="0-0-2-1" />
          </TreeNode>
        </TreeNode>
      </Tree>,
    );
    expect(asFragment().firstChild).toMatchSnapshot();
  });

  describe('draggable', () => {
    const dragTreeData = [
      {
        title: 'bamboo',
        key: 'bamboo',
      },
    ];

    it('hide icon', () => {
      const { container } = render(<Tree treeData={dragTreeData} draggable={{ icon: false }} />);
      expect(container.querySelector('.anticon-holder')).toBeFalsy();
    });

    it('customize icon', () => {
      const { container } = render(
        <Tree treeData={dragTreeData} draggable={{ icon: <span className="little" /> }} />,
      );
      expect(container.querySelector('.little')).toBeTruthy();
    });

    it('nodeDraggable', () => {
      const nodeDraggable = jest.fn(() => false);
      render(<Tree treeData={dragTreeData} draggable={{ nodeDraggable }} />);
      expect(nodeDraggable).toHaveBeenCalledWith(dragTreeData[0]);
    });

    it('nodeDraggable func', () => {
      const nodeDraggable = jest.fn(() => false);
      render(<Tree treeData={dragTreeData} draggable={nodeDraggable} />);
      expect(nodeDraggable).toHaveBeenCalledWith(dragTreeData[0]);
    });
  });

  describe('hidden switcherIcon', () => {
    it('use `switcherIcon={() => null}`', () => {
      const { container } = render(
        <Tree defaultExpandAll switcherIcon={() => null}>
          <TreeNode icon="icon">
            <TreeNode title="node1" icon="icon" key="0-0-2" />
            <TreeNode title="node2" key="0-0-3" />
          </TreeNode>
        </Tree>,
      );
      container.querySelectorAll('.ant-tree-switcher').forEach((el) => {
        expect(el.children.length).toBe(0);
      });
    });
    it('use `switcherIcon={null}`', () => {
      const { container } = render(
        <Tree defaultExpandAll switcherIcon={null}>
          <TreeNode icon="icon">
            <TreeNode title="node1" icon="icon" key="0-0-2" />
            <TreeNode title="node2" key="0-0-3" />
          </TreeNode>
        </Tree>,
      );
      container.querySelectorAll('.ant-tree-switcher').forEach((el) => {
        expect(el.children.length).toBe(0);
      });
    });
  });
<<<<<<< HEAD
  it('customize classNames and styles', () => {
    const data = [
      {
        title: 'parent 1',
        key: '0-0',
        icon: <SmileOutlined />,
        children: [
          {
            title: 'leaf',
            key: '0-0-0',
            icon: <SmileOutlined />,
          },
          {
            title: 'leaf',
            key: '0-0-1',
            icon: <SmileOutlined />,
          },
        ],
      },
    ];
    const testClassNames = {
      item: 'test-item',
      itemIcon: 'test-icon',
      itemTitle: 'test-title',
      root: 'test-root',
    };
    const testStyles = {
      item: { background: 'rgb(255, 0, 0)' },
      itemIcon: { color: 'rgb(0, 0, 255)' },
      itemTitle: { color: 'rgb(255, 255, 0)' },
      root: { color: 'rgb(0, 255, 0)' },
    };
    const { container } = render(
      <Tree
        treeData={data}
        showIcon
        defaultExpandAll
        styles={testStyles}
        classNames={testClassNames}
      />,
    );
    const root = container.querySelector('.ant-tree');
    const title = container.querySelector('.ant-tree-title');
    const item = container.querySelector(`.${testClassNames.item}`);
    const icon = container.querySelector('.ant-tree-iconEle');

    expect(root).toHaveStyle(testStyles.root);
    expect(root).toHaveClass(testClassNames.root);
    expect(icon).toHaveStyle(testStyles.itemIcon);
    expect(icon).toHaveClass(testClassNames.itemIcon);
    expect(title).toHaveStyle(testStyles.itemTitle);
    expect(title).toHaveClass(testClassNames.itemTitle);
    expect(item).toHaveStyle(testStyles.item);
=======

  describe('form disabled', () => {
    it('should support Form disabled', () => {
      const { container } = render(
        <Form disabled>
          <Form.Item name="tree1" label="禁用">
            <Tree>
              <TreeNode title="parent 1" key="0-0">
                <TreeNode title="child 1" key="0-0-0" />
              </TreeNode>
            </Tree>
          </Form.Item>
        </Form>,
      );

      expect(container.querySelector('.ant-tree.ant-tree-disabled')).toBeTruthy();
    });

    it('set Tree enabled when ConfigProvider componentDisabled is false', () => {
      const { container } = render(
        <Form disabled>
          <ConfigProvider componentDisabled={false}>
            <Form.Item name="tree1" label="启用">
              <Tree>
                <TreeNode title="parent 1" key="0-0">
                  <TreeNode title="child 1" key="0-0-0" />
                </TreeNode>
              </Tree>
            </Form.Item>
          </ConfigProvider>
          <Form.Item name="tree2" label="禁用">
            <Tree>
              <TreeNode title="parent 2" key="1-0">
                <TreeNode title="child 2" key="1-0-0" />
              </TreeNode>
            </Tree>
          </Form.Item>
        </Form>,
      );

      const trees = container.querySelectorAll('.ant-tree');
      expect(trees[0]).not.toHaveClass('ant-tree-disabled');
      expect(trees[1]).toHaveClass('ant-tree-disabled');
    });
>>>>>>> ba936836
  });
});<|MERGE_RESOLUTION|>--- conflicted
+++ resolved
@@ -1,11 +1,11 @@
 import React from 'react';
+import { SmileOutlined } from '@ant-design/icons';
 
 import { render, screen } from '../../../tests/utils';
 import ConfigProvider from '../../config-provider';
 import Form from '../../form';
 import Tree from '../index';
 import type { AntTreeNodeProps } from '../Tree';
-import { SmileOutlined } from '@ant-design/icons';
 
 const { TreeNode } = Tree;
 
@@ -241,7 +241,6 @@
       });
     });
   });
-<<<<<<< HEAD
   it('customize classNames and styles', () => {
     const data = [
       {
@@ -295,8 +294,7 @@
     expect(title).toHaveStyle(testStyles.itemTitle);
     expect(title).toHaveClass(testClassNames.itemTitle);
     expect(item).toHaveStyle(testStyles.item);
-=======
-
+  });
   describe('form disabled', () => {
     it('should support Form disabled', () => {
       const { container } = render(
@@ -340,6 +338,5 @@
       expect(trees[0]).not.toHaveClass('ant-tree-disabled');
       expect(trees[1]).toHaveClass('ant-tree-disabled');
     });
->>>>>>> ba936836
   });
 });