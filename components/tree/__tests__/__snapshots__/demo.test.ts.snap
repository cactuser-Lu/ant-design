// Jest Snapshot v1, https://goo.gl/fbAQLP

exports[`renders components/tree/demo/basic.tsx correctly 1`] = `
<div
  class="ant-tree ant-tree-icon-hide"
>
  <div>
    <input
      aria-label="for screen reader"
      style="width:0;height:0;display:flex;overflow:hidden;opacity:0;border:0;padding:0;margin:0"
      tabindex="0"
      value=""
    />
  </div>
  <div
    aria-hidden="true"
    class="ant-tree-treenode"
    style="position:absolute;pointer-events:none;visibility:hidden;height:0;overflow:hidden;border:0;padding:0"
  >
    <div
      class="ant-tree-indent"
    >
      <div
        class="ant-tree-indent-unit"
      />
    </div>
  </div>
  <div
    class="ant-tree-list"
    role="tree"
    style="position:relative"
  >
    <div
      class="ant-tree-list-holder"
    >
      <div>
        <div
          class="ant-tree-list-holder-inner"
          style="display:flex;flex-direction:column"
        >
          <div
            aria-expanded="true"
            class="ant-tree-treenode ant-tree-treenode-switcher-open ant-tree-treenode-checkbox-checked ant-tree-treenode-leaf-last"
            draggable="false"
            role="treeitem"
          >
            <span
              aria-hidden="true"
              class="ant-tree-indent"
            />
            <span
              class="ant-tree-switcher ant-tree-switcher_open"
            >
              <span
                aria-label="caret-down"
                class="anticon anticon-caret-down ant-tree-switcher-icon"
                role="img"
              >
                <svg
                  aria-hidden="true"
                  data-icon="caret-down"
                  fill="currentColor"
                  focusable="false"
                  height="1em"
                  viewBox="0 0 1024 1024"
                  width="1em"
                >
                  <path
                    d="M840.4 300H183.6c-19.7 0-30.7 20.8-18.5 35l328.4 380.8c9.4 10.9 27.5 10.9 37 0L858.9 335c12.2-14.2 1.2-35-18.5-35z"
                  />
                </svg>
              </span>
            </span>
            <span
              aria-checked="true"
              aria-label="Select parent 1"
              class="ant-tree-checkbox ant-tree-checkbox-checked"
              role="checkbox"
            >
              <span
                class="ant-tree-checkbox-inner"
              />
            </span>
            <span
              class="ant-tree-node-content-wrapper ant-tree-node-content-wrapper-open"
              title="parent 1"
            >
              <span
                class="ant-tree-title"
              >
                parent 1
              </span>
            </span>
          </div>
          <div
<<<<<<< HEAD
            aria-expanded="true"
            class="ant-tree-treenode ant-tree-treenode-disabled ant-tree-treenode-switcher-open ant-tree-treenode-checkbox-checked ant-tree-treenode-selected"
=======
            aria-grabbed="false"
            class="ant-tree-treenode ant-tree-treenode-disabled ant-tree-treenode-switcher-open ant-tree-treenode-checkbox-checked"
>>>>>>> bc03ccaa
            draggable="false"
            role="treeitem"
          >
            <span
              aria-hidden="true"
              class="ant-tree-indent"
            >
              <span
                class="ant-tree-indent-unit ant-tree-indent-unit-start ant-tree-indent-unit-end"
              />
            </span>
            <span
              class="ant-tree-switcher ant-tree-switcher_open"
            >
              <span
                aria-label="caret-down"
                class="anticon anticon-caret-down ant-tree-switcher-icon"
                role="img"
              >
                <svg
                  aria-hidden="true"
                  data-icon="caret-down"
                  fill="currentColor"
                  focusable="false"
                  height="1em"
                  viewBox="0 0 1024 1024"
                  width="1em"
                >
                  <path
                    d="M840.4 300H183.6c-19.7 0-30.7 20.8-18.5 35l328.4 380.8c9.4 10.9 27.5 10.9 37 0L858.9 335c12.2-14.2 1.2-35-18.5-35z"
                  />
                </svg>
              </span>
            </span>
            <span
              aria-checked="true"
              aria-disabled="true"
              aria-label="Select parent 1-0"
              class="ant-tree-checkbox ant-tree-checkbox-checked ant-tree-checkbox-disabled"
              role="checkbox"
            >
              <span
                class="ant-tree-checkbox-inner"
              />
            </span>
            <span
              class="ant-tree-node-content-wrapper ant-tree-node-content-wrapper-open"
              title="parent 1-0"
            >
              <span
                class="ant-tree-title"
              >
                parent 1-0
              </span>
            </span>
          </div>
          <div
            aria-expanded="false"
            class="ant-tree-treenode ant-tree-treenode-switcher-close"
            draggable="false"
            role="treeitem"
          >
            <span
              aria-hidden="true"
              class="ant-tree-indent"
            >
              <span
                class="ant-tree-indent-unit ant-tree-indent-unit-start ant-tree-indent-unit-end"
              />
              <span
                class="ant-tree-indent-unit ant-tree-indent-unit-start"
              />
            </span>
            <span
              class="ant-tree-switcher ant-tree-switcher-noop"
            />
            <span
              aria-checked="false"
              aria-disabled="true"
              aria-label="Select leaf"
              class="ant-tree-checkbox ant-tree-checkbox-disabled"
              role="checkbox"
            >
              <span
                class="ant-tree-checkbox-inner"
              />
            </span>
            <span
              class="ant-tree-node-content-wrapper ant-tree-node-content-wrapper-normal"
              title="leaf"
            >
              <span
                class="ant-tree-title"
              >
                leaf
              </span>
            </span>
          </div>
          <div
            aria-expanded="false"
            class="ant-tree-treenode ant-tree-treenode-switcher-close ant-tree-treenode-leaf-last"
            draggable="false"
            role="treeitem"
          >
            <span
              aria-hidden="true"
              class="ant-tree-indent"
            >
              <span
                class="ant-tree-indent-unit ant-tree-indent-unit-start ant-tree-indent-unit-end"
              />
              <span
                class="ant-tree-indent-unit ant-tree-indent-unit-start"
              />
            </span>
            <span
              class="ant-tree-switcher ant-tree-switcher-noop"
            />
            <span
              aria-checked="false"
              aria-label="Select leaf"
              class="ant-tree-checkbox"
              role="checkbox"
            >
              <span
                class="ant-tree-checkbox-inner"
              />
            </span>
            <span
              class="ant-tree-node-content-wrapper ant-tree-node-content-wrapper-normal"
              title="leaf"
            >
              <span
                class="ant-tree-title"
              >
                leaf
              </span>
            </span>
          </div>
          <div
<<<<<<< HEAD
            aria-expanded="true"
            class="ant-tree-treenode ant-tree-treenode-switcher-open ant-tree-treenode-checkbox-checked ant-tree-treenode-leaf-last"
=======
            aria-grabbed="false"
            class="ant-tree-treenode ant-tree-treenode-switcher-open ant-tree-treenode-checkbox-checked ant-tree-treenode-selected ant-tree-treenode-leaf-last"
>>>>>>> bc03ccaa
            draggable="false"
            role="treeitem"
          >
            <span
              aria-hidden="true"
              class="ant-tree-indent"
            >
              <span
                class="ant-tree-indent-unit ant-tree-indent-unit-start ant-tree-indent-unit-end"
              />
            </span>
            <span
              class="ant-tree-switcher ant-tree-switcher_open"
            >
              <span
                aria-label="caret-down"
                class="anticon anticon-caret-down ant-tree-switcher-icon"
                role="img"
              >
                <svg
                  aria-hidden="true"
                  data-icon="caret-down"
                  fill="currentColor"
                  focusable="false"
                  height="1em"
                  viewBox="0 0 1024 1024"
                  width="1em"
                >
                  <path
                    d="M840.4 300H183.6c-19.7 0-30.7 20.8-18.5 35l328.4 380.8c9.4 10.9 27.5 10.9 37 0L858.9 335c12.2-14.2 1.2-35-18.5-35z"
                  />
                </svg>
              </span>
            </span>
            <span
              aria-checked="true"
              aria-label="Select parent 1-1"
              class="ant-tree-checkbox ant-tree-checkbox-checked"
              role="checkbox"
            >
              <span
                class="ant-tree-checkbox-inner"
              />
            </span>
            <span
              class="ant-tree-node-content-wrapper ant-tree-node-content-wrapper-open ant-tree-node-selected"
              title="parent 1-1"
            >
              <span
                class="ant-tree-title"
              >
                parent 1-1
              </span>
            </span>
          </div>
          <div
            aria-expanded="false"
            class="ant-tree-treenode ant-tree-treenode-switcher-close ant-tree-treenode-checkbox-checked ant-tree-treenode-leaf-last"
            draggable="false"
            role="treeitem"
          >
            <span
              aria-hidden="true"
              class="ant-tree-indent"
            >
              <span
                class="ant-tree-indent-unit ant-tree-indent-unit-start ant-tree-indent-unit-end"
              />
              <span
                class="ant-tree-indent-unit ant-tree-indent-unit-end"
              />
            </span>
            <span
              class="ant-tree-switcher ant-tree-switcher-noop"
            />
            <span
              aria-checked="true"
              aria-label="Select tree node"
              class="ant-tree-checkbox ant-tree-checkbox-checked"
              role="checkbox"
            >
              <span
                class="ant-tree-checkbox-inner"
              />
            </span>
            <span
              class="ant-tree-node-content-wrapper ant-tree-node-content-wrapper-normal"
              title=""
            >
              <span
                class="ant-tree-title"
              >
                <span
                  style="color:#1677ff"
                >
                  sss
                </span>
              </span>
            </span>
          </div>
        </div>
      </div>
    </div>
  </div>
</div>
`;

exports[`renders components/tree/demo/basic-controlled.tsx correctly 1`] = `
<div
  class="ant-tree ant-tree-icon-hide"
>
  <div>
    <input
      aria-label="for screen reader"
      style="width:0;height:0;display:flex;overflow:hidden;opacity:0;border:0;padding:0;margin:0"
      tabindex="0"
      value=""
    />
  </div>
  <div
    aria-hidden="true"
    class="ant-tree-treenode"
    style="position:absolute;pointer-events:none;visibility:hidden;height:0;overflow:hidden;border:0;padding:0"
  >
    <div
      class="ant-tree-indent"
    >
      <div
        class="ant-tree-indent-unit"
      />
    </div>
  </div>
  <div
    class="ant-tree-list"
    role="tree"
    style="position:relative"
  >
    <div
      class="ant-tree-list-holder"
    >
      <div>
        <div
          class="ant-tree-list-holder-inner"
          style="display:flex;flex-direction:column"
        >
          <div
            aria-expanded="true"
            class="ant-tree-treenode ant-tree-treenode-switcher-open ant-tree-treenode-checkbox-indeterminate"
            draggable="false"
            role="treeitem"
          >
            <span
              aria-hidden="true"
              class="ant-tree-indent"
            />
            <span
              class="ant-tree-switcher ant-tree-switcher_open"
            >
              <span
                aria-label="caret-down"
                class="anticon anticon-caret-down ant-tree-switcher-icon"
                role="img"
              >
                <svg
                  aria-hidden="true"
                  data-icon="caret-down"
                  fill="currentColor"
                  focusable="false"
                  height="1em"
                  viewBox="0 0 1024 1024"
                  width="1em"
                >
                  <path
                    d="M840.4 300H183.6c-19.7 0-30.7 20.8-18.5 35l328.4 380.8c9.4 10.9 27.5 10.9 37 0L858.9 335c12.2-14.2 1.2-35-18.5-35z"
                  />
                </svg>
              </span>
            </span>
            <span
              aria-checked="mixed"
              aria-label="Select 0-0"
              class="ant-tree-checkbox ant-tree-checkbox-indeterminate"
              role="checkbox"
            >
              <span
                class="ant-tree-checkbox-inner"
              />
            </span>
            <span
              class="ant-tree-node-content-wrapper ant-tree-node-content-wrapper-open"
              title="0-0"
            >
              <span
                class="ant-tree-title"
              >
                0-0
              </span>
            </span>
          </div>
          <div
            aria-expanded="true"
            class="ant-tree-treenode ant-tree-treenode-switcher-open ant-tree-treenode-checkbox-checked"
            draggable="false"
            role="treeitem"
          >
            <span
              aria-hidden="true"
              class="ant-tree-indent"
            >
              <span
                class="ant-tree-indent-unit ant-tree-indent-unit-start"
              />
            </span>
            <span
              class="ant-tree-switcher ant-tree-switcher_open"
            >
              <span
                aria-label="caret-down"
                class="anticon anticon-caret-down ant-tree-switcher-icon"
                role="img"
              >
                <svg
                  aria-hidden="true"
                  data-icon="caret-down"
                  fill="currentColor"
                  focusable="false"
                  height="1em"
                  viewBox="0 0 1024 1024"
                  width="1em"
                >
                  <path
                    d="M840.4 300H183.6c-19.7 0-30.7 20.8-18.5 35l328.4 380.8c9.4 10.9 27.5 10.9 37 0L858.9 335c12.2-14.2 1.2-35-18.5-35z"
                  />
                </svg>
              </span>
            </span>
            <span
              aria-checked="true"
              aria-label="Select 0-0-0"
              class="ant-tree-checkbox ant-tree-checkbox-checked"
              role="checkbox"
            >
              <span
                class="ant-tree-checkbox-inner"
              />
            </span>
            <span
              class="ant-tree-node-content-wrapper ant-tree-node-content-wrapper-open"
              title="0-0-0"
            >
              <span
                class="ant-tree-title"
              >
                0-0-0
              </span>
            </span>
          </div>
          <div
            aria-expanded="false"
            class="ant-tree-treenode ant-tree-treenode-switcher-close ant-tree-treenode-checkbox-checked"
            draggable="false"
            role="treeitem"
          >
            <span
              aria-hidden="true"
              class="ant-tree-indent"
            >
              <span
                class="ant-tree-indent-unit ant-tree-indent-unit-start"
              />
              <span
                class="ant-tree-indent-unit ant-tree-indent-unit-start"
              />
            </span>
            <span
              class="ant-tree-switcher ant-tree-switcher-noop"
            />
            <span
              aria-checked="true"
              aria-label="Select 0-0-0-0"
              class="ant-tree-checkbox ant-tree-checkbox-checked"
              role="checkbox"
            >
              <span
                class="ant-tree-checkbox-inner"
              />
            </span>
            <span
              class="ant-tree-node-content-wrapper ant-tree-node-content-wrapper-normal"
              title="0-0-0-0"
            >
              <span
                class="ant-tree-title"
              >
                0-0-0-0
              </span>
            </span>
          </div>
          <div
            aria-expanded="false"
            class="ant-tree-treenode ant-tree-treenode-switcher-close ant-tree-treenode-checkbox-checked"
            draggable="false"
            role="treeitem"
          >
            <span
              aria-hidden="true"
              class="ant-tree-indent"
            >
              <span
                class="ant-tree-indent-unit ant-tree-indent-unit-start"
              />
              <span
                class="ant-tree-indent-unit ant-tree-indent-unit-start"
              />
            </span>
            <span
              class="ant-tree-switcher ant-tree-switcher-noop"
            />
            <span
              aria-checked="true"
              aria-label="Select 0-0-0-1"
              class="ant-tree-checkbox ant-tree-checkbox-checked"
              role="checkbox"
            >
              <span
                class="ant-tree-checkbox-inner"
              />
            </span>
            <span
              class="ant-tree-node-content-wrapper ant-tree-node-content-wrapper-normal"
              title="0-0-0-1"
            >
              <span
                class="ant-tree-title"
              >
                0-0-0-1
              </span>
            </span>
          </div>
          <div
            aria-expanded="false"
            class="ant-tree-treenode ant-tree-treenode-switcher-close ant-tree-treenode-checkbox-checked ant-tree-treenode-leaf-last"
            draggable="false"
            role="treeitem"
          >
            <span
              aria-hidden="true"
              class="ant-tree-indent"
            >
              <span
                class="ant-tree-indent-unit ant-tree-indent-unit-start"
              />
              <span
                class="ant-tree-indent-unit ant-tree-indent-unit-start"
              />
            </span>
            <span
              class="ant-tree-switcher ant-tree-switcher-noop"
            />
            <span
              aria-checked="true"
              aria-label="Select 0-0-0-2"
              class="ant-tree-checkbox ant-tree-checkbox-checked"
              role="checkbox"
            >
              <span
                class="ant-tree-checkbox-inner"
              />
            </span>
            <span
              class="ant-tree-node-content-wrapper ant-tree-node-content-wrapper-normal"
              title="0-0-0-2"
            >
              <span
                class="ant-tree-title"
              >
                0-0-0-2
              </span>
            </span>
          </div>
          <div
            aria-expanded="true"
            class="ant-tree-treenode ant-tree-treenode-switcher-open"
            draggable="false"
            role="treeitem"
          >
            <span
              aria-hidden="true"
              class="ant-tree-indent"
            >
              <span
                class="ant-tree-indent-unit ant-tree-indent-unit-start"
              />
            </span>
            <span
              class="ant-tree-switcher ant-tree-switcher_open"
            >
              <span
                aria-label="caret-down"
                class="anticon anticon-caret-down ant-tree-switcher-icon"
                role="img"
              >
                <svg
                  aria-hidden="true"
                  data-icon="caret-down"
                  fill="currentColor"
                  focusable="false"
                  height="1em"
                  viewBox="0 0 1024 1024"
                  width="1em"
                >
                  <path
                    d="M840.4 300H183.6c-19.7 0-30.7 20.8-18.5 35l328.4 380.8c9.4 10.9 27.5 10.9 37 0L858.9 335c12.2-14.2 1.2-35-18.5-35z"
                  />
                </svg>
              </span>
            </span>
            <span
              aria-checked="false"
              aria-label="Select 0-0-1"
              class="ant-tree-checkbox"
              role="checkbox"
            >
              <span
                class="ant-tree-checkbox-inner"
              />
            </span>
            <span
              class="ant-tree-node-content-wrapper ant-tree-node-content-wrapper-open"
              title="0-0-1"
            >
              <span
                class="ant-tree-title"
              >
                0-0-1
              </span>
            </span>
          </div>
          <div
            aria-expanded="false"
            class="ant-tree-treenode ant-tree-treenode-switcher-close"
            draggable="false"
            role="treeitem"
          >
            <span
              aria-hidden="true"
              class="ant-tree-indent"
            >
              <span
                class="ant-tree-indent-unit ant-tree-indent-unit-start"
              />
              <span
                class="ant-tree-indent-unit"
              />
            </span>
            <span
              class="ant-tree-switcher ant-tree-switcher-noop"
            />
            <span
              aria-checked="false"
              aria-label="Select 0-0-1-0"
              class="ant-tree-checkbox"
              role="checkbox"
            >
              <span
                class="ant-tree-checkbox-inner"
              />
            </span>
            <span
              class="ant-tree-node-content-wrapper ant-tree-node-content-wrapper-normal"
              title="0-0-1-0"
            >
              <span
                class="ant-tree-title"
              >
                0-0-1-0
              </span>
            </span>
          </div>
          <div
            aria-expanded="false"
            class="ant-tree-treenode ant-tree-treenode-switcher-close"
            draggable="false"
            role="treeitem"
          >
            <span
              aria-hidden="true"
              class="ant-tree-indent"
            >
              <span
                class="ant-tree-indent-unit ant-tree-indent-unit-start"
              />
              <span
                class="ant-tree-indent-unit"
              />
            </span>
            <span
              class="ant-tree-switcher ant-tree-switcher-noop"
            />
            <span
              aria-checked="false"
              aria-label="Select 0-0-1-1"
              class="ant-tree-checkbox"
              role="checkbox"
            >
              <span
                class="ant-tree-checkbox-inner"
              />
            </span>
            <span
              class="ant-tree-node-content-wrapper ant-tree-node-content-wrapper-normal"
              title="0-0-1-1"
            >
              <span
                class="ant-tree-title"
              >
                0-0-1-1
              </span>
            </span>
          </div>
          <div
            aria-expanded="false"
            class="ant-tree-treenode ant-tree-treenode-switcher-close ant-tree-treenode-leaf-last"
            draggable="false"
            role="treeitem"
          >
            <span
              aria-hidden="true"
              class="ant-tree-indent"
            >
              <span
                class="ant-tree-indent-unit ant-tree-indent-unit-start"
              />
              <span
                class="ant-tree-indent-unit"
              />
            </span>
            <span
              class="ant-tree-switcher ant-tree-switcher-noop"
            />
            <span
              aria-checked="false"
              aria-label="Select 0-0-1-2"
              class="ant-tree-checkbox"
              role="checkbox"
            >
              <span
                class="ant-tree-checkbox-inner"
              />
            </span>
            <span
              class="ant-tree-node-content-wrapper ant-tree-node-content-wrapper-normal"
              title="0-0-1-2"
            >
              <span
                class="ant-tree-title"
              >
                0-0-1-2
              </span>
            </span>
          </div>
          <div
            aria-expanded="false"
            class="ant-tree-treenode ant-tree-treenode-switcher-close ant-tree-treenode-leaf-last"
            draggable="false"
            role="treeitem"
          >
            <span
              aria-hidden="true"
              class="ant-tree-indent"
            >
              <span
                class="ant-tree-indent-unit ant-tree-indent-unit-start"
              />
            </span>
            <span
              class="ant-tree-switcher ant-tree-switcher-noop"
            />
            <span
              aria-checked="false"
              aria-label="Select 0-0-2"
              class="ant-tree-checkbox"
              role="checkbox"
            >
              <span
                class="ant-tree-checkbox-inner"
              />
            </span>
            <span
              class="ant-tree-node-content-wrapper ant-tree-node-content-wrapper-normal"
              title="0-0-2"
            >
              <span
                class="ant-tree-title"
              >
                0-0-2
              </span>
            </span>
          </div>
          <div
            aria-expanded="false"
            class="ant-tree-treenode ant-tree-treenode-switcher-close"
            draggable="false"
            role="treeitem"
          >
            <span
              aria-hidden="true"
              class="ant-tree-indent"
            />
            <span
              class="ant-tree-switcher ant-tree-switcher_close"
            >
              <span
                aria-label="caret-down"
                class="anticon anticon-caret-down ant-tree-switcher-icon"
                role="img"
              >
                <svg
                  aria-hidden="true"
                  data-icon="caret-down"
                  fill="currentColor"
                  focusable="false"
                  height="1em"
                  viewBox="0 0 1024 1024"
                  width="1em"
                >
                  <path
                    d="M840.4 300H183.6c-19.7 0-30.7 20.8-18.5 35l328.4 380.8c9.4 10.9 27.5 10.9 37 0L858.9 335c12.2-14.2 1.2-35-18.5-35z"
                  />
                </svg>
              </span>
            </span>
            <span
              aria-checked="false"
              aria-label="Select 0-1"
              class="ant-tree-checkbox"
              role="checkbox"
            >
              <span
                class="ant-tree-checkbox-inner"
              />
            </span>
            <span
              class="ant-tree-node-content-wrapper ant-tree-node-content-wrapper-close"
              title="0-1"
            >
              <span
                class="ant-tree-title"
              >
                0-1
              </span>
            </span>
          </div>
          <div
            aria-expanded="false"
            class="ant-tree-treenode ant-tree-treenode-switcher-close ant-tree-treenode-leaf-last"
            draggable="false"
            role="treeitem"
          >
            <span
              aria-hidden="true"
              class="ant-tree-indent"
            />
            <span
              class="ant-tree-switcher ant-tree-switcher-noop"
            />
            <span
              aria-checked="false"
              aria-label="Select 0-2"
              class="ant-tree-checkbox"
              role="checkbox"
            >
              <span
                class="ant-tree-checkbox-inner"
              />
            </span>
            <span
              class="ant-tree-node-content-wrapper ant-tree-node-content-wrapper-normal"
              title="0-2"
            >
              <span
                class="ant-tree-title"
              >
                0-2
              </span>
            </span>
          </div>
        </div>
      </div>
    </div>
  </div>
</div>
`;

exports[`renders components/tree/demo/block-node.tsx correctly 1`] = `
<div
  class="ant-tree ant-tree-icon-hide ant-tree-block-node"
>
  <div>
    <input
      aria-label="for screen reader"
      style="width:0;height:0;display:flex;overflow:hidden;opacity:0;border:0;padding:0;margin:0"
      tabindex="0"
      value=""
    />
  </div>
  <div
    aria-hidden="true"
    class="ant-tree-treenode"
    style="position:absolute;pointer-events:none;visibility:hidden;height:0;overflow:hidden;border:0;padding:0"
  >
    <div
      class="ant-tree-indent"
    >
      <div
        class="ant-tree-indent-unit"
      />
    </div>
  </div>
  <div
    class="ant-tree-list"
    role="tree"
    style="position:relative"
  >
    <div
      class="ant-tree-list-holder"
    >
      <div>
        <div
          class="ant-tree-list-holder-inner"
          style="display:flex;flex-direction:column"
        >
          <div
            aria-expanded="true"
            class="ant-tree-treenode ant-tree-treenode-switcher-open ant-tree-treenode-leaf-last"
            draggable="false"
            role="treeitem"
          >
            <span
              aria-hidden="true"
              class="ant-tree-indent"
            />
            <span
              class="ant-tree-switcher ant-tree-switcher_open"
            >
              <span
                aria-label="caret-down"
                class="anticon anticon-caret-down ant-tree-switcher-icon"
                role="img"
              >
                <svg
                  aria-hidden="true"
                  data-icon="caret-down"
                  fill="currentColor"
                  focusable="false"
                  height="1em"
                  viewBox="0 0 1024 1024"
                  width="1em"
                >
                  <path
                    d="M840.4 300H183.6c-19.7 0-30.7 20.8-18.5 35l328.4 380.8c9.4 10.9 27.5 10.9 37 0L858.9 335c12.2-14.2 1.2-35-18.5-35z"
                  />
                </svg>
              </span>
            </span>
            <span
              aria-checked="false"
              aria-label="Select parent"
              class="ant-tree-checkbox"
              role="checkbox"
            >
              <span
                class="ant-tree-checkbox-inner"
              />
            </span>
            <span
              class="ant-tree-node-content-wrapper ant-tree-node-content-wrapper-open"
              title="parent"
            >
              <span
                class="ant-tree-title"
              >
                parent
              </span>
            </span>
          </div>
          <div
            aria-expanded="false"
            class="ant-tree-treenode ant-tree-treenode-disabled ant-tree-treenode-switcher-close"
            draggable="false"
            role="treeitem"
          >
            <span
              aria-hidden="true"
              class="ant-tree-indent"
            >
              <span
                class="ant-tree-indent-unit ant-tree-indent-unit-start ant-tree-indent-unit-end"
              />
            </span>
            <span
              class="ant-tree-switcher ant-tree-switcher-noop"
            />
            <span
              aria-checked="false"
              aria-disabled="true"
              aria-label="Select child 1"
              class="ant-tree-checkbox ant-tree-checkbox-disabled"
              role="checkbox"
            >
              <span
                class="ant-tree-checkbox-inner"
              />
            </span>
            <span
              class="ant-tree-node-content-wrapper ant-tree-node-content-wrapper-normal"
              title="child 1"
            >
              <span
                class="ant-tree-title"
              >
                child 1
              </span>
            </span>
          </div>
          <div
            aria-expanded="false"
            class="ant-tree-treenode ant-tree-treenode-switcher-close ant-tree-treenode-selected ant-tree-treenode-leaf-last"
            draggable="false"
            role="treeitem"
          >
            <span
              aria-hidden="true"
              class="ant-tree-indent"
            >
              <span
                class="ant-tree-indent-unit ant-tree-indent-unit-start ant-tree-indent-unit-end"
              />
            </span>
            <span
              class="ant-tree-switcher ant-tree-switcher-noop"
            />
            <span
              aria-checked="false"
              aria-disabled="true"
              aria-label="Select child 2"
              class="ant-tree-checkbox ant-tree-checkbox-disabled"
              role="checkbox"
            >
              <span
                class="ant-tree-checkbox-inner"
              />
            </span>
            <span
              class="ant-tree-node-content-wrapper ant-tree-node-content-wrapper-normal ant-tree-node-selected"
              title="child 2"
            >
              <span
                class="ant-tree-title"
              >
                child 2
              </span>
            </span>
          </div>
        </div>
      </div>
    </div>
  </div>
</div>
`;

exports[`renders components/tree/demo/customized-icon.tsx correctly 1`] = `
<div
  class="ant-tree"
>
  <div>
    <input
      aria-label="for screen reader"
      style="width:0;height:0;display:flex;overflow:hidden;opacity:0;border:0;padding:0;margin:0"
      tabindex="0"
      value=""
    />
  </div>
  <div
    aria-hidden="true"
    class="ant-tree-treenode"
    style="position:absolute;pointer-events:none;visibility:hidden;height:0;overflow:hidden;border:0;padding:0"
  >
    <div
      class="ant-tree-indent"
    >
      <div
        class="ant-tree-indent-unit"
      />
    </div>
  </div>
  <div
    class="ant-tree-list"
    role="tree"
    style="position:relative"
  >
    <div
      class="ant-tree-list-holder"
    >
      <div>
        <div
          class="ant-tree-list-holder-inner"
          style="display:flex;flex-direction:column"
        >
          <div
            aria-expanded="true"
            class="ant-tree-treenode ant-tree-treenode-switcher-open ant-tree-treenode-leaf-last"
            draggable="false"
            role="treeitem"
          >
            <span
              aria-hidden="true"
              class="ant-tree-indent"
            />
            <span
              class="ant-tree-switcher ant-tree-switcher_open"
            >
              <span
                aria-label="down"
                class="anticon anticon-down ant-tree-switcher-icon"
                role="img"
              >
                <svg
                  aria-hidden="true"
                  data-icon="down"
                  fill="currentColor"
                  focusable="false"
                  height="1em"
                  viewBox="64 64 896 896"
                  width="1em"
                >
                  <path
                    d="M884 256h-75c-5.1 0-9.9 2.5-12.9 6.6L512 654.2 227.9 262.6c-3-4.1-7.8-6.6-12.9-6.6h-75c-6.5 0-10.3 7.4-6.5 12.7l352.6 486.1c12.8 17.6 39 17.6 51.7 0l352.6-486.1c3.9-5.3.1-12.7-6.4-12.7z"
                  />
                </svg>
              </span>
            </span>
            <span
              class="ant-tree-node-content-wrapper ant-tree-node-content-wrapper-open"
              title="parent 1"
            >
              <span
                class="ant-tree-iconEle ant-tree-icon__customize"
              >
                <span
                  aria-label="smile"
                  class="anticon anticon-smile"
                  role="img"
                >
                  <svg
                    aria-hidden="true"
                    data-icon="smile"
                    fill="currentColor"
                    focusable="false"
                    height="1em"
                    viewBox="64 64 896 896"
                    width="1em"
                  >
                    <path
                      d="M288 421a48 48 0 1096 0 48 48 0 10-96 0zm352 0a48 48 0 1096 0 48 48 0 10-96 0zM512 64C264.6 64 64 264.6 64 512s200.6 448 448 448 448-200.6 448-448S759.4 64 512 64zm263 711c-34.2 34.2-74 61-118.3 79.8C611 874.2 562.3 884 512 884c-50.3 0-99-9.8-144.8-29.2A370.4 370.4 0 01248.9 775c-34.2-34.2-61-74-79.8-118.3C149.8 611 140 562.3 140 512s9.8-99 29.2-144.8A370.4 370.4 0 01249 248.9c34.2-34.2 74-61 118.3-79.8C413 149.8 461.7 140 512 140c50.3 0 99 9.8 144.8 29.2A370.4 370.4 0 01775.1 249c34.2 34.2 61 74 79.8 118.3C874.2 413 884 461.7 884 512s-9.8 99-29.2 144.8A368.89 368.89 0 01775 775zM664 533h-48.1c-4.2 0-7.8 3.2-8.1 7.4C604 589.9 562.5 629 512 629s-92.1-39.1-95.8-88.6c-.3-4.2-3.9-7.4-8.1-7.4H360a8 8 0 00-8 8.4c4.4 84.3 74.5 151.6 160 151.6s155.6-67.3 160-151.6a8 8 0 00-8-8.4z"
                    />
                  </svg>
                </span>
              </span>
              <span
                class="ant-tree-title"
              >
                parent 1
              </span>
            </span>
          </div>
          <div
            aria-expanded="false"
            class="ant-tree-treenode ant-tree-treenode-switcher-close ant-tree-treenode-selected"
            draggable="false"
            role="treeitem"
          >
            <span
              aria-hidden="true"
              class="ant-tree-indent"
            >
              <span
                class="ant-tree-indent-unit ant-tree-indent-unit-start ant-tree-indent-unit-end"
              />
            </span>
            <span
              class="ant-tree-switcher ant-tree-switcher-noop"
            />
            <span
              class="ant-tree-node-content-wrapper ant-tree-node-content-wrapper-normal ant-tree-node-selected"
              title="leaf"
            >
              <span
                class="ant-tree-iconEle ant-tree-icon__customize"
              >
                <span
                  aria-label="meh"
                  class="anticon anticon-meh"
                  role="img"
                >
                  <svg
                    aria-hidden="true"
                    data-icon="meh"
                    fill="currentColor"
                    focusable="false"
                    height="1em"
                    viewBox="64 64 896 896"
                    width="1em"
                  >
                    <path
                      d="M288 421a48 48 0 1096 0 48 48 0 10-96 0zm352 0a48 48 0 1096 0 48 48 0 10-96 0zM512 64C264.6 64 64 264.6 64 512s200.6 448 448 448 448-200.6 448-448S759.4 64 512 64zm263 711c-34.2 34.2-74 61-118.3 79.8C611 874.2 562.3 884 512 884c-50.3 0-99-9.8-144.8-29.2A370.4 370.4 0 01248.9 775c-34.2-34.2-61-74-79.8-118.3C149.8 611 140 562.3 140 512s9.8-99 29.2-144.8A370.4 370.4 0 01249 248.9c34.2-34.2 74-61 118.3-79.8C413 149.8 461.7 140 512 140c50.3 0 99 9.8 144.8 29.2A370.4 370.4 0 01775.1 249c34.2 34.2 61 74 79.8 118.3C874.2 413 884 461.7 884 512s-9.8 99-29.2 144.8A368.89 368.89 0 01775 775zM664 565H360c-4.4 0-8 3.6-8 8v48c0 4.4 3.6 8 8 8h304c4.4 0 8-3.6 8-8v-48c0-4.4-3.6-8-8-8z"
                    />
                  </svg>
                </span>
              </span>
              <span
                class="ant-tree-title"
              >
                leaf
              </span>
            </span>
          </div>
          <div
            aria-expanded="false"
            class="ant-tree-treenode ant-tree-treenode-switcher-close ant-tree-treenode-leaf-last"
            draggable="false"
            role="treeitem"
          >
            <span
              aria-hidden="true"
              class="ant-tree-indent"
            >
              <span
                class="ant-tree-indent-unit ant-tree-indent-unit-start ant-tree-indent-unit-end"
              />
            </span>
            <span
              class="ant-tree-switcher ant-tree-switcher-noop"
            />
            <span
              class="ant-tree-node-content-wrapper ant-tree-node-content-wrapper-normal"
              title="leaf"
            >
              <span
                class="ant-tree-iconEle ant-tree-icon__customize"
              >
                <span
                  aria-label="frown"
                  class="anticon anticon-frown"
                  role="img"
                >
                  <svg
                    aria-hidden="true"
                    data-icon="frown"
                    fill="currentColor"
                    focusable="false"
                    height="1em"
                    viewBox="64 64 896 896"
                    width="1em"
                  >
                    <path
                      d="M288 421a48 48 0 1096 0 48 48 0 10-96 0zm352 0a48 48 0 1096 0 48 48 0 10-96 0zM512 64C264.6 64 64 264.6 64 512s200.6 448 448 448 448-200.6 448-448S759.4 64 512 64zm263 711c-34.2 34.2-74 61-118.3 79.8C611 874.2 562.3 884 512 884c-50.3 0-99-9.8-144.8-29.2A370.4 370.4 0 01248.9 775c-34.2-34.2-61-74-79.8-118.3C149.8 611 140 562.3 140 512s9.8-99 29.2-144.8A370.4 370.4 0 01249 248.9c34.2-34.2 74-61 118.3-79.8C413 149.8 461.7 140 512 140c50.3 0 99 9.8 144.8 29.2A370.4 370.4 0 01775.1 249c34.2 34.2 61 74 79.8 118.3C874.2 413 884 461.7 884 512s-9.8 99-29.2 144.8A368.89 368.89 0 01775 775zM512 533c-85.5 0-155.6 67.3-160 151.6a8 8 0 008 8.4h48.1c4.2 0 7.8-3.2 8.1-7.4C420 636.1 461.5 597 512 597s92.1 39.1 95.8 88.6c.3 4.2 3.9 7.4 8.1 7.4H664a8 8 0 008-8.4C667.6 600.3 597.5 533 512 533z"
                    />
                  </svg>
                </span>
              </span>
              <span
                class="ant-tree-title"
              >
                leaf
              </span>
            </span>
          </div>
        </div>
      </div>
    </div>
  </div>
</div>
`;

exports[`renders components/tree/demo/directory.tsx correctly 1`] = `
<div
  class="ant-tree ant-tree-block-node ant-tree-directory"
>
  <div>
    <input
      aria-label="for screen reader"
      style="width:0;height:0;display:flex;overflow:hidden;opacity:0;border:0;padding:0;margin:0"
      tabindex="0"
      value=""
    />
  </div>
  <div
    aria-hidden="true"
    class="ant-tree-treenode"
    style="position:absolute;pointer-events:none;visibility:hidden;height:0;overflow:hidden;border:0;padding:0"
  >
    <div
      class="ant-tree-indent"
    >
      <div
        class="ant-tree-indent-unit"
      />
    </div>
  </div>
  <div
    class="ant-tree-list"
    role="tree"
    style="position:relative"
  >
    <div
      class="ant-tree-list-holder"
    >
      <div>
        <div
          class="ant-tree-list-holder-inner"
          style="display:flex;flex-direction:column"
        >
          <div
            aria-expanded="true"
            class="ant-tree-treenode ant-tree-treenode-switcher-open ant-tree-treenode-draggable"
            draggable="true"
            role="treeitem"
          >
            <span
              aria-hidden="true"
              class="ant-tree-indent"
            />
            <span
              class="ant-tree-draggable-icon"
            >
              <span
                aria-label="holder"
                class="anticon anticon-holder"
                role="img"
              >
                <svg
                  aria-hidden="true"
                  data-icon="holder"
                  fill="currentColor"
                  focusable="false"
                  height="1em"
                  viewBox="64 64 896 896"
                  width="1em"
                >
                  <path
                    d="M300 276.5a56 56 0 1056-97 56 56 0 00-56 97zm0 284a56 56 0 1056-97 56 56 0 00-56 97zM640 228a56 56 0 10112 0 56 56 0 00-112 0zm0 284a56 56 0 10112 0 56 56 0 00-112 0zM300 844.5a56 56 0 1056-97 56 56 0 00-56 97zM640 796a56 56 0 10112 0 56 56 0 00-112 0z"
                  />
                </svg>
              </span>
            </span>
            <span
              class="ant-tree-switcher ant-tree-switcher_open"
            >
              <span
                aria-label="caret-down"
                class="anticon anticon-caret-down ant-tree-switcher-icon"
                role="img"
              >
                <svg
                  aria-hidden="true"
                  data-icon="caret-down"
                  fill="currentColor"
                  focusable="false"
                  height="1em"
                  viewBox="0 0 1024 1024"
                  width="1em"
                >
                  <path
                    d="M840.4 300H183.6c-19.7 0-30.7 20.8-18.5 35l328.4 380.8c9.4 10.9 27.5 10.9 37 0L858.9 335c12.2-14.2 1.2-35-18.5-35z"
                  />
                </svg>
              </span>
            </span>
            <span
              class="ant-tree-node-content-wrapper ant-tree-node-content-wrapper-open"
              title="parent 0"
            >
              <span
                class="ant-tree-iconEle ant-tree-icon__customize"
              >
                <span
                  aria-label="folder-open"
                  class="anticon anticon-folder-open"
                  role="img"
                >
                  <svg
                    aria-hidden="true"
                    data-icon="folder-open"
                    fill="currentColor"
                    focusable="false"
                    height="1em"
                    viewBox="64 64 896 896"
                    width="1em"
                  >
                    <path
                      d="M928 444H820V330.4c0-17.7-14.3-32-32-32H473L355.7 186.2a8.15 8.15 0 00-5.5-2.2H96c-17.7 0-32 14.3-32 32v592c0 17.7 14.3 32 32 32h698c13 0 24.8-7.9 29.7-20l134-332c1.5-3.8 2.3-7.9 2.3-12 0-17.7-14.3-32-32-32zM136 256h188.5l119.6 114.4H748V444H238c-13 0-24.8 7.9-29.7 20L136 643.2V256zm635.3 512H159l103.3-256h612.4L771.3 768z"
                    />
                  </svg>
                </span>
              </span>
              <span
                class="ant-tree-title"
              >
                parent 0
              </span>
            </span>
          </div>
          <div
            class="ant-tree-treenode ant-tree-treenode-draggable"
            draggable="true"
            role="treeitem"
          >
            <span
              aria-hidden="true"
              class="ant-tree-indent"
            >
              <span
                class="ant-tree-indent-unit ant-tree-indent-unit-start"
              />
            </span>
            <span
              class="ant-tree-draggable-icon"
            >
              <span
                aria-label="holder"
                class="anticon anticon-holder"
                role="img"
              >
                <svg
                  aria-hidden="true"
                  data-icon="holder"
                  fill="currentColor"
                  focusable="false"
                  height="1em"
                  viewBox="64 64 896 896"
                  width="1em"
                >
                  <path
                    d="M300 276.5a56 56 0 1056-97 56 56 0 00-56 97zm0 284a56 56 0 1056-97 56 56 0 00-56 97zM640 228a56 56 0 10112 0 56 56 0 00-112 0zm0 284a56 56 0 10112 0 56 56 0 00-112 0zM300 844.5a56 56 0 1056-97 56 56 0 00-56 97zM640 796a56 56 0 10112 0 56 56 0 00-112 0z"
                  />
                </svg>
              </span>
            </span>
            <span
              class="ant-tree-switcher ant-tree-switcher-noop"
            />
            <span
              class="ant-tree-node-content-wrapper ant-tree-node-content-wrapper-normal"
              title="leaf 0-0"
            >
              <span
                class="ant-tree-iconEle ant-tree-icon__customize"
              >
                <span
                  aria-label="file"
                  class="anticon anticon-file"
                  role="img"
                >
                  <svg
                    aria-hidden="true"
                    data-icon="file"
                    fill="currentColor"
                    focusable="false"
                    height="1em"
                    viewBox="64 64 896 896"
                    width="1em"
                  >
                    <path
                      d="M854.6 288.6L639.4 73.4c-6-6-14.1-9.4-22.6-9.4H192c-17.7 0-32 14.3-32 32v832c0 17.7 14.3 32 32 32h640c17.7 0 32-14.3 32-32V311.3c0-8.5-3.4-16.7-9.4-22.7zM790.2 326H602V137.8L790.2 326zm1.8 562H232V136h302v216a42 42 0 0042 42h216v494z"
                    />
                  </svg>
                </span>
              </span>
              <span
                class="ant-tree-title"
              >
                leaf 0-0
              </span>
            </span>
          </div>
          <div
            class="ant-tree-treenode ant-tree-treenode-leaf-last ant-tree-treenode-draggable"
            draggable="true"
            role="treeitem"
          >
            <span
              aria-hidden="true"
              class="ant-tree-indent"
            >
              <span
                class="ant-tree-indent-unit ant-tree-indent-unit-start"
              />
            </span>
            <span
              class="ant-tree-draggable-icon"
            >
              <span
                aria-label="holder"
                class="anticon anticon-holder"
                role="img"
              >
                <svg
                  aria-hidden="true"
                  data-icon="holder"
                  fill="currentColor"
                  focusable="false"
                  height="1em"
                  viewBox="64 64 896 896"
                  width="1em"
                >
                  <path
                    d="M300 276.5a56 56 0 1056-97 56 56 0 00-56 97zm0 284a56 56 0 1056-97 56 56 0 00-56 97zM640 228a56 56 0 10112 0 56 56 0 00-112 0zm0 284a56 56 0 10112 0 56 56 0 00-112 0zM300 844.5a56 56 0 1056-97 56 56 0 00-56 97zM640 796a56 56 0 10112 0 56 56 0 00-112 0z"
                  />
                </svg>
              </span>
            </span>
            <span
              class="ant-tree-switcher ant-tree-switcher-noop"
            />
            <span
              class="ant-tree-node-content-wrapper ant-tree-node-content-wrapper-normal"
              title="leaf 0-1"
            >
              <span
                class="ant-tree-iconEle ant-tree-icon__customize"
              >
                <span
                  aria-label="file"
                  class="anticon anticon-file"
                  role="img"
                >
                  <svg
                    aria-hidden="true"
                    data-icon="file"
                    fill="currentColor"
                    focusable="false"
                    height="1em"
                    viewBox="64 64 896 896"
                    width="1em"
                  >
                    <path
                      d="M854.6 288.6L639.4 73.4c-6-6-14.1-9.4-22.6-9.4H192c-17.7 0-32 14.3-32 32v832c0 17.7 14.3 32 32 32h640c17.7 0 32-14.3 32-32V311.3c0-8.5-3.4-16.7-9.4-22.7zM790.2 326H602V137.8L790.2 326zm1.8 562H232V136h302v216a42 42 0 0042 42h216v494z"
                    />
                  </svg>
                </span>
              </span>
              <span
                class="ant-tree-title"
              >
                leaf 0-1
              </span>
            </span>
          </div>
          <div
            aria-expanded="true"
            class="ant-tree-treenode ant-tree-treenode-switcher-open ant-tree-treenode-leaf-last ant-tree-treenode-draggable"
            draggable="true"
            role="treeitem"
          >
            <span
              aria-hidden="true"
              class="ant-tree-indent"
            />
            <span
              class="ant-tree-draggable-icon"
            >
              <span
                aria-label="holder"
                class="anticon anticon-holder"
                role="img"
              >
                <svg
                  aria-hidden="true"
                  data-icon="holder"
                  fill="currentColor"
                  focusable="false"
                  height="1em"
                  viewBox="64 64 896 896"
                  width="1em"
                >
                  <path
                    d="M300 276.5a56 56 0 1056-97 56 56 0 00-56 97zm0 284a56 56 0 1056-97 56 56 0 00-56 97zM640 228a56 56 0 10112 0 56 56 0 00-112 0zm0 284a56 56 0 10112 0 56 56 0 00-112 0zM300 844.5a56 56 0 1056-97 56 56 0 00-56 97zM640 796a56 56 0 10112 0 56 56 0 00-112 0z"
                  />
                </svg>
              </span>
            </span>
            <span
              class="ant-tree-switcher ant-tree-switcher_open"
            >
              <span
                aria-label="caret-down"
                class="anticon anticon-caret-down ant-tree-switcher-icon"
                role="img"
              >
                <svg
                  aria-hidden="true"
                  data-icon="caret-down"
                  fill="currentColor"
                  focusable="false"
                  height="1em"
                  viewBox="0 0 1024 1024"
                  width="1em"
                >
                  <path
                    d="M840.4 300H183.6c-19.7 0-30.7 20.8-18.5 35l328.4 380.8c9.4 10.9 27.5 10.9 37 0L858.9 335c12.2-14.2 1.2-35-18.5-35z"
                  />
                </svg>
              </span>
            </span>
            <span
              class="ant-tree-node-content-wrapper ant-tree-node-content-wrapper-open"
              title="parent 1"
            >
              <span
                class="ant-tree-iconEle ant-tree-icon__customize"
              >
                <span
                  aria-label="folder-open"
                  class="anticon anticon-folder-open"
                  role="img"
                >
                  <svg
                    aria-hidden="true"
                    data-icon="folder-open"
                    fill="currentColor"
                    focusable="false"
                    height="1em"
                    viewBox="64 64 896 896"
                    width="1em"
                  >
                    <path
                      d="M928 444H820V330.4c0-17.7-14.3-32-32-32H473L355.7 186.2a8.15 8.15 0 00-5.5-2.2H96c-17.7 0-32 14.3-32 32v592c0 17.7 14.3 32 32 32h698c13 0 24.8-7.9 29.7-20l134-332c1.5-3.8 2.3-7.9 2.3-12 0-17.7-14.3-32-32-32zM136 256h188.5l119.6 114.4H748V444H238c-13 0-24.8 7.9-29.7 20L136 643.2V256zm635.3 512H159l103.3-256h612.4L771.3 768z"
                    />
                  </svg>
                </span>
              </span>
              <span
                class="ant-tree-title"
              >
                parent 1
              </span>
            </span>
          </div>
          <div
            class="ant-tree-treenode ant-tree-treenode-draggable"
            draggable="true"
            role="treeitem"
          >
            <span
              aria-hidden="true"
              class="ant-tree-indent"
            >
              <span
                class="ant-tree-indent-unit ant-tree-indent-unit-end"
              />
            </span>
            <span
              class="ant-tree-draggable-icon"
            >
              <span
                aria-label="holder"
                class="anticon anticon-holder"
                role="img"
              >
                <svg
                  aria-hidden="true"
                  data-icon="holder"
                  fill="currentColor"
                  focusable="false"
                  height="1em"
                  viewBox="64 64 896 896"
                  width="1em"
                >
                  <path
                    d="M300 276.5a56 56 0 1056-97 56 56 0 00-56 97zm0 284a56 56 0 1056-97 56 56 0 00-56 97zM640 228a56 56 0 10112 0 56 56 0 00-112 0zm0 284a56 56 0 10112 0 56 56 0 00-112 0zM300 844.5a56 56 0 1056-97 56 56 0 00-56 97zM640 796a56 56 0 10112 0 56 56 0 00-112 0z"
                  />
                </svg>
              </span>
            </span>
            <span
              class="ant-tree-switcher ant-tree-switcher-noop"
            />
            <span
              class="ant-tree-node-content-wrapper ant-tree-node-content-wrapper-normal"
              title="leaf 1-0"
            >
              <span
                class="ant-tree-iconEle ant-tree-icon__customize"
              >
                <span
                  aria-label="file"
                  class="anticon anticon-file"
                  role="img"
                >
                  <svg
                    aria-hidden="true"
                    data-icon="file"
                    fill="currentColor"
                    focusable="false"
                    height="1em"
                    viewBox="64 64 896 896"
                    width="1em"
                  >
                    <path
                      d="M854.6 288.6L639.4 73.4c-6-6-14.1-9.4-22.6-9.4H192c-17.7 0-32 14.3-32 32v832c0 17.7 14.3 32 32 32h640c17.7 0 32-14.3 32-32V311.3c0-8.5-3.4-16.7-9.4-22.7zM790.2 326H602V137.8L790.2 326zm1.8 562H232V136h302v216a42 42 0 0042 42h216v494z"
                    />
                  </svg>
                </span>
              </span>
              <span
                class="ant-tree-title"
              >
                leaf 1-0
              </span>
            </span>
          </div>
          <div
            class="ant-tree-treenode ant-tree-treenode-leaf-last ant-tree-treenode-draggable"
            draggable="true"
            role="treeitem"
          >
            <span
              aria-hidden="true"
              class="ant-tree-indent"
            >
              <span
                class="ant-tree-indent-unit ant-tree-indent-unit-end"
              />
            </span>
            <span
              class="ant-tree-draggable-icon"
            >
              <span
                aria-label="holder"
                class="anticon anticon-holder"
                role="img"
              >
                <svg
                  aria-hidden="true"
                  data-icon="holder"
                  fill="currentColor"
                  focusable="false"
                  height="1em"
                  viewBox="64 64 896 896"
                  width="1em"
                >
                  <path
                    d="M300 276.5a56 56 0 1056-97 56 56 0 00-56 97zm0 284a56 56 0 1056-97 56 56 0 00-56 97zM640 228a56 56 0 10112 0 56 56 0 00-112 0zm0 284a56 56 0 10112 0 56 56 0 00-112 0zM300 844.5a56 56 0 1056-97 56 56 0 00-56 97zM640 796a56 56 0 10112 0 56 56 0 00-112 0z"
                  />
                </svg>
              </span>
            </span>
            <span
              class="ant-tree-switcher ant-tree-switcher-noop"
            />
            <span
              class="ant-tree-node-content-wrapper ant-tree-node-content-wrapper-normal"
              title="leaf 1-1"
            >
              <span
                class="ant-tree-iconEle ant-tree-icon__customize"
              >
                <span
                  aria-label="file"
                  class="anticon anticon-file"
                  role="img"
                >
                  <svg
                    aria-hidden="true"
                    data-icon="file"
                    fill="currentColor"
                    focusable="false"
                    height="1em"
                    viewBox="64 64 896 896"
                    width="1em"
                  >
                    <path
                      d="M854.6 288.6L639.4 73.4c-6-6-14.1-9.4-22.6-9.4H192c-17.7 0-32 14.3-32 32v832c0 17.7 14.3 32 32 32h640c17.7 0 32-14.3 32-32V311.3c0-8.5-3.4-16.7-9.4-22.7zM790.2 326H602V137.8L790.2 326zm1.8 562H232V136h302v216a42 42 0 0042 42h216v494z"
                    />
                  </svg>
                </span>
              </span>
              <span
                class="ant-tree-title"
              >
                leaf 1-1
              </span>
            </span>
          </div>
        </div>
      </div>
    </div>
  </div>
</div>
`;

exports[`renders components/tree/demo/drag-debug.tsx correctly 1`] = `
Array [
  <div
    style="margin-bottom:16px"
  >
    showLine: 
    <button
      aria-checked="true"
      class="ant-switch ant-switch-checked"
      role="switch"
      type="button"
    >
      <div
        class="ant-switch-handle"
      />
      <span
        class="ant-switch-inner"
      >
        <span
          class="ant-switch-inner-checked"
        />
        <span
          class="ant-switch-inner-unchecked"
        />
      </span>
    </button>
    <br />
    <br />
    showIcon: 
    <button
      aria-checked="true"
      class="ant-switch ant-switch-checked"
      role="switch"
      type="button"
    >
      <div
        class="ant-switch-handle"
      />
      <span
        class="ant-switch-inner"
      >
        <span
          class="ant-switch-inner-checked"
        />
        <span
          class="ant-switch-inner-unchecked"
        />
      </span>
    </button>
    <br />
    <br />
    showLeafIcon: 
    <button
      aria-checked="true"
      class="ant-switch ant-switch-checked"
      role="switch"
      type="button"
    >
      <div
        class="ant-switch-handle"
      />
      <span
        class="ant-switch-inner"
      >
        <span
          class="ant-switch-inner-checked"
        />
        <span
          class="ant-switch-inner-unchecked"
        />
      </span>
    </button>
  </div>,
  <div
    class="ant-tree ant-tree-block-node draggable-tree ant-tree-show-line"
  >
    <div>
      <input
        aria-label="for screen reader"
        style="width:0;height:0;display:flex;overflow:hidden;opacity:0;border:0;padding:0;margin:0"
        tabindex="0"
        value=""
      />
    </div>
    <div
      aria-hidden="true"
      class="ant-tree-treenode"
      style="position:absolute;pointer-events:none;visibility:hidden;height:0;overflow:hidden;border:0;padding:0"
    >
      <div
        class="ant-tree-indent"
      >
        <div
          class="ant-tree-indent-unit"
        />
      </div>
    </div>
    <div
      class="ant-tree-list"
      role="tree"
      style="position:relative"
    >
      <div
        class="ant-tree-list-holder"
      >
        <div>
          <div
            class="ant-tree-list-holder-inner"
            style="display:flex;flex-direction:column"
          >
            <div
              aria-expanded="true"
              class="ant-tree-treenode ant-tree-treenode-switcher-open ant-tree-treenode-draggable"
              draggable="true"
              role="treeitem"
            >
              <span
                aria-hidden="true"
                class="ant-tree-indent"
              />
              <span
                class="ant-tree-draggable-icon"
              >
                <span
                  aria-label="holder"
                  class="anticon anticon-holder"
                  role="img"
                >
                  <svg
                    aria-hidden="true"
                    data-icon="holder"
                    fill="currentColor"
                    focusable="false"
                    height="1em"
                    viewBox="64 64 896 896"
                    width="1em"
                  >
                    <path
                      d="M300 276.5a56 56 0 1056-97 56 56 0 00-56 97zm0 284a56 56 0 1056-97 56 56 0 00-56 97zM640 228a56 56 0 10112 0 56 56 0 00-112 0zm0 284a56 56 0 10112 0 56 56 0 00-112 0zM300 844.5a56 56 0 1056-97 56 56 0 00-56 97zM640 796a56 56 0 10112 0 56 56 0 00-112 0z"
                    />
                  </svg>
                </span>
              </span>
              <span
                class="ant-tree-switcher ant-tree-switcher_open"
              >
                <span
                  aria-label="minus-square"
                  class="anticon anticon-minus-square ant-tree-switcher-line-icon"
                  role="img"
                >
                  <svg
                    aria-hidden="true"
                    data-icon="minus-square"
                    fill="currentColor"
                    focusable="false"
                    height="1em"
                    viewBox="64 64 896 896"
                    width="1em"
                  >
                    <path
                      d="M328 544h368c4.4 0 8-3.6 8-8v-48c0-4.4-3.6-8-8-8H328c-4.4 0-8 3.6-8 8v48c0 4.4 3.6 8 8 8z"
                    />
                    <path
                      d="M880 112H144c-17.7 0-32 14.3-32 32v736c0 17.7 14.3 32 32 32h736c17.7 0 32-14.3 32-32V144c0-17.7-14.3-32-32-32zm-40 728H184V184h656v656z"
                    />
                  </svg>
                </span>
              </span>
              <span
                class="ant-tree-node-content-wrapper ant-tree-node-content-wrapper-open"
                title="0-0"
              >
                <span
                  class="ant-tree-iconEle ant-tree-icon__customize"
                >
                  <span
                    aria-label="carry-out"
                    class="anticon anticon-carry-out"
                    role="img"
                  >
                    <svg
                      aria-hidden="true"
                      data-icon="carry-out"
                      fill="currentColor"
                      focusable="false"
                      height="1em"
                      viewBox="64 64 896 896"
                      width="1em"
                    >
                      <path
                        d="M880 184H712v-64c0-4.4-3.6-8-8-8h-56c-4.4 0-8 3.6-8 8v64H384v-64c0-4.4-3.6-8-8-8h-56c-4.4 0-8 3.6-8 8v64H144c-17.7 0-32 14.3-32 32v664c0 17.7 14.3 32 32 32h736c17.7 0 32-14.3 32-32V216c0-17.7-14.3-32-32-32zm-40 656H184V256h128v48c0 4.4 3.6 8 8 8h56c4.4 0 8-3.6 8-8v-48h256v48c0 4.4 3.6 8 8 8h56c4.4 0 8-3.6 8-8v-48h128v584zM688 420h-55.2c-5.1 0-10 2.5-13 6.6L468.9 634.4l-64.7-89c-3-4.1-7.8-6.6-13-6.6H336c-6.5 0-10.3 7.4-6.5 12.7l126.4 174a16.1 16.1 0 0026 0l212.6-292.7c3.8-5.4 0-12.8-6.5-12.8z"
                      />
                    </svg>
                  </span>
                </span>
                <span
                  class="ant-tree-title"
                >
                  0-0
                </span>
              </span>
            </div>
            <div
              aria-expanded="true"
              class="ant-tree-treenode ant-tree-treenode-switcher-open ant-tree-treenode-draggable"
              draggable="true"
              role="treeitem"
            >
              <span
                aria-hidden="true"
                class="ant-tree-indent"
              >
                <span
                  class="ant-tree-indent-unit ant-tree-indent-unit-start"
                />
              </span>
              <span
                class="ant-tree-draggable-icon"
              >
                <span
                  aria-label="holder"
                  class="anticon anticon-holder"
                  role="img"
                >
                  <svg
                    aria-hidden="true"
                    data-icon="holder"
                    fill="currentColor"
                    focusable="false"
                    height="1em"
                    viewBox="64 64 896 896"
                    width="1em"
                  >
                    <path
                      d="M300 276.5a56 56 0 1056-97 56 56 0 00-56 97zm0 284a56 56 0 1056-97 56 56 0 00-56 97zM640 228a56 56 0 10112 0 56 56 0 00-112 0zm0 284a56 56 0 10112 0 56 56 0 00-112 0zM300 844.5a56 56 0 1056-97 56 56 0 00-56 97zM640 796a56 56 0 10112 0 56 56 0 00-112 0z"
                    />
                  </svg>
                </span>
              </span>
              <span
                class="ant-tree-switcher ant-tree-switcher_open"
              >
                <span
                  aria-label="minus-square"
                  class="anticon anticon-minus-square ant-tree-switcher-line-icon"
                  role="img"
                >
                  <svg
                    aria-hidden="true"
                    data-icon="minus-square"
                    fill="currentColor"
                    focusable="false"
                    height="1em"
                    viewBox="64 64 896 896"
                    width="1em"
                  >
                    <path
                      d="M328 544h368c4.4 0 8-3.6 8-8v-48c0-4.4-3.6-8-8-8H328c-4.4 0-8 3.6-8 8v48c0 4.4 3.6 8 8 8z"
                    />
                    <path
                      d="M880 112H144c-17.7 0-32 14.3-32 32v736c0 17.7 14.3 32 32 32h736c17.7 0 32-14.3 32-32V144c0-17.7-14.3-32-32-32zm-40 728H184V184h656v656z"
                    />
                  </svg>
                </span>
              </span>
              <span
                class="ant-tree-node-content-wrapper ant-tree-node-content-wrapper-open"
                title="0-0-0"
              >
                <span
                  class="ant-tree-iconEle ant-tree-icon__customize"
                >
                  <span
                    aria-label="carry-out"
                    class="anticon anticon-carry-out"
                    role="img"
                  >
                    <svg
                      aria-hidden="true"
                      data-icon="carry-out"
                      fill="currentColor"
                      focusable="false"
                      height="1em"
                      viewBox="64 64 896 896"
                      width="1em"
                    >
                      <path
                        d="M880 184H712v-64c0-4.4-3.6-8-8-8h-56c-4.4 0-8 3.6-8 8v64H384v-64c0-4.4-3.6-8-8-8h-56c-4.4 0-8 3.6-8 8v64H144c-17.7 0-32 14.3-32 32v664c0 17.7 14.3 32 32 32h736c17.7 0 32-14.3 32-32V216c0-17.7-14.3-32-32-32zm-40 656H184V256h128v48c0 4.4 3.6 8 8 8h56c4.4 0 8-3.6 8-8v-48h256v48c0 4.4 3.6 8 8 8h56c4.4 0 8-3.6 8-8v-48h128v584zM688 420h-55.2c-5.1 0-10 2.5-13 6.6L468.9 634.4l-64.7-89c-3-4.1-7.8-6.6-13-6.6H336c-6.5 0-10.3 7.4-6.5 12.7l126.4 174a16.1 16.1 0 0026 0l212.6-292.7c3.8-5.4 0-12.8-6.5-12.8z"
                      />
                    </svg>
                  </span>
                </span>
                <span
                  class="ant-tree-title"
                >
                  0-0-0
                </span>
              </span>
            </div>
            <div
              aria-expanded="true"
              class="ant-tree-treenode ant-tree-treenode-switcher-open ant-tree-treenode-draggable"
              draggable="true"
              role="treeitem"
            >
              <span
                aria-hidden="true"
                class="ant-tree-indent"
              >
                <span
                  class="ant-tree-indent-unit ant-tree-indent-unit-start"
                />
                <span
                  class="ant-tree-indent-unit ant-tree-indent-unit-start"
                />
              </span>
              <span
                class="ant-tree-draggable-icon"
              >
                <span
                  aria-label="holder"
                  class="anticon anticon-holder"
                  role="img"
                >
                  <svg
                    aria-hidden="true"
                    data-icon="holder"
                    fill="currentColor"
                    focusable="false"
                    height="1em"
                    viewBox="64 64 896 896"
                    width="1em"
                  >
                    <path
                      d="M300 276.5a56 56 0 1056-97 56 56 0 00-56 97zm0 284a56 56 0 1056-97 56 56 0 00-56 97zM640 228a56 56 0 10112 0 56 56 0 00-112 0zm0 284a56 56 0 10112 0 56 56 0 00-112 0zM300 844.5a56 56 0 1056-97 56 56 0 00-56 97zM640 796a56 56 0 10112 0 56 56 0 00-112 0z"
                    />
                  </svg>
                </span>
              </span>
              <span
                class="ant-tree-switcher ant-tree-switcher-noop"
              >
                <span
                  class="ant-tree-switcher-leaf-line"
                />
              </span>
              <span
                class="ant-tree-node-content-wrapper ant-tree-node-content-wrapper-normal"
                title="0-0-0-0"
              >
                <span
                  class="ant-tree-iconEle ant-tree-icon__customize"
                >
                  <span
                    aria-label="carry-out"
                    class="anticon anticon-carry-out"
                    role="img"
                  >
                    <svg
                      aria-hidden="true"
                      data-icon="carry-out"
                      fill="currentColor"
                      focusable="false"
                      height="1em"
                      viewBox="64 64 896 896"
                      width="1em"
                    >
                      <path
                        d="M880 184H712v-64c0-4.4-3.6-8-8-8h-56c-4.4 0-8 3.6-8 8v64H384v-64c0-4.4-3.6-8-8-8h-56c-4.4 0-8 3.6-8 8v64H144c-17.7 0-32 14.3-32 32v664c0 17.7 14.3 32 32 32h736c17.7 0 32-14.3 32-32V216c0-17.7-14.3-32-32-32zm-40 656H184V256h128v48c0 4.4 3.6 8 8 8h56c4.4 0 8-3.6 8-8v-48h256v48c0 4.4 3.6 8 8 8h56c4.4 0 8-3.6 8-8v-48h128v584zM688 420h-55.2c-5.1 0-10 2.5-13 6.6L468.9 634.4l-64.7-89c-3-4.1-7.8-6.6-13-6.6H336c-6.5 0-10.3 7.4-6.5 12.7l126.4 174a16.1 16.1 0 0026 0l212.6-292.7c3.8-5.4 0-12.8-6.5-12.8z"
                      />
                    </svg>
                  </span>
                </span>
                <span
                  class="ant-tree-title"
                >
                  0-0-0-0
                </span>
              </span>
            </div>
            <div
              aria-expanded="false"
              class="ant-tree-treenode ant-tree-treenode-switcher-close ant-tree-treenode-draggable"
              draggable="true"
              role="treeitem"
            >
              <span
                aria-hidden="true"
                class="ant-tree-indent"
              >
                <span
                  class="ant-tree-indent-unit ant-tree-indent-unit-start"
                />
                <span
                  class="ant-tree-indent-unit ant-tree-indent-unit-start"
                />
              </span>
              <span
                class="ant-tree-draggable-icon"
              >
                <span
                  aria-label="holder"
                  class="anticon anticon-holder"
                  role="img"
                >
                  <svg
                    aria-hidden="true"
                    data-icon="holder"
                    fill="currentColor"
                    focusable="false"
                    height="1em"
                    viewBox="64 64 896 896"
                    width="1em"
                  >
                    <path
                      d="M300 276.5a56 56 0 1056-97 56 56 0 00-56 97zm0 284a56 56 0 1056-97 56 56 0 00-56 97zM640 228a56 56 0 10112 0 56 56 0 00-112 0zm0 284a56 56 0 10112 0 56 56 0 00-112 0zM300 844.5a56 56 0 1056-97 56 56 0 00-56 97zM640 796a56 56 0 10112 0 56 56 0 00-112 0z"
                    />
                  </svg>
                </span>
              </span>
              <span
                class="ant-tree-switcher ant-tree-switcher-noop"
              >
                <span
                  class="ant-tree-switcher-leaf-line"
                />
              </span>
              <span
                class="ant-tree-node-content-wrapper ant-tree-node-content-wrapper-normal"
                title="0-0-0-1"
              >
                <span
                  class="ant-tree-iconEle ant-tree-icon__customize"
                >
                  <span
                    aria-label="carry-out"
                    class="anticon anticon-carry-out"
                    role="img"
                  >
                    <svg
                      aria-hidden="true"
                      data-icon="carry-out"
                      fill="currentColor"
                      focusable="false"
                      height="1em"
                      viewBox="64 64 896 896"
                      width="1em"
                    >
                      <path
                        d="M880 184H712v-64c0-4.4-3.6-8-8-8h-56c-4.4 0-8 3.6-8 8v64H384v-64c0-4.4-3.6-8-8-8h-56c-4.4 0-8 3.6-8 8v64H144c-17.7 0-32 14.3-32 32v664c0 17.7 14.3 32 32 32h736c17.7 0 32-14.3 32-32V216c0-17.7-14.3-32-32-32zm-40 656H184V256h128v48c0 4.4 3.6 8 8 8h56c4.4 0 8-3.6 8-8v-48h256v48c0 4.4 3.6 8 8 8h56c4.4 0 8-3.6 8-8v-48h128v584zM688 420h-55.2c-5.1 0-10 2.5-13 6.6L468.9 634.4l-64.7-89c-3-4.1-7.8-6.6-13-6.6H336c-6.5 0-10.3 7.4-6.5 12.7l126.4 174a16.1 16.1 0 0026 0l212.6-292.7c3.8-5.4 0-12.8-6.5-12.8z"
                      />
                    </svg>
                  </span>
                </span>
                <span
                  class="ant-tree-title"
                >
                  0-0-0-1
                </span>
              </span>
            </div>
            <div
              aria-expanded="false"
              class="ant-tree-treenode ant-tree-treenode-switcher-close ant-tree-treenode-leaf-last ant-tree-treenode-draggable"
              draggable="true"
              role="treeitem"
            >
              <span
                aria-hidden="true"
                class="ant-tree-indent"
              >
                <span
                  class="ant-tree-indent-unit ant-tree-indent-unit-start"
                />
                <span
                  class="ant-tree-indent-unit ant-tree-indent-unit-start"
                />
              </span>
              <span
                class="ant-tree-draggable-icon"
              >
                <span
                  aria-label="holder"
                  class="anticon anticon-holder"
                  role="img"
                >
                  <svg
                    aria-hidden="true"
                    data-icon="holder"
                    fill="currentColor"
                    focusable="false"
                    height="1em"
                    viewBox="64 64 896 896"
                    width="1em"
                  >
                    <path
                      d="M300 276.5a56 56 0 1056-97 56 56 0 00-56 97zm0 284a56 56 0 1056-97 56 56 0 00-56 97zM640 228a56 56 0 10112 0 56 56 0 00-112 0zm0 284a56 56 0 10112 0 56 56 0 00-112 0zM300 844.5a56 56 0 1056-97 56 56 0 00-56 97zM640 796a56 56 0 10112 0 56 56 0 00-112 0z"
                    />
                  </svg>
                </span>
              </span>
              <span
                class="ant-tree-switcher ant-tree-switcher-noop"
              >
                <span
                  class="ant-tree-switcher-leaf-line"
                />
              </span>
              <span
                class="ant-tree-node-content-wrapper ant-tree-node-content-wrapper-normal"
                title="0-0-0-2"
              >
                <span
                  class="ant-tree-iconEle ant-tree-icon__customize"
                >
                  <span
                    aria-label="carry-out"
                    class="anticon anticon-carry-out"
                    role="img"
                  >
                    <svg
                      aria-hidden="true"
                      data-icon="carry-out"
                      fill="currentColor"
                      focusable="false"
                      height="1em"
                      viewBox="64 64 896 896"
                      width="1em"
                    >
                      <path
                        d="M880 184H712v-64c0-4.4-3.6-8-8-8h-56c-4.4 0-8 3.6-8 8v64H384v-64c0-4.4-3.6-8-8-8h-56c-4.4 0-8 3.6-8 8v64H144c-17.7 0-32 14.3-32 32v664c0 17.7 14.3 32 32 32h736c17.7 0 32-14.3 32-32V216c0-17.7-14.3-32-32-32zm-40 656H184V256h128v48c0 4.4 3.6 8 8 8h56c4.4 0 8-3.6 8-8v-48h256v48c0 4.4 3.6 8 8 8h56c4.4 0 8-3.6 8-8v-48h128v584zM688 420h-55.2c-5.1 0-10 2.5-13 6.6L468.9 634.4l-64.7-89c-3-4.1-7.8-6.6-13-6.6H336c-6.5 0-10.3 7.4-6.5 12.7l126.4 174a16.1 16.1 0 0026 0l212.6-292.7c3.8-5.4 0-12.8-6.5-12.8z"
                      />
                    </svg>
                  </span>
                </span>
                <span
                  class="ant-tree-title"
                >
                  0-0-0-2
                </span>
              </span>
            </div>
            <div
              aria-expanded="false"
              class="ant-tree-treenode ant-tree-treenode-switcher-close ant-tree-treenode-draggable"
              draggable="true"
              role="treeitem"
            >
              <span
                aria-hidden="true"
                class="ant-tree-indent"
              >
                <span
                  class="ant-tree-indent-unit ant-tree-indent-unit-start"
                />
              </span>
              <span
                class="ant-tree-draggable-icon"
              >
                <span
                  aria-label="holder"
                  class="anticon anticon-holder"
                  role="img"
                >
                  <svg
                    aria-hidden="true"
                    data-icon="holder"
                    fill="currentColor"
                    focusable="false"
                    height="1em"
                    viewBox="64 64 896 896"
                    width="1em"
                  >
                    <path
                      d="M300 276.5a56 56 0 1056-97 56 56 0 00-56 97zm0 284a56 56 0 1056-97 56 56 0 00-56 97zM640 228a56 56 0 10112 0 56 56 0 00-112 0zm0 284a56 56 0 10112 0 56 56 0 00-112 0zM300 844.5a56 56 0 1056-97 56 56 0 00-56 97zM640 796a56 56 0 10112 0 56 56 0 00-112 0z"
                    />
                  </svg>
                </span>
              </span>
              <span
                class="ant-tree-switcher ant-tree-switcher_close"
              >
                <span
                  aria-label="plus-square"
                  class="anticon anticon-plus-square ant-tree-switcher-line-icon"
                  role="img"
                >
                  <svg
                    aria-hidden="true"
                    data-icon="plus-square"
                    fill="currentColor"
                    focusable="false"
                    height="1em"
                    viewBox="64 64 896 896"
                    width="1em"
                  >
                    <path
                      d="M328 544h152v152c0 4.4 3.6 8 8 8h48c4.4 0 8-3.6 8-8V544h152c4.4 0 8-3.6 8-8v-48c0-4.4-3.6-8-8-8H544V328c0-4.4-3.6-8-8-8h-48c-4.4 0-8 3.6-8 8v152H328c-4.4 0-8 3.6-8 8v48c0 4.4 3.6 8 8 8z"
                    />
                    <path
                      d="M880 112H144c-17.7 0-32 14.3-32 32v736c0 17.7 14.3 32 32 32h736c17.7 0 32-14.3 32-32V144c0-17.7-14.3-32-32-32zm-40 728H184V184h656v656z"
                    />
                  </svg>
                </span>
              </span>
              <span
                class="ant-tree-node-content-wrapper ant-tree-node-content-wrapper-close"
                title="0-0-1"
              >
                <span
                  class="ant-tree-iconEle ant-tree-icon__customize"
                >
                  <span
                    aria-label="carry-out"
                    class="anticon anticon-carry-out"
                    role="img"
                  >
                    <svg
                      aria-hidden="true"
                      data-icon="carry-out"
                      fill="currentColor"
                      focusable="false"
                      height="1em"
                      viewBox="64 64 896 896"
                      width="1em"
                    >
                      <path
                        d="M880 184H712v-64c0-4.4-3.6-8-8-8h-56c-4.4 0-8 3.6-8 8v64H384v-64c0-4.4-3.6-8-8-8h-56c-4.4 0-8 3.6-8 8v64H144c-17.7 0-32 14.3-32 32v664c0 17.7 14.3 32 32 32h736c17.7 0 32-14.3 32-32V216c0-17.7-14.3-32-32-32zm-40 656H184V256h128v48c0 4.4 3.6 8 8 8h56c4.4 0 8-3.6 8-8v-48h256v48c0 4.4 3.6 8 8 8h56c4.4 0 8-3.6 8-8v-48h128v584zM688 420h-55.2c-5.1 0-10 2.5-13 6.6L468.9 634.4l-64.7-89c-3-4.1-7.8-6.6-13-6.6H336c-6.5 0-10.3 7.4-6.5 12.7l126.4 174a16.1 16.1 0 0026 0l212.6-292.7c3.8-5.4 0-12.8-6.5-12.8z"
                      />
                    </svg>
                  </span>
                </span>
                <span
                  class="ant-tree-title"
                >
                  0-0-1
                </span>
              </span>
            </div>
            <div
              aria-expanded="false"
              class="ant-tree-treenode ant-tree-treenode-switcher-close ant-tree-treenode-leaf-last ant-tree-treenode-draggable"
              draggable="true"
              role="treeitem"
            >
              <span
                aria-hidden="true"
                class="ant-tree-indent"
              >
                <span
                  class="ant-tree-indent-unit ant-tree-indent-unit-start"
                />
              </span>
              <span
                class="ant-tree-draggable-icon"
              >
                <span
                  aria-label="holder"
                  class="anticon anticon-holder"
                  role="img"
                >
                  <svg
                    aria-hidden="true"
                    data-icon="holder"
                    fill="currentColor"
                    focusable="false"
                    height="1em"
                    viewBox="64 64 896 896"
                    width="1em"
                  >
                    <path
                      d="M300 276.5a56 56 0 1056-97 56 56 0 00-56 97zm0 284a56 56 0 1056-97 56 56 0 00-56 97zM640 228a56 56 0 10112 0 56 56 0 00-112 0zm0 284a56 56 0 10112 0 56 56 0 00-112 0zM300 844.5a56 56 0 1056-97 56 56 0 00-56 97zM640 796a56 56 0 10112 0 56 56 0 00-112 0z"
                    />
                  </svg>
                </span>
              </span>
              <span
                class="ant-tree-switcher ant-tree-switcher-noop"
              >
                <span
                  class="ant-tree-switcher-leaf-line"
                />
              </span>
              <span
                class="ant-tree-node-content-wrapper ant-tree-node-content-wrapper-normal"
                title="0-0-2"
              >
                <span
                  class="ant-tree-iconEle ant-tree-icon__customize"
                >
                  <span
                    aria-label="carry-out"
                    class="anticon anticon-carry-out"
                    role="img"
                  >
                    <svg
                      aria-hidden="true"
                      data-icon="carry-out"
                      fill="currentColor"
                      focusable="false"
                      height="1em"
                      viewBox="64 64 896 896"
                      width="1em"
                    >
                      <path
                        d="M880 184H712v-64c0-4.4-3.6-8-8-8h-56c-4.4 0-8 3.6-8 8v64H384v-64c0-4.4-3.6-8-8-8h-56c-4.4 0-8 3.6-8 8v64H144c-17.7 0-32 14.3-32 32v664c0 17.7 14.3 32 32 32h736c17.7 0 32-14.3 32-32V216c0-17.7-14.3-32-32-32zm-40 656H184V256h128v48c0 4.4 3.6 8 8 8h56c4.4 0 8-3.6 8-8v-48h256v48c0 4.4 3.6 8 8 8h56c4.4 0 8-3.6 8-8v-48h128v584zM688 420h-55.2c-5.1 0-10 2.5-13 6.6L468.9 634.4l-64.7-89c-3-4.1-7.8-6.6-13-6.6H336c-6.5 0-10.3 7.4-6.5 12.7l126.4 174a16.1 16.1 0 0026 0l212.6-292.7c3.8-5.4 0-12.8-6.5-12.8z"
                      />
                    </svg>
                  </span>
                </span>
                <span
                  class="ant-tree-title"
                >
                  0-0-2
                </span>
              </span>
            </div>
            <div
              aria-expanded="false"
              class="ant-tree-treenode ant-tree-treenode-switcher-close ant-tree-treenode-draggable"
              draggable="true"
              role="treeitem"
            >
              <span
                aria-hidden="true"
                class="ant-tree-indent"
              />
              <span
                class="ant-tree-draggable-icon"
              >
                <span
                  aria-label="holder"
                  class="anticon anticon-holder"
                  role="img"
                >
                  <svg
                    aria-hidden="true"
                    data-icon="holder"
                    fill="currentColor"
                    focusable="false"
                    height="1em"
                    viewBox="64 64 896 896"
                    width="1em"
                  >
                    <path
                      d="M300 276.5a56 56 0 1056-97 56 56 0 00-56 97zm0 284a56 56 0 1056-97 56 56 0 00-56 97zM640 228a56 56 0 10112 0 56 56 0 00-112 0zm0 284a56 56 0 10112 0 56 56 0 00-112 0zM300 844.5a56 56 0 1056-97 56 56 0 00-56 97zM640 796a56 56 0 10112 0 56 56 0 00-112 0z"
                    />
                  </svg>
                </span>
              </span>
              <span
                class="ant-tree-switcher ant-tree-switcher_close"
              >
                <span
                  aria-label="plus-square"
                  class="anticon anticon-plus-square ant-tree-switcher-line-icon"
                  role="img"
                >
                  <svg
                    aria-hidden="true"
                    data-icon="plus-square"
                    fill="currentColor"
                    focusable="false"
                    height="1em"
                    viewBox="64 64 896 896"
                    width="1em"
                  >
                    <path
                      d="M328 544h152v152c0 4.4 3.6 8 8 8h48c4.4 0 8-3.6 8-8V544h152c4.4 0 8-3.6 8-8v-48c0-4.4-3.6-8-8-8H544V328c0-4.4-3.6-8-8-8h-48c-4.4 0-8 3.6-8 8v152H328c-4.4 0-8 3.6-8 8v48c0 4.4 3.6 8 8 8z"
                    />
                    <path
                      d="M880 112H144c-17.7 0-32 14.3-32 32v736c0 17.7 14.3 32 32 32h736c17.7 0 32-14.3 32-32V144c0-17.7-14.3-32-32-32zm-40 728H184V184h656v656z"
                    />
                  </svg>
                </span>
              </span>
              <span
                class="ant-tree-node-content-wrapper ant-tree-node-content-wrapper-close"
                title="0-1"
              >
                <span
                  class="ant-tree-iconEle ant-tree-icon__customize"
                >
                  <span
                    aria-label="carry-out"
                    class="anticon anticon-carry-out"
                    role="img"
                  >
                    <svg
                      aria-hidden="true"
                      data-icon="carry-out"
                      fill="currentColor"
                      focusable="false"
                      height="1em"
                      viewBox="64 64 896 896"
                      width="1em"
                    >
                      <path
                        d="M880 184H712v-64c0-4.4-3.6-8-8-8h-56c-4.4 0-8 3.6-8 8v64H384v-64c0-4.4-3.6-8-8-8h-56c-4.4 0-8 3.6-8 8v64H144c-17.7 0-32 14.3-32 32v664c0 17.7 14.3 32 32 32h736c17.7 0 32-14.3 32-32V216c0-17.7-14.3-32-32-32zm-40 656H184V256h128v48c0 4.4 3.6 8 8 8h56c4.4 0 8-3.6 8-8v-48h256v48c0 4.4 3.6 8 8 8h56c4.4 0 8-3.6 8-8v-48h128v584zM688 420h-55.2c-5.1 0-10 2.5-13 6.6L468.9 634.4l-64.7-89c-3-4.1-7.8-6.6-13-6.6H336c-6.5 0-10.3 7.4-6.5 12.7l126.4 174a16.1 16.1 0 0026 0l212.6-292.7c3.8-5.4 0-12.8-6.5-12.8z"
                      />
                    </svg>
                  </span>
                </span>
                <span
                  class="ant-tree-title"
                >
                  0-1
                </span>
              </span>
            </div>
            <div
              aria-expanded="false"
              class="ant-tree-treenode ant-tree-treenode-switcher-close ant-tree-treenode-leaf-last ant-tree-treenode-draggable"
              draggable="true"
              role="treeitem"
            >
              <span
                aria-hidden="true"
                class="ant-tree-indent"
              />
              <span
                class="ant-tree-draggable-icon"
              >
                <span
                  aria-label="holder"
                  class="anticon anticon-holder"
                  role="img"
                >
                  <svg
                    aria-hidden="true"
                    data-icon="holder"
                    fill="currentColor"
                    focusable="false"
                    height="1em"
                    viewBox="64 64 896 896"
                    width="1em"
                  >
                    <path
                      d="M300 276.5a56 56 0 1056-97 56 56 0 00-56 97zm0 284a56 56 0 1056-97 56 56 0 00-56 97zM640 228a56 56 0 10112 0 56 56 0 00-112 0zm0 284a56 56 0 10112 0 56 56 0 00-112 0zM300 844.5a56 56 0 1056-97 56 56 0 00-56 97zM640 796a56 56 0 10112 0 56 56 0 00-112 0z"
                    />
                  </svg>
                </span>
              </span>
              <span
                class="ant-tree-switcher ant-tree-switcher-noop"
              >
                <span
                  class="ant-tree-switcher-leaf-line"
                />
              </span>
              <span
                class="ant-tree-node-content-wrapper ant-tree-node-content-wrapper-normal"
                title="0-2"
              >
                <span
                  class="ant-tree-iconEle ant-tree-icon__customize"
                >
                  <span
                    aria-label="carry-out"
                    class="anticon anticon-carry-out"
                    role="img"
                  >
                    <svg
                      aria-hidden="true"
                      data-icon="carry-out"
                      fill="currentColor"
                      focusable="false"
                      height="1em"
                      viewBox="64 64 896 896"
                      width="1em"
                    >
                      <path
                        d="M880 184H712v-64c0-4.4-3.6-8-8-8h-56c-4.4 0-8 3.6-8 8v64H384v-64c0-4.4-3.6-8-8-8h-56c-4.4 0-8 3.6-8 8v64H144c-17.7 0-32 14.3-32 32v664c0 17.7 14.3 32 32 32h736c17.7 0 32-14.3 32-32V216c0-17.7-14.3-32-32-32zm-40 656H184V256h128v48c0 4.4 3.6 8 8 8h56c4.4 0 8-3.6 8-8v-48h256v48c0 4.4 3.6 8 8 8h56c4.4 0 8-3.6 8-8v-48h128v584zM688 420h-55.2c-5.1 0-10 2.5-13 6.6L468.9 634.4l-64.7-89c-3-4.1-7.8-6.6-13-6.6H336c-6.5 0-10.3 7.4-6.5 12.7l126.4 174a16.1 16.1 0 0026 0l212.6-292.7c3.8-5.4 0-12.8-6.5-12.8z"
                      />
                    </svg>
                  </span>
                </span>
                <span
                  class="ant-tree-title"
                >
                  0-2
                </span>
              </span>
            </div>
          </div>
        </div>
      </div>
    </div>
  </div>,
]
`;

exports[`renders components/tree/demo/draggable.tsx correctly 1`] = `
<div
  class="ant-tree ant-tree-icon-hide ant-tree-block-node draggable-tree"
>
  <div>
    <input
      aria-label="for screen reader"
      style="width:0;height:0;display:flex;overflow:hidden;opacity:0;border:0;padding:0;margin:0"
      tabindex="0"
      value=""
    />
  </div>
  <div
    aria-hidden="true"
    class="ant-tree-treenode"
    style="position:absolute;pointer-events:none;visibility:hidden;height:0;overflow:hidden;border:0;padding:0"
  >
    <div
      class="ant-tree-indent"
    >
      <div
        class="ant-tree-indent-unit"
      />
    </div>
  </div>
  <div
    class="ant-tree-list"
    role="tree"
    style="position:relative"
  >
    <div
      class="ant-tree-list-holder"
    >
      <div>
        <div
          class="ant-tree-list-holder-inner"
          style="display:flex;flex-direction:column"
        >
          <div
            aria-expanded="true"
            class="ant-tree-treenode ant-tree-treenode-switcher-open ant-tree-treenode-draggable"
            draggable="true"
            role="treeitem"
          >
            <span
              aria-hidden="true"
              class="ant-tree-indent"
            />
            <span
              class="ant-tree-draggable-icon"
            >
              <span
                aria-label="holder"
                class="anticon anticon-holder"
                role="img"
              >
                <svg
                  aria-hidden="true"
                  data-icon="holder"
                  fill="currentColor"
                  focusable="false"
                  height="1em"
                  viewBox="64 64 896 896"
                  width="1em"
                >
                  <path
                    d="M300 276.5a56 56 0 1056-97 56 56 0 00-56 97zm0 284a56 56 0 1056-97 56 56 0 00-56 97zM640 228a56 56 0 10112 0 56 56 0 00-112 0zm0 284a56 56 0 10112 0 56 56 0 00-112 0zM300 844.5a56 56 0 1056-97 56 56 0 00-56 97zM640 796a56 56 0 10112 0 56 56 0 00-112 0z"
                  />
                </svg>
              </span>
            </span>
            <span
              class="ant-tree-switcher ant-tree-switcher_open"
            >
              <span
                aria-label="caret-down"
                class="anticon anticon-caret-down ant-tree-switcher-icon"
                role="img"
              >
                <svg
                  aria-hidden="true"
                  data-icon="caret-down"
                  fill="currentColor"
                  focusable="false"
                  height="1em"
                  viewBox="0 0 1024 1024"
                  width="1em"
                >
                  <path
                    d="M840.4 300H183.6c-19.7 0-30.7 20.8-18.5 35l328.4 380.8c9.4 10.9 27.5 10.9 37 0L858.9 335c12.2-14.2 1.2-35-18.5-35z"
                  />
                </svg>
              </span>
            </span>
            <span
              class="ant-tree-node-content-wrapper ant-tree-node-content-wrapper-open"
              title="0-0"
            >
              <span
                class="ant-tree-title"
              >
                0-0
              </span>
            </span>
          </div>
          <div
            aria-expanded="true"
            class="ant-tree-treenode ant-tree-treenode-switcher-open ant-tree-treenode-draggable"
            draggable="true"
            role="treeitem"
          >
            <span
              aria-hidden="true"
              class="ant-tree-indent"
            >
              <span
                class="ant-tree-indent-unit ant-tree-indent-unit-start"
              />
            </span>
            <span
              class="ant-tree-draggable-icon"
            >
              <span
                aria-label="holder"
                class="anticon anticon-holder"
                role="img"
              >
                <svg
                  aria-hidden="true"
                  data-icon="holder"
                  fill="currentColor"
                  focusable="false"
                  height="1em"
                  viewBox="64 64 896 896"
                  width="1em"
                >
                  <path
                    d="M300 276.5a56 56 0 1056-97 56 56 0 00-56 97zm0 284a56 56 0 1056-97 56 56 0 00-56 97zM640 228a56 56 0 10112 0 56 56 0 00-112 0zm0 284a56 56 0 10112 0 56 56 0 00-112 0zM300 844.5a56 56 0 1056-97 56 56 0 00-56 97zM640 796a56 56 0 10112 0 56 56 0 00-112 0z"
                  />
                </svg>
              </span>
            </span>
            <span
              class="ant-tree-switcher ant-tree-switcher_open"
            >
              <span
                aria-label="caret-down"
                class="anticon anticon-caret-down ant-tree-switcher-icon"
                role="img"
              >
                <svg
                  aria-hidden="true"
                  data-icon="caret-down"
                  fill="currentColor"
                  focusable="false"
                  height="1em"
                  viewBox="0 0 1024 1024"
                  width="1em"
                >
                  <path
                    d="M840.4 300H183.6c-19.7 0-30.7 20.8-18.5 35l328.4 380.8c9.4 10.9 27.5 10.9 37 0L858.9 335c12.2-14.2 1.2-35-18.5-35z"
                  />
                </svg>
              </span>
            </span>
            <span
              class="ant-tree-node-content-wrapper ant-tree-node-content-wrapper-open"
              title="0-0-0"
            >
              <span
                class="ant-tree-title"
              >
                0-0-0
              </span>
            </span>
          </div>
          <div
            aria-expanded="true"
            class="ant-tree-treenode ant-tree-treenode-switcher-open ant-tree-treenode-draggable"
            draggable="true"
            role="treeitem"
          >
            <span
              aria-hidden="true"
              class="ant-tree-indent"
            >
              <span
                class="ant-tree-indent-unit ant-tree-indent-unit-start"
              />
              <span
                class="ant-tree-indent-unit ant-tree-indent-unit-start"
              />
            </span>
            <span
              class="ant-tree-draggable-icon"
            >
              <span
                aria-label="holder"
                class="anticon anticon-holder"
                role="img"
              >
                <svg
                  aria-hidden="true"
                  data-icon="holder"
                  fill="currentColor"
                  focusable="false"
                  height="1em"
                  viewBox="64 64 896 896"
                  width="1em"
                >
                  <path
                    d="M300 276.5a56 56 0 1056-97 56 56 0 00-56 97zm0 284a56 56 0 1056-97 56 56 0 00-56 97zM640 228a56 56 0 10112 0 56 56 0 00-112 0zm0 284a56 56 0 10112 0 56 56 0 00-112 0zM300 844.5a56 56 0 1056-97 56 56 0 00-56 97zM640 796a56 56 0 10112 0 56 56 0 00-112 0z"
                  />
                </svg>
              </span>
            </span>
            <span
              class="ant-tree-switcher ant-tree-switcher-noop"
            />
            <span
              class="ant-tree-node-content-wrapper ant-tree-node-content-wrapper-normal"
              title="0-0-0-0"
            >
              <span
                class="ant-tree-title"
              >
                0-0-0-0
              </span>
            </span>
          </div>
          <div
            aria-expanded="false"
            class="ant-tree-treenode ant-tree-treenode-switcher-close ant-tree-treenode-draggable"
            draggable="true"
            role="treeitem"
          >
            <span
              aria-hidden="true"
              class="ant-tree-indent"
            >
              <span
                class="ant-tree-indent-unit ant-tree-indent-unit-start"
              />
              <span
                class="ant-tree-indent-unit ant-tree-indent-unit-start"
              />
            </span>
            <span
              class="ant-tree-draggable-icon"
            >
              <span
                aria-label="holder"
                class="anticon anticon-holder"
                role="img"
              >
                <svg
                  aria-hidden="true"
                  data-icon="holder"
                  fill="currentColor"
                  focusable="false"
                  height="1em"
                  viewBox="64 64 896 896"
                  width="1em"
                >
                  <path
                    d="M300 276.5a56 56 0 1056-97 56 56 0 00-56 97zm0 284a56 56 0 1056-97 56 56 0 00-56 97zM640 228a56 56 0 10112 0 56 56 0 00-112 0zm0 284a56 56 0 10112 0 56 56 0 00-112 0zM300 844.5a56 56 0 1056-97 56 56 0 00-56 97zM640 796a56 56 0 10112 0 56 56 0 00-112 0z"
                  />
                </svg>
              </span>
            </span>
            <span
              class="ant-tree-switcher ant-tree-switcher-noop"
            />
            <span
              class="ant-tree-node-content-wrapper ant-tree-node-content-wrapper-normal"
              title="0-0-0-1"
            >
              <span
                class="ant-tree-title"
              >
                0-0-0-1
              </span>
            </span>
          </div>
          <div
            aria-expanded="false"
            class="ant-tree-treenode ant-tree-treenode-switcher-close ant-tree-treenode-leaf-last ant-tree-treenode-draggable"
            draggable="true"
            role="treeitem"
          >
            <span
              aria-hidden="true"
              class="ant-tree-indent"
            >
              <span
                class="ant-tree-indent-unit ant-tree-indent-unit-start"
              />
              <span
                class="ant-tree-indent-unit ant-tree-indent-unit-start"
              />
            </span>
            <span
              class="ant-tree-draggable-icon"
            >
              <span
                aria-label="holder"
                class="anticon anticon-holder"
                role="img"
              >
                <svg
                  aria-hidden="true"
                  data-icon="holder"
                  fill="currentColor"
                  focusable="false"
                  height="1em"
                  viewBox="64 64 896 896"
                  width="1em"
                >
                  <path
                    d="M300 276.5a56 56 0 1056-97 56 56 0 00-56 97zm0 284a56 56 0 1056-97 56 56 0 00-56 97zM640 228a56 56 0 10112 0 56 56 0 00-112 0zm0 284a56 56 0 10112 0 56 56 0 00-112 0zM300 844.5a56 56 0 1056-97 56 56 0 00-56 97zM640 796a56 56 0 10112 0 56 56 0 00-112 0z"
                  />
                </svg>
              </span>
            </span>
            <span
              class="ant-tree-switcher ant-tree-switcher-noop"
            />
            <span
              class="ant-tree-node-content-wrapper ant-tree-node-content-wrapper-normal"
              title="0-0-0-2"
            >
              <span
                class="ant-tree-title"
              >
                0-0-0-2
              </span>
            </span>
          </div>
          <div
            aria-expanded="false"
            class="ant-tree-treenode ant-tree-treenode-switcher-close ant-tree-treenode-draggable"
            draggable="true"
            role="treeitem"
          >
            <span
              aria-hidden="true"
              class="ant-tree-indent"
            >
              <span
                class="ant-tree-indent-unit ant-tree-indent-unit-start"
              />
            </span>
            <span
              class="ant-tree-draggable-icon"
            >
              <span
                aria-label="holder"
                class="anticon anticon-holder"
                role="img"
              >
                <svg
                  aria-hidden="true"
                  data-icon="holder"
                  fill="currentColor"
                  focusable="false"
                  height="1em"
                  viewBox="64 64 896 896"
                  width="1em"
                >
                  <path
                    d="M300 276.5a56 56 0 1056-97 56 56 0 00-56 97zm0 284a56 56 0 1056-97 56 56 0 00-56 97zM640 228a56 56 0 10112 0 56 56 0 00-112 0zm0 284a56 56 0 10112 0 56 56 0 00-112 0zM300 844.5a56 56 0 1056-97 56 56 0 00-56 97zM640 796a56 56 0 10112 0 56 56 0 00-112 0z"
                  />
                </svg>
              </span>
            </span>
            <span
              class="ant-tree-switcher ant-tree-switcher_close"
            >
              <span
                aria-label="caret-down"
                class="anticon anticon-caret-down ant-tree-switcher-icon"
                role="img"
              >
                <svg
                  aria-hidden="true"
                  data-icon="caret-down"
                  fill="currentColor"
                  focusable="false"
                  height="1em"
                  viewBox="0 0 1024 1024"
                  width="1em"
                >
                  <path
                    d="M840.4 300H183.6c-19.7 0-30.7 20.8-18.5 35l328.4 380.8c9.4 10.9 27.5 10.9 37 0L858.9 335c12.2-14.2 1.2-35-18.5-35z"
                  />
                </svg>
              </span>
            </span>
            <span
              class="ant-tree-node-content-wrapper ant-tree-node-content-wrapper-close"
              title="0-0-1"
            >
              <span
                class="ant-tree-title"
              >
                0-0-1
              </span>
            </span>
          </div>
          <div
            aria-expanded="false"
            class="ant-tree-treenode ant-tree-treenode-switcher-close ant-tree-treenode-leaf-last ant-tree-treenode-draggable"
            draggable="true"
            role="treeitem"
          >
            <span
              aria-hidden="true"
              class="ant-tree-indent"
            >
              <span
                class="ant-tree-indent-unit ant-tree-indent-unit-start"
              />
            </span>
            <span
              class="ant-tree-draggable-icon"
            >
              <span
                aria-label="holder"
                class="anticon anticon-holder"
                role="img"
              >
                <svg
                  aria-hidden="true"
                  data-icon="holder"
                  fill="currentColor"
                  focusable="false"
                  height="1em"
                  viewBox="64 64 896 896"
                  width="1em"
                >
                  <path
                    d="M300 276.5a56 56 0 1056-97 56 56 0 00-56 97zm0 284a56 56 0 1056-97 56 56 0 00-56 97zM640 228a56 56 0 10112 0 56 56 0 00-112 0zm0 284a56 56 0 10112 0 56 56 0 00-112 0zM300 844.5a56 56 0 1056-97 56 56 0 00-56 97zM640 796a56 56 0 10112 0 56 56 0 00-112 0z"
                  />
                </svg>
              </span>
            </span>
            <span
              class="ant-tree-switcher ant-tree-switcher-noop"
            />
            <span
              class="ant-tree-node-content-wrapper ant-tree-node-content-wrapper-normal"
              title="0-0-2"
            >
              <span
                class="ant-tree-title"
              >
                0-0-2
              </span>
            </span>
          </div>
          <div
            aria-expanded="false"
            class="ant-tree-treenode ant-tree-treenode-switcher-close ant-tree-treenode-draggable"
            draggable="true"
            role="treeitem"
          >
            <span
              aria-hidden="true"
              class="ant-tree-indent"
            />
            <span
              class="ant-tree-draggable-icon"
            >
              <span
                aria-label="holder"
                class="anticon anticon-holder"
                role="img"
              >
                <svg
                  aria-hidden="true"
                  data-icon="holder"
                  fill="currentColor"
                  focusable="false"
                  height="1em"
                  viewBox="64 64 896 896"
                  width="1em"
                >
                  <path
                    d="M300 276.5a56 56 0 1056-97 56 56 0 00-56 97zm0 284a56 56 0 1056-97 56 56 0 00-56 97zM640 228a56 56 0 10112 0 56 56 0 00-112 0zm0 284a56 56 0 10112 0 56 56 0 00-112 0zM300 844.5a56 56 0 1056-97 56 56 0 00-56 97zM640 796a56 56 0 10112 0 56 56 0 00-112 0z"
                  />
                </svg>
              </span>
            </span>
            <span
              class="ant-tree-switcher ant-tree-switcher_close"
            >
              <span
                aria-label="caret-down"
                class="anticon anticon-caret-down ant-tree-switcher-icon"
                role="img"
              >
                <svg
                  aria-hidden="true"
                  data-icon="caret-down"
                  fill="currentColor"
                  focusable="false"
                  height="1em"
                  viewBox="0 0 1024 1024"
                  width="1em"
                >
                  <path
                    d="M840.4 300H183.6c-19.7 0-30.7 20.8-18.5 35l328.4 380.8c9.4 10.9 27.5 10.9 37 0L858.9 335c12.2-14.2 1.2-35-18.5-35z"
                  />
                </svg>
              </span>
            </span>
            <span
              class="ant-tree-node-content-wrapper ant-tree-node-content-wrapper-close"
              title="0-1"
            >
              <span
                class="ant-tree-title"
              >
                0-1
              </span>
            </span>
          </div>
          <div
            aria-expanded="false"
            class="ant-tree-treenode ant-tree-treenode-switcher-close ant-tree-treenode-leaf-last ant-tree-treenode-draggable"
            draggable="true"
            role="treeitem"
          >
            <span
              aria-hidden="true"
              class="ant-tree-indent"
            />
            <span
              class="ant-tree-draggable-icon"
            >
              <span
                aria-label="holder"
                class="anticon anticon-holder"
                role="img"
              >
                <svg
                  aria-hidden="true"
                  data-icon="holder"
                  fill="currentColor"
                  focusable="false"
                  height="1em"
                  viewBox="64 64 896 896"
                  width="1em"
                >
                  <path
                    d="M300 276.5a56 56 0 1056-97 56 56 0 00-56 97zm0 284a56 56 0 1056-97 56 56 0 00-56 97zM640 228a56 56 0 10112 0 56 56 0 00-112 0zm0 284a56 56 0 10112 0 56 56 0 00-112 0zM300 844.5a56 56 0 1056-97 56 56 0 00-56 97zM640 796a56 56 0 10112 0 56 56 0 00-112 0z"
                  />
                </svg>
              </span>
            </span>
            <span
              class="ant-tree-switcher ant-tree-switcher-noop"
            />
            <span
              class="ant-tree-node-content-wrapper ant-tree-node-content-wrapper-normal"
              title="0-2"
            >
              <span
                class="ant-tree-title"
              >
                0-2
              </span>
            </span>
          </div>
        </div>
      </div>
    </div>
  </div>
</div>
`;

exports[`renders components/tree/demo/dynamic.tsx correctly 1`] = `
<div
  class="ant-tree ant-tree-icon-hide"
>
  <div>
    <input
      aria-label="for screen reader"
      style="width:0;height:0;display:flex;overflow:hidden;opacity:0;border:0;padding:0;margin:0"
      tabindex="0"
      value=""
    />
  </div>
  <div
    aria-hidden="true"
    class="ant-tree-treenode"
    style="position:absolute;pointer-events:none;visibility:hidden;height:0;overflow:hidden;border:0;padding:0"
  >
    <div
      class="ant-tree-indent"
    >
      <div
        class="ant-tree-indent-unit"
      />
    </div>
  </div>
  <div
    class="ant-tree-list"
    role="tree"
    style="position:relative"
  >
    <div
      class="ant-tree-list-holder"
    >
      <div>
        <div
          class="ant-tree-list-holder-inner"
          style="display:flex;flex-direction:column"
        >
          <div
            aria-expanded="false"
            class="ant-tree-treenode ant-tree-treenode-switcher-close"
            draggable="false"
            role="treeitem"
          >
            <span
              aria-hidden="true"
              class="ant-tree-indent"
            />
            <span
              class="ant-tree-switcher ant-tree-switcher_close"
            >
              <span
                aria-label="caret-down"
                class="anticon anticon-caret-down ant-tree-switcher-icon"
                role="img"
              >
                <svg
                  aria-hidden="true"
                  data-icon="caret-down"
                  fill="currentColor"
                  focusable="false"
                  height="1em"
                  viewBox="0 0 1024 1024"
                  width="1em"
                >
                  <path
                    d="M840.4 300H183.6c-19.7 0-30.7 20.8-18.5 35l328.4 380.8c9.4 10.9 27.5 10.9 37 0L858.9 335c12.2-14.2 1.2-35-18.5-35z"
                  />
                </svg>
              </span>
            </span>
            <span
              class="ant-tree-node-content-wrapper ant-tree-node-content-wrapper-close"
              title="Expand to load"
            >
              <span
                class="ant-tree-title"
              >
                Expand to load
              </span>
            </span>
          </div>
          <div
            aria-expanded="false"
            class="ant-tree-treenode ant-tree-treenode-switcher-close"
            draggable="false"
            role="treeitem"
          >
            <span
              aria-hidden="true"
              class="ant-tree-indent"
            />
            <span
              class="ant-tree-switcher ant-tree-switcher_close"
            >
              <span
                aria-label="caret-down"
                class="anticon anticon-caret-down ant-tree-switcher-icon"
                role="img"
              >
                <svg
                  aria-hidden="true"
                  data-icon="caret-down"
                  fill="currentColor"
                  focusable="false"
                  height="1em"
                  viewBox="0 0 1024 1024"
                  width="1em"
                >
                  <path
                    d="M840.4 300H183.6c-19.7 0-30.7 20.8-18.5 35l328.4 380.8c9.4 10.9 27.5 10.9 37 0L858.9 335c12.2-14.2 1.2-35-18.5-35z"
                  />
                </svg>
              </span>
            </span>
            <span
              class="ant-tree-node-content-wrapper ant-tree-node-content-wrapper-close"
              title="Expand to load"
            >
              <span
                class="ant-tree-title"
              >
                Expand to load
              </span>
            </span>
          </div>
          <div
            class="ant-tree-treenode ant-tree-treenode-leaf-last"
            draggable="false"
            role="treeitem"
          >
            <span
              aria-hidden="true"
              class="ant-tree-indent"
            />
            <span
              class="ant-tree-switcher ant-tree-switcher-noop"
            />
            <span
              class="ant-tree-node-content-wrapper ant-tree-node-content-wrapper-normal"
              title="Tree Node"
            >
              <span
                class="ant-tree-title"
              >
                Tree Node
              </span>
            </span>
          </div>
        </div>
      </div>
    </div>
  </div>
</div>
`;

exports[`renders components/tree/demo/line.tsx correctly 1`] = `
<div>
  <div
    style="margin-bottom:16px"
  >
    showLine: 
    <button
      aria-checked="true"
      class="ant-switch ant-switch-checked"
      role="switch"
      type="button"
    >
      <div
        class="ant-switch-handle"
      />
      <span
        class="ant-switch-inner"
      >
        <span
          class="ant-switch-inner-checked"
        />
        <span
          class="ant-switch-inner-unchecked"
        />
      </span>
    </button>
    <br />
    <br />
    showIcon: 
    <button
      aria-checked="false"
      class="ant-switch"
      role="switch"
      type="button"
    >
      <div
        class="ant-switch-handle"
      />
      <span
        class="ant-switch-inner"
      >
        <span
          class="ant-switch-inner-checked"
        />
        <span
          class="ant-switch-inner-unchecked"
        />
      </span>
    </button>
    <br />
    <br />
    showLeafIcon:
    <!-- -->
    <div
      class="ant-select ant-select-outlined ant-select-single ant-select-show-arrow"
    >
      <div
        class="ant-select-selector"
      >
        <span
          class="ant-select-selection-wrap"
        >
          <span
            class="ant-select-selection-search"
          >
            <input
              aria-autocomplete="list"
              aria-controls="undefined_list"
              aria-expanded="false"
              aria-haspopup="listbox"
              aria-owns="undefined_list"
              autocomplete="off"
              class="ant-select-selection-search-input"
              readonly=""
              role="combobox"
              style="opacity:0"
              type="search"
              unselectable="on"
              value=""
            />
          </span>
          <span
            class="ant-select-selection-item"
            title="True"
          >
            True
          </span>
        </span>
      </div>
      <span
        aria-hidden="true"
        class="ant-select-arrow"
        style="user-select:none;-webkit-user-select:none"
        unselectable="on"
      >
        <span
          aria-label="down"
          class="anticon anticon-down ant-select-suffix"
          role="img"
        >
          <svg
            aria-hidden="true"
            data-icon="down"
            fill="currentColor"
            focusable="false"
            height="1em"
            viewBox="64 64 896 896"
            width="1em"
          >
            <path
              d="M884 256h-75c-5.1 0-9.9 2.5-12.9 6.6L512 654.2 227.9 262.6c-3-4.1-7.8-6.6-12.9-6.6h-75c-6.5 0-10.3 7.4-6.5 12.7l352.6 486.1c12.8 17.6 39 17.6 51.7 0l352.6-486.1c3.9-5.3.1-12.7-6.4-12.7z"
            />
          </svg>
        </span>
      </span>
    </div>
  </div>
  <div
    class="ant-tree ant-tree-icon-hide ant-tree-show-line"
  >
    <div>
      <input
        aria-label="for screen reader"
        style="width:0;height:0;display:flex;overflow:hidden;opacity:0;border:0;padding:0;margin:0"
        tabindex="0"
        value=""
      />
    </div>
    <div
      aria-hidden="true"
      class="ant-tree-treenode"
      style="position:absolute;pointer-events:none;visibility:hidden;height:0;overflow:hidden;border:0;padding:0"
    >
      <div
        class="ant-tree-indent"
      >
        <div
          class="ant-tree-indent-unit"
        />
      </div>
    </div>
    <div
      class="ant-tree-list"
      role="tree"
      style="position:relative"
    >
      <div
        class="ant-tree-list-holder"
      >
        <div>
          <div
            class="ant-tree-list-holder-inner"
            style="display:flex;flex-direction:column"
          >
            <div
              aria-expanded="true"
              class="ant-tree-treenode ant-tree-treenode-switcher-open"
              draggable="false"
              role="treeitem"
            >
              <span
                aria-hidden="true"
                class="ant-tree-indent"
              />
              <span
                class="ant-tree-switcher ant-tree-switcher_open"
              >
                <span
                  aria-label="minus-square"
                  class="anticon anticon-minus-square ant-tree-switcher-line-icon"
                  role="img"
                >
                  <svg
                    aria-hidden="true"
                    data-icon="minus-square"
                    fill="currentColor"
                    focusable="false"
                    height="1em"
                    viewBox="64 64 896 896"
                    width="1em"
                  >
                    <path
                      d="M328 544h368c4.4 0 8-3.6 8-8v-48c0-4.4-3.6-8-8-8H328c-4.4 0-8 3.6-8 8v48c0 4.4 3.6 8 8 8z"
                    />
                    <path
                      d="M880 112H144c-17.7 0-32 14.3-32 32v736c0 17.7 14.3 32 32 32h736c17.7 0 32-14.3 32-32V144c0-17.7-14.3-32-32-32zm-40 728H184V184h656v656z"
                    />
                  </svg>
                </span>
              </span>
              <span
                class="ant-tree-node-content-wrapper ant-tree-node-content-wrapper-open"
                title="parent 1"
              >
                <span
                  class="ant-tree-title"
                >
                  parent 1
                </span>
              </span>
            </div>
            <div
              aria-expanded="true"
              class="ant-tree-treenode ant-tree-treenode-switcher-open"
              draggable="false"
              role="treeitem"
            >
              <span
                aria-hidden="true"
                class="ant-tree-indent"
              >
                <span
                  class="ant-tree-indent-unit ant-tree-indent-unit-start"
                />
              </span>
              <span
                class="ant-tree-switcher ant-tree-switcher_open"
              >
                <span
                  aria-label="minus-square"
                  class="anticon anticon-minus-square ant-tree-switcher-line-icon"
                  role="img"
                >
                  <svg
                    aria-hidden="true"
                    data-icon="minus-square"
                    fill="currentColor"
                    focusable="false"
                    height="1em"
                    viewBox="64 64 896 896"
                    width="1em"
                  >
                    <path
                      d="M328 544h368c4.4 0 8-3.6 8-8v-48c0-4.4-3.6-8-8-8H328c-4.4 0-8 3.6-8 8v48c0 4.4 3.6 8 8 8z"
                    />
                    <path
                      d="M880 112H144c-17.7 0-32 14.3-32 32v736c0 17.7 14.3 32 32 32h736c17.7 0 32-14.3 32-32V144c0-17.7-14.3-32-32-32zm-40 728H184V184h656v656z"
                    />
                  </svg>
                </span>
              </span>
              <span
                class="ant-tree-node-content-wrapper ant-tree-node-content-wrapper-open"
                title="parent 1-0"
              >
                <span
                  class="ant-tree-title"
                >
                  parent 1-0
                </span>
              </span>
            </div>
            <div
              aria-expanded="false"
              class="ant-tree-treenode ant-tree-treenode-switcher-close"
              draggable="false"
              role="treeitem"
            >
              <span
                aria-hidden="true"
                class="ant-tree-indent"
              >
                <span
                  class="ant-tree-indent-unit ant-tree-indent-unit-start"
                />
                <span
                  class="ant-tree-indent-unit ant-tree-indent-unit-start"
                />
              </span>
              <span
                class="ant-tree-switcher ant-tree-switcher-noop"
              >
                <span
                  aria-label="file"
                  class="anticon anticon-file ant-tree-switcher-line-icon"
                  role="img"
                >
                  <svg
                    aria-hidden="true"
                    data-icon="file"
                    fill="currentColor"
                    focusable="false"
                    height="1em"
                    viewBox="64 64 896 896"
                    width="1em"
                  >
                    <path
                      d="M854.6 288.6L639.4 73.4c-6-6-14.1-9.4-22.6-9.4H192c-17.7 0-32 14.3-32 32v832c0 17.7 14.3 32 32 32h640c17.7 0 32-14.3 32-32V311.3c0-8.5-3.4-16.7-9.4-22.7zM790.2 326H602V137.8L790.2 326zm1.8 562H232V136h302v216a42 42 0 0042 42h216v494z"
                    />
                  </svg>
                </span>
              </span>
              <span
                class="ant-tree-node-content-wrapper ant-tree-node-content-wrapper-normal"
                title="leaf"
              >
                <span
                  class="ant-tree-title"
                >
                  leaf
                </span>
              </span>
            </div>
            <div
              aria-expanded="false"
              class="ant-tree-treenode ant-tree-treenode-switcher-close"
              draggable="false"
              role="treeitem"
            >
              <span
                aria-hidden="true"
                class="ant-tree-indent"
              >
                <span
                  class="ant-tree-indent-unit ant-tree-indent-unit-start"
                />
                <span
                  class="ant-tree-indent-unit ant-tree-indent-unit-start"
                />
              </span>
              <span
                class="ant-tree-switcher ant-tree-switcher-noop"
              >
                <span
                  aria-label="file"
                  class="anticon anticon-file ant-tree-switcher-line-icon"
                  role="img"
                >
                  <svg
                    aria-hidden="true"
                    data-icon="file"
                    fill="currentColor"
                    focusable="false"
                    height="1em"
                    viewBox="64 64 896 896"
                    width="1em"
                  >
                    <path
                      d="M854.6 288.6L639.4 73.4c-6-6-14.1-9.4-22.6-9.4H192c-17.7 0-32 14.3-32 32v832c0 17.7 14.3 32 32 32h640c17.7 0 32-14.3 32-32V311.3c0-8.5-3.4-16.7-9.4-22.7zM790.2 326H602V137.8L790.2 326zm1.8 562H232V136h302v216a42 42 0 0042 42h216v494z"
                    />
                  </svg>
                </span>
              </span>
              <span
                class="ant-tree-node-content-wrapper ant-tree-node-content-wrapper-normal"
                title=""
              >
                <span
                  class="ant-tree-title"
                >
                  <div>
                    multiple line title
                  </div>
                  <div>
                    multiple line title
                  </div>
                </span>
              </span>
            </div>
            <div
              aria-expanded="false"
              class="ant-tree-treenode ant-tree-treenode-switcher-close ant-tree-treenode-leaf-last"
              draggable="false"
              role="treeitem"
            >
              <span
                aria-hidden="true"
                class="ant-tree-indent"
              >
                <span
                  class="ant-tree-indent-unit ant-tree-indent-unit-start"
                />
                <span
                  class="ant-tree-indent-unit ant-tree-indent-unit-start"
                />
              </span>
              <span
                class="ant-tree-switcher ant-tree-switcher-noop"
              >
                <span
                  aria-label="file"
                  class="anticon anticon-file ant-tree-switcher-line-icon"
                  role="img"
                >
                  <svg
                    aria-hidden="true"
                    data-icon="file"
                    fill="currentColor"
                    focusable="false"
                    height="1em"
                    viewBox="64 64 896 896"
                    width="1em"
                  >
                    <path
                      d="M854.6 288.6L639.4 73.4c-6-6-14.1-9.4-22.6-9.4H192c-17.7 0-32 14.3-32 32v832c0 17.7 14.3 32 32 32h640c17.7 0 32-14.3 32-32V311.3c0-8.5-3.4-16.7-9.4-22.7zM790.2 326H602V137.8L790.2 326zm1.8 562H232V136h302v216a42 42 0 0042 42h216v494z"
                    />
                  </svg>
                </span>
              </span>
              <span
                class="ant-tree-node-content-wrapper ant-tree-node-content-wrapper-normal"
                title="leaf"
              >
                <span
                  class="ant-tree-title"
                >
                  leaf
                </span>
              </span>
            </div>
            <div
              aria-expanded="false"
              class="ant-tree-treenode ant-tree-treenode-switcher-close"
              draggable="false"
              role="treeitem"
            >
              <span
                aria-hidden="true"
                class="ant-tree-indent"
              >
                <span
                  class="ant-tree-indent-unit ant-tree-indent-unit-start"
                />
              </span>
              <span
                class="ant-tree-switcher ant-tree-switcher_close"
              >
                <span
                  aria-label="plus-square"
                  class="anticon anticon-plus-square ant-tree-switcher-line-icon"
                  role="img"
                >
                  <svg
                    aria-hidden="true"
                    data-icon="plus-square"
                    fill="currentColor"
                    focusable="false"
                    height="1em"
                    viewBox="64 64 896 896"
                    width="1em"
                  >
                    <path
                      d="M328 544h152v152c0 4.4 3.6 8 8 8h48c4.4 0 8-3.6 8-8V544h152c4.4 0 8-3.6 8-8v-48c0-4.4-3.6-8-8-8H544V328c0-4.4-3.6-8-8-8h-48c-4.4 0-8 3.6-8 8v152H328c-4.4 0-8 3.6-8 8v48c0 4.4 3.6 8 8 8z"
                    />
                    <path
                      d="M880 112H144c-17.7 0-32 14.3-32 32v736c0 17.7 14.3 32 32 32h736c17.7 0 32-14.3 32-32V144c0-17.7-14.3-32-32-32zm-40 728H184V184h656v656z"
                    />
                  </svg>
                </span>
              </span>
              <span
                class="ant-tree-node-content-wrapper ant-tree-node-content-wrapper-close"
                title="parent 1-1"
              >
                <span
                  class="ant-tree-title"
                >
                  parent 1-1
                </span>
              </span>
            </div>
            <div
              aria-expanded="false"
              class="ant-tree-treenode ant-tree-treenode-switcher-close ant-tree-treenode-leaf-last"
              draggable="false"
              role="treeitem"
            >
              <span
                aria-hidden="true"
                class="ant-tree-indent"
              >
                <span
                  class="ant-tree-indent-unit ant-tree-indent-unit-start"
                />
              </span>
              <span
                class="ant-tree-switcher ant-tree-switcher_close"
              >
                <span
                  aria-label="plus-square"
                  class="anticon anticon-plus-square ant-tree-switcher-line-icon"
                  role="img"
                >
                  <svg
                    aria-hidden="true"
                    data-icon="plus-square"
                    fill="currentColor"
                    focusable="false"
                    height="1em"
                    viewBox="64 64 896 896"
                    width="1em"
                  >
                    <path
                      d="M328 544h152v152c0 4.4 3.6 8 8 8h48c4.4 0 8-3.6 8-8V544h152c4.4 0 8-3.6 8-8v-48c0-4.4-3.6-8-8-8H544V328c0-4.4-3.6-8-8-8h-48c-4.4 0-8 3.6-8 8v152H328c-4.4 0-8 3.6-8 8v48c0 4.4 3.6 8 8 8z"
                    />
                    <path
                      d="M880 112H144c-17.7 0-32 14.3-32 32v736c0 17.7 14.3 32 32 32h736c17.7 0 32-14.3 32-32V144c0-17.7-14.3-32-32-32zm-40 728H184V184h656v656z"
                    />
                  </svg>
                </span>
              </span>
              <span
                class="ant-tree-node-content-wrapper ant-tree-node-content-wrapper-close"
                title="parent 1-2"
              >
                <span
                  class="ant-tree-title"
                >
                  parent 1-2
                </span>
              </span>
            </div>
            <div
              aria-expanded="false"
              class="ant-tree-treenode ant-tree-treenode-switcher-close ant-tree-treenode-leaf-last"
              draggable="false"
              role="treeitem"
            >
              <span
                aria-hidden="true"
                class="ant-tree-indent"
              />
              <span
                class="ant-tree-switcher ant-tree-switcher_close"
              >
                <span
                  aria-label="plus-square"
                  class="anticon anticon-plus-square ant-tree-switcher-line-icon"
                  role="img"
                >
                  <svg
                    aria-hidden="true"
                    data-icon="plus-square"
                    fill="currentColor"
                    focusable="false"
                    height="1em"
                    viewBox="64 64 896 896"
                    width="1em"
                  >
                    <path
                      d="M328 544h152v152c0 4.4 3.6 8 8 8h48c4.4 0 8-3.6 8-8V544h152c4.4 0 8-3.6 8-8v-48c0-4.4-3.6-8-8-8H544V328c0-4.4-3.6-8-8-8h-48c-4.4 0-8 3.6-8 8v152H328c-4.4 0-8 3.6-8 8v48c0 4.4 3.6 8 8 8z"
                    />
                    <path
                      d="M880 112H144c-17.7 0-32 14.3-32 32v736c0 17.7 14.3 32 32 32h736c17.7 0 32-14.3 32-32V144c0-17.7-14.3-32-32-32zm-40 728H184V184h656v656z"
                    />
                  </svg>
                </span>
              </span>
              <span
                class="ant-tree-node-content-wrapper ant-tree-node-content-wrapper-close"
                title="parent 2"
              >
                <span
                  class="ant-tree-title"
                >
                  parent 2
                </span>
              </span>
            </div>
          </div>
        </div>
      </div>
    </div>
  </div>
</div>
`;

exports[`renders components/tree/demo/multiple-line.tsx correctly 1`] = `
<div
  class="ant-tree ant-tree-icon-hide"
>
  <div>
    <input
      aria-label="for screen reader"
      style="width:0;height:0;display:flex;overflow:hidden;opacity:0;border:0;padding:0;margin:0"
      tabindex="0"
      value=""
    />
  </div>
  <div
    aria-hidden="true"
    class="ant-tree-treenode"
    style="position:absolute;pointer-events:none;visibility:hidden;height:0;overflow:hidden;border:0;padding:0"
  >
    <div
      class="ant-tree-indent"
    >
      <div
        class="ant-tree-indent-unit"
      />
    </div>
  </div>
  <div
    class="ant-tree-list"
    role="tree"
    style="width:200px;position:relative"
  >
    <div
      class="ant-tree-list-holder"
    >
      <div>
        <div
          class="ant-tree-list-holder-inner"
          style="display:flex;flex-direction:column"
        >
          <div
            aria-expanded="true"
            class="ant-tree-treenode ant-tree-treenode-switcher-open ant-tree-treenode-checkbox-checked ant-tree-treenode-leaf-last"
            draggable="false"
            role="treeitem"
          >
            <span
              aria-hidden="true"
              class="ant-tree-indent"
            />
            <span
              class="ant-tree-switcher ant-tree-switcher_open"
            >
              <span
                aria-label="caret-down"
                class="anticon anticon-caret-down ant-tree-switcher-icon"
                role="img"
              >
                <svg
                  aria-hidden="true"
                  data-icon="caret-down"
                  fill="currentColor"
                  focusable="false"
                  height="1em"
                  viewBox="0 0 1024 1024"
                  width="1em"
                >
                  <path
                    d="M840.4 300H183.6c-19.7 0-30.7 20.8-18.5 35l328.4 380.8c9.4 10.9 27.5 10.9 37 0L858.9 335c12.2-14.2 1.2-35-18.5-35z"
                  />
                </svg>
              </span>
            </span>
            <span
              aria-checked="true"
              aria-label="Select parent 1"
              class="ant-tree-checkbox ant-tree-checkbox-checked"
              role="checkbox"
            >
              <span
                class="ant-tree-checkbox-inner"
              />
            </span>
            <span
              class="ant-tree-node-content-wrapper ant-tree-node-content-wrapper-open"
              title="parent 1"
            >
              <span
                class="ant-tree-title"
              >
                parent 1
              </span>
            </span>
          </div>
          <div
<<<<<<< HEAD
            aria-expanded="true"
            class="ant-tree-treenode ant-tree-treenode-disabled ant-tree-treenode-switcher-open ant-tree-treenode-checkbox-checked ant-tree-treenode-selected"
=======
            aria-grabbed="false"
            class="ant-tree-treenode ant-tree-treenode-disabled ant-tree-treenode-switcher-open ant-tree-treenode-checkbox-checked"
>>>>>>> bc03ccaa
            draggable="false"
            role="treeitem"
          >
            <span
              aria-hidden="true"
              class="ant-tree-indent"
            >
              <span
                class="ant-tree-indent-unit ant-tree-indent-unit-start ant-tree-indent-unit-end"
              />
            </span>
            <span
              class="ant-tree-switcher ant-tree-switcher_open"
            >
              <span
                aria-label="caret-down"
                class="anticon anticon-caret-down ant-tree-switcher-icon"
                role="img"
              >
                <svg
                  aria-hidden="true"
                  data-icon="caret-down"
                  fill="currentColor"
                  focusable="false"
                  height="1em"
                  viewBox="0 0 1024 1024"
                  width="1em"
                >
                  <path
                    d="M840.4 300H183.6c-19.7 0-30.7 20.8-18.5 35l328.4 380.8c9.4 10.9 27.5 10.9 37 0L858.9 335c12.2-14.2 1.2-35-18.5-35z"
                  />
                </svg>
              </span>
            </span>
            <span
              aria-checked="true"
              aria-disabled="true"
              aria-label="Select parent 1-0"
              class="ant-tree-checkbox ant-tree-checkbox-checked ant-tree-checkbox-disabled"
              role="checkbox"
            >
              <span
                class="ant-tree-checkbox-inner"
              />
            </span>
            <span
              class="ant-tree-node-content-wrapper ant-tree-node-content-wrapper-open"
              title="parent 1-0"
            >
              <span
                class="ant-tree-title"
              >
                parent 1-0
              </span>
            </span>
          </div>
          <div
            aria-expanded="false"
            class="ant-tree-treenode ant-tree-treenode-switcher-close"
            draggable="false"
            role="treeitem"
          >
            <span
              aria-hidden="true"
              class="ant-tree-indent"
            >
              <span
                class="ant-tree-indent-unit ant-tree-indent-unit-start ant-tree-indent-unit-end"
              />
              <span
                class="ant-tree-indent-unit ant-tree-indent-unit-start"
              />
            </span>
            <span
              class="ant-tree-switcher ant-tree-switcher-noop"
            />
            <span
              aria-checked="false"
              aria-disabled="true"
              aria-label="Select This is a very very very very long text"
              class="ant-tree-checkbox ant-tree-checkbox-disabled"
              role="checkbox"
            >
              <span
                class="ant-tree-checkbox-inner"
              />
            </span>
            <span
              class="ant-tree-node-content-wrapper ant-tree-node-content-wrapper-normal"
              title="This is a very very very very long text"
            >
              <span
                class="ant-tree-title"
              >
                This is a very very very very long text
              </span>
            </span>
          </div>
          <div
            aria-expanded="false"
            class="ant-tree-treenode ant-tree-treenode-switcher-close ant-tree-treenode-leaf-last"
            draggable="false"
            role="treeitem"
          >
            <span
              aria-hidden="true"
              class="ant-tree-indent"
            >
              <span
                class="ant-tree-indent-unit ant-tree-indent-unit-start ant-tree-indent-unit-end"
              />
              <span
                class="ant-tree-indent-unit ant-tree-indent-unit-start"
              />
            </span>
            <span
              class="ant-tree-switcher ant-tree-switcher-noop"
            />
            <span
              aria-checked="false"
              aria-label="Select This is also a very very very very very long text"
              class="ant-tree-checkbox"
              role="checkbox"
            >
              <span
                class="ant-tree-checkbox-inner"
              />
            </span>
            <span
              class="ant-tree-node-content-wrapper ant-tree-node-content-wrapper-normal"
              title="This is also a very very very very very long text"
            >
              <span
                class="ant-tree-title"
              >
                This is also a very very very very very long text
              </span>
            </span>
          </div>
          <div
<<<<<<< HEAD
            aria-expanded="true"
            class="ant-tree-treenode ant-tree-treenode-switcher-open ant-tree-treenode-checkbox-checked ant-tree-treenode-leaf-last"
=======
            aria-grabbed="false"
            class="ant-tree-treenode ant-tree-treenode-switcher-open ant-tree-treenode-checkbox-checked ant-tree-treenode-selected ant-tree-treenode-leaf-last"
>>>>>>> bc03ccaa
            draggable="false"
            role="treeitem"
          >
            <span
              aria-hidden="true"
              class="ant-tree-indent"
            >
              <span
                class="ant-tree-indent-unit ant-tree-indent-unit-start ant-tree-indent-unit-end"
              />
            </span>
            <span
              class="ant-tree-switcher ant-tree-switcher_open"
            >
              <span
                aria-label="caret-down"
                class="anticon anticon-caret-down ant-tree-switcher-icon"
                role="img"
              >
                <svg
                  aria-hidden="true"
                  data-icon="caret-down"
                  fill="currentColor"
                  focusable="false"
                  height="1em"
                  viewBox="0 0 1024 1024"
                  width="1em"
                >
                  <path
                    d="M840.4 300H183.6c-19.7 0-30.7 20.8-18.5 35l328.4 380.8c9.4 10.9 27.5 10.9 37 0L858.9 335c12.2-14.2 1.2-35-18.5-35z"
                  />
                </svg>
              </span>
            </span>
            <span
              aria-checked="true"
              aria-label="Select parent 1-1"
              class="ant-tree-checkbox ant-tree-checkbox-checked"
              role="checkbox"
            >
              <span
                class="ant-tree-checkbox-inner"
              />
            </span>
            <span
              class="ant-tree-node-content-wrapper ant-tree-node-content-wrapper-open ant-tree-node-selected"
              title="parent 1-1"
            >
              <span
                class="ant-tree-title"
              >
                parent 1-1
              </span>
            </span>
          </div>
          <div
            aria-expanded="false"
            class="ant-tree-treenode ant-tree-treenode-switcher-close ant-tree-treenode-checkbox-checked ant-tree-treenode-leaf-last"
            draggable="false"
            role="treeitem"
          >
            <span
              aria-hidden="true"
              class="ant-tree-indent"
            >
              <span
                class="ant-tree-indent-unit ant-tree-indent-unit-start ant-tree-indent-unit-end"
              />
              <span
                class="ant-tree-indent-unit ant-tree-indent-unit-end"
              />
            </span>
            <span
              class="ant-tree-switcher ant-tree-switcher-noop"
            />
            <span
              aria-checked="true"
              aria-label="Select tree node"
              class="ant-tree-checkbox ant-tree-checkbox-checked"
              role="checkbox"
            >
              <span
                class="ant-tree-checkbox-inner"
              />
            </span>
            <span
              class="ant-tree-node-content-wrapper ant-tree-node-content-wrapper-normal"
              title=""
            >
              <span
                class="ant-tree-title"
              >
                <span
                  style="color:#1677ff"
                >
                  sss
                </span>
              </span>
            </span>
          </div>
        </div>
      </div>
    </div>
  </div>
</div>
`;

exports[`renders components/tree/demo/search.tsx correctly 1`] = `
<div>
  <span
    class="ant-input-group-wrapper ant-input-group-wrapper-outlined ant-input-search"
    style="margin-bottom:8px"
  >
    <span
      class="ant-input-wrapper ant-input-group"
    >
      <input
        class="ant-input ant-input-outlined"
        placeholder="Search"
        type="search"
        value=""
      />
      <span
        class="ant-input-group-addon"
      >
        <button
          class="ant-btn ant-btn-default ant-btn-color-default ant-btn-variant-outlined ant-btn-icon-only ant-input-search-button"
          type="button"
        >
          <span
            class="ant-btn-icon"
          >
            <span
              aria-label="search"
              class="anticon anticon-search"
              role="img"
            >
              <svg
                aria-hidden="true"
                data-icon="search"
                fill="currentColor"
                focusable="false"
                height="1em"
                viewBox="64 64 896 896"
                width="1em"
              >
                <path
                  d="M909.6 854.5L649.9 594.8C690.2 542.7 712 479 712 412c0-80.2-31.3-155.4-87.9-212.1-56.6-56.7-132-87.9-212.1-87.9s-155.5 31.3-212.1 87.9C143.2 256.5 112 331.8 112 412c0 80.1 31.3 155.5 87.9 212.1C256.5 680.8 331.8 712 412 712c67 0 130.6-21.8 182.7-62l259.7 259.6a8.2 8.2 0 0011.6 0l43.6-43.5a8.2 8.2 0 000-11.6zM570.4 570.4C528 612.7 471.8 636 412 636s-116-23.3-158.4-65.6C211.3 528 188 471.8 188 412s23.3-116.1 65.6-158.4C296 211.3 352.2 188 412 188s116.1 23.2 158.4 65.6S636 352.2 636 412s-23.3 116.1-65.6 158.4z"
                />
              </svg>
            </span>
          </span>
        </button>
      </span>
    </span>
  </span>
  <div
    class="ant-tree ant-tree-icon-hide"
  >
    <div>
      <input
        aria-label="for screen reader"
        style="width:0;height:0;display:flex;overflow:hidden;opacity:0;border:0;padding:0;margin:0"
        tabindex="0"
        value=""
      />
    </div>
    <div
      aria-hidden="true"
      class="ant-tree-treenode"
      style="position:absolute;pointer-events:none;visibility:hidden;height:0;overflow:hidden;border:0;padding:0"
    >
      <div
        class="ant-tree-indent"
      >
        <div
          class="ant-tree-indent-unit"
        />
      </div>
    </div>
    <div
      class="ant-tree-list"
      role="tree"
      style="position:relative"
    >
      <div
        class="ant-tree-list-holder"
      >
        <div>
          <div
            class="ant-tree-list-holder-inner"
            style="display:flex;flex-direction:column"
          >
            <div
              aria-expanded="false"
              class="ant-tree-treenode ant-tree-treenode-switcher-close"
              draggable="false"
              role="treeitem"
            >
              <span
                aria-hidden="true"
                class="ant-tree-indent"
              />
              <span
                class="ant-tree-switcher ant-tree-switcher_close"
              >
                <span
                  aria-label="caret-down"
                  class="anticon anticon-caret-down ant-tree-switcher-icon"
                  role="img"
                >
                  <svg
                    aria-hidden="true"
                    data-icon="caret-down"
                    fill="currentColor"
                    focusable="false"
                    height="1em"
                    viewBox="0 0 1024 1024"
                    width="1em"
                  >
                    <path
                      d="M840.4 300H183.6c-19.7 0-30.7 20.8-18.5 35l328.4 380.8c9.4 10.9 27.5 10.9 37 0L858.9 335c12.2-14.2 1.2-35-18.5-35z"
                    />
                  </svg>
                </span>
              </span>
              <span
                class="ant-tree-node-content-wrapper ant-tree-node-content-wrapper-close"
                title=""
              >
                <span
                  class="ant-tree-title"
                >
                  <span>
                    <span
                      class="site-tree-search-value"
                    />
                    0-0
                  </span>
                </span>
              </span>
            </div>
            <div
              aria-expanded="false"
              class="ant-tree-treenode ant-tree-treenode-switcher-close"
              draggable="false"
              role="treeitem"
            >
              <span
                aria-hidden="true"
                class="ant-tree-indent"
              />
              <span
                class="ant-tree-switcher ant-tree-switcher_close"
              >
                <span
                  aria-label="caret-down"
                  class="anticon anticon-caret-down ant-tree-switcher-icon"
                  role="img"
                >
                  <svg
                    aria-hidden="true"
                    data-icon="caret-down"
                    fill="currentColor"
                    focusable="false"
                    height="1em"
                    viewBox="0 0 1024 1024"
                    width="1em"
                  >
                    <path
                      d="M840.4 300H183.6c-19.7 0-30.7 20.8-18.5 35l328.4 380.8c9.4 10.9 27.5 10.9 37 0L858.9 335c12.2-14.2 1.2-35-18.5-35z"
                    />
                  </svg>
                </span>
              </span>
              <span
                class="ant-tree-node-content-wrapper ant-tree-node-content-wrapper-close"
                title=""
              >
                <span
                  class="ant-tree-title"
                >
                  <span>
                    <span
                      class="site-tree-search-value"
                    />
                    0-1
                  </span>
                </span>
              </span>
            </div>
            <div
              aria-expanded="false"
              class="ant-tree-treenode ant-tree-treenode-switcher-close ant-tree-treenode-leaf-last"
              draggable="false"
              role="treeitem"
            >
              <span
                aria-hidden="true"
                class="ant-tree-indent"
              />
              <span
                class="ant-tree-switcher ant-tree-switcher-noop"
              />
              <span
                class="ant-tree-node-content-wrapper ant-tree-node-content-wrapper-normal"
                title=""
              >
                <span
                  class="ant-tree-title"
                >
                  <span>
                    <span
                      class="site-tree-search-value"
                    />
                    0-2
                  </span>
                </span>
              </span>
            </div>
          </div>
        </div>
      </div>
    </div>
  </div>
</div>
`;

exports[`renders components/tree/demo/switcher-icon.tsx correctly 1`] = `
<div
  class="ant-tree ant-tree-icon-hide ant-tree-show-line"
>
  <div>
    <input
      aria-label="for screen reader"
      style="width:0;height:0;display:flex;overflow:hidden;opacity:0;border:0;padding:0;margin:0"
      tabindex="0"
      value=""
    />
  </div>
  <div
    aria-hidden="true"
    class="ant-tree-treenode"
    style="position:absolute;pointer-events:none;visibility:hidden;height:0;overflow:hidden;border:0;padding:0"
  >
    <div
      class="ant-tree-indent"
    >
      <div
        class="ant-tree-indent-unit"
      />
    </div>
  </div>
  <div
    class="ant-tree-list"
    role="tree"
    style="position:relative"
  >
    <div
      class="ant-tree-list-holder"
    >
      <div>
        <div
          class="ant-tree-list-holder-inner"
          style="display:flex;flex-direction:column"
        >
          <div
            aria-expanded="true"
            class="ant-tree-treenode ant-tree-treenode-switcher-open ant-tree-treenode-leaf-last"
            draggable="false"
            role="treeitem"
          >
            <span
              aria-hidden="true"
              class="ant-tree-indent"
            />
            <span
              class="ant-tree-switcher ant-tree-switcher_open"
            >
              <span
                aria-label="down"
                class="anticon anticon-down ant-tree-switcher-icon"
                role="img"
              >
                <svg
                  aria-hidden="true"
                  data-icon="down"
                  fill="currentColor"
                  focusable="false"
                  height="1em"
                  viewBox="64 64 896 896"
                  width="1em"
                >
                  <path
                    d="M884 256h-75c-5.1 0-9.9 2.5-12.9 6.6L512 654.2 227.9 262.6c-3-4.1-7.8-6.6-12.9-6.6h-75c-6.5 0-10.3 7.4-6.5 12.7l352.6 486.1c12.8 17.6 39 17.6 51.7 0l352.6-486.1c3.9-5.3.1-12.7-6.4-12.7z"
                  />
                </svg>
              </span>
            </span>
            <span
              class="ant-tree-node-content-wrapper ant-tree-node-content-wrapper-open"
              title="parent 1"
            >
              <span
                class="ant-tree-title"
              >
                parent 1
              </span>
            </span>
          </div>
          <div
            aria-expanded="true"
            class="ant-tree-treenode ant-tree-treenode-switcher-open"
            draggable="false"
            role="treeitem"
          >
            <span
              aria-hidden="true"
              class="ant-tree-indent"
            >
              <span
                class="ant-tree-indent-unit ant-tree-indent-unit-start ant-tree-indent-unit-end"
              />
            </span>
            <span
              class="ant-tree-switcher ant-tree-switcher_open"
            >
              <span
                aria-label="down"
                class="anticon anticon-down ant-tree-switcher-icon"
                role="img"
              >
                <svg
                  aria-hidden="true"
                  data-icon="down"
                  fill="currentColor"
                  focusable="false"
                  height="1em"
                  viewBox="64 64 896 896"
                  width="1em"
                >
                  <path
                    d="M884 256h-75c-5.1 0-9.9 2.5-12.9 6.6L512 654.2 227.9 262.6c-3-4.1-7.8-6.6-12.9-6.6h-75c-6.5 0-10.3 7.4-6.5 12.7l352.6 486.1c12.8 17.6 39 17.6 51.7 0l352.6-486.1c3.9-5.3.1-12.7-6.4-12.7z"
                  />
                </svg>
              </span>
            </span>
            <span
              class="ant-tree-node-content-wrapper ant-tree-node-content-wrapper-open"
              title="parent 1-0"
            >
              <span
                class="ant-tree-title"
              >
                parent 1-0
              </span>
            </span>
          </div>
          <div
            aria-expanded="false"
            class="ant-tree-treenode ant-tree-treenode-switcher-close"
            draggable="false"
            role="treeitem"
          >
            <span
              aria-hidden="true"
              class="ant-tree-indent"
            >
              <span
                class="ant-tree-indent-unit ant-tree-indent-unit-start ant-tree-indent-unit-end"
              />
              <span
                class="ant-tree-indent-unit ant-tree-indent-unit-start"
              />
            </span>
            <span
              class="ant-tree-switcher ant-tree-switcher-noop"
            >
              <span
                class="ant-tree-switcher-leaf-line"
              />
            </span>
            <span
              class="ant-tree-node-content-wrapper ant-tree-node-content-wrapper-normal"
              title="leaf"
            >
              <span
                class="ant-tree-title"
              >
                leaf
              </span>
            </span>
          </div>
          <div
            aria-expanded="false"
            class="ant-tree-treenode ant-tree-treenode-switcher-close"
            draggable="false"
            role="treeitem"
          >
            <span
              aria-hidden="true"
              class="ant-tree-indent"
            >
              <span
                class="ant-tree-indent-unit ant-tree-indent-unit-start ant-tree-indent-unit-end"
              />
              <span
                class="ant-tree-indent-unit ant-tree-indent-unit-start"
              />
            </span>
            <span
              class="ant-tree-switcher ant-tree-switcher-noop"
            >
              <span
                class="ant-tree-switcher-leaf-line"
              />
            </span>
            <span
              class="ant-tree-node-content-wrapper ant-tree-node-content-wrapper-normal"
              title="leaf"
            >
              <span
                class="ant-tree-title"
              >
                leaf
              </span>
            </span>
          </div>
          <div
            aria-expanded="false"
            class="ant-tree-treenode ant-tree-treenode-switcher-close ant-tree-treenode-leaf-last"
            draggable="false"
            role="treeitem"
          >
            <span
              aria-hidden="true"
              class="ant-tree-indent"
            >
              <span
                class="ant-tree-indent-unit ant-tree-indent-unit-start ant-tree-indent-unit-end"
              />
              <span
                class="ant-tree-indent-unit ant-tree-indent-unit-start"
              />
            </span>
            <span
              class="ant-tree-switcher ant-tree-switcher-noop"
            >
              <span
                class="ant-tree-switcher-leaf-line"
              />
            </span>
            <span
              class="ant-tree-node-content-wrapper ant-tree-node-content-wrapper-normal"
              title="leaf"
            >
              <span
                class="ant-tree-title"
              >
                leaf
              </span>
            </span>
          </div>
          <div
            aria-expanded="false"
            class="ant-tree-treenode ant-tree-treenode-switcher-close"
            draggable="false"
            role="treeitem"
          >
            <span
              aria-hidden="true"
              class="ant-tree-indent"
            >
              <span
                class="ant-tree-indent-unit ant-tree-indent-unit-start ant-tree-indent-unit-end"
              />
            </span>
            <span
              class="ant-tree-switcher ant-tree-switcher_close"
            >
              <span
                aria-label="down"
                class="anticon anticon-down ant-tree-switcher-icon"
                role="img"
              >
                <svg
                  aria-hidden="true"
                  data-icon="down"
                  fill="currentColor"
                  focusable="false"
                  height="1em"
                  viewBox="64 64 896 896"
                  width="1em"
                >
                  <path
                    d="M884 256h-75c-5.1 0-9.9 2.5-12.9 6.6L512 654.2 227.9 262.6c-3-4.1-7.8-6.6-12.9-6.6h-75c-6.5 0-10.3 7.4-6.5 12.7l352.6 486.1c12.8 17.6 39 17.6 51.7 0l352.6-486.1c3.9-5.3.1-12.7-6.4-12.7z"
                  />
                </svg>
              </span>
            </span>
            <span
              class="ant-tree-node-content-wrapper ant-tree-node-content-wrapper-close"
              title="parent 1-1"
            >
              <span
                class="ant-tree-title"
              >
                parent 1-1
              </span>
            </span>
          </div>
          <div
            aria-expanded="false"
            class="ant-tree-treenode ant-tree-treenode-switcher-close ant-tree-treenode-leaf-last"
            draggable="false"
            role="treeitem"
          >
            <span
              aria-hidden="true"
              class="ant-tree-indent"
            >
              <span
                class="ant-tree-indent-unit ant-tree-indent-unit-start ant-tree-indent-unit-end"
              />
            </span>
            <span
              class="ant-tree-switcher ant-tree-switcher_close"
            >
              <span
                aria-label="down"
                class="anticon anticon-down ant-tree-switcher-icon"
                role="img"
              >
                <svg
                  aria-hidden="true"
                  data-icon="down"
                  fill="currentColor"
                  focusable="false"
                  height="1em"
                  viewBox="64 64 896 896"
                  width="1em"
                >
                  <path
                    d="M884 256h-75c-5.1 0-9.9 2.5-12.9 6.6L512 654.2 227.9 262.6c-3-4.1-7.8-6.6-12.9-6.6h-75c-6.5 0-10.3 7.4-6.5 12.7l352.6 486.1c12.8 17.6 39 17.6 51.7 0l352.6-486.1c3.9-5.3.1-12.7-6.4-12.7z"
                  />
                </svg>
              </span>
            </span>
            <span
              class="ant-tree-node-content-wrapper ant-tree-node-content-wrapper-close"
              title="parent 1-2"
            >
              <span
                class="ant-tree-title"
              >
                parent 1-2
              </span>
            </span>
          </div>
        </div>
      </div>
    </div>
  </div>
</div>
`;<|MERGE_RESOLUTION|>--- conflicted
+++ resolved
@@ -93,13 +93,8 @@
             </span>
           </div>
           <div
-<<<<<<< HEAD
-            aria-expanded="true"
-            class="ant-tree-treenode ant-tree-treenode-disabled ant-tree-treenode-switcher-open ant-tree-treenode-checkbox-checked ant-tree-treenode-selected"
-=======
             aria-grabbed="false"
             class="ant-tree-treenode ant-tree-treenode-disabled ant-tree-treenode-switcher-open ant-tree-treenode-checkbox-checked"
->>>>>>> bc03ccaa
             draggable="false"
             role="treeitem"
           >
@@ -240,13 +235,8 @@
             </span>
           </div>
           <div
-<<<<<<< HEAD
-            aria-expanded="true"
-            class="ant-tree-treenode ant-tree-treenode-switcher-open ant-tree-treenode-checkbox-checked ant-tree-treenode-leaf-last"
-=======
             aria-grabbed="false"
             class="ant-tree-treenode ant-tree-treenode-switcher-open ant-tree-treenode-checkbox-checked ant-tree-treenode-selected ant-tree-treenode-leaf-last"
->>>>>>> bc03ccaa
             draggable="false"
             role="treeitem"
           >
@@ -1854,7 +1844,7 @@
   <div
     style="margin-bottom:16px"
   >
-    showLine: 
+    showLine:
     <button
       aria-checked="true"
       class="ant-switch ant-switch-checked"
@@ -1877,7 +1867,7 @@
     </button>
     <br />
     <br />
-    showIcon: 
+    showIcon:
     <button
       aria-checked="true"
       class="ant-switch ant-switch-checked"
@@ -1900,7 +1890,7 @@
     </button>
     <br />
     <br />
-    showLeafIcon: 
+    showLeafIcon:
     <button
       aria-checked="true"
       class="ant-switch ant-switch-checked"
@@ -3484,7 +3474,7 @@
   <div
     style="margin-bottom:16px"
   >
-    showLine: 
+    showLine:
     <button
       aria-checked="true"
       class="ant-switch ant-switch-checked"
@@ -3507,7 +3497,7 @@
     </button>
     <br />
     <br />
-    showIcon: 
+    showIcon:
     <button
       aria-checked="false"
       class="ant-switch"
@@ -4139,13 +4129,8 @@
             </span>
           </div>
           <div
-<<<<<<< HEAD
-            aria-expanded="true"
-            class="ant-tree-treenode ant-tree-treenode-disabled ant-tree-treenode-switcher-open ant-tree-treenode-checkbox-checked ant-tree-treenode-selected"
-=======
             aria-grabbed="false"
             class="ant-tree-treenode ant-tree-treenode-disabled ant-tree-treenode-switcher-open ant-tree-treenode-checkbox-checked"
->>>>>>> bc03ccaa
             draggable="false"
             role="treeitem"
           >
@@ -4286,13 +4271,8 @@
             </span>
           </div>
           <div
-<<<<<<< HEAD
-            aria-expanded="true"
-            class="ant-tree-treenode ant-tree-treenode-switcher-open ant-tree-treenode-checkbox-checked ant-tree-treenode-leaf-last"
-=======
             aria-grabbed="false"
             class="ant-tree-treenode ant-tree-treenode-switcher-open ant-tree-treenode-checkbox-checked ant-tree-treenode-selected ant-tree-treenode-leaf-last"
->>>>>>> bc03ccaa
             draggable="false"
             role="treeitem"
           >
