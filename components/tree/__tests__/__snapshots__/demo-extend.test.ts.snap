--- conflicted
+++ resolved
@@ -93,13 +93,8 @@
             </span>
           </div>
           <div
-<<<<<<< HEAD
-            aria-expanded="true"
-            class="ant-tree-treenode ant-tree-treenode-disabled ant-tree-treenode-switcher-open ant-tree-treenode-checkbox-checked ant-tree-treenode-selected"
-=======
             aria-grabbed="false"
             class="ant-tree-treenode ant-tree-treenode-disabled ant-tree-treenode-switcher-open ant-tree-treenode-checkbox-checked"
->>>>>>> bc03ccaa
             draggable="false"
             role="treeitem"
           >
@@ -240,13 +235,8 @@
             </span>
           </div>
           <div
-<<<<<<< HEAD
-            aria-expanded="true"
-            class="ant-tree-treenode ant-tree-treenode-switcher-open ant-tree-treenode-checkbox-checked ant-tree-treenode-leaf-last"
-=======
             aria-grabbed="false"
             class="ant-tree-treenode ant-tree-treenode-switcher-open ant-tree-treenode-checkbox-checked ant-tree-treenode-selected ant-tree-treenode-leaf-last"
->>>>>>> bc03ccaa
             draggable="false"
             role="treeitem"
           >
@@ -1864,7 +1854,7 @@
   <div
     style="margin-bottom: 16px;"
   >
-    showLine: 
+    showLine:
     <button
       aria-checked="true"
       class="ant-switch ant-switch-checked"
@@ -1887,7 +1877,7 @@
     </button>
     <br />
     <br />
-    showIcon: 
+    showIcon:
     <button
       aria-checked="true"
       class="ant-switch ant-switch-checked"
@@ -1910,7 +1900,7 @@
     </button>
     <br />
     <br />
-    showLeafIcon: 
+    showLeafIcon:
     <button
       aria-checked="true"
       class="ant-switch ant-switch-checked"
@@ -3500,7 +3490,7 @@
   <div
     style="margin-bottom: 16px;"
   >
-    showLine: 
+    showLine:
     <button
       aria-checked="true"
       class="ant-switch ant-switch-checked"
@@ -3523,7 +3513,7 @@
     </button>
     <br />
     <br />
-    showIcon: 
+    showIcon:
     <button
       aria-checked="false"
       class="ant-switch"
@@ -3546,7 +3536,7 @@
     </button>
     <br />
     <br />
-    showLeafIcon: 
+    showLeafIcon:
     <div
       class="ant-select ant-select-outlined ant-select-single ant-select-show-arrow"
     >
@@ -4254,13 +4244,8 @@
             </span>
           </div>
           <div
-<<<<<<< HEAD
-            aria-expanded="true"
-            class="ant-tree-treenode ant-tree-treenode-disabled ant-tree-treenode-switcher-open ant-tree-treenode-checkbox-checked ant-tree-treenode-selected"
-=======
             aria-grabbed="false"
             class="ant-tree-treenode ant-tree-treenode-disabled ant-tree-treenode-switcher-open ant-tree-treenode-checkbox-checked"
->>>>>>> bc03ccaa
             draggable="false"
             role="treeitem"
           >
@@ -4401,13 +4386,8 @@
             </span>
           </div>
           <div
-<<<<<<< HEAD
-            aria-expanded="true"
-            class="ant-tree-treenode ant-tree-treenode-switcher-open ant-tree-treenode-checkbox-checked ant-tree-treenode-leaf-last"
-=======
             aria-grabbed="false"
             class="ant-tree-treenode ant-tree-treenode-switcher-open ant-tree-treenode-checkbox-checked ant-tree-treenode-selected ant-tree-treenode-leaf-last"
->>>>>>> bc03ccaa
             draggable="false"
             role="treeitem"
           >
