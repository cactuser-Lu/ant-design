--- conflicted
+++ resolved
@@ -1,24 +1,17 @@
 import React from 'react';
 import Tree from 'rc-tree';
-<<<<<<< HEAD
-
-var AntTree = React.createClass({
-=======
 var TreeNode = Tree.TreeNode;
-
 var antDTree = React.createClass({
   getDefaultProps() {
     return {
       prefixCls: 'ant-tree'
     };
   },
->>>>>>> cbcceab1
   render() {
     return <Tree {...this.props} showIcon={false}>
       {this.props.children}
     </Tree>;
   }
 });
-
-AntTree.TreeNode = Tree.TreeNode;
-export default AntTree;+antDTree.TreeNode = TreeNode;
+module.exports = antDTree;