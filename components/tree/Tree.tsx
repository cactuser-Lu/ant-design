import HolderOutlined from '@ant-design/icons/HolderOutlined';
import classNames from 'classnames';
import type { BasicDataNode, TreeProps as RcTreeProps } from 'rc-tree';
import RcTree, { TreeNode } from 'rc-tree';
import type { DataNode, Key } from 'rc-tree/lib/interface';
import * as React from 'react';
import { ConfigContext } from '../config-provider';
import initCollapseMotion from '../_util/motion';
import DirectoryTree from './DirectoryTree';
import dropIndicatorRender from './utils/dropIndicator';
import renderSwitcherIcon from './utils/iconUtil';

<<<<<<< HEAD
import useStyle from './style';

export type SwitcherIcon = React.ReactNode | ((props: { expanded: boolean }) => React.ReactNode);
=======
export type SwitcherIcon = React.ReactNode | ((props: AntTreeNodeProps) => React.ReactNode);
>>>>>>> 51954aa4

export interface AntdTreeNodeAttribute {
  eventKey: string;
  prefixCls: string;
  className: string;
  expanded: boolean;
  selected: boolean;
  checked: boolean;
  halfChecked: boolean;
  children: React.ReactNode;
  title: React.ReactNode;
  pos: string;
  dragOver: boolean;
  dragOverGapTop: boolean;
  dragOverGapBottom: boolean;
  isLeaf: boolean;
  selectable: boolean;
  disabled: boolean;
  disableCheckbox: boolean;
}

export interface AntTreeNodeProps {
  className?: string;
  checkable?: boolean;
  disabled?: boolean;
  disableCheckbox?: boolean;
  title?: string | React.ReactNode;
  key?: Key;
  eventKey?: string;
  isLeaf?: boolean;
  checked?: boolean;
  expanded?: boolean;
  loading?: boolean;
  selected?: boolean;
  selectable?: boolean;
  icon?: ((treeNode: AntdTreeNodeAttribute) => React.ReactNode) | React.ReactNode;
  children?: React.ReactNode;
  [customProp: string]: any;
}

export interface AntTreeNode extends React.Component<AntTreeNodeProps, {}> {}

export interface AntTreeNodeBaseEvent {
  node: AntTreeNode;
  nativeEvent: MouseEvent;
}

export interface AntTreeNodeCheckedEvent extends AntTreeNodeBaseEvent {
  event: 'check';
  checked?: boolean;
  checkedNodes?: AntTreeNode[];
}

export interface AntTreeNodeSelectedEvent extends AntTreeNodeBaseEvent {
  event: 'select';
  selected?: boolean;
  selectedNodes?: DataNode[];
}

export interface AntTreeNodeExpandedEvent extends AntTreeNodeBaseEvent {
  expanded?: boolean;
}

export interface AntTreeNodeMouseEvent {
  node: AntTreeNode;
  event: React.DragEvent<HTMLElement>;
}

export interface AntTreeNodeDragEnterEvent extends AntTreeNodeMouseEvent {
  expandedKeys: Key[];
}

export interface AntTreeNodeDropEvent {
  node: AntTreeNode;
  dragNode: AntTreeNode;
  dragNodesKeys: Key[];
  dropPosition: number;
  dropToGap?: boolean;
  event: React.MouseEvent<HTMLElement>;
}

// [Legacy] Compatible for v3
export type TreeNodeNormal = DataNode;

type DraggableFn = (node: DataNode) => boolean;

interface DraggableConfig {
  icon?: React.ReactNode | false;
  nodeDraggable?: DraggableFn;
}

export interface TreeProps<T extends BasicDataNode = DataNode>
  extends Omit<
    RcTreeProps<T>,
    'prefixCls' | 'showLine' | 'direction' | 'draggable' | 'icon' | 'switcherIcon'
  > {
  showLine?: boolean | { showLeafIcon: boolean };
  className?: string;
  /** 是否支持多选 */
  multiple?: boolean;
  /** 是否自动展开父节点 */
  autoExpandParent?: boolean;
  /** Checkable状态下节点选择完全受控（父子节点选中状态不再关联） */
  checkStrictly?: boolean;
  /** 是否支持选中 */
  checkable?: boolean;
  /** 是否禁用树 */
  disabled?: boolean;
  /** 默认展开所有树节点 */
  defaultExpandAll?: boolean;
  /** 默认展开对应树节点 */
  defaultExpandParent?: boolean;
  /** 默认展开指定的树节点 */
  defaultExpandedKeys?: Key[];
  /** （受控）展开指定的树节点 */
  expandedKeys?: Key[];
  /** （受控）选中复选框的树节点 */
  checkedKeys?: Key[] | { checked: Key[]; halfChecked: Key[] };
  /** 默认选中复选框的树节点 */
  defaultCheckedKeys?: Key[];
  /** （受控）设置选中的树节点 */
  selectedKeys?: Key[];
  /** 默认选中的树节点 */
  defaultSelectedKeys?: Key[];
  selectable?: boolean;
  /** 点击树节点触发 */
  filterAntTreeNode?: (node: AntTreeNode) => boolean;
  loadedKeys?: Key[];
  /** 设置节点可拖拽（IE>8） */
  draggable?: DraggableFn | boolean | DraggableConfig;
  style?: React.CSSProperties;
  showIcon?: boolean;
  icon?:
    | ((nodeProps: AntdTreeNodeAttribute) => React.ReactNode)
    | React.ReactNode
    | RcTreeProps<T>['icon'];
  switcherIcon?: SwitcherIcon | RcTreeProps<T>['switcherIcon'];
  prefixCls?: string;
  children?: React.ReactNode;
  blockNode?: boolean;
}

type CompoundedComponent = (<T extends BasicDataNode | DataNode = DataNode>(
  props: React.PropsWithChildren<TreeProps<T>> & { ref?: React.Ref<RcTree> },
) => React.ReactElement) & {
  defaultProps: Partial<React.PropsWithChildren<TreeProps<any>>>;
  TreeNode: typeof TreeNode;
  DirectoryTree: typeof DirectoryTree;
};

const Tree = React.forwardRef<RcTree, TreeProps>((props, ref) => {
  const { getPrefixCls, direction, virtual } = React.useContext(ConfigContext);
  const {
    prefixCls: customizePrefixCls,
    className,
    showIcon,
    showLine,
    switcherIcon,
    blockNode,
    children,
    checkable,
    selectable,
    draggable,
    motion: customMotion,
  } = props;
  const prefixCls = getPrefixCls('tree', customizePrefixCls);
  const rootPrefixCls = getPrefixCls();

  const motion = customMotion ?? {
    ...initCollapseMotion(rootPrefixCls),
    motionAppear: false,
  };

  const newProps = {
    ...props,
    motion,
    showLine: Boolean(showLine),
    dropIndicatorRender,
  };

  const [wrapSSR, hashId] = useStyle(prefixCls);

  const draggableConfig = React.useMemo(() => {
    if (!draggable) {
      return false;
    }

    let mergedDraggable: DraggableConfig = {};
    switch (typeof draggable) {
      case 'function':
        mergedDraggable.nodeDraggable = draggable;
        break;

      case 'object':
        mergedDraggable = { ...draggable };
        break;

      default:
      // Do nothing
    }

    if (mergedDraggable.icon !== false) {
      mergedDraggable.icon = mergedDraggable.icon || <HolderOutlined />;
    }

    return mergedDraggable;
  }, [draggable]);

  return wrapSSR(
    <RcTree
      itemHeight={20}
      ref={ref}
      virtual={virtual}
      {...newProps}
      prefixCls={prefixCls}
      className={classNames(
        {
          [`${prefixCls}-icon-hide`]: !showIcon,
          [`${prefixCls}-block-node`]: blockNode,
          [`${prefixCls}-unselectable`]: !selectable,
          [`${prefixCls}-rtl`]: direction === 'rtl',
        },
        className,
        hashId,
      )}
      direction={direction}
      checkable={checkable ? <span className={`${prefixCls}-checkbox-inner`} /> : checkable}
      selectable={selectable}
      switcherIcon={(nodeProps: AntTreeNodeProps) =>
        renderSwitcherIcon(prefixCls, switcherIcon, showLine, nodeProps)
      }
      draggable={draggableConfig as any}
    >
      {children}
    </RcTree>,
  );
}) as unknown as CompoundedComponent;

Tree.TreeNode = TreeNode;

Tree.DirectoryTree = DirectoryTree;

Tree.defaultProps = {
  checkable: false,
  selectable: true,
  showIcon: false,
  blockNode: false,
};

export default Tree;<|MERGE_RESOLUTION|>--- conflicted
+++ resolved
@@ -10,13 +10,9 @@
 import dropIndicatorRender from './utils/dropIndicator';
 import renderSwitcherIcon from './utils/iconUtil';
 
-<<<<<<< HEAD
 import useStyle from './style';
 
-export type SwitcherIcon = React.ReactNode | ((props: { expanded: boolean }) => React.ReactNode);
-=======
 export type SwitcherIcon = React.ReactNode | ((props: AntTreeNodeProps) => React.ReactNode);
->>>>>>> 51954aa4
 
 export interface AntdTreeNodeAttribute {
   eventKey: string;
