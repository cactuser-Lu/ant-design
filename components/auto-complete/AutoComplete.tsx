--- conflicted
+++ resolved
@@ -88,11 +88,6 @@
   } = props;
   const childNodes: React.ReactElement[] = toArray(children);
 
-<<<<<<< HEAD
-=======
-  const mergedPopupStyle = styles?.popup?.root || dropdownStyle;
-  const mergedPopupClassName = classNames?.popup?.root || popupClassName || dropdownClassName;
->>>>>>> b3af097e
   const mergedPopupRender = popupRender || dropdownRender;
   const mergedOnOpenChange = onOpenChange || onDropdownVisibleChange;
 
@@ -199,27 +194,8 @@
       suffixIcon={null}
       {...omit(props, ['dataSource', 'dropdownClassName', 'popupClassName'])}
       prefixCls={prefixCls}
-<<<<<<< HEAD
       classNames={mergedClassNames}
       styles={mergedStyles}
-=======
-      classNames={{
-        popup: {
-          root: mergedPopupClassName,
-        },
-        root: classNames?.root,
-      }}
-      styles={{
-        popup: {
-          root: {
-            ...mergedPopupStyle,
-            zIndex,
-          },
-        },
-        root: styles?.root,
-      }}
-      className={cls(`${prefixCls}-auto-complete`, className)}
->>>>>>> b3af097e
       mode={Select.SECRET_COMBOBOX_MODE_DO_NOT_USE as SelectProps['mode']}
       popupRender={mergedPopupRender}
       onPopupVisibleChange={mergedOnOpenChange}
