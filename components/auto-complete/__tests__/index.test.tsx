import React from 'react';
import userEvent from '@testing-library/user-event';

import AutoComplete from '..';
import { resetWarned } from '../../_util/warning';
import mountTest from '../../../tests/shared/mountTest';
import rtlTest from '../../../tests/shared/rtlTest';
import { render, screen } from '../../../tests/utils';
import Input from '../../input';

describe('AutoComplete', () => {
  mountTest(AutoComplete);
  rtlTest(AutoComplete);

  it('AutoComplete with custom Input render perfectly', async () => {
    render(
      <AutoComplete dataSource={['12345', '23456', '34567']}>
        <textarea />
      </AutoComplete>,
    );

    expect(screen.getByRole('combobox')).toBeInTheDocument();

    // should show options when type in input
    await userEvent.type(screen.getByRole('combobox'), '123');

    // should not filter data source by default
    expect(screen.getByTitle('12345')).toBeInTheDocument();
    expect(screen.getByTitle('23456')).toBeInTheDocument();
    expect(screen.getByTitle('34567')).toBeInTheDocument();
  });

  it('AutoComplete should work when dataSource is object array', async () => {
    render(
      <AutoComplete
        dataSource={[
          { text: 'text', value: 'value' },
          { text: 'abc', value: 'xxx' },
        ]}
      >
        <input />
      </AutoComplete>,
    );
    expect(screen.getByRole('combobox')).toBeInTheDocument();
    await userEvent.type(screen.getByRole('combobox'), 'a');

    // should not filter data source by default
    expect(screen.getByTitle('text')).toBeInTheDocument();
    expect(screen.getByTitle('abc')).toBeInTheDocument();
  });

  it('AutoComplete throws error when contains invalid dataSource', () => {
    const spy = jest.spyOn(console, 'error').mockImplementation(() => {});

    render(
      // @ts-ignore
      <AutoComplete dataSource={[() => {}]}>
        <textarea />
      </AutoComplete>,
    );

    expect(spy).toHaveBeenCalled();
  });

  it('legacy dataSource should accept react element option', () => {
    render(<AutoComplete open dataSource={[<span key="key">ReactNode</span>]} />);

    expect(screen.getByRole('combobox')).toBeInTheDocument();
    expect(screen.getByTitle(/reactnode/i)).toBeInTheDocument();
  });

  it('legacy AutoComplete.Option should be compatible', async () => {
    render(
      <AutoComplete>
        <AutoComplete.Option value="111">111</AutoComplete.Option>
        <AutoComplete.Option value="222">222</AutoComplete.Option>
      </AutoComplete>,
    );
    expect(screen.getByRole('combobox')).toBeInTheDocument();
    await userEvent.type(screen.getByRole('combobox'), '1');
    expect(screen.getByTitle(/111/)).toBeInTheDocument();
    expect(screen.getByTitle(/222/)).toBeInTheDocument();
  });

  it('should not warning when getInputElement is null', () => {
    const warnSpy = jest.spyOn(console, 'warn').mockImplementation(() => {});
    render(<AutoComplete placeholder="input here" allowClear />);
    expect(warnSpy).not.toHaveBeenCalled();
    warnSpy.mockRestore();
  });

  it('should not override custom input className', () => {
    render(
      <AutoComplete>
        <Input className="custom" />
      </AutoComplete>,
    );
    expect(screen.getByRole('combobox')).toHaveClass('custom');
  });

  it('should support classNames and styles', () => {
    const customClassNames = {
      root: 'custom-root',
      input: 'custom-input',
      popup: {
        root: 'custom-popup',
        list: 'custom-list',
        listItem: 'custom-list-item',
      },
    };
    const customStyles = {
      root: { color: 'red' },
      input: { color: 'green' },
      popup: {
        root: { color: 'purple' },
        list: { color: 'blue' },
        listItem: { color: 'yellow' },
      },
    };
    const { container } = render(
      <AutoComplete
        options={[{ label: '123', value: '123' }]}
        classNames={customClassNames}
        styles={customStyles}
        open
      />,
    );
<<<<<<< HEAD
=======
    expect(errSpy).toHaveBeenCalledWith(
      'Warning: [antd: AutoComplete] `dropdownClassName` is deprecated. Please use `classNames.popup.root` instead.',
    );
    expect(container.querySelector('.legacy')).toBeTruthy();
>>>>>>> b3af097e

    const root = container.querySelector('.ant-select-auto-complete');
    const input = container.querySelector('.ant-select-selection-search-input');
    const list = container.querySelector('.rc-virtual-list');
    const listItem = container.querySelector('.ant-select-item-option');
    const popup = container.querySelector('.ant-select-dropdown');

    expect(root).toHaveClass(customClassNames.root);
    expect(input).toHaveClass(customClassNames.input);
    expect(list).toHaveClass(customClassNames.popup.list);
    expect(listItem).toHaveClass(customClassNames.popup.listItem);
    expect(popup).toHaveClass(customClassNames.popup.root);

    expect(root).toHaveStyle(customStyles.root);
    expect(input).toHaveStyle(customStyles.input);
    expect(list).toHaveStyle(customStyles.popup.list);
    expect(listItem).toHaveStyle(customStyles.popup.listItem);
    expect(popup).toHaveStyle(customStyles.popup.root);
  });

  it('deprecated popupClassName', () => {
    resetWarned();

    const errSpy = jest.spyOn(console, 'error').mockImplementation(() => {});
    const { container } = render(
      <AutoComplete
        popupClassName="legacy"
        open
        options={[{ label: 'little', value: 'little' }]}
        searchValue="l"
      />,
    );
    expect(errSpy).toHaveBeenCalledWith(
      'Warning: [antd: AutoComplete] `popupClassName` is deprecated. Please use `classNames.popup.root` instead.',
    );
    expect(container.querySelector('.legacy')).toBeTruthy();

    errSpy.mockRestore();
  });

  it('deprecated dropdownMatchSelectWidth', () => {
    resetWarned();

    const errSpy = jest.spyOn(console, 'error').mockImplementation(() => {});
    render(
      <AutoComplete
        dropdownMatchSelectWidth
        open
        options={[{ label: 'little', value: 'little' }]}
      />,
    );
    expect(errSpy).toHaveBeenCalledWith(
      'Warning: [antd: AutoComplete] `dropdownMatchSelectWidth` is deprecated. Please use `popupMatchSelectWidth` instead.',
    );

    errSpy.mockRestore();
  });

  it('deprecated dropdownStyle', () => {
    resetWarned();

    const errSpy = jest.spyOn(console, 'error').mockImplementation(() => {});
    render(
      <AutoComplete
        dropdownStyle={{ color: 'red' }}
        open
        options={[{ label: 'little', value: 'little' }]}
      />,
    );
    expect(errSpy).toHaveBeenCalledWith(
      'Warning: [antd: AutoComplete] `dropdownStyle` is deprecated. Please use `styles.popup.root` instead.',
    );

    errSpy.mockRestore();
  });

  it('deprecated dropdownRender', () => {
    resetWarned();

    const errSpy = jest.spyOn(console, 'error').mockImplementation(() => {});
    render(
      <AutoComplete
        dropdownRender={(menu) => <div>{menu}</div>}
        open
        options={[{ label: 'little', value: 'little' }]}
      />,
    );
    expect(errSpy).toHaveBeenCalledWith(
      'Warning: [antd: AutoComplete] `dropdownRender` is deprecated. Please use `popupRender` instead.',
    );

    errSpy.mockRestore();
  });

  it('deprecated onDropdownVisibleChange', () => {
    resetWarned();

    const errSpy = jest.spyOn(console, 'error').mockImplementation(() => {});
    render(
      <AutoComplete
        onDropdownVisibleChange={() => {}}
        options={[{ label: 'little', value: 'little' }]}
      />,
    );
    expect(errSpy).toHaveBeenCalledWith(
      'Warning: [antd: AutoComplete] `onDropdownVisibleChange` is deprecated. Please use `onOpenChange` instead.',
    );

    errSpy.mockRestore();
  });
});<|MERGE_RESOLUTION|>--- conflicted
+++ resolved
@@ -125,13 +125,6 @@
         open
       />,
     );
-<<<<<<< HEAD
-=======
-    expect(errSpy).toHaveBeenCalledWith(
-      'Warning: [antd: AutoComplete] `dropdownClassName` is deprecated. Please use `classNames.popup.root` instead.',
-    );
-    expect(container.querySelector('.legacy')).toBeTruthy();
->>>>>>> b3af097e
 
     const root = container.querySelector('.ant-select-auto-complete');
     const input = container.querySelector('.ant-select-selection-search-input');
