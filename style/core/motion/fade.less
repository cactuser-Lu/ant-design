.fade-enter {
  opacity: 0;
  .motion-common();
<<<<<<< HEAD
  animation-timing-function: @ease-out;
=======
  animation-timing-function: @ease-in;
>>>>>>> 32a5abdd
  animation-play-state: paused;
}

.fade-leave {
  .motion-common();
  animation-timing-function: @ease-in;
  animation-play-state: paused;
}

.fade-enter.fade-enter-active {
  animation-name: fadeIn;
  animation-play-state: running;
}

.fade-leave.fade-leave-active {
  animation-name: fadeOut;
  animation-play-state: running;
}

@keyframes fadeIn {
  0% {
    opacity: 0;
  }
  100% {
    opacity: 1;
  }
}

@keyframes fadeOut {
  0% {
    opacity: 1;
  }
  100% {
    opacity: 0;
  }
}<|MERGE_RESOLUTION|>--- conflicted
+++ resolved
@@ -1,11 +1,7 @@
 .fade-enter {
   opacity: 0;
   .motion-common();
-<<<<<<< HEAD
   animation-timing-function: @ease-out;
-=======
-  animation-timing-function: @ease-in;
->>>>>>> 32a5abdd
   animation-play-state: paused;
 }
 
