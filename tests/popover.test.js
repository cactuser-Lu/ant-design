jest.unmock('../components/popover/placements');
jest.unmock('../components/popover/index');
jest.unmock('../components/tooltip/index');

import React from 'react';
<<<<<<< HEAD
import Popover from '../components/popover/index.tsx'
import { mount } from 'enzyme';
=======
import TestUtils from 'react-addons-test-utils';
import Popover from '../components/popover/index';
>>>>>>> 151dc957

describe('Popover', function() {
  it('should show overlay when trigger is clicked', () => {
    const popover = TestUtils.renderIntoDocument(
      <Popover content="console.log('hello world')" title="code" trigger="click">
        <a href="#">show me your code</a>
      </Popover>
    );

    expect(popover.getPopupDomNode()).toBe(undefined);

    TestUtils.Simulate.click(
      TestUtils.findRenderedDOMComponentWithTag(popover, 'a')
    );

    const popup = popover.getPopupDomNode();
    expect(popup).not.toBe(undefined);
    expect(popup.className).toContain('ant-popover-placement-top');
    expect(popup.innerHTML).toMatch(/<div class="ant-popover-title".*?>code<\/div>/);
    expect(popup.innerHTML).toMatch(/<div class="ant-popover-inner-content".*?>console\.log\('hello world'\)<\/div>/);
  });
});<|MERGE_RESOLUTION|>--- conflicted
+++ resolved
@@ -3,13 +3,8 @@
 jest.unmock('../components/tooltip/index');
 
 import React from 'react';
-<<<<<<< HEAD
-import Popover from '../components/popover/index.tsx'
-import { mount } from 'enzyme';
-=======
 import TestUtils from 'react-addons-test-utils';
 import Popover from '../components/popover/index';
->>>>>>> 151dc957
 
 describe('Popover', function() {
   it('should show overlay when trigger is clicked', () => {
