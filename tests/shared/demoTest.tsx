/* eslint-disable react/jsx-no-constructed-context-values */
import * as React from 'react';
import glob from 'glob';
import { render } from 'enzyme';
import MockDate from 'mockdate';
<<<<<<< HEAD
import dayjs from 'dayjs';
import { StyleProvider, createCache } from '@ant-design/cssinjs';
import { TriggerProps } from 'rc-trigger';
=======
import moment from 'moment';
import type { TriggerProps } from 'rc-trigger';
>>>>>>> 0f63293a
import { excludeWarning } from './excludeWarning';

export const TriggerMockContext = React.createContext<Partial<TriggerProps> | undefined>(undefined);

type CheerIO = ReturnType<typeof render>;
type CheerIOElement = CheerIO[0];
// We should avoid use it in 4.0. Reopen if can not handle this.
const USE_REPLACEMENT = false;
const testDist = process.env.LIB_DIR === 'dist';

/**
 * Rc component will generate id for aria usage. It's created as `test-uuid` when env === 'test'. Or
 * `f7fa7a3c-a675-47bc-912e-0c45fb6a74d9`(randomly) when not test env. So we need hack of this to
 * modify the `aria-controls`.
 */
function ariaConvert(wrapper: CheerIO) {
  if (!testDist || !USE_REPLACEMENT) return wrapper;

  const matches = new Map();

  function process(entry: CheerIOElement) {
    if (entry.type === 'text' || entry.type === 'comment') {
      return;
    }
    const { attribs, children } = entry;
    if (matches.has(entry)) return;
    matches.set(entry, true);

    // Change aria
    if (attribs && attribs['aria-controls']) {
      attribs['aria-controls'] = ''; // Remove all the aria to keep render sync in jest & jest node
    }

    // Loop children
    if (!children) {
      return;
    }
    (Array.isArray(children) ? children : [children]).forEach(process);
  }

  wrapper.each((_, entry) => process(entry));

  return wrapper;
}

type Options = {
  skip?: boolean | string[];
};

function baseText(doInject: boolean, component: string, options: Options = {}) {
  const files = glob.sync(`./components/${component}/demo/*.md`);

  files.forEach(file => {
    let testMethod = options.skip === true ? test.skip : test;
    if (Array.isArray(options.skip) && options.skip.some(c => file.includes(c))) {
      testMethod = test.skip;
    }

    if (!doInject) {
      testMethod(`cssinjs should not warn in ${file}`, () => {
        const errSpy = jest.spyOn(console, 'error');

        MockDate.set(dayjs('2016-11-22').valueOf());
        let Demo = require(`../.${file}`).default; // eslint-disable-line global-require, import/no-dynamic-require
        // Inject Trigger status unless skipped
        Demo = typeof Demo === 'function' ? <Demo /> : Demo;

        // Inject cssinjs cache to avoid create <style /> element
        Demo = <StyleProvider cache={createCache()}>{Demo}</StyleProvider>;

        render(Demo);

        expect(errSpy).not.toHaveBeenCalledWith(expect.stringContaining('[Ant Design CSS-in-JS]'));
        MockDate.reset();

        errSpy.mockRestore();
      });
    }

    // function doTest(name: string, openTrigger = false) {
    testMethod(
      doInject ? `renders ${file} extend context correctly` : `renders ${file} correctly`,
      () => {
        const errSpy = excludeWarning();

        MockDate.set(dayjs('2016-11-22').valueOf());
        let Demo = require(`../.${file}`).default; // eslint-disable-line global-require, import/no-dynamic-require
        // Inject Trigger status unless skipped
        Demo = typeof Demo === 'function' ? <Demo /> : Demo;
        if (doInject) {
          Demo = (
            <TriggerMockContext.Provider
              value={{
                popupVisible: true,
              }}
            >
              {Demo}
            </TriggerMockContext.Provider>
          );
        }

        // Inject cssinjs cache to avoid create <style /> element
        Demo = <StyleProvider cache={createCache()}>{Demo}</StyleProvider>;

        const wrapper = render(Demo);

        // Convert aria related content
        ariaConvert(wrapper);

        expect(wrapper).toMatchSnapshot();
        MockDate.reset();

        errSpy();
      },
    );
  });
}

export function extendTest(component: string, options: Options = {}) {
  baseText(true, component, options);
}

export default function demoTest(component: string, options: Options = {}) {
  baseText(false, component, options);
}<|MERGE_RESOLUTION|>--- conflicted
+++ resolved
@@ -3,14 +3,9 @@
 import glob from 'glob';
 import { render } from 'enzyme';
 import MockDate from 'mockdate';
-<<<<<<< HEAD
 import dayjs from 'dayjs';
 import { StyleProvider, createCache } from '@ant-design/cssinjs';
-import { TriggerProps } from 'rc-trigger';
-=======
-import moment from 'moment';
 import type { TriggerProps } from 'rc-trigger';
->>>>>>> 0f63293a
 import { excludeWarning } from './excludeWarning';
 
 export const TriggerMockContext = React.createContext<Partial<TriggerProps> | undefined>(undefined);
