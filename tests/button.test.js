jest.unmock('../components/button/button');
jest.unmock('../components/icon/index');

import React from 'react';
<<<<<<< HEAD
import { shallow } from 'enzyme';
import Button from '../components/button/button.tsx';
=======
import TestUtils from 'react-addons-test-utils';
import Button from '../components/button/button';
>>>>>>> 151dc957

describe('Button', function() {
  let button;
  let buttonNode;

  beforeEach(() => {
    button = TestUtils.renderIntoDocument(
      <Button>Follow</Button>
    );
    buttonNode = TestUtils.findRenderedDOMComponentWithTag(button, 'button');
  });

  it('should set the type to button by default', () => {
    expect(buttonNode.type).toBe('button');
  });

  it('should set the default className to button', () => {
    expect(buttonNode.className).toBe('ant-btn');
  });

  it('should has a whitespace in two Chinese charactor', () => {
    button = TestUtils.renderIntoDocument(
      <Button>按钮</Button>
    );
    buttonNode = TestUtils.findRenderedDOMComponentWithTag(button, 'button');
    expect(buttonNode.textContent).toBe('按 钮');
  });
});<|MERGE_RESOLUTION|>--- conflicted
+++ resolved
@@ -2,13 +2,8 @@
 jest.unmock('../components/icon/index');
 
 import React from 'react';
-<<<<<<< HEAD
-import { shallow } from 'enzyme';
-import Button from '../components/button/button.tsx';
-=======
 import TestUtils from 'react-addons-test-utils';
 import Button from '../components/button/button';
->>>>>>> 151dc957
 
 describe('Button', function() {
   let button;
