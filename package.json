--- conflicted
+++ resolved
@@ -124,11 +124,7 @@
     "rc-dialog": "~8.3.0",
     "rc-drawer": "~4.1.0",
     "rc-dropdown": "~3.2.0",
-<<<<<<< HEAD
     "rc-field-form": "~1.12.0",
-=======
-    "rc-field-form": "~1.10.0",
->>>>>>> fc5e0a91
     "rc-image": "~3.0.6",
     "rc-input-number": "~6.0.0",
     "rc-mentions": "~1.5.0",
