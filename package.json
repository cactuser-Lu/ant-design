{
  "name": "antd",
  "version": "2.6.3",
  "title": "Ant Design",
  "description": "An enterprise-class UI design language and React-based implementation",
  "homepage": "http://ant.design/",
  "keywords": [
    "ant",
    "design",
    "react",
    "react-component",
    "component",
    "components",
    "ui",
    "framework",
    "frontend"
  ],
  "contributors": [
    "ant"
  ],
  "repository": {
    "type": "git",
    "url": "https://github.com/ant-design/ant-design"
  },
  "bugs": {
    "url": "https://github.com/ant-design/ant-design/issues"
  },
  "main": "lib/index.js",
  "files": [
    "dist",
    "lib"
  ],
  "typings": "lib/index.d.ts",
  "license": "MIT",
  "dependencies": {
    "array-tree-filter": "~1.0.0",
    "babel-runtime": "6.x",
    "classnames": "~2.2.0",
    "css-animation": "^1.2.5",
    "moment": "~2.17.0",
    "object-assign": "~4.1.0",
    "omit.js": "^0.1.0",
    "rc-animate": "~2.3.0",
<<<<<<< HEAD
    "rc-calendar": "~7.5.1",
    "rc-cascader": "~0.11.0",
=======
    "rc-calendar": "~7.6.0",
    "rc-cascader": "~0.10.1",
>>>>>>> bee52213
    "rc-checkbox": "~1.4.0",
    "rc-collapse": "~1.6.4",
    "rc-dialog": "~6.5.0",
    "rc-dropdown": "~1.4.8",
    "rc-editor-mention": "~0.3.0",
    "rc-form": "~1.3.0",
    "rc-input-number": "~3.0.0",
    "rc-menu": "~5.0.1",
    "rc-notification": "~1.3.4",
    "rc-pagination": "~1.6.0",
    "rc-progress": "~2.0.1",
    "rc-radio": "~2.0.0",
    "rc-rate": "~1.1.2",
    "rc-select": "~6.7.1",
    "rc-slider": "~5.4.0",
    "rc-steps": "~2.2.0",
    "rc-switch": "~1.4.2",
    "rc-table": "~5.2.0",
    "rc-tabs": "~7.1.0",
    "rc-time-picker": "~2.2.1",
    "rc-tooltip": "~3.4.2",
    "rc-tree": "~1.4.0",
    "rc-tree-select": "~1.8.0",
    "rc-upload": "~2.3.0",
    "rc-util": "^4.0.1",
    "react-lazy-load": "^3.0.10",
    "react-slick": "~0.14.2",
    "shallowequal": "^0.2.2",
    "warning": "~3.0.0"
  },
  "devDependencies": {
    "@types/react": "^15.0.0",
    "@types/react-dom": "~0.14.18",
    "antd-demo-jest": "^1.0.5",
    "antd-tools": "~0.16.0",
    "babel-cli": "^6.18.0",
    "babel-eslint": "^7.1.0",
    "babel-jest": "^17.0.0",
    "babel-plugin-import": "^1.0.0",
    "babel-plugin-transform-runtime": "~6.15.0",
    "babel-preset-es2015": "^6.18.0",
    "babel-preset-react": "^6.16.0",
    "babel-preset-stage-0": "^6.16.0",
    "bisheng": "^0.20.0",
    "bisheng-plugin-antd": "^0.8.0",
    "bisheng-plugin-description": "^0.1.1",
    "bisheng-plugin-react": "^0.4.0",
    "bisheng-plugin-toc": "^0.4.0",
    "coveralls": "^2.11.15",
    "dekko": "^0.2.0",
    "dora-plugin-upload": "^0.3.1",
    "enquire.js": "^2.1.1",
    "enzyme": "^2.6.0",
    "enzyme-to-json": "^1.3.0",
    "eslint": "^3.0.1",
    "eslint-config-airbnb": "latest",
    "eslint-plugin-babel": "^4.0.0",
    "eslint-plugin-import": "^2.1.0",
    "eslint-plugin-jsx-a11y": "^3.0.2",
    "eslint-plugin-markdown": "1.0.0-beta.3",
    "eslint-plugin-react": "^6.1.2",
    "eslint-tinker": "^0.4.0",
    "fetch-jsonp": "^1.0.3",
    "glob": "^7.1.1",
    "jest": "^18.1.0",
    "jsonml.js": "^0.1.0",
    "lesshint": "^2.0.0",
    "lodash.debounce": "^4.0.6",
    "mockdate": "^2.0.1",
    "moment-timezone": "^0.5.5",
    "pre-commit": "^1.2.2",
    "querystring": "^0.2.0",
    "rc-queue-anim": "~0.12.4",
    "rc-scroll-anim": "~0.5.0",
    "rc-tween-one": "~0.11.0",
    "react": "^15.0.0",
    "react-addons-test-utils": "^15.0.0",
    "react-copy-to-clipboard": "^4.0.1",
    "react-document-title": "^2.0.1",
    "react-dom": "^15.0.0",
    "react-github-button": "^0.1.1",
    "react-intl": "^2.0.1",
    "react-stateless-wrapper": "^1.0.2",
    "react-sublime-video": "^0.2.0",
    "reqwest": "^2.0.5",
    "typescript-babel-jest": "^0.1.5",
    "values.js": "^1.0.3",
    "xhr2": "^0.1.3"
  },
  "scripts": {
    "test": "jest",
    "test-all": "./scripts/test-all.sh",
    "lint": "npm run tslint && npm run eslint && npm run demolint && npm run lesshint",
    "tslint": "antd-tools run ts-lint && npm run compile && rm -rf lib",
    "eslint": "eslint tests site scripts components ./.eslintrc.js ./webpack.config.js --ext '.js,.jsx'",
    "demolint": "RUN_ENV=DEMO eslint components/*/demo/*.md --ext '.md'",
    "lesshint": "lesshint components -r scripts/lesshint-report.js",
    "eslint-fix": "eslint --fix tests site scripts components ./.eslintrc.js ./webpack.config.js --ext '.js,.jsx' && eslint-tinker ./components/*/demo/*.md",

    "clean": "antd-tools run clean",
    "dist": "antd-tools run dist",
    "compile": "antd-tools run compile",

    "start": "bisheng start -c ./site/bisheng.config.js --no-livereload",
    "babel-site": "babel ./site/theme/template --out-dir ./site/theme/template",
    "clean-site": "rm site/theme/template/**/*.js site/theme/template/*.js",
    "site": "npm run babel-site && bisheng build --ssr -c ./site/bisheng.config.js && npm run clean-site",
    "deploy": "npm run clean && npm run site && bisheng gh-pages --push-only",

    "pub": "antd-tools run pub",
    "prepublish": "antd-tools run guard",
    "pre-publish": "npm run test-all && node ./scripts/prepub",
    "authors": "git log --format='%aN <%aE>' | sort -u | grep -v 'users.noreply.github.com' | grep -v 'gitter.im' | grep -v '.local>' | grep -v 'alibaba-inc.com' | grep -v 'alipay.com' | grep -v 'taobao.com' > AUTHORS.txt"
  },
  "jest": {
    "setupFiles": [
      "./tests/setup.js"
    ],
    "moduleFileExtensions": [
      "ts",
      "tsx",
      "js",
      "jsx",
      "json",
      "md"
    ],
    "modulePathIgnorePatterns": [
      "/_site/"
    ],
    "testPathIgnorePatterns": [
      "dekko",
      "/node_modules/",
      "node"
    ],
    "transform": {
      "\\.tsx?$": "./node_modules/typescript-babel-jest",
      "\\.js$": "./node_modules/babel-jest",
      "\\.md$": "./node_modules/antd-demo-jest"
    },
    "testRegex": ".*\\.test\\.js$",
    "collectCoverageFrom": [
      "components/**/*.{ts,tsx}",
      "!components/*/style/index.tsx"
    ]
  },
  "pre-commit": [
    "lint"
  ]
}<|MERGE_RESOLUTION|>--- conflicted
+++ resolved
@@ -41,13 +41,8 @@
     "object-assign": "~4.1.0",
     "omit.js": "^0.1.0",
     "rc-animate": "~2.3.0",
-<<<<<<< HEAD
-    "rc-calendar": "~7.5.1",
+    "rc-calendar": "~7.6.0",
     "rc-cascader": "~0.11.0",
-=======
-    "rc-calendar": "~7.6.0",
-    "rc-cascader": "~0.10.1",
->>>>>>> bee52213
     "rc-checkbox": "~1.4.0",
     "rc-collapse": "~1.6.4",
     "rc-dialog": "~6.5.0",
