{
  "name": "antd",
  "version": "5.24.8",
  "description": "An enterprise-class UI design language and React components implementation",
  "license": "MIT",
  "funding": {
    "type": "opencollective",
    "url": "https://opencollective.com/ant-design"
  },
  "homepage": "https://ant.design",
  "repository": {
    "type": "git",
    "url": "https://github.com/ant-design/ant-design"
  },
  "bugs": {
    "url": "https://github.com/ant-design/ant-design/issues"
  },
  "keywords": [
    "ant",
    "component",
    "components",
    "design",
    "framework",
    "frontend",
    "react",
    "react-component",
    "ui"
  ],
  "sideEffects": [
    "*.css"
  ],
  "main": "lib/index.js",
  "module": "es/index.js",
  "unpkg": "dist/antd.min.js",
  "typings": "es/index.d.ts",
  "files": [
    "BUG_VERSIONS.json",
    "dist",
    "es",
    "lib",
    "locale"
  ],
  "scripts": {
    "api-collection": "antd-tools run api-collection",
    "authors": "tsx scripts/generate-authors.ts",
    "build": "npm run compile && cross-env NODE_OPTIONS='--max-old-space-size=4096' npm run dist",
    "changelog": "npm run lint:changelog && tsx scripts/print-changelog.ts",
    "check-commit": "tsx scripts/check-commit.ts",
    "clean": "antd-tools run clean && rimraf es lib coverage locale dist report.html artifacts.zip oss-artifacts.zip",
    "clean:lockfiles": "rimraf package-lock.json yarn.lock",
    "precompile": "npm run prestart",
    "compile": "npm run compileOnly",
    "compileOnly": "npm run clean && antd-tools run compile",
    "predeploy": "antd-tools run clean && npm run site && cp CNAME _site && npm run test:site",
    "deploy": "gh-pages -d _site -b gh-pages -f",
    "deploy:china-mirror": "git checkout gh-pages && git pull origin gh-pages && git push git@gitee.com:ant-design/ant-design.git gh-pages -f",
    "predist": "npm run version && npm run token:statistic && npm run token:meta",
    "dist": "antd-tools run dist",
    "format": "biome format --write .",
    "install-react-18": "npm i --no-save --legacy-peer-deps react@18 react-dom@18 @testing-library/react@16",
    "bun-install-react-18": "bun remove react react-dom @testing-library/react && bun add --no-save react@18 react-dom@18 @testing-library/react@16",
    "prelint": "dumi setup",
    "lint": "npm run version && npm run tsc && npm run lint:script && npm run lint:biome && npm run lint:md && npm run lint:changelog",
    "lint:changelog": "tsx scripts/generate-component-changelog.ts",
    "lint:md": "remark . -f -q",
    "lint:script": "eslint . --cache",
    "lint:biome": "biome lint",
    "lint:style": "tsx scripts/check-cssinjs.tsx",
    "llms": "tsx scripts/generate-llms.ts",
    "prepare": "is-ci || husky && dumi setup",
    "prepublishOnly": "tsx ./scripts/pre-publish.ts",
    "prettier": "prettier -c --write . --cache",
    "prettier-import-sort": "npm run prettier -- --plugin=@ianvs/prettier-plugin-sort-imports",
    "biome": "biome check --write",
    "pub": "echo 'Please use `npm publish` instead.'",
    "postpublish": "tsx scripts/post-publish.ts",
    "presite": "npm run prestart",
    "site": "dumi build && cp .surgeignore _site && npm run llms",
    "size-limit": "size-limit",
    "sort:api-table": "antd-tools run sort-api-table",
    "sort:package-json": "npx sort-package-json",
    "prestart": "npm run version && npm run token:statistic && npm run token:meta && npm run lint:changelog",
    "start": "tsx ./scripts/set-node-options.ts cross-env PORT=8001 dumi dev",
    "pretest": "npm run version",
    "test": "jest --config .jest.js --no-cache",
    "test:all": "sh -e ./scripts/test-all.sh",
    "test:dekko": "tsx ./tests/dekko/index.test.ts",
    "test:image": "cross-env MOCK_USE_ID=false jest --config .jest.image.js --no-cache -i -u --forceExit",
    "test:node": "npm run version && jest --config .jest.node.js --no-cache",
    "test:package-diff": "antd-tools run package-diff",
    "test:site": "jest --config .jest.site.js",
    "test:site-update": "npm run site && npm run test:site -- -u",
    "test:update": "jest --config .jest.js --no-cache -u",
    "test:visual-regression": "tsx scripts/visual-regression/build.ts",
    "test:visual-regression:local": "tsx scripts/visual-regression/local.ts",
    "token:meta": "tsx scripts/generate-token-meta.ts",
    "token:statistic": "tsx scripts/collect-token-statistic.ts",
    "tsc": "tsc --noEmit",
    "tsc:old": "tsc --noEmit -p tsconfig-old-react.json",
    "version": "tsx scripts/generate-version.ts"
  },
  "browserslist": [
    "defaults"
  ],
  "peerDependencies": {
    "react": ">=18.0.0",
    "react-dom": ">=18.0.0"
  },
  "dependencies": {
    "@ant-design/colors": "^8.0.0",
    "@ant-design/cssinjs": "^2.0.0-alpha.5",
    "@ant-design/cssinjs-utils": "^2.0.0-alpha.1",
    "@ant-design/fast-color": "^3.0.0",
    "@ant-design/icons": "^6.0.0",
    "@ant-design/react-slick": "~1.1.2",
    "@rc-component/cascader": "~1.1.0",
    "@rc-component/collapse": "~1.0.1",
    "@rc-component/color-picker": "~3.0.1",
    "@rc-component/dialog": "~1.2.0",
    "@rc-component/drawer": "~1.0.0",
    "@rc-component/dropdown": "~1.0.0",
    "@rc-component/form": "~1.0.0",
    "@rc-component/image": "~1.4.0",
    "@rc-component/input": "~1.0.1",
    "@rc-component/input-number": "~1.0.0",
    "@rc-component/mentions": "~1.2.0",
    "@rc-component/menu": "~1.1.3",
    "@rc-component/motion": "~1.1.4",
    "@rc-component/mutate-observer": "^2.0.0",
    "@rc-component/pagination": "~1.1.1",
    "@rc-component/picker": "~1.3.0",
    "@rc-component/progress": "~1.0.1",
    "@rc-component/qrcode": "~1.0.0",
    "@rc-component/resize-observer": "^1.0.0",
    "@rc-component/segmented": "~1.1.0",
    "@rc-component/select": "~1.0.2",
    "@rc-component/switch": "~1.0.0",
    "@rc-component/table": "~1.2.7",
    "@rc-component/tabs": "~1.4.0",
    "@rc-component/textarea": "~1.0.0",
    "@rc-component/tooltip": "~1.1.0",
    "@rc-component/tour": "~2.1.5",
    "@rc-component/tree": "~1.0.1",
    "@rc-component/tree-select": "~1.1.1",
    "@rc-component/trigger": "~3.1.0",
    "@rc-component/util": "^1.0.1",
    "classnames": "^2.5.1",
    "dayjs": "^1.11.11",
    "rc-checkbox": "~3.5.0",
    "rc-notification": "~5.6.4",
    "rc-rate": "~2.13.1",
    "rc-slider": "~11.1.8",
    "rc-steps": "~6.0.1",
    "rc-upload": "~4.9.0",
    "rc-util": "^5.44.4",
    "scroll-into-view-if-needed": "^3.1.0",
    "throttle-debounce": "^5.0.2"
  },
  "devDependencies": {
    "@ant-design/compatible": "^5.1.3",
    "@ant-design/happy-work-theme": "^1.0.0",
    "@ant-design/tools": "^19.0.1",
    "@ant-design/v5-patch-for-react-19": "^1.0.2",
    "@antfu/eslint-config": "^4.0.0",
    "@antv/g6": "^4.8.24",
    "@biomejs/biome": "^1.9.4",
    "@codecov/webpack-plugin": "^1.4.0",
    "@codesandbox/sandpack-react": "^2.19.10",
    "@dnd-kit/core": "^6.2.0",
    "@dnd-kit/modifiers": "^9.0.0",
    "@dnd-kit/sortable": "^10.0.0",
    "@dnd-kit/utilities": "^3.2.2",
    "@emotion/css": "^11.13.5",
    "@emotion/react": "^11.13.5",
    "@emotion/server": "^11.11.0",
    "@eslint-react/eslint-plugin": "^1.42.1",
    "@ianvs/prettier-plugin-sort-imports": "^4.4.0",
    "@inquirer/prompts": "^7.1.0",
    "@madccc/duplicate-package-checker-webpack-plugin": "^1.0.0",
    "@microflash/rehype-figure": "^2.1.1",
    "@npmcli/run-script": "^9.0.1",
    "@octokit/rest": "^21.0.2",
    "@prettier/sync": "^0.5.4",
    "@qixian.cs/github-contributors-list": "^2.0.2",
    "@size-limit/file": "^11.1.6",
    "@stackblitz/sdk": "^1.11.0",
    "@testing-library/dom": "^10.4.0",
    "@testing-library/jest-dom": "^6.6.3",
    "@testing-library/react": "^16.0.1",
    "@testing-library/user-event": "^14.6.1",
    "@types/adm-zip": "^0.5.6",
    "@types/ali-oss": "^6.16.11",
    "@types/cli-progress": "^3.11.6",
    "@types/css-tree": "^2.3.10",
    "@types/fs-extra": "^11.0.4",
    "@types/gtag.js": "^0.0.20",
    "@types/http-server": "^0.12.4",
    "@types/isomorphic-fetch": "^0.0.39",
    "@types/jest": "^29.5.13",
    "@types/jest-axe": "^3.5.9",
    "@types/jest-environment-puppeteer": "^5.0.6",
    "@types/jest-image-snapshot": "^6.4.0",
    "@types/jquery": "^3.5.31",
    "@types/jsdom": "^21.1.7",
    "@types/lodash": "^4.17.12",
    "@types/minimist": "^1.2.5",
    "@types/node": "^22.10.1",
    "@types/nprogress": "^0.2.3",
    "@types/pixelmatch": "^5.2.6",
    "@types/pngjs": "^6.0.5",
    "@types/prismjs": "^1.26.4",
    "@types/progress": "^2.0.7",
    "@types/react": "^19.0.1",
    "@types/react-copy-to-clipboard": "^5.0.7",
    "@types/react-dom": "^19.0.2",
    "@types/react-highlight-words": "^0.20.0",
    "@types/react-resizable": "^3.0.8",
    "@types/semver": "^7.5.8",
    "@types/spinnies": "^0.5.3",
    "@types/tar": "^6.1.13",
    "@types/throttle-debounce": "^5.0.2",
    "@types/warning": "^3.0.3",
    "adm-zip": "^0.5.16",
    "ali-oss": "^6.21.0",
    "antd-img-crop": "^4.23.0",
    "antd-style": "^3.7.1",
    "antd-token-previewer": "^3.0.0-alpha.0",
    "axios": "^1.7.7",
    "chalk": "^5.0.0",
    "cheerio": "^1.0.0",
    "circular-dependency-plugin": "^5.2.2",
    "cli-progress": "^3.12.0",
    "cross-env": "^7.0.3",
    "cross-fetch": "^4.0.0",
    "css-tree": "^3.1.0",
    "csstree-validator": "^4.0.1",
    "cypress-image-diff-html-report": "2.2.0",
    "dekko": "^0.2.1",
    "dotenv": "^16.4.5",
    "dumi": "~2.4.20",
    "dumi-plugin-color-chunk": "^2.1.0",
    "env-paths": "^3.0.0",
    "eslint": "^9.23.0",
    "eslint-plugin-compat": "^6.0.1",
    "eslint-plugin-jest": "^28.9.0",
    "eslint-plugin-jsx-a11y": "^6.10.0",
    "eslint-plugin-react-hooks": "^5.2.0",
    "eslint-plugin-react-refresh": "^0.4.14",
    "fast-glob": "^3.3.2",
    "fs-extra": "^11.2.0",
    "gh-pages": "^6.2.0",
    "github-slugger": "^2.0.0",
    "glob": "^11.0.0",
    "html2sketch": "^1.0.2",
    "http-server": "^14.1.1",
    "husky": "^9.1.6",
    "identity-obj-proxy": "^3.0.0",
    "immer": "^10.1.1",
    "is-ci": "^4.0.0",
    "isomorphic-fetch": "^3.0.0",
    "jest": "^29.7.0",
    "jest-axe": "^10.0.0",
    "jest-canvas-mock": "^2.5.2",
    "jest-environment-jsdom": "^29.7.0",
    "jest-environment-node": "^29.7.0",
    "jest-image-snapshot": "^6.4.0",
    "jest-puppeteer": "^11.0.0",
    "jquery": "^3.7.1",
    "jsdom": "^26.0.0",
    "jsonml-to-react-element": "^1.1.11",
    "jsonml.js": "^0.1.0",
    "lint-staged": "^15.3.0",
    "lodash": "^4.17.21",
    "lunar-typescript": "^1.7.5",
    "lz-string": "^1.5.0",
    "minimist": "^1.2.8",
    "mockdate": "^3.0.5",
    "node-fetch": "^3.3.2",
    "node-notifier": "^10.0.1",
    "open": "^10.1.0",
    "ora": "^8.1.0",
    "p-all": "^5.0.0",
    "package-manager-detector": "^1.0.0",
    "pixelmatch": "^7.1.0",
    "pngjs": "^7.0.0",
    "prettier": "^3.4.1",
    "pretty-format": "^29.7.0",
    "prismjs": "^1.29.0",
    "puppeteer": "^24.0.0",
    "rc-footer": "^0.6.8",
    "rc-tween-one": "^3.0.6",
    "rc-virtual-list": "^3.17.0",
    "react": "^19.1.0",
    "react-copy-to-clipboard": "^5.1.0",
    "react-countup": "^6.5.3",
    "react-dom": "^19.1.0",
    "react-draggable": "^4.4.6",
    "react-fast-marquee": "^1.6.5",
    "react-highlight-words": "^0.21.0",
    "react-icons": "^5.4.0",
    "react-infinite-scroll-component": "^6.1.0",
    "react-intersection-observer": "^9.13.1",
    "react-resizable": "^3.0.5",
    "react-router-dom": "^7.0.1",
    "react-scan": "^0.3.0",
    "react-sticky-box": "^2.0.5",
    "regenerator-runtime": "^0.14.1",
    "rehype-stringify": "^10.0.1",
    "remark": "^15.0.1",
    "remark-cli": "^12.0.1",
    "remark-gfm": "^4.0.0",
    "remark-lint": "^10.0.0",
    "remark-lint-no-undefined-references": "^5.0.0",
    "remark-preset-lint-recommended": "^7.0.0",
    "remark-rehype": "^11.1.1",
    "rimraf": "^6.0.1",
    "runes2": "^1.1.4",
    "semver": "^7.6.3",
    "sharp": "^0.34.0",
    "simple-git": "^3.27.0",
    "size-limit": "^11.1.6",
    "spinnies": "^0.5.1",
    "tar": "^7.4.3",
    "tar-fs": "^3.0.6",
    "terser": "^5.36.0",
    "tsx": "^4.19.2",
    "typedoc": "^0.28.0",
    "typescript": "~5.8.2",
    "vanilla-jsoneditor": "^3.0.0",
    "vanilla-tilt": "^1.8.1",
    "webpack": "^5.97.1",
    "webpack-bundle-analyzer": "^4.10.2",
    "xhr-mock": "^2.5.1"
  },
  "publishConfig": {
    "registry": "https://registry.npmjs.org/"
  },
  "size-limit": [
    {
      "path": "./dist/antd.min.js",
      "limit": "514 KiB",
      "gzip": true
    },
    {
      "path": "./dist/antd-with-locales.min.js",
      "limit": "603 KiB",
      "gzip": true
    }
  ],
  "title": "Ant Design",
  "tnpm": {
    "mode": "npm"
  },
  "pnpm": {
    "overrides": {
      "countup.js": "2.8.0",
      "nwsapi": "2.2.20"
    }
  },
  "overrides": {
<<<<<<< HEAD
    "@ant-design/cssinjs": "^2.0.0-alpha.5",
    "@ant-design/cssinjs-utils": "^2.0.0-alpha.1",
=======
    "countup.js": "2.8.0",
>>>>>>> c66c0028
    "nwsapi": "2.2.20"
  },
  "resolutions": {
    "countup.js": "2.8.0",
    "nwsapi": "2.2.20"
  }
}<|MERGE_RESOLUTION|>--- conflicted
+++ resolved
@@ -358,12 +358,9 @@
     }
   },
   "overrides": {
-<<<<<<< HEAD
     "@ant-design/cssinjs": "^2.0.0-alpha.5",
     "@ant-design/cssinjs-utils": "^2.0.0-alpha.1",
-=======
     "countup.js": "2.8.0",
->>>>>>> c66c0028
     "nwsapi": "2.2.20"
   },
   "resolutions": {
