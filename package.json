--- conflicted
+++ resolved
@@ -143,13 +143,8 @@
     "rc-rate": "~2.12.0",
     "rc-resize-observer": "^1.2.0",
     "rc-segmented": "~2.2.0",
-<<<<<<< HEAD
     "rc-select": "~14.8.0",
-    "rc-slider": "~10.1.0",
-=======
-    "rc-select": "~14.7.1",
     "rc-slider": "~10.2.1",
->>>>>>> 8099247d
     "rc-steps": "~6.0.1",
     "rc-switch": "~4.1.0",
     "rc-table": "~7.33.1",
