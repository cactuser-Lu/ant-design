{
  "name": "antd",
  "version": "5.19.3",
  "description": "An enterprise-class UI design language and React components implementation",
  "keywords": [
    "ant",
    "component",
    "components",
    "design",
    "framework",
    "frontend",
    "react",
    "react-component",
    "ui"
  ],
  "homepage": "https://ant.design",
  "bugs": {
    "url": "https://github.com/ant-design/ant-design/issues"
  },
  "repository": {
    "type": "git",
    "url": "https://github.com/ant-design/ant-design"
  },
  "funding": {
    "type": "opencollective",
    "url": "https://opencollective.com/ant-design"
  },
  "license": "MIT",
  "sideEffects": ["*.css"],
  "main": "lib/index.js",
  "unpkg": "dist/antd.min.js",
  "module": "es/index.js",
  "typings": "es/index.d.ts",
  "files": ["dist", "es", "lib", "locale", "BUG_VERSIONS.json"],
  "scripts": {
    "api-collection": "antd-tools run api-collection",
    "authors": "tsx scripts/generate-authors.ts",
    "build": "npm run compile && NODE_OPTIONS='--max-old-space-size=4096' npm run dist",
    "changelog": "npm run lint:changelog && tsx scripts/print-changelog.ts",
    "check-commit": "tsx scripts/check-commit.ts",
    "clean": "antd-tools run clean && rm -rf es lib coverage locale dist report.html artifacts.zip oss-artifacts.zip",
    "clean:lockfiles": "rm -rf package-lock.json yarn.lock",
    "precompile": "npm run prestart",
    "compile": "npm run clean && antd-tools run compile",
    "predeploy": "antd-tools run clean && npm run site && cp CNAME _site && npm run test:site",
    "deploy": "gh-pages -d _site -b gh-pages -f",
    "deploy:china-mirror": "git checkout gh-pages && git pull origin gh-pages && git push git@gitee.com:ant-design/ant-design.git gh-pages -f",
    "predist": "npm run version && npm run token:statistic && npm run token:meta",
    "dist": "antd-tools run dist",
    "dist:esbuild": "ESBUILD=true npm run dist",
    "dist:esbuild-no-dup-check": "ESBUILD=true NO_DUP_CHECK=true npm run dist",
    "format": "biome format --write .",
    "install-react-16": "npm i --no-save --legacy-peer-deps react@16 react-dom@16 @testing-library/react@12",
    "install-react-17": "npm i --no-save --legacy-peer-deps react@17 react-dom@17 @testing-library/react@12",
    "install-react-18": "npm i --no-save --legacy-peer-deps react@18 react-dom@18",
    "prelint": "dumi setup",
    "lint": "npm run version && npm run tsc && npm run lint:script && npm run lint:biome && npm run lint:demo && npm run lint:md && npm run lint:style && npm run lint:changelog",
    "lint-fix": "npm run lint-fix:script && npm run lint-fix:demo",
    "lint-fix:demo": "npm run lint:demo -- --fix",
    "lint-fix:script": "npm run lint:script -- --fix",
    "lint-fix:biome": "npm run lint:biome -- --write",
    "lint:changelog": "tsx scripts/generate-component-changelog.ts",
    "lint:demo": "eslint components/*/demo/*.md",
    "lint:deps": "antd-tools run deps-lint",
    "lint:md": "remark . -f -q",
    "lint:script": "eslint . --ext .js,.jsx,.ts,.tsx --cache",
    "lint:biome": "biome lint",
    "lint:style": "tsx scripts/check-cssinjs.tsx",
    "npm-install": "npm install",
    "prepare": "is-ci || husky && dumi setup",
    "prepublishOnly": "tsx ./scripts/pre-publish.ts",
    "prettier": "prettier -c --write . --cache",
    "biome": "biome check --write",
    "pub": "echo 'Please use `npm publish` instead.'",
    "postpublish": "tsx scripts/post-publish.ts",
    "presite": "npm run prestart",
    "site": "npm i --no-save --legacy-peer-deps react@18.3.0-canary-c3048aab4-20240326 react-dom@18.3.0-canary-c3048aab4-20240326 && dumi build && cp .surgeignore _site",
    "size-limit": "size-limit",
    "sort:api-table": "antd-tools run sort-api-table",
    "sort:package-json": "npx sort-package-json",
    "prestart": "npm run version && npm run token:statistic && npm run token:meta && npm run lint:changelog",
    "start": "tsx ./scripts/set-node-options.ts cross-env PORT=8001 dumi dev",
    "pretest": "npm run version",
    "test": "jest --config .jest.js --no-cache",
    "test:all": "sh -e ./scripts/test-all.sh",
    "test:dekko": "node ./tests/dekko/index.test.js",
    "test:image": "jest --config .jest.image.js --no-cache -i -u --forceExit",
    "test:node": "npm run version && jest --config .jest.node.js --no-cache",
    "test:package-diff": "antd-tools run package-diff",
    "test:site": "jest --config .jest.site.js",
    "test:site-update": "npm run site && npm run test:site -- -u",
    "test:update": "jest --config .jest.js --no-cache -u",
    "test:visual-regression": "tsx scripts/visual-regression/build.ts",
    "token:meta": "tsx scripts/generate-token-meta.ts",
    "token:statistic": "tsx scripts/collect-token-statistic.ts",
    "tsc": "tsc --noEmit",
    "tsc:old": "tsc --noEmit -p tsconfig-old-react.json",
    "version": "tsx scripts/generate-version.ts"
  },
  "browserslist": ["> 0.5%", "last 2 versions", "Firefox ESR", "not dead"],
  "dependencies": {
    "@ant-design/colors": "^7.1.0",
    "@ant-design/cssinjs": "^1.21.0",
    "@ant-design/icons": "^5.3.7",
    "@ant-design/react-slick": "~1.1.2",
    "@babel/runtime": "^7.24.8",
    "@ctrl/tinycolor": "^3.6.1",
    "@rc-component/color-picker": "~1.6.1",
    "@rc-component/mutate-observer": "^1.1.0",
    "@rc-component/qrcode": "~1.0.0",
    "@rc-component/tour": "~1.15.0",
    "@rc-component/trigger": "^2.2.0",
    "classnames": "^2.5.1",
    "copy-to-clipboard": "^3.3.3",
    "dayjs": "^1.11.11",
    "rc-cascader": "~3.27.0",
    "rc-checkbox": "~3.3.0",
    "rc-collapse": "~3.7.3",
    "rc-dialog": "~9.5.2",
    "rc-drawer": "~7.2.0",
    "rc-dropdown": "~4.2.0",
    "rc-field-form": "~2.2.1",
    "rc-image": "~7.9.0",
    "rc-input": "~1.6.2",
    "rc-input-number": "~9.2.0",
    "rc-mentions": "~2.15.0",
    "rc-menu": "~9.14.1",
    "rc-motion": "^2.9.2",
    "rc-notification": "~5.6.0",
    "rc-pagination": "~4.2.0",
    "rc-picker": "~4.6.9",
    "rc-progress": "~4.0.0",
    "rc-rate": "~2.13.0",
    "rc-resize-observer": "^1.4.0",
    "rc-segmented": "~2.3.0",
<<<<<<< HEAD
    "rc-select": "~14.15.0",
    "rc-slider": "~11.0.5",
=======
    "rc-select": "~14.15.1",
    "rc-slider": "~10.6.2",
>>>>>>> 7defec28
    "rc-steps": "~6.0.1",
    "rc-switch": "~4.1.0",
    "rc-table": "~7.45.7",
    "rc-tabs": "~15.1.1",
    "rc-textarea": "~1.8.1",
    "rc-tooltip": "~6.2.0",
    "rc-tree": "~5.8.8",
    "rc-tree-select": "~5.22.1",
    "rc-upload": "~4.6.0",
    "rc-util": "^5.43.0",
    "scroll-into-view-if-needed": "^3.1.0",
    "throttle-debounce": "^5.0.2"
  },
  "devDependencies": {
    "@ant-design/compatible": "^5.1.3",
    "@ant-design/happy-work-theme": "^1.0.0",
    "@ant-design/tools": "^18.0.2",
    "@antv/g6": "^4.8.24",
    "@babel/eslint-plugin": "^7.24.7",
    "@biomejs/biome": "^1.8.3",
    "@codesandbox/sandpack-react": "^2.18.0",
    "@dnd-kit/core": "^6.1.0",
    "@dnd-kit/modifiers": "^7.0.0",
    "@dnd-kit/sortable": "^8.0.0",
    "@dnd-kit/utilities": "^3.2.2",
    "@emotion/react": "^11.11.4",
    "@emotion/css": "^11.11.2",
    "@emotion/server": "^11.11.0",
    "@ianvs/prettier-plugin-sort-imports": "^4.3.1",
    "@inquirer/prompts": "^5.1.2",
    "@madccc/duplicate-package-checker-webpack-plugin": "^1.0.0",
    "@microflash/rehype-figure": "^2.1.0",
    "@npmcli/run-script": "^8.1.0",
    "@octokit/rest": "^21.0.0",
    "@qixian.cs/github-contributors-list": "^2.0.2",
    "@size-limit/file": "^11.1.4",
    "@stackblitz/sdk": "^1.11.0",
    "@testing-library/dom": "^10.3.2",
    "@testing-library/jest-dom": "^6.4.6",
    "@testing-library/react": "^16.0.0",
    "@testing-library/user-event": "^14.5.2",
    "@types/adm-zip": "^0.5.5",
    "@types/ali-oss": "^6.16.11",
    "@types/cli-progress": "^3.11.6",
    "@types/fs-extra": "^11.0.4",
    "@types/gtag.js": "^0.0.20",
    "@types/http-server": "^0.12.4",
    "@types/isomorphic-fetch": "^0.0.39",
    "@types/jest": "^29.5.12",
    "@types/jest-axe": "^3.5.9",
    "@types/jest-environment-puppeteer": "^5.0.6",
    "@types/jest-image-snapshot": "^6.4.0",
    "@types/jquery": "^3.5.30",
    "@types/jsdom": "^21.1.7",
    "@types/lodash": "^4.17.6",
    "@types/minimist": "^1.2.5",
    "@types/node": "^20.14.10",
    "@types/nprogress": "^0.2.3",
    "@types/pixelmatch": "^5.2.6",
    "@types/pngjs": "^6.0.5",
    "@types/prismjs": "^1.26.4",
    "@types/progress": "^2.0.7",
    "@types/qs": "^6.9.15",
    "@types/react": "^18.3.3",
    "@types/react-copy-to-clipboard": "^5.0.7",
    "@types/react-dom": "^18.3.0",
    "@types/react-highlight-words": "^0.20.0",
    "@types/react-resizable": "^3.0.8",
    "@types/semver": "^7.5.8",
    "@types/spinnies": "^0.5.3",
    "@types/tar": "^6.1.13",
    "@types/throttle-debounce": "^5.0.2",
    "@types/warning": "^3.0.3",
    "@typescript-eslint/eslint-plugin": "^7.16.1",
    "@typescript-eslint/parser": "^7.16.1",
    "adm-zip": "^0.5.14",
    "ali-oss": "^6.20.0",
    "antd-img-crop": "^4.22.0",
    "antd-style": "^3.6.2",
    "antd-token-previewer": "^2.0.8",
    "axios": "^1.7.2",
    "chalk": "^4.1.2",
    "cheerio": "1.0.0-rc.12",
    "circular-dependency-plugin": "^5.2.2",
    "cli-progress": "^3.12.0",
    "cross-env": "^7.0.3",
    "cross-fetch": "^4.0.0",
    "dekko": "^0.2.1",
    "dotenv": "^16.4.5",
    "dumi": "~2.4.5",
    "dumi-plugin-color-chunk": "^1.1.1",
    "esbuild-loader": "^4.2.1",
    "eslint": "^8.57.0",
    "eslint-config-airbnb": "^19.0.4",
    "eslint-config-prettier": "^9.1.0",
    "eslint-import-resolver-typescript": "^3.6.1",
    "eslint-plugin-compat": "^6.0.0",
    "eslint-plugin-import": "^2.29.1",
    "eslint-plugin-jest": "^28.6.0",
    "eslint-plugin-jsx-a11y": "^6.8.0",
    "eslint-plugin-lodash": "^7.4.0",
    "eslint-plugin-markdown": "^5.1.0",
    "eslint-plugin-react": "^7.34.4",
    "eslint-plugin-react-hooks": "^4.6.2",
    "eslint-plugin-unicorn": "^54.0.0",
    "fast-glob": "^3.3.2",
    "fetch-jsonp": "^1.3.0",
    "fs-extra": "^11.2.0",
    "gh-pages": "^6.1.1",
    "glob": "^11.0.0",
    "html2sketch": "^1.0.2",
    "http-server": "^14.1.1",
    "husky": "^9.0.11",
    "identity-obj-proxy": "^3.0.0",
    "immer": "^10.1.1",
    "is-ci": "^3.0.1",
    "isomorphic-fetch": "^3.0.0",
    "jest": "^29.7.0",
    "jest-axe": "^9.0.0",
    "jest-canvas-mock": "^2.5.2",
    "jest-environment-jsdom": "^29.7.0",
    "jest-environment-node": "^29.7.0",
    "jest-image-snapshot": "^6.4.0",
    "jest-puppeteer": "^10.0.1",
    "jquery": "^3.7.1",
    "jsdom": "^24.1.0",
    "jsonml-to-react-element": "^1.1.11",
    "jsonml.js": "^0.1.0",
    "lint-staged": "^15.2.7",
    "lodash": "^4.17.21",
    "lunar-typescript": "^1.7.5",
    "lz-string": "^1.5.0",
    "minimist": "^1.2.8",
    "mockdate": "^3.0.5",
    "node-fetch": "^3.3.2",
    "node-notifier": "^10.0.1",
    "nprogress": "^0.2.0",
    "open": "^10.1.0",
    "ora": "^8.0.1",
    "pixelmatch": "^6.0.0",
    "pngjs": "^7.0.0",
    "prettier": "^3.3.3",
    "prettier-plugin-jsdoc": "^1.3.0",
    "pretty-format": "^29.7.0",
    "prismjs": "^1.29.0",
    "puppeteer": "^22.13.0",
    "qs": "^6.12.3",
    "rc-footer": "^0.6.8",
    "rc-tween-one": "^3.0.6",
    "rc-virtual-list": "^3.14.5",
    "react": "^18.3.1",
    "react-copy-to-clipboard": "^5.1.0",
    "react-countup": "^6.5.3",
    "react-dom": "^18.3.1",
    "react-draggable": "^4.4.6",
    "react-fast-marquee": "^1.6.5",
    "react-highlight-words": "^0.20.0",
    "react-infinite-scroll-component": "^6.1.0",
    "react-intersection-observer": "^9.13.0",
    "react-resizable": "^3.0.5",
    "react-router-dom": "^6.24.1",
    "react-sticky-box": "^2.0.5",
    "regenerator-runtime": "^0.14.1",
    "rehype-stringify": "^10.0.0",
    "remark": "^15.0.1",
    "remark-cli": "^12.0.1",
    "remark-gfm": "^4.0.0",
    "remark-lint": "^10.0.0",
    "remark-lint-no-undefined-references": "^5.0.0",
    "remark-preset-lint-recommended": "^7.0.0",
    "remark-rehype": "^11.1.0",
    "runes2": "^1.1.4",
    "semver": "^7.6.2",
    "sharp": "^0.33.4",
    "simple-git": "^3.25.0",
    "size-limit": "^11.1.4",
    "spinnies": "^0.5.1",
    "sylvanas": "^0.6.1",
    "tar": "^7.4.0",
    "tar-fs": "^3.0.6",
    "terser": "^5.31.2",
    "tsx": "4.11.2",
    "typedoc": "^0.26.4",
    "typescript": "~5.5.3",
    "vanilla-jsoneditor": "^0.23.7",
    "vanilla-tilt": "^1.8.1",
    "webpack": "^5.93.0",
    "webpack-bundle-analyzer": "^4.10.2",
    "xhr-mock": "^2.5.1"
  },
  "peerDependencies": {
    "react": ">=16.9.0",
    "react-dom": ">=16.9.0"
  },
  "publishConfig": {
    "registry": "https://registry.npmjs.org/"
  },
  "size-limit": [
    {
      "path": "./dist/antd.min.js",
      "limit": "350 KiB"
    },
    {
      "path": "./dist/antd-with-locales.min.js",
      "limit": "400 KiB"
    }
  ],
  "title": "Ant Design",
  "tnpm": {
    "mode": "npm"
  }
}<|MERGE_RESOLUTION|>--- conflicted
+++ resolved
@@ -26,12 +26,20 @@
     "url": "https://opencollective.com/ant-design"
   },
   "license": "MIT",
-  "sideEffects": ["*.css"],
+  "sideEffects": [
+    "*.css"
+  ],
   "main": "lib/index.js",
   "unpkg": "dist/antd.min.js",
   "module": "es/index.js",
   "typings": "es/index.d.ts",
-  "files": ["dist", "es", "lib", "locale", "BUG_VERSIONS.json"],
+  "files": [
+    "dist",
+    "es",
+    "lib",
+    "locale",
+    "BUG_VERSIONS.json"
+  ],
   "scripts": {
     "api-collection": "antd-tools run api-collection",
     "authors": "tsx scripts/generate-authors.ts",
@@ -97,7 +105,12 @@
     "tsc:old": "tsc --noEmit -p tsconfig-old-react.json",
     "version": "tsx scripts/generate-version.ts"
   },
-  "browserslist": ["> 0.5%", "last 2 versions", "Firefox ESR", "not dead"],
+  "browserslist": [
+    "> 0.5%",
+    "last 2 versions",
+    "Firefox ESR",
+    "not dead"
+  ],
   "dependencies": {
     "@ant-design/colors": "^7.1.0",
     "@ant-design/cssinjs": "^1.21.0",
@@ -133,13 +146,8 @@
     "rc-rate": "~2.13.0",
     "rc-resize-observer": "^1.4.0",
     "rc-segmented": "~2.3.0",
-<<<<<<< HEAD
-    "rc-select": "~14.15.0",
+    "rc-select": "~14.15.1",
     "rc-slider": "~11.0.5",
-=======
-    "rc-select": "~14.15.1",
-    "rc-slider": "~10.6.2",
->>>>>>> 7defec28
     "rc-steps": "~6.0.1",
     "rc-switch": "~4.1.0",
     "rc-table": "~7.45.7",
