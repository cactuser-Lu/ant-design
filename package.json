--- conflicted
+++ resolved
@@ -92,13 +92,10 @@
     "babel-preset-react": "^6.16.0",
     "babel-preset-stage-0": "^6.16.0",
     "bezier-easing": "^2.0.3",
-<<<<<<< HEAD
     "bisheng": "^0.23.0",
     "bisheng-plugin-antd": "^0.15.0",
-=======
     "bisheng": "^0.24.0",
-    "bisheng-plugin-antd": "^0.13.2",
->>>>>>> 9cf1d72e
+    "bisheng-plugin-antd": "^0.15.0",
     "bisheng-plugin-description": "^0.1.1",
     "bisheng-plugin-react": "^0.5.0",
     "bisheng-plugin-toc": "^0.4.0",
