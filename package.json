--- conflicted
+++ resolved
@@ -240,12 +240,8 @@
     "stylelint-config-rational-order": "^0.1.2",
     "stylelint-config-standard": "^19.0.0",
     "stylelint-declaration-block-no-ignored-properties": "^2.1.0",
-<<<<<<< HEAD
     "stylelint-order": "^4.0.0",
-=======
-    "stylelint-order": "^3.0.0",
     "theme-switcher": "^1.0.2",
->>>>>>> 9913f992
     "typescript": "~3.7.2",
     "webpack-bundle-analyzer": "^3.6.0",
     "xhr-mock": "^2.4.1",
