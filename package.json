{
  "name": "antd",
<<<<<<< HEAD
  "version": "4.0.0-alpha.7",
=======
  "version": "3.25.0",
>>>>>>> 48763bfa
  "description": "An enterprise-class UI design language and React components implementation",
  "keywords": [
    "ant",
    "component",
    "components",
    "design",
    "framework",
    "frontend",
    "react",
    "react-component",
    "ui"
  ],
  "homepage": "http://ant.design/",
  "bugs": {
    "url": "https://github.com/ant-design/ant-design/issues"
  },
  "repository": {
    "type": "git",
    "url": "https://github.com/ant-design/ant-design"
  },
  "license": "MIT",
  "contributors": [
    "ant"
  ],
  "files": [
    "dist",
    "lib",
    "es"
  ],
  "sideEffects": [
    "dist/*",
    "es/**/style/*",
    "lib/**/style/*",
    "*.less"
  ],
  "main": "lib/index.js",
  "module": "es/index.js",
  "typings": "lib/index.d.ts",
  "scripts": {
    "api-collection": "antd-tools run api-collection",
    "authors": "git log --format='%aN <%aE>' | sort -u | grep -v 'users.noreply.github.com' | grep -v 'gitter.im' | grep -v '.local>' | grep -v 'alibaba-inc.com' | grep -v 'alipay.com' | grep -v 'taobao.com' > AUTHORS.txt",
    "bundlesize": "bundlesize",
    "check-commit": "node ./scripts/check-commit.js",
    "compile": "antd-tools run compile",
    "predeploy": "antd-tools run clean && npm run site && cp netlify.toml CNAME _site && cp .circleci/config.yml _site && npm run site:test",
    "deploy": "bisheng gh-pages --push-only",
    "deploy:china-mirror": "git checkout gh-pages && git pull origin gh-pages && git push git@gitee.com:ant-design/ant-design.git gh-pages",
    "dist": "antd-tools run dist",
    "lint": "npm run lint:tsc && npm run lint:script && npm run lint:demo && npm run lint:style && npm run lint:deps",
    "lint-fix": "npm run lint-fix:script && npm run lint-fix:demo && npm run lint-fix:style",
    "lint-fix:demo": "eslint-tinker ./components/*/demo/*.md",
    "lint-fix:script": "npm run lint:script -- --fix",
    "lint-fix:style": "npm run lint:style -- --fix",
    "lint:demo": "cross-env RUN_ENV=DEMO eslint components/*/demo/*.md --ext '.md'",
    "lint:deps": "antd-tools run deps-lint",
    "lint:md": "remark components/",
    "lint:script": "eslint . --ext '.js,.jsx,.ts,.tsx'",
    "lint:style": "stylelint '{site,components}/**/*.less' --syntax less",
    "lint:tsc": "npm run tsc",
    "pre-publish": "npm run check-commit && npm run test-all",
    "prettier": "prettier -c --write '**/*'",
    "pretty-quick": "pretty-quick",
    "pub": "antd-tools run pub",
    "prepublish": "antd-tools run guard",
    "site": "cross-env NODE_ICU_DATA=node_modules/full-icu bisheng build --ssr -c ./site/bisheng.config.js && node ./scripts/generateColorLess.js",
    "sort": "npx sort-package-json",
    "sort-api": "antd-tools run sort-api-table",
    "start": "rimraf _site && mkdir _site && node ./scripts/generateColorLess.js && cross-env NODE_ENV=development bisheng start -c ./site/bisheng.config.js",
    "start:preact": "node ./scripts/generateColorLess.js && cross-env NODE_ENV=development REACT_ENV=preact bisheng start -c ./site/bisheng.config.js",
    "test": "jest --config .jest.js --no-cache",
    "test-all": "./scripts/test-all.sh",
    "test-node": "jest --config .jest.node.js --no-cache",
    "tsc": "tsc",
    "site:test": "jest --config .jest.site.js --cache=false"
  },
  "husky": {
    "hooks": {
      "pre-commit": "pretty-quick --staged"
    }
  },
  "browserslist": [
    "last 2 version",
    "Firefox ESR",
    "> 1%",
    "ie >= 9"
  ],
  "dependencies": {
    "@ant-design/create-react-context": "^0.2.4",
    "@ant-design/icons": "^4.0.0-alpha.7",
    "@ant-design/icons-svg": "^4.0.0-alpha.0",
    "@types/react-slick": "^0.23.4",
    "array-tree-filter": "^2.1.0",
    "babel-runtime": "6.x",
    "classnames": "~2.2.6",
    "copy-to-clipboard": "^3.2.0",
    "css-animation": "^1.5.0",
    "dom-closest": "^0.2.0",
    "dom-scroll-into-view": "^1.2.1",
    "enquire.js": "^2.1.6",
    "lodash": "^4.17.13",
    "moment": "^2.24.0",
    "omit.js": "^1.0.2",
    "prop-types": "^15.7.2",
    "raf": "^3.4.1",
    "rc-animate": "^2.8.3",
    "rc-calendar": "~9.15.5",
    "rc-cascader": "~0.17.4",
    "rc-checkbox": "~2.1.6",
    "rc-collapse": "~1.11.3",
    "rc-dialog": "~7.5.2",
    "rc-drawer": "~3.0.0",
    "rc-dropdown": "~2.4.1",
    "rc-editor-mention": "^1.1.13",
    "rc-field-form": "^0.0.0-alpha.17",
    "rc-form": "^2.4.5",
    "rc-input-number": "~4.5.0",
    "rc-mentions": "~0.4.0",
    "rc-menu": "~8.0.0-alpha.0",
    "rc-notification": "~3.3.1",
    "rc-pagination": "~1.20.5",
    "rc-progress": "~2.5.0",
    "rc-rate": "~2.5.0",
    "rc-resize-observer": "^0.1.0",
    "rc-select": "~10.0.0-alpha.28",
    "rc-slider": "~8.7.1",
    "rc-steps": "~3.5.0",
    "rc-switch": "~1.9.0",
    "rc-table": "~6.9.4",
    "rc-tabs": "~9.6.4",
    "rc-time-picker": "~3.7.1",
    "rc-tooltip": "~3.7.3",
    "rc-tree": "~3.0.0-alpha.37",
    "rc-tree-select": "~3.0.0-alpha.5",
    "rc-trigger": "^2.6.2",
    "rc-upload": "~2.9.1",
    "rc-util": "^4.10.0",
    "rc-virtual-list": "^0.0.0-alpha.25",
    "react-lazy-load": "^3.0.13",
    "react-lifecycles-compat": "^3.0.4",
    "react-slick": "~0.25.2",
    "resize-observer-polyfill": "^1.5.1",
    "shallowequal": "^1.1.0",
    "warning": "~4.0.3"
  },
  "devDependencies": {
    "@ant-design/colors": "^3.2.2",
    "@ant-design/tools": "^8.0.4",
    "@packtracker/webpack-plugin": "^2.0.1",
    "@sentry/browser": "^5.4.0",
    "@types/classnames": "^2.2.8",
    "@types/gtag.js": "^0.0.3",
    "@types/lodash": "^4.14.139",
    "@types/prop-types": "^15.7.1",
    "@types/raf": "^3.4.0",
    "@types/react": "^16.9.0",
    "@types/react-dom": "^16.8.4",
    "@types/shallowequal": "^1.1.1",
    "@types/warning": "^3.0.0",
    "@typescript-eslint/eslint-plugin": "^2.0.0",
    "@typescript-eslint/parser": "~2.4.0",
    "antd-theme-generator": "^1.1.6",
    "babel-eslint": "^10.0.1",
    "babel-plugin-add-react-displayname": "^0.0.5",
    "bisheng": "^1.3.1-alpha.0",
    "bisheng-plugin-antd": "^1.3.1",
    "bisheng-plugin-description": "^0.1.4",
    "bisheng-plugin-react": "^1.1.0",
    "bisheng-plugin-toc": "^0.4.4",
    "bundlesize": "^0.18.0",
    "chalk": "^2.4.2",
    "cheerio": "^1.0.0-rc.3",
    "cross-env": "^6.0.0",
    "css-split-webpack-plugin": "^0.2.6",
    "dekko": "^0.2.1",
    "docsearch.js": "^2.6.3",
    "enquire-js": "^0.2.1",
    "enzyme": "^3.10.0",
    "enzyme-adapter-react-16": "^1.14.0",
    "enzyme-to-json": "^3.3.5",
    "eslint": "^6.1.0",
    "eslint-config-airbnb": "^18.0.0",
    "eslint-config-prettier": "^6.0.0",
    "eslint-plugin-babel": "^5.3.0",
    "eslint-plugin-import": "^2.17.3",
    "eslint-plugin-jest": "^23.0.2",
    "eslint-plugin-jsx-a11y": "^6.2.1",
    "eslint-plugin-markdown": "^1.0.0",
    "eslint-plugin-react": "^7.14.2",
    "eslint-tinker": "^0.5.0",
    "fetch-jsonp": "^1.1.3",
    "full-icu": "^1.3.0",
    "glob": "^7.1.4",
    "http-server": "^0.11.1",
    "husky": "^3.0.2",
    "immutability-helper": "^3.0.0",
    "intersection-observer": "^0.7.0",
    "jest": "^24.8.0",
    "jsdom": "^15.1.1",
    "jsonml.js": "^0.1.0",
    "logrocket": "^1.0.0",
    "logrocket-react": "^4.0.0",
    "lz-string": "^1.4.4",
    "mockdate": "^2.0.2",
    "node-fetch": "^2.6.0",
    "preact": "^10.0.0",
    "preact-compat": "^3.18.5",
    "prettier": "^1.17.1",
    "pretty-quick": "^2.0.0",
    "querystring": "^0.2.0",
    "rc-footer": "^0.5.0",
    "rc-queue-anim": "^1.6.12",
    "rc-scroll-anim": "^2.5.8",
    "rc-tween-one": "^2.4.1",
    "react": "^16.9.0",
    "react-color": "^2.17.3",
    "react-copy-to-clipboard": "^5.0.1",
    "react-dnd": "^9.0.0",
    "react-dnd-html5-backend": "^9.0.0",
    "react-dom": "^16.9.0",
    "react-github-button": "^0.1.11",
    "react-helmet": "^6.0.0-beta",
    "react-highlight-words": "^0.16.0",
    "react-infinite-scroller": "^1.2.4",
    "react-intl": "^3.1.1",
    "react-resizable": "^1.8.0",
    "react-router": "^3.2.3",
    "react-router-dom": "^5.0.1",
    "react-sticky": "^6.0.3",
    "react-test-renderer": "^16.8.6",
    "react-virtualized": "~9.21.1",
    "reqwest": "^2.0.5",
    "rimraf": "^3.0.0",
    "scrollama": "^2.0.0",
    "simple-git": "^1.113.0",
    "stylelint": "^11.0.0",
    "stylelint-config-prettier": "^6.0.0",
    "stylelint-config-rational-order": "^0.1.2",
    "stylelint-config-standard": "^19.0.0",
    "stylelint-declaration-block-no-ignored-properties": "^2.1.0",
    "stylelint-order": "^3.0.0",
    "typescript": "~3.6.2",
    "xhr-mock": "^2.4.1",
    "xhr2": "^0.2.0",
    "yaml-front-matter": "^4.0.0"
  },
  "peerDependencies": {
    "react": ">=16.0.0",
    "react-dom": ">=16.0.0"
  },
  "publishConfig": {
    "registry": "https://registry.npmjs.org/"
  },
  "bundlesize": [
    {
      "path": "./dist/antd.min.js",
      "maxSize": "540 kB"
    },
    {
      "path": "./dist/antd.min.css",
      "maxSize": "60 kB"
    }
  ],
  "title": "Ant Design"
}<|MERGE_RESOLUTION|>--- conflicted
+++ resolved
@@ -1,10 +1,6 @@
 {
   "name": "antd",
-<<<<<<< HEAD
   "version": "4.0.0-alpha.7",
-=======
-  "version": "3.25.0",
->>>>>>> 48763bfa
   "description": "An enterprise-class UI design language and React components implementation",
   "keywords": [
     "ant",
