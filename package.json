{
  "name": "antd",
  "version": "0.8.0-beta7",
  "stableVersion": "0.7.3",
  "title": "Ant Design",
  "description": "一个 UI 设计语言",
  "homepage": "http://ant.design/",
  "keywords": [
    "ant",
    "design",
    "react",
    "react-component",
    "component",
    "components",
    "ui",
    "framework",
    "frontend"
  ],
  "contributors": [
    "ant"
  ],
  "repository": {
    "type": "git",
    "url": "https://github.com/ant-design/ant-design"
  },
  "bugs": {
    "url": "https://github.com/ant-design/ant-design/issues"
  },
  "main": "lib/index",
  "files": [
    "lib"
  ],
  "license": "MIT",
  "dependencies": {
    "css-animation": "~1.1.0",
    "enter-animation": "~0.3.0",
    "gregorian-calendar": "~3.0.0",
    "gregorian-calendar-format": "~3.0.1",
    "object-assign": "3.x",
    "rc-animate": "~1.2.0",
    "rc-calendar": "~3.15.0",
    "rc-checkbox": "~1.1.1",
    "rc-collapse": "~1.3.0",
    "rc-dialog": "~5.0.2",
    "rc-dropdown": "~1.3.3",
    "rc-form-validation": "~2.4.7",
    "rc-input-number": "~2.0.1",
    "rc-menu": "~4.4.2",
    "rc-notification": "~1.1.0",
    "rc-pagination": "~1.1.0",
    "rc-progress": "~1.0.0",
    "rc-radio": "~2.0.0",
    "rc-select": "~4.8.1",
    "rc-slider": "~1.4.0",
    "rc-steps": "~1.1.4",
    "rc-switch": "~1.2.0",
    "rc-table": "~3.1.0",
    "rc-tabs": "~5.3.2",
    "rc-tooltip": "~2.6.4",
<<<<<<< HEAD
    "rc-tree": "~0.15.3",
=======
    "rc-tree": "~0.15.2",
>>>>>>> 81b41e50
    "rc-upload": "~1.3.1",
    "rc-util": "~2.0.3",
    "react-slick2": "~0.6.6",
    "reqwest": "~2.0.2",
    "velocity-animate": "^1.2.2",
    "xhr2": "~0.1.3"
  },
  "devDependencies": {
    "autoprefixer-loader": "~2.0.0",
    "babel": "^5.8.12",
    "babel-core": "^5.8.12",
    "babel-loader": "^5.3.2",
    "busboy": "~0.2.9",
    "chalk": "~1.1.0",
    "css-loader": "^0.14.1",
    "eslint": "^1.1.0",
    "eslint-plugin-react": "~3.2.2",
    "extract-text-webpack-plugin": "^0.8.1",
    "gh-pages": "~0.3.1",
    "json-loader": "^0.5.1",
    "less": "~2.5.1",
    "less-loader": "^2.2.0",
    "lesslint": "^0.1.7",
    "lodash": "^3.10.0",
    "nico-jsx": "~0.5.8",
    "precommit-hook": "^1.0.7",
    "react-router": "~1.0.0-beta3",
    "webpack": "^1.10.1",
    "webpack-dev-middleware": "^1.2.0"
  },
  "scripts": {
    "babel": "babel components --out-dir lib",
    "release": "npm run clean && webpack --config webpack.config.production.js && webpack --config webpack.config.min.js && zip dist/${npm_package_name}-${npm_package_version}.zip -j dist dist/*",
    "start": "npm run clean && nico server --watch",
    "clean": "rm -rf _site dist",
    "deploy": "rm -rf node_modules && node scripts/install.js && npm run clean && webpack && webpack --config webpack.config.min.js && NODE_ENV=PRODUCTION nico build && node scripts/deploy.js",
    "lint": "eslint components index.js --ext '.js,.jsx'",
    "lesslint": "lesslint style",
    "test": "webpack && npm run lint",
    "prepublish": "npm run babel && rm -rf dist && webpack --config webpack.config.production.js && node scripts/prenpm.js"
  },
  "precommit": [
    "lint"
  ]
}<|MERGE_RESOLUTION|>--- conflicted
+++ resolved
@@ -57,11 +57,7 @@
     "rc-table": "~3.1.0",
     "rc-tabs": "~5.3.2",
     "rc-tooltip": "~2.6.4",
-<<<<<<< HEAD
     "rc-tree": "~0.15.3",
-=======
-    "rc-tree": "~0.15.2",
->>>>>>> 81b41e50
     "rc-upload": "~1.3.1",
     "rc-util": "~2.0.3",
     "react-slick2": "~0.6.6",
