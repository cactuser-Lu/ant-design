{
  "name": "antd",
<<<<<<< HEAD
  "version": "0.10.0-beta9",
  "stableVersion": "0.9.2",
=======
  "version": "0.9.3",
  "stableVersion": "0.9.3",
>>>>>>> 39f86133
  "title": "Ant Design",
  "description": "一个 UI 设计语言",
  "homepage": "http://ant.design/",
  "keywords": [
    "ant",
    "design",
    "react",
    "react-component",
    "component",
    "components",
    "ui",
    "framework",
    "frontend"
  ],
  "contributors": [
    "ant"
  ],
  "repository": {
    "type": "git",
    "url": "https://github.com/ant-design/ant-design"
  },
  "bugs": {
    "url": "https://github.com/ant-design/ant-design/issues"
  },
  "main": "lib/index",
  "files": [
    "lib",
    "style"
  ],
  "license": "MIT",
  "dependencies": {
    "css-animation": "1.1.x",
    "gregorian-calendar": "~3.1.0",
    "gregorian-calendar-format": "~3.0.1",
    "object-assign": "~4.0.1",
    "rc-animate": "~2.0.0",
    "rc-calendar": "4.0.0-alpha9",
    "rc-checkbox": "~1.1.1",
    "rc-collapse": "~1.4.0",
    "rc-dialog": "~5.1.0",
    "rc-dropdown": "~1.4.0",
    "rc-form-validation": "~2.4.7",
    "rc-input-number": "~2.3.0",
    "rc-menu": "~4.7.0",
    "rc-notification": "~1.2.0",
    "rc-pagination": "~1.1.0",
    "rc-progress": "~1.0.0",
    "rc-queue-anim": "~0.10.5",
    "rc-radio": "~2.0.0",
    "rc-select": "~5.0.0",
    "rc-slider": "~2.0.0",
    "rc-steps": "~1.4.0",
    "rc-switch": "~1.2.0",
    "rc-table": "~3.4.0",
    "rc-tabs": "~5.4.3",
    "rc-tooltip": "~3.0.1",
    "rc-tree": "~0.18.1",
    "rc-upload": "~1.6.4",
    "rc-util": "~2.0.3",
    "react-slick": "~0.8.0",
    "reqwest": "~2.0.5",
    "util-deprecate": "~1.0.1",
    "velocity-animate": "~1.2.2",
    "warning": "~2.1.0",
    "semver": "~5.0.3"
  },
  "devDependencies": {
    "autoprefixer-loader": "^3.1.0",
    "babel": "^5.8.29",
    "babel-core": "^5.8.29",
    "babel-eslint": "^4.1.0",
    "babel-loader": "^5.3.2",
    "busboy": "^0.2.9",
    "chalk": "^1.1.0",
    "css-loader": "^0.14.1",
    "eslint": "^1.1.0",
    "eslint-config-airbnb": "^0.1.0",
    "eslint-plugin-babel": "^2.1.1",
    "eslint-plugin-react": "^3.3.1",
    "extract-text-webpack-plugin": "^0.8.1",
    "gh-pages": "^0.3.1",
    "jest-cli": "~0.6.1",
    "json-loader": "^0.5.1",
    "less": "~2.5.1",
    "less-loader": "^2.2.0",
    "lesslint": "^0.1.7",
    "lodash": "^3.10.0",
    "nico-jsx": "~0.6.0",
    "precommit-hook": "^1.0.7",
<<<<<<< HEAD
    "react": "0.14.0",
    "react-addons-test-utils": "0.14.0",
    "react-dom": "0.14.0",
    "react-router": "1.0.0-rc3",
=======
    "react": "~0.13.0",
    "react-router": "1.0.0-rc1",
>>>>>>> 39f86133
    "webpack": "^1.10.1",
    "webpack-babel-jest": "^1.0.0",
    "webpack-dev-middleware": "^1.2.0"
  },
  "scripts": {
    "babel": "babel components --out-dir lib",
    "start": "npm run clean && nico server --watch",
    "clean": "rm -rf _site dist",
    "deploy": "rm -rf node_modules && node scripts/install.js && npm run just-deploy",
    "just-deploy": "npm run clean && webpack --config webpack.deploy.config.js && NODE_ENV=PRODUCTION nico build && node scripts/deploy.js",
    "lint": "eslint components index.js --ext '.js,.jsx'",
    "lesslint": "lesslint style",
    "test": "npm run lint && webpack && jest",
    "pub": "sh ./scripts/publish.sh",
    "webpack": "webpack",
    "beta": "sh ./scripts/publish.sh --tag beta"
  },
  "jest": {
    "moduleFileExtensions": [
      "js",
      "jsx",
      "json"
    ],
    "unmockedModulePathPatterns": [
      "<rootDir>/node_modules/*"
    ],
    "scriptPreprocessor": "<rootDir>/node_modules/webpack-babel-jest",
    "testDirectoryName": "tests"
  },
  "precommit": [
    "lint"
  ]
}<|MERGE_RESOLUTION|>--- conflicted
+++ resolved
@@ -1,12 +1,7 @@
 {
   "name": "antd",
-<<<<<<< HEAD
   "version": "0.10.0-beta9",
-  "stableVersion": "0.9.2",
-=======
-  "version": "0.9.3",
   "stableVersion": "0.9.3",
->>>>>>> 39f86133
   "title": "Ant Design",
   "description": "一个 UI 设计语言",
   "homepage": "http://ant.design/",
@@ -96,15 +91,10 @@
     "lodash": "^3.10.0",
     "nico-jsx": "~0.6.0",
     "precommit-hook": "^1.0.7",
-<<<<<<< HEAD
     "react": "0.14.0",
     "react-addons-test-utils": "0.14.0",
     "react-dom": "0.14.0",
     "react-router": "1.0.0-rc3",
-=======
-    "react": "~0.13.0",
-    "react-router": "1.0.0-rc1",
->>>>>>> 39f86133
     "webpack": "^1.10.1",
     "webpack-babel-jest": "^1.0.0",
     "webpack-dev-middleware": "^1.2.0"
