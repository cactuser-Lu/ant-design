--- conflicted
+++ resolved
@@ -90,10 +90,7 @@
     "nico-jsx": "~0.5.8",
     "precommit-hook": "^1.0.7",
     "react": "~0.14.0",
-<<<<<<< HEAD
-=======
     "react-dom": "~0.14.0",
->>>>>>> 83664dbd
     "react-router": "1.0.0-rc1",
     "semver": "~5.0.3",
     "webpack": "^1.10.1",
