--- conflicted
+++ resolved
@@ -39,14 +39,9 @@
     "gregorian-calendar-format": "~4.0.4",
     "object-assign": "~4.0.1",
     "rc-animate": "~2.0.2",
-<<<<<<< HEAD
-    "rc-calendar": "~5.2.0",
+    "rc-calendar": "~5.3.0",
     "rc-cascader": "~0.6.0",
     "rc-checkbox": "~1.2.0",
-=======
-    "rc-calendar": "~5.3.0",
-    "rc-checkbox": "~1.1.1",
->>>>>>> c114879d
     "rc-collapse": "~1.4.4",
     "rc-dialog": "~5.3.1",
     "rc-dropdown": "~1.4.3",
