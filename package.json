{
  "name": "antd",
  "version": "5.26.7",
  "description": "An enterprise-class UI design language and React components implementation",
  "license": "MIT",
  "funding": {
    "type": "opencollective",
    "url": "https://opencollective.com/ant-design"
  },
  "homepage": "https://ant.design",
  "repository": {
    "type": "git",
    "url": "https://github.com/ant-design/ant-design"
  },
  "bugs": {
    "url": "https://github.com/ant-design/ant-design/issues"
  },
  "keywords": [
    "ant",
    "component",
    "components",
    "design",
    "framework",
    "frontend",
    "react",
    "react-component",
    "ui"
  ],
  "sideEffects": [
    "*.css"
  ],
  "main": "lib/index.js",
  "module": "es/index.js",
  "unpkg": "dist/antd.min.js",
  "typings": "es/index.d.ts",
  "files": [
    "BUG_VERSIONS.json",
    "dist",
    "es",
    "lib",
    "locale"
  ],
  "scripts": {
    "api-collection": "antd-tools run api-collection",
    "authors": "tsx scripts/generate-authors.ts",
    "build": "npm run compile && cross-env NODE_OPTIONS='--max-old-space-size=4096' npm run dist",
    "changelog": "npm run lint:changelog && tsx scripts/print-changelog.ts",
    "check-commit": "tsx scripts/check-commit.ts",
    "clean": "antd-tools run clean && rimraf es lib coverage locale dist report.html artifacts.zip oss-artifacts.zip",
    "clean:lockfiles": "rimraf package-lock.json yarn.lock",
    "precompile": "npm run prestart",
    "compile": "npm run clean && antd-tools run compile",
    "predeploy": "antd-tools run clean && npm run site && cp CNAME _site && npm run test:site",
    "deploy": "gh-pages -d _site -b gh-pages -f",
    "deploy:china-mirror": "git checkout gh-pages && git pull origin gh-pages && git push git@gitee.com:ant-design/ant-design.git gh-pages -f",
    "predist": "npm run version && npm run token:statistic && npm run token:meta",
    "dist": "antd-tools run dist",
    "format": "biome format --write .",
    "install-react-16": "npm i --no-save --legacy-peer-deps react@16 react-dom@16 @testing-library/react@12",
    "install-react-17": "npm i --no-save --legacy-peer-deps react@17 react-dom@17 @testing-library/react@12",
    "bun-install-react-16": "bun remove react react-dom @testing-library/react && bun add --no-save react@16 react-dom@16 @testing-library/react@12",
    "bun-install-react-17": "bun remove react react-dom @testing-library/react && bun add --no-save react@17 react-dom@17 @testing-library/react@12",
    "prelint": "dumi setup",
    "lint": "npm run version && npm run tsc && npm run lint:script && npm run lint:biome && npm run lint:md && npm run lint:style && npm run lint:changelog",
    "lint:changelog": "tsx scripts/generate-component-changelog.ts",
    "lint:deps": "antd-tools run deps-lint",
    "lint:md": "remark . -f -q",
    "lint:script": "eslint . --cache",
    "lint:biome": "biome lint",
    "lint:style": "tsx scripts/check-cssinjs.tsx",
    "llms": "tsx scripts/generate-llms.ts",
    "prepare": "is-ci || husky && dumi setup",
    "prepublishOnly": "tsx ./scripts/pre-publish.ts",
    "prettier": "prettier -c --write . --cache",
    "prettier-import-sort": "npm run prettier -- --plugin=@ianvs/prettier-plugin-sort-imports",
    "biome": "biome check --write",
    "pub": "echo 'Please use `npm publish` instead.'",
    "postpublish": "tsx scripts/post-publish.ts",
    "presite": "npm run prestart",
    "site": "dumi build && cp .surgeignore _site && npm run llms",
    "size-limit": "size-limit",
    "sort:api-table": "antd-tools run sort-api-table",
    "sort:package-json": "npx sort-package-json",
    "prestart": "npm run version && npm run token:statistic && npm run token:meta && npm run lint:changelog",
    "start": "tsx ./scripts/set-node-options.ts cross-env PORT=8001 dumi dev",
    "pretest": "npm run version",
    "test": "jest --config .jest.js --no-cache",
    "test:all": "sh -e ./scripts/test-all.sh",
    "test:dekko": "tsx ./tests/dekko/index.test.ts",
    "test:image": "cross-env MOCK_USE_ID=false jest --config .jest.image.js --no-cache -i -u --forceExit",
    "test:node": "npm run version && jest --config .jest.node.js --no-cache",
    "test:package-diff": "antd-tools run package-diff",
    "test:site": "jest --config .jest.site.js",
    "test:site-update": "npm run site && npm run test:site -- -u",
    "test:update": "jest --config .jest.js --no-cache -u",
    "test:visual-regression": "tsx scripts/visual-regression/build.ts",
    "test:visual-regression:local": "tsx scripts/visual-regression/local.ts",
    "token:meta": "tsx scripts/generate-token-meta.ts",
    "token:statistic": "tsx scripts/collect-token-statistic.ts",
    "tsc": "tsc --noEmit",
    "tsc:old": "tsc --noEmit -p tsconfig-old-react.json",
    "version": "tsx scripts/generate-version.ts"
  },
  "browserslist": [
    "defaults"
  ],
  "peerDependencies": {
    "react": ">=16.9.0",
    "react-dom": ">=16.9.0"
  },
  "dependencies": {
    "@ant-design/colors": "^7.2.1",
    "@ant-design/cssinjs": "^1.23.0",
    "@ant-design/cssinjs-utils": "^1.1.3",
    "@ant-design/fast-color": "^2.0.6",
    "@ant-design/icons": "^5.6.1",
    "@ant-design/react-slick": "~1.1.2",
    "@babel/runtime": "^7.26.0",
    "@rc-component/color-picker": "~2.0.1",
    "@rc-component/mutate-observer": "^1.1.0",
    "@rc-component/qrcode": "~1.0.0",
    "@rc-component/tour": "~1.15.1",
    "@rc-component/trigger": "^2.3.0",
    "classnames": "^2.5.1",
    "copy-to-clipboard": "^3.3.3",
    "dayjs": "^1.11.11",
    "rc-cascader": "~3.34.0",
    "rc-checkbox": "~3.5.0",
    "rc-collapse": "~3.9.0",
    "rc-dialog": "~9.6.0",
    "rc-drawer": "~7.3.0",
    "rc-dropdown": "~4.2.1",
    "rc-field-form": "~2.7.0",
    "rc-image": "~7.12.0",
    "rc-input": "~1.8.0",
    "rc-input-number": "~9.5.0",
    "rc-mentions": "~2.20.0",
    "rc-menu": "~9.16.1",
    "rc-motion": "^2.9.5",
    "rc-notification": "~5.6.4",
    "rc-pagination": "~5.1.0",
    "rc-picker": "~4.11.3",
    "rc-progress": "~4.0.0",
    "rc-rate": "~2.13.1",
    "rc-resize-observer": "^1.4.3",
    "rc-segmented": "~2.7.0",
    "rc-select": "~14.16.8",
    "rc-slider": "~11.1.8",
    "rc-steps": "~6.0.1",
    "rc-switch": "~4.1.0",
    "rc-table": "~7.51.1",
<<<<<<< HEAD
    "rc-tabs": "~15.7.0",
    "rc-textarea": "~1.10.0",
=======
    "rc-tabs": "~15.6.1",
    "rc-textarea": "~1.10.1",
>>>>>>> 31c37208
    "rc-tooltip": "~6.4.0",
    "rc-tree": "~5.13.1",
    "rc-tree-select": "~5.27.0",
    "rc-upload": "~4.9.2",
    "rc-util": "^5.44.4",
    "scroll-into-view-if-needed": "^3.1.0",
    "throttle-debounce": "^5.0.2"
  },
  "devDependencies": {
    "@ant-design/compatible": "^5.1.3",
    "@ant-design/happy-work-theme": "^1.0.0",
    "@ant-design/tools": "^18.0.3",
    "@ant-design/v5-patch-for-react-19": "^1.0.2",
    "@antfu/eslint-config": "^5.0.0",
    "@antv/g6": "^4.8.24",
    "@biomejs/biome": "^2.0.4",
    "@codecov/webpack-plugin": "^1.4.0",
    "@codesandbox/sandpack-react": "^2.19.10",
    "@dnd-kit/core": "^6.2.0",
    "@dnd-kit/modifiers": "^9.0.0",
    "@dnd-kit/sortable": "^10.0.0",
    "@dnd-kit/utilities": "^3.2.2",
    "@emotion/css": "^11.13.5",
    "@emotion/react": "^11.13.5",
    "@emotion/server": "^11.11.0",
    "@eslint-react/eslint-plugin": "^1.17.1",
    "@ianvs/prettier-plugin-sort-imports": "^4.4.0",
    "@inquirer/prompts": "^7.1.0",
    "@madccc/duplicate-package-checker-webpack-plugin": "^1.0.0",
    "@microflash/rehype-figure": "^2.1.1",
    "@npmcli/run-script": "^9.0.1",
    "@octokit/rest": "^22.0.0",
    "@prettier/sync": "^0.6.1",
    "@qixian.cs/github-contributors-list": "^2.0.2",
    "@size-limit/file": "^11.1.6",
    "@stackblitz/sdk": "^1.11.0",
    "@testing-library/dom": "^10.4.0",
    "@testing-library/jest-dom": "^6.6.3",
    "@testing-library/react": "^16.0.1",
    "@testing-library/user-event": "^14.5.2",
    "@types/adm-zip": "^0.5.6",
    "@types/ali-oss": "^6.16.11",
    "@types/cli-progress": "^3.11.6",
    "@types/css-tree": "^2.3.10",
    "@types/fs-extra": "^11.0.4",
    "@types/gtag.js": "^0.0.20",
    "@types/http-server": "^0.12.4",
    "@types/isomorphic-fetch": "^0.0.39",
    "@types/jest": "^30.0.0",
    "@types/jest-axe": "^3.5.9",
    "@types/jest-environment-puppeteer": "^5.0.6",
    "@types/jest-image-snapshot": "^6.4.0",
    "@types/jquery": "^3.5.31",
    "@types/jsdom": "^21.1.7",
    "@types/lodash": "^4.17.12",
    "@types/minimist": "^1.2.5",
    "@types/node": "^24.0.0",
    "@types/nprogress": "^0.2.3",
    "@types/pixelmatch": "^5.2.6",
    "@types/pngjs": "^6.0.5",
    "@types/prismjs": "^1.26.4",
    "@types/progress": "^2.0.7",
    "@types/react": "^19.0.1",
    "@types/react-copy-to-clipboard": "^5.0.7",
    "@types/react-dom": "^19.0.2",
    "@types/react-highlight-words": "^0.20.0",
    "@types/react-resizable": "^3.0.8",
    "@types/semver": "^7.5.8",
    "@types/spinnies": "^0.5.3",
    "@types/tar": "^6.1.13",
    "@types/throttle-debounce": "^5.0.2",
    "@types/warning": "^3.0.3",
    "adm-zip": "^0.5.16",
    "ali-oss": "^6.21.0",
    "antd-img-crop": "^4.23.0",
    "antd-style": "^3.7.1",
    "antd-token-previewer": "^2.0.8",
    "axios": "^1.7.7",
    "chalk": "^5.0.0",
    "cheerio": "^1.0.0",
    "circular-dependency-plugin": "^5.2.2",
    "cli-progress": "^3.12.0",
    "cross-env": "^10.0.0",
    "cross-fetch": "^4.0.0",
    "css-tree": "^3.1.0",
    "csstree-validator": "^4.0.1",
    "cypress-image-diff-html-report": "2.2.0",
    "dekko": "^0.2.1",
    "dotenv": "^17.0.0",
    "dumi": "~2.4.20",
    "dumi-plugin-color-chunk": "^2.1.0",
    "env-paths": "^3.0.0",
    "eslint": "^9.23.0",
    "eslint-plugin-compat": "^6.0.1",
    "eslint-plugin-jest": "^29.0.1",
    "eslint-plugin-jsx-a11y": "^6.10.0",
    "eslint-plugin-react-hooks": "^5.2.0",
    "eslint-plugin-react-refresh": "^0.4.14",
    "fast-glob": "^3.3.2",
    "fs-extra": "^11.2.0",
    "gh-pages": "^6.2.0",
    "github-slugger": "^2.0.0",
    "glob": "^11.0.0",
    "hast-util-to-string": "^3.0.1",
    "html2sketch": "^1.0.2",
    "http-server": "^14.1.1",
    "husky": "^9.1.6",
    "identity-obj-proxy": "^3.0.0",
    "immer": "^10.1.1",
    "is-ci": "^4.0.0",
    "isomorphic-fetch": "^3.0.0",
    "jest": "^30.0.0",
    "jest-axe": "^10.0.0",
    "jest-canvas-mock": "^2.5.2",
    "jest-environment-jsdom": "^29.7.0",
    "jest-environment-node": "^30.0.0",
    "jest-image-snapshot": "^6.4.0",
    "jest-puppeteer": "^11.0.0",
    "jquery": "^3.7.1",
    "jsdom": "^26.0.0",
    "jsonml-to-react-element": "^1.1.11",
    "jsonml.js": "^0.1.0",
    "lint-staged": "^16.0.0",
    "lodash": "^4.17.21",
    "lunar-typescript": "^1.7.5",
    "lz-string": "^1.5.0",
    "minimist": "^1.2.8",
    "mockdate": "^3.0.5",
    "node-fetch": "^3.3.2",
    "node-notifier": "^10.0.1",
    "open": "^10.1.0",
    "ora": "^8.1.0",
    "p-all": "^5.0.0",
    "package-manager-detector": "^1.0.0",
    "pixelmatch": "^7.1.0",
    "pngjs": "^7.0.0",
    "portfinder": "^1.0.37",
    "prettier": "^3.4.1",
    "pretty-format": "^30.0.0",
    "prismjs": "^1.29.0",
    "puppeteer": "^24.7.1",
    "rc-footer": "^0.6.8",
    "rc-tween-one": "^3.0.6",
    "rc-virtual-list": "^3.19.1",
    "react": "^19.1.0",
    "react-copy-to-clipboard": "^5.1.0",
    "react-countup": "^6.5.3",
    "react-dom": "^19.1.0",
    "react-draggable": "^4.4.6",
    "react-fast-marquee": "^1.6.5",
    "react-highlight-words": "^0.21.0",
    "react-icons": "^5.4.0",
    "react-infinite-scroll-component": "^6.1.0",
    "react-intersection-observer": "^9.13.1",
    "react-resizable": "^3.0.5",
    "react-router-dom": "^7.0.1",
    "react-scan": "^0.4.2",
    "react-sticky-box": "^2.0.5",
    "regenerator-runtime": "^0.14.1",
    "rehype-stringify": "^10.0.1",
    "remark": "^15.0.1",
    "remark-cli": "^12.0.1",
    "remark-gfm": "^4.0.0",
    "remark-lint": "^10.0.0",
    "remark-lint-no-undefined-references": "^5.0.0",
    "remark-preset-lint-recommended": "^7.0.0",
    "remark-rehype": "^11.1.1",
    "rimraf": "^6.0.1",
    "runes2": "^1.1.4",
    "semver": "^7.6.3",
    "sharp": "^0.34.0",
    "simple-git": "^3.27.0",
    "size-limit": "^11.1.6",
    "spinnies": "^0.5.1",
    "tar": "^7.4.3",
    "tsx": "^4.20.3",
    "typedoc": "^0.28.0",
    "typescript": "~5.8.2",
    "vanilla-jsoneditor": "^3.0.0",
    "vanilla-tilt": "^1.8.1",
    "webpack": "^5.100.0",
    "webpack-bundle-analyzer": "^4.10.2",
    "xhr-mock": "^2.5.1"
  },
  "publishConfig": {
    "registry": "https://registry.npmjs.org/"
  },
  "size-limit": [
    {
      "path": "./dist/antd.min.js",
      "limit": "510 KiB",
      "gzip": true
    },
    {
      "path": "./dist/antd-with-locales.min.js",
      "limit": "600 KiB",
      "gzip": true
    }
  ],
  "title": "Ant Design",
  "tnpm": {
    "mode": "npm"
  },
  "pnpm": {
    "overrides": {
      "nwsapi": "2.2.20"
    }
  },
  "overrides": {
    "nwsapi": "2.2.20"
  },
  "resolutions": {
    "nwsapi": "2.2.20"
  }
}<|MERGE_RESOLUTION|>--- conflicted
+++ resolved
@@ -149,13 +149,8 @@
     "rc-steps": "~6.0.1",
     "rc-switch": "~4.1.0",
     "rc-table": "~7.51.1",
-<<<<<<< HEAD
     "rc-tabs": "~15.7.0",
-    "rc-textarea": "~1.10.0",
-=======
-    "rc-tabs": "~15.6.1",
     "rc-textarea": "~1.10.1",
->>>>>>> 31c37208
     "rc-tooltip": "~6.4.0",
     "rc-tree": "~5.13.1",
     "rc-tree-select": "~5.27.0",
