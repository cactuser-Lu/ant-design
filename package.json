--- conflicted
+++ resolved
@@ -126,13 +126,8 @@
     "rc-image": "~5.2.4",
     "rc-input-number": "~7.2.0",
     "rc-mentions": "~1.6.1",
-<<<<<<< HEAD
     "rc-menu": "~9.0.12",
-    "rc-motion": "^2.4.0",
-=======
-    "rc-menu": "~9.0.9",
     "rc-motion": "^2.4.4",
->>>>>>> a350421b
     "rc-notification": "~4.5.7",
     "rc-pagination": "~3.1.6",
     "rc-picker": "~2.5.10",
