{
  "name": "antd",
  "version": "5.24.8",
  "description": "An enterprise-class UI design language and React components implementation",
  "license": "MIT",
  "funding": {
    "type": "opencollective",
    "url": "https://opencollective.com/ant-design"
  },
  "homepage": "https://ant.design",
  "repository": {
    "type": "git",
    "url": "https://github.com/ant-design/ant-design"
  },
  "bugs": {
    "url": "https://github.com/ant-design/ant-design/issues"
  },
  "keywords": [
    "ant",
    "component",
    "components",
    "design",
    "framework",
    "frontend",
    "react",
    "react-component",
    "ui"
  ],
  "sideEffects": [
    "*.css"
  ],
  "main": "lib/index.js",
  "module": "es/index.js",
  "unpkg": "dist/antd.min.js",
  "typings": "es/index.d.ts",
  "files": [
    "BUG_VERSIONS.json",
    "dist",
    "es",
    "lib",
    "locale"
  ],
  "scripts": {
    "api-collection": "antd-tools run api-collection",
    "authors": "tsx scripts/generate-authors.ts",
    "build": "npm run compile && cross-env NODE_OPTIONS='--max-old-space-size=4096' npm run dist",
    "changelog": "npm run lint:changelog && tsx scripts/print-changelog.ts",
    "check-commit": "tsx scripts/check-commit.ts",
    "clean": "antd-tools run clean && rimraf es lib coverage locale dist report.html artifacts.zip oss-artifacts.zip",
    "clean:lockfiles": "rimraf package-lock.json yarn.lock",
    "precompile": "npm run prestart",
    "compile": "npm run compileOnly",
    "compileOnly": "npm run clean && antd-tools run compile",
    "predeploy": "antd-tools run clean && npm run site && cp CNAME _site && npm run test:site",
    "deploy": "gh-pages -d _site -b gh-pages -f",
    "deploy:china-mirror": "git checkout gh-pages && git pull origin gh-pages && git push git@gitee.com:ant-design/ant-design.git gh-pages -f",
    "predist": "npm run version && npm run token:statistic && npm run token:meta",
    "dist": "antd-tools run dist",
    "format": "biome format --write .",
    "install-react-18": "npm i --no-save --legacy-peer-deps react@18 react-dom@18 @testing-library/react@16",
    "bun-install-react-18": "bun remove react react-dom @testing-library/react && bun add --no-save react@18 react-dom@18 @testing-library/react@16",
    "prelint": "dumi setup",
    "lint": "npm run version && npm run tsc && npm run lint:script && npm run lint:biome && npm run lint:md && npm run lint:changelog",
    "lint:changelog": "tsx scripts/generate-component-changelog.ts",
    "lint:md": "remark . -f -q",
    "lint:script": "eslint . --cache",
    "lint:biome": "biome lint",
    "lint:style": "tsx scripts/check-cssinjs.tsx",
    "llms": "tsx scripts/generate-llms.ts",
    "prepare": "is-ci || husky && dumi setup",
    "prepublishOnly": "tsx ./scripts/pre-publish.ts",
    "prettier": "prettier -c --write . --cache",
    "prettier-import-sort": "npm run prettier -- --plugin=@ianvs/prettier-plugin-sort-imports",
    "biome": "biome check --write",
    "pub": "echo 'Please use `npm publish` instead.'",
    "postpublish": "tsx scripts/post-publish.ts",
    "presite": "npm run prestart",
    "site": "dumi build && cp .surgeignore _site && npm run llms",
    "size-limit": "size-limit",
    "sort:api-table": "antd-tools run sort-api-table",
    "sort:package-json": "npx sort-package-json",
    "prestart": "npm run version && npm run token:statistic && npm run token:meta && npm run lint:changelog",
    "start": "tsx ./scripts/set-node-options.ts cross-env PORT=8001 dumi dev",
    "pretest": "npm run version",
    "test": "jest --config .jest.js --no-cache",
    "test:all": "sh -e ./scripts/test-all.sh",
    "test:dekko": "tsx ./tests/dekko/index.test.ts",
    "test:image": "cross-env MOCK_USE_ID=false jest --config .jest.image.js --no-cache -i -u --forceExit",
    "test:node": "npm run version && jest --config .jest.node.js --no-cache",
    "test:package-diff": "antd-tools run package-diff",
    "test:site": "jest --config .jest.site.js",
    "test:site-update": "npm run site && npm run test:site -- -u",
    "test:update": "jest --config .jest.js --no-cache -u",
    "test:visual-regression": "tsx scripts/visual-regression/build.ts",
    "test:visual-regression:local": "tsx scripts/visual-regression/local.ts",
    "token:meta": "tsx scripts/generate-token-meta.ts",
    "token:statistic": "tsx scripts/collect-token-statistic.ts",
    "tsc": "tsc --noEmit",
    "tsc:old": "tsc --noEmit -p tsconfig-old-react.json",
    "version": "tsx scripts/generate-version.ts"
  },
  "browserslist": [
    "defaults"
  ],
  "peerDependencies": {
    "react": ">=18.0.0",
    "react-dom": ">=18.0.0"
  },
  "dependencies": {
    "@ant-design/colors": "^8.0.0",
    "@ant-design/cssinjs": "^2.0.0-alpha.5",
    "@ant-design/cssinjs-utils": "^2.0.0-alpha.1",
    "@ant-design/fast-color": "^3.0.0",
    "@ant-design/icons": "^6.0.0",
    "@ant-design/react-slick": "~1.1.2",
    "@rc-component/cascader": "~1.1.0",
    "@rc-component/collapse": "~1.0.1",
    "@rc-component/color-picker": "~3.0.1",
    "@rc-component/dialog": "~1.2.0",
    "@rc-component/drawer": "~1.0.0",
    "@rc-component/dropdown": "~1.0.0",
    "@rc-component/form": "~1.0.0",
    "@rc-component/image": "~1.4.0",
    "@rc-component/input": "~1.0.1",
    "@rc-component/input-number": "~1.0.0",
    "@rc-component/mentions": "~1.2.0",
    "@rc-component/menu": "~1.1.3",
    "@rc-component/motion": "~1.1.4",
    "@rc-component/mutate-observer": "^2.0.0",
    "@rc-component/pagination": "~1.1.1",
    "@rc-component/picker": "~1.3.0",
    "@rc-component/progress": "~1.0.1",
    "@rc-component/qrcode": "~1.0.0",
    "@rc-component/resize-observer": "^1.0.0",
    "@rc-component/segmented": "~1.1.0",
    "@rc-component/select": "~1.0.2",
    "@rc-component/switch": "~1.0.0",
    "@rc-component/table": "~1.2.7",
    "@rc-component/tabs": "~1.4.0",
    "@rc-component/textarea": "~1.0.0",
    "@rc-component/tooltip": "~1.1.0",
    "@rc-component/tour": "~2.1.5",
    "@rc-component/tree": "~1.0.1",
    "@rc-component/tree-select": "~1.1.1",
    "@rc-component/trigger": "~3.1.0",
    "@rc-component/util": "^1.0.1",
    "classnames": "^2.5.1",
    "dayjs": "^1.11.11",
    "rc-checkbox": "~3.5.0",
    "rc-notification": "~5.6.4",
    "rc-rate": "~2.13.1",
    "rc-slider": "~11.1.8",
    "rc-steps": "~6.0.1",
    "rc-upload": "~4.9.0",
    "rc-util": "^5.44.4",
    "scroll-into-view-if-needed": "^3.1.0",
    "throttle-debounce": "^5.0.2"
  },
  "devDependencies": {
    "@ant-design/compatible": "^5.1.3",
    "@ant-design/happy-work-theme": "^1.0.0",
    "@ant-design/tools": "^19.0.1",
    "@ant-design/v5-patch-for-react-19": "^1.0.2",
    "@antfu/eslint-config": "^4.0.0",
    "@antv/g6": "^4.8.24",
    "@biomejs/biome": "^1.9.4",
    "@codecov/webpack-plugin": "^1.4.0",
    "@codesandbox/sandpack-react": "^2.19.10",
    "@dnd-kit/core": "^6.2.0",
    "@dnd-kit/modifiers": "^9.0.0",
    "@dnd-kit/sortable": "^10.0.0",
    "@dnd-kit/utilities": "^3.2.2",
    "@emotion/css": "^11.13.5",
    "@emotion/react": "^11.13.5",
    "@emotion/server": "^11.11.0",
    "@eslint-react/eslint-plugin": "^1.42.1",
    "@ianvs/prettier-plugin-sort-imports": "^4.4.0",
    "@inquirer/prompts": "^7.1.0",
    "@madccc/duplicate-package-checker-webpack-plugin": "^1.0.0",
    "@microflash/rehype-figure": "^2.1.1",
    "@npmcli/run-script": "^9.0.1",
    "@octokit/rest": "^21.0.2",
    "@prettier/sync": "^0.5.4",
    "@qixian.cs/github-contributors-list": "^2.0.2",
    "@size-limit/file": "^11.1.6",
    "@stackblitz/sdk": "^1.11.0",
    "@testing-library/dom": "^10.4.0",
    "@testing-library/jest-dom": "^6.6.3",
    "@testing-library/react": "^16.0.1",
    "@testing-library/user-event": "^14.6.1",
    "@types/adm-zip": "^0.5.6",
    "@types/ali-oss": "^6.16.11",
    "@types/cli-progress": "^3.11.6",
    "@types/css-tree": "^2.3.10",
    "@types/fs-extra": "^11.0.4",
    "@types/gtag.js": "^0.0.20",
    "@types/http-server": "^0.12.4",
    "@types/isomorphic-fetch": "^0.0.39",
    "@types/jest": "^29.5.13",
    "@types/jest-axe": "^3.5.9",
    "@types/jest-environment-puppeteer": "^5.0.6",
    "@types/jest-image-snapshot": "^6.4.0",
    "@types/jquery": "^3.5.31",
    "@types/jsdom": "^21.1.7",
    "@types/lodash": "^4.17.12",
    "@types/minimist": "^1.2.5",
    "@types/node": "^22.10.1",
    "@types/nprogress": "^0.2.3",
    "@types/pixelmatch": "^5.2.6",
    "@types/pngjs": "^6.0.5",
    "@types/prismjs": "^1.26.4",
    "@types/progress": "^2.0.7",
    "@types/react": "^19.0.1",
    "@types/react-copy-to-clipboard": "^5.0.7",
    "@types/react-dom": "^19.0.2",
    "@types/react-highlight-words": "^0.20.0",
    "@types/react-resizable": "^3.0.8",
    "@types/semver": "^7.5.8",
    "@types/spinnies": "^0.5.3",
    "@types/tar": "^6.1.13",
    "@types/throttle-debounce": "^5.0.2",
    "@types/warning": "^3.0.3",
    "adm-zip": "^0.5.16",
    "ali-oss": "^6.21.0",
    "antd-img-crop": "^4.23.0",
    "antd-style": "^3.7.1",
    "antd-token-previewer": "^3.0.0-alpha.0",
    "axios": "^1.7.7",
    "chalk": "^5.0.0",
    "cheerio": "^1.0.0",
    "circular-dependency-plugin": "^5.2.2",
    "cli-progress": "^3.12.0",
    "cross-env": "^7.0.3",
    "cross-fetch": "^4.0.0",
    "css-tree": "^3.1.0",
    "csstree-validator": "^4.0.1",
    "cypress-image-diff-html-report": "2.2.0",
    "dekko": "^0.2.1",
    "dotenv": "^16.4.5",
    "dumi": "~2.4.20",
    "dumi-plugin-color-chunk": "^2.1.0",
    "env-paths": "^3.0.0",
    "eslint": "^9.23.0",
    "eslint-plugin-compat": "^6.0.1",
    "eslint-plugin-jest": "^28.9.0",
    "eslint-plugin-jsx-a11y": "^6.10.0",
    "eslint-plugin-react-hooks": "^5.2.0",
    "eslint-plugin-react-refresh": "^0.4.14",
    "fast-glob": "^3.3.2",
    "fs-extra": "^11.2.0",
    "gh-pages": "^6.2.0",
    "github-slugger": "^2.0.0",
    "glob": "^11.0.0",
    "html2sketch": "^1.0.2",
    "http-server": "^14.1.1",
    "husky": "^9.1.6",
    "identity-obj-proxy": "^3.0.0",
    "immer": "^10.1.1",
    "is-ci": "^4.0.0",
    "isomorphic-fetch": "^3.0.0",
    "jest": "^29.7.0",
    "jest-axe": "^10.0.0",
    "jest-canvas-mock": "^2.5.2",
    "jest-environment-jsdom": "^29.7.0",
    "jest-environment-node": "^29.7.0",
    "jest-image-snapshot": "^6.4.0",
    "jest-puppeteer": "^11.0.0",
    "jquery": "^3.7.1",
    "jsdom": "^26.0.0",
    "jsonml-to-react-element": "^1.1.11",
    "jsonml.js": "^0.1.0",
    "lint-staged": "^15.3.0",
    "lodash": "^4.17.21",
    "lunar-typescript": "^1.7.5",
    "lz-string": "^1.5.0",
    "minimist": "^1.2.8",
    "mockdate": "^3.0.5",
    "node-fetch": "^3.3.2",
    "node-notifier": "^10.0.1",
    "open": "^10.1.0",
    "ora": "^8.1.0",
    "p-all": "^5.0.0",
    "package-manager-detector": "^1.0.0",
    "pixelmatch": "^7.1.0",
    "pngjs": "^7.0.0",
    "prettier": "^3.4.1",
    "pretty-format": "^29.7.0",
    "prismjs": "^1.29.0",
    "puppeteer": "^24.7.1",
    "rc-footer": "^0.6.8",
    "rc-tween-one": "^3.0.6",
    "rc-virtual-list": "^3.17.0",
    "react": "^19.1.0",
    "react-copy-to-clipboard": "^5.1.0",
    "react-countup": "^6.5.3",
    "react-dom": "^19.1.0",
    "react-draggable": "^4.4.6",
    "react-fast-marquee": "^1.6.5",
    "react-highlight-words": "^0.21.0",
    "react-icons": "^5.4.0",
    "react-infinite-scroll-component": "^6.1.0",
    "react-intersection-observer": "^9.13.1",
    "react-resizable": "^3.0.5",
    "react-router-dom": "^7.0.1",
    "react-scan": "^0.3.0",
    "react-sticky-box": "^2.0.5",
    "regenerator-runtime": "^0.14.1",
    "rehype-stringify": "^10.0.1",
    "remark": "^15.0.1",
    "remark-cli": "^12.0.1",
    "remark-gfm": "^4.0.0",
    "remark-lint": "^10.0.0",
    "remark-lint-no-undefined-references": "^5.0.0",
    "remark-preset-lint-recommended": "^7.0.0",
    "remark-rehype": "^11.1.1",
    "rimraf": "^6.0.1",
    "runes2": "^1.1.4",
    "semver": "^7.6.3",
    "sharp": "^0.34.0",
    "simple-git": "^3.27.0",
    "size-limit": "^11.1.6",
    "spinnies": "^0.5.1",
    "tar": "^7.4.3",
    "tar-fs": "^3.0.6",
    "terser": "^5.36.0",
    "tsx": "^4.19.2",
    "typedoc": "^0.28.0",
    "typescript": "~5.8.2",
    "vanilla-jsoneditor": "^3.0.0",
    "vanilla-tilt": "^1.8.1",
    "webpack": "^5.97.1",
    "webpack-bundle-analyzer": "^4.10.2",
    "xhr-mock": "^2.5.1"
  },
  "publishConfig": {
    "registry": "https://registry.npmjs.org/"
  },
  "size-limit": [
    {
      "path": "./dist/antd.min.js",
      "limit": "514 KiB",
      "gzip": true
    },
    {
      "path": "./dist/antd-with-locales.min.js",
      "limit": "603 KiB",
      "gzip": true
    }
  ],
  "title": "Ant Design",
  "tnpm": {
    "mode": "npm"
  },
  "pnpm": {
    "overrides": {
      "nwsapi": "2.2.20"
    }
  },
  "overrides": {
<<<<<<< HEAD
    "@ant-design/cssinjs": "^2.0.0-alpha.5",
    "@ant-design/cssinjs-utils": "^2.0.0-alpha.1",
    "countup.js": "2.8.0",
=======
>>>>>>> 11b08bc2
    "nwsapi": "2.2.20"
  },
  "resolutions": {
    "nwsapi": "2.2.20"
  }
}<|MERGE_RESOLUTION|>--- conflicted
+++ resolved
@@ -357,12 +357,8 @@
     }
   },
   "overrides": {
-<<<<<<< HEAD
     "@ant-design/cssinjs": "^2.0.0-alpha.5",
     "@ant-design/cssinjs-utils": "^2.0.0-alpha.1",
-    "countup.js": "2.8.0",
-=======
->>>>>>> 11b08bc2
     "nwsapi": "2.2.20"
   },
   "resolutions": {
