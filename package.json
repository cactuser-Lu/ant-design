--- conflicted
+++ resolved
@@ -61,11 +61,7 @@
     "rc-slider": "~3.7.4",
     "rc-steps": "~2.1.5",
     "rc-switch": "~1.4.2",
-<<<<<<< HEAD
-    "rc-table": "~4.3.9",
-=======
     "rc-table": "~4.4.0",
->>>>>>> dd80613c
     "rc-tabs": "~5.9.2",
     "rc-time-picker": "~1.1.6",
     "rc-tooltip": "~3.4.2",
