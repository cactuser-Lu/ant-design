--- conflicted
+++ resolved
@@ -138,11 +138,7 @@
     "rc-mentions": "~1.8.0",
     "rc-menu": "~9.6.0",
     "rc-motion": "^2.5.1",
-<<<<<<< HEAD
     "rc-notification": "~5.0.0-alpha.8",
-=======
-    "rc-notification": "~4.6.0",
->>>>>>> 2113c256
     "rc-pagination": "~3.1.16",
     "rc-picker": "~2.6.8",
     "rc-progress": "~3.3.2",
@@ -168,7 +164,6 @@
   "devDependencies": {
     "@ant-design/bisheng-plugin": "^3.2.0",
     "@ant-design/hitu": "^0.0.0-alpha.13",
-    "@ant-design/jest-image-snapshot": "^4.5.2",
     "@ant-design/tools": "^15.0.2",
     "@docsearch/css": "^3.0.0",
     "@qixian.cs/github-contributors-list": "^1.0.3",
