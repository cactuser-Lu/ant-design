--- conflicted
+++ resolved
@@ -71,12 +71,9 @@
     "warning": "~2.1.0"
   },
   "devDependencies": {
-<<<<<<< HEAD
     "antd-md-loader": "0.1.0-beta.9",
     "atool-build": "^0.5.0",
-=======
     "autoprefixer": "^6.3.3",
->>>>>>> 26a6c021
     "babel-cli": "^6.2.0",
     "babel-core": "^6.2.1",
     "babel-jest": "^6.0.1",
@@ -113,13 +110,9 @@
     "less-loader": "^2.2.0",
     "lesshint": "^1.2.1",
     "lodash": "^4.1.0",
-<<<<<<< HEAD
     "mark-twain": "^0.2.0-beta.4",
     "mkdirp": "~0.5.1",
-    "nico-jsx": "~0.8.2",
-=======
     "nico-jsx": "~0.9.0",
->>>>>>> 26a6c021
     "postcss-loader": "^0.8.0",
     "pre-commit": "1.x",
     "querystring": "^0.2.0",
