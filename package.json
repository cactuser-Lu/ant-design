--- conflicted
+++ resolved
@@ -26,11 +26,7 @@
     "rc-pagination": "^1.0.0",
     "rc-progress": "~1.0.0",
     "rc-select": "~4.2.1",
-<<<<<<< HEAD
-    "rc-slider": "~1.2.5",
-=======
     "rc-slider": "~1.2.6",
->>>>>>> b1a36dea
     "rc-steps": "~1.1.4",
     "rc-table": "~3.0.1",
     "rc-switch": "~1.2.0",
