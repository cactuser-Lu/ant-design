--- conflicted
+++ resolved
@@ -1,10 +1,6 @@
 {
   "name": "antd",
-<<<<<<< HEAD
   "version": "6.0.0-alpha.1",
-=======
-  "version": "5.26.3",
->>>>>>> fb5be0e7
   "description": "An enterprise-class UI design language and React components implementation",
   "license": "MIT",
   "funding": {
