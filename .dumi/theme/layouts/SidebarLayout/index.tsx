import type { PropsWithChildren } from 'react';
import React from 'react';
import { createStyles } from 'antd-style';

import CommonHelmet from '../../common/CommonHelmet';
import Content from '../../slots/Content';
import Sidebar from '../../slots/Sidebar';
import { useSearchParams } from 'dumi';

const useStyle = createStyles(({ css, cssVar }) => ({
  main: css`
    display: flex;
  `,
  content: css`
    padding-top: ${cssVar.marginXL};
  `,
}));

const SidebarLayout: React.FC<PropsWithChildren> = ({ children }) => {
  const [searchParams] = useSearchParams();
  const hideLayout = searchParams.get('layout') === 'false';

  const { styles } = useStyle();
  return (
    <main className={styles.main}>
      <CommonHelmet />
<<<<<<< HEAD
      <Sidebar />
      <Content className={styles.content}>{children}</Content>
=======
      {!hideLayout && <Sidebar />}
      <Content>{children}</Content>
>>>>>>> a15aa44c
    </main>
  );
};

export default SidebarLayout;<|MERGE_RESOLUTION|>--- conflicted
+++ resolved
@@ -1,11 +1,11 @@
 import type { PropsWithChildren } from 'react';
 import React from 'react';
 import { createStyles } from 'antd-style';
+import { useSearchParams } from 'dumi';
 
 import CommonHelmet from '../../common/CommonHelmet';
 import Content from '../../slots/Content';
 import Sidebar from '../../slots/Sidebar';
-import { useSearchParams } from 'dumi';
 
 const useStyle = createStyles(({ css, cssVar }) => ({
   main: css`
@@ -17,20 +17,14 @@
 }));
 
 const SidebarLayout: React.FC<PropsWithChildren> = ({ children }) => {
+  const { styles } = useStyle();
   const [searchParams] = useSearchParams();
   const hideLayout = searchParams.get('layout') === 'false';
-
-  const { styles } = useStyle();
   return (
     <main className={styles.main}>
       <CommonHelmet />
-<<<<<<< HEAD
-      <Sidebar />
+      {!hideLayout && <Sidebar />}
       <Content className={styles.content}>{children}</Content>
-=======
-      {!hideLayout && <Sidebar />}
-      <Content>{children}</Content>
->>>>>>> a15aa44c
     </main>
   );
 };
