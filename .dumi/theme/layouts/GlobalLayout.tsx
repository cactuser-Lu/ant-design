// prettier-ignore
import { scan } from 'react-scan'; // import this BEFORE react

import React, { useCallback, useEffect } from 'react';
import {
  createCache,
  extractStyle,
  legacyNotSelectorLinter,
  NaNLinter,
  parentSelectorLinter,
  StyleProvider,
} from '@ant-design/cssinjs';
import { HappyProvider } from '@ant-design/happy-work-theme';
import { getSandpackCssText } from '@codesandbox/sandpack-react';
import { theme as antdTheme, App } from 'antd';
import type { MappingAlgorithm } from 'antd';
import type { DirectionType, ThemeConfig } from 'antd/es/config-provider';
import { createSearchParams, useOutlet, useSearchParams, useServerInsertedHTML } from 'dumi';

import { DarkContext } from '../../hooks/useDark';
import useLayoutState from '../../hooks/useLayoutState';
import type { ThemeName } from '../common/ThemeSwitch';
import SiteThemeProvider from '../SiteThemeProvider';
import type { SiteContextProps } from '../slots/SiteContext';
import SiteContext from '../slots/SiteContext';

import '@ant-design/v5-patch-for-react-19';

type Entries<T> = { [K in keyof T]: [K, T[K]] }[keyof T][];
type SiteState = Partial<Omit<SiteContextProps, 'updateSiteContext'>>;

const RESPONSIVE_MOBILE = 768;
export const ANT_DESIGN_NOT_SHOW_BANNER = 'ANT_DESIGN_NOT_SHOW_BANNER';

const getSystemTheme = (): 'dark' | 'light' => {
  if (typeof window === 'undefined') {
    return 'light';
  }
  return window.matchMedia('(prefers-color-scheme: dark)').matches ? 'dark' : 'light';
};

// Compatible with old anchors
if (typeof window !== 'undefined') {
  const hashId = location.hash.slice(1);
  if (hashId.startsWith('components-')) {
    if (!document.querySelector(`#${hashId}`)) {
      location.hash = `#${hashId.replace(/^components-/, '')}`;
    }
  }

  if (process.env.NODE_ENV !== 'production') {
    scan({
      enabled: false,
      showToolbar: true,
    });
  }
}

const getAlgorithm = (themes: ThemeName[] = []) =>
  themes
    .map((theme) => {
      if (theme === 'dark') {
        return antdTheme.darkAlgorithm;
      }
      if (theme === 'compact') {
        return antdTheme.compactAlgorithm;
      }
      return null as unknown as MappingAlgorithm;
    })
    .filter(Boolean);

const GlobalLayout: React.FC = () => {
  const outlet = useOutlet();
  const [searchParams, setSearchParams] = useSearchParams();
  const [{ theme = [], direction, isMobile, bannerVisible = false }, setSiteState] =
    useLayoutState<SiteState>({
      isMobile: false,
      direction: 'ltr',
      theme: [],
      bannerVisible: false,
    });

<<<<<<< HEAD
=======
  const [systemTheme, setSystemTheme] = React.useState<'dark' | 'light'>(() => getSystemTheme());

  // TODO: This can be remove in v6
  const useCssVar = searchParams.get('cssVar') !== 'false';

>>>>>>> 6026f9df
  const updateSiteConfig = useCallback(
    (props: SiteState) => {
      setSiteState((prev) => ({ ...prev, ...props }));

      // updating `searchParams` will clear the hash
      const oldSearchStr = searchParams.toString();

      let nextSearchParams: URLSearchParams = searchParams;
      (Object.entries(props) as Entries<SiteContextProps>).forEach(([key, value]) => {
        if (key === 'direction') {
          if (value === 'rtl') {
            nextSearchParams.set('direction', 'rtl');
          } else {
            nextSearchParams.delete('direction');
          }
        }
        if (key === 'theme') {
          nextSearchParams = createSearchParams({
            ...nextSearchParams,
            theme: value.filter((t) => t !== 'light'),
          });

          document
            .querySelector('html')
            ?.setAttribute('data-prefers-color', value.includes('dark') ? 'dark' : 'light');
        }
      });

      if (nextSearchParams.toString() !== oldSearchStr) {
        setSearchParams(nextSearchParams);
      }
    },
    [searchParams, setSearchParams],
  );

  const updateMobileMode = () => {
    updateSiteConfig({ isMobile: window.innerWidth < RESPONSIVE_MOBILE });
  };

  useEffect(() => {
    if (typeof window === 'undefined') {
      return;
    }

    const mediaQuery = window.matchMedia('(prefers-color-scheme: dark)');

    const handleSystemThemeChange = (e: MediaQueryListEvent) => {
      const newSystemTheme = e.matches ? 'dark' : 'light';
      setSystemTheme(newSystemTheme);

      const urlTheme = searchParams.getAll('theme') as ThemeName[];
      const hasUserColorTheme = urlTheme.includes('dark') || urlTheme.includes('light');
      if (!hasUserColorTheme) {
        setSiteState((prev) => ({
          ...prev,
          theme: [...urlTheme.filter((t) => t !== 'dark' && t !== 'light'), newSystemTheme],
        }));

        document.documentElement.setAttribute(
          'data-prefers-color',
          newSystemTheme === 'dark' ? 'dark' : 'light',
        );
      }
    };

    mediaQuery.addEventListener('change', handleSystemThemeChange);

    return () => {
      mediaQuery.removeEventListener('change', handleSystemThemeChange);
    };
  }, [searchParams, setSiteState]);

  useEffect(() => {
    const _theme = searchParams.getAll('theme') as ThemeName[];
    const hasUserColorTheme = _theme.includes('dark') || _theme.includes('light');
    const finalTheme = hasUserColorTheme
      ? _theme
      : [..._theme.filter((t) => t !== 'dark' && t !== 'light'), systemTheme];
    const _direction = searchParams.get('direction') as DirectionType;

    setSiteState({
      theme: finalTheme,
      direction: _direction === 'rtl' ? 'rtl' : 'ltr',
    });
    document.documentElement.setAttribute(
      'data-prefers-color',
      finalTheme.includes('dark') ? 'dark' : 'light',
    );
    // Handle isMobile
    updateMobileMode();

    // 配合 dumi 的 mirror-notify 脚本使用
    const retrieveMirrorNotification = (window as any)[Symbol.for('antd.mirror-notify')];
    if (typeof retrieveMirrorNotification === 'function') {
      retrieveMirrorNotification();
    }

    window.addEventListener('resize', updateMobileMode);
    return () => {
      window.removeEventListener('resize', updateMobileMode);
    };
  }, [systemTheme]);

  const siteContextValue = React.useMemo<SiteContextProps>(
    () => ({
      direction,
      updateSiteConfig,
      theme: theme!,
      isMobile: isMobile!,
      bannerVisible,
    }),
    [isMobile, direction, updateSiteConfig, theme, bannerVisible],
  );

  const themeConfig = React.useMemo<ThemeConfig>(
    () => ({
      algorithm: getAlgorithm(theme),
      token: { motion: !theme.includes('motion-off') },
      hashed: false,
    }),
    [theme],
  );

  const [styleCache] = React.useState(() => createCache());

  useServerInsertedHTML(() => {
    const styleText = extractStyle(styleCache, {
      plain: true,
      types: 'style',
    });
    // biome-ignore lint/security/noDangerouslySetInnerHtml: only used in .dumi
    return <style data-type="antd-cssinjs" dangerouslySetInnerHTML={{ __html: styleText }} />;
  });

  useServerInsertedHTML(() => {
    const styleText = extractStyle(styleCache, {
      plain: true,
      types: ['cssVar', 'token'],
    });
    return (
      <style
        data-type="antd-css-var"
        data-rc-order="prepend"
        data-rc-priority="-9999"
        // biome-ignore lint/security/noDangerouslySetInnerHtml: only used in .dumi
        dangerouslySetInnerHTML={{ __html: styleText }}
      />
    );
  });

  useServerInsertedHTML(() => (
    <style
      data-sandpack="true"
      id="sandpack"
      // biome-ignore lint/security/noDangerouslySetInnerHtml: only used in .dumi
      dangerouslySetInnerHTML={{ __html: getSandpackCssText() }}
    />
  ));

  return (
    <DarkContext value={theme.includes('dark')}>
      <StyleProvider
        cache={styleCache}
        linters={[legacyNotSelectorLinter, parentSelectorLinter, NaNLinter]}
      >
        <SiteContext value={siteContextValue}>
          <SiteThemeProvider theme={themeConfig}>
            <HappyProvider disabled={!theme.includes('happy-work')}>
              <App>{outlet}</App>
            </HappyProvider>
          </SiteThemeProvider>
        </SiteContext>
      </StyleProvider>
    </DarkContext>
  );
};

export default GlobalLayout;<|MERGE_RESOLUTION|>--- conflicted
+++ resolved
@@ -80,14 +80,8 @@
       bannerVisible: false,
     });
 
-<<<<<<< HEAD
-=======
   const [systemTheme, setSystemTheme] = React.useState<'dark' | 'light'>(() => getSystemTheme());
 
-  // TODO: This can be remove in v6
-  const useCssVar = searchParams.get('cssVar') !== 'false';
-
->>>>>>> 6026f9df
   const updateSiteConfig = useCallback(
     (props: SiteState) => {
       setSiteState((prev) => ({ ...prev, ...props }));
