/* eslint-disable react-hooks-extra/no-direct-set-state-in-use-effect */
import React, { useCallback, useEffect, useMemo, useRef, useState } from 'react';
import { GithubOutlined, MenuOutlined } from '@ant-design/icons';
import { Alert, Button, Col, ConfigProvider, Popover, Row, Select, Tooltip } from 'antd';
import { createStyles } from 'antd-style';
import classNames from 'classnames';
import dayjs from 'dayjs';
import { useLocation, useSiteData } from 'dumi';
import DumiSearchBar from 'dumi/theme-default/slots/SearchBar';

import useLocale from '../../../hooks/useLocale';
import ThemeSwitch from '../../common/ThemeSwitch';
import DirectionIcon from '../../icons/DirectionIcon';
import { ANT_DESIGN_NOT_SHOW_BANNER } from '../../layouts/GlobalLayout';
import * as utils from '../../utils';
import { getThemeConfig } from '../../utils';
import SiteContext from '../SiteContext';
import type { SharedProps } from './interface';
import Logo from './Logo';
import Navigation from './Navigation';
import SwitchBtn from './SwitchBtn';

const RESPONSIVE_XS = 1120;
const RESPONSIVE_SM = 1200;

const locales = {
  cn: {
    message: '语雀征文 · 说说你和开源的故事，赢取 Ant Design 精美周边 🎁',
    shortMessage: '语雀征文 · 说说你和开源的故事，赢取 Ant Design 精美周边 🎁',
    more: '前往了解',
    link: 'https://www.yuque.com/opensource2023',
  },
  en: {
    message: '',
    shortMessage: '',
    more: '',
    link: '',
  },
};

const useStyle = createStyles(({ token, css }) => {
  const searchIconColor = '#ced4d9';
  return {
    header: css`
      position: sticky;
      top: 0;
      z-index: 1000;
      max-width: 100%;
      background: ${token.colorBgContainer};
      box-shadow: ${token.boxShadowTertiary};
      backdrop-filter: blur(8px);

      @media only screen and (max-width: ${token.mobileMaxWidth}px) {
        text-align: center;
        border: none;
      }

      .dumi-default-search-bar {
        display: inline-flex;
        align-items: center;
        flex: auto;
        margin: 0;
        border-inline-start: 1px solid rgba(0, 0, 0, 0.06);

        > svg {
          width: 14px;
          fill: ${searchIconColor};
        }

        > input {
          height: 22px;
          border: 0;
          max-width: calc(100vw - 768px);

          &:focus {
            box-shadow: none;
          }

          &::placeholder {
            color: ${searchIconColor};
          }
        }

        .dumi-default-search-shortcut {
          color: ${searchIconColor};
          background-color: rgba(150, 150, 150, 0.06);
          border-color: rgba(100, 100, 100, 0.2);
          border-radius: ${token.borderRadiusSM}px;
          position: static;
          top: unset;
          transform: unset;
        }

        .dumi-default-search-popover {
          inset-inline-start: ${token.paddingSM}px;
          inset-inline-end: unset;
          z-index: 1;
          &::before {
            inset-inline-start: 100px;
            inset-inline-end: unset;
          }
          & > section {
            scrollbar-width: thin;
            scrollbar-gutter: stable;
          }
        }
      }
    `,
    menuRow: css`
      display: flex;
      align-items: center;
      margin: 0;
      column-gap: ${token.paddingSM}px;
      padding-inline-end: ${token.padding}px;

      > * {
        flex: none;
        margin: 0;
      }
    `,
    dataDirectionIcon: css`
      width: 20px;
    `,
    popoverMenu: {
      width: 300,
      [`${token.antCls}-popover-inner-content`]: {
        padding: 0,
      },
    },
    banner: css`
      width: 100%;
      text-align: center;
      word-break: keep-all;
      user-select: none;
    `,
    link: css`
      margin-inline-start: 10px;
      @media only screen and (max-width: ${token.mobileMaxWidth}px) {
        margin-inline-start: 0;
      }
    `,
    versionSelect: css`
      min-width: 90px;
      .rc-virtual-list {
        .rc-virtual-list-holder {
          scrollbar-width: thin;
          scrollbar-gutter: stable;
        }
      }
    `,
  };
});

interface HeaderState {
  menuVisible: boolean;
  windowWidth: number;
  searching: boolean;
}

// ================================= Header =================================
const Header: React.FC = () => {
  const [locale, lang] = useLocale(locales);

  const { pkg } = useSiteData();

  const themeConfig = getThemeConfig();
  const [headerState, setHeaderState] = useState<HeaderState>({
    menuVisible: false,
    windowWidth: 1400,
    searching: false,
  });
  const { direction, isMobile, bannerVisible, updateSiteConfig } = React.use(SiteContext);
  const pingTimer = useRef<ReturnType<typeof setTimeout> | null>(null);
  const location = useLocation();
  const { pathname, search } = location;

  const { styles } = useStyle();

  const handleHideMenu = useCallback(() => {
    setHeaderState((prev) => ({ ...prev, menuVisible: false }));
  }, []);
  const onWindowResize = useCallback(() => {
    setHeaderState((prev) => ({ ...prev, windowWidth: window.innerWidth }));
  }, []);
  const onMenuVisibleChange = useCallback((visible: boolean) => {
    setHeaderState((prev) => ({ ...prev, menuVisible: visible }));
  }, []);
  const onDirectionChange = () => {
    updateSiteConfig({ direction: direction !== 'rtl' ? 'rtl' : 'ltr' });
  };
  const onBannerClose = () => {
    updateSiteConfig({ bannerVisible: false });

    if (utils.isLocalStorageNameSupported()) {
      localStorage.setItem(ANT_DESIGN_NOT_SHOW_BANNER, dayjs().toISOString());
    }
  };

  useEffect(() => {
    handleHideMenu();
  }, [location]);

  useEffect(() => {
    onWindowResize();
    window.addEventListener('resize', onWindowResize);
    return () => {
      window.removeEventListener('resize', onWindowResize);
      if (pingTimer.current) {
        clearTimeout(pingTimer.current);
      }
    };
  }, []);

  const handleVersionChange = useCallback((url: string) => {
    const currentUrl = window.location.href;
    const currentPathname = window.location.pathname;
    if (/overview/.test(currentPathname) && /0?[1-39][0-3]?x/.test(url)) {
      window.location.href = currentUrl
        .replace(window.location.origin, url)
        .replace(/\/components\/overview/, `/docs${/0(9|10)x/.test(url) ? '' : '/react'}/introduce`)
        .replace(/\/$/, '');
      return;
    }
    // Mirror url must have `/`, we add this for compatible
    const urlObj = new URL(currentUrl.replace(window.location.origin, url));
    if (urlObj.host.includes('antgroup')) {
      urlObj.pathname = `${urlObj.pathname.replace(/\/$/, '')}/`;
      window.location.href = urlObj.toString();
    } else {
      window.location.href = urlObj.href.replace(/\/$/, '');
    }
  }, []);

  const onLangChange = useCallback(() => {
    const currentProtocol = `${window.location.protocol}//`;
    const currentHref = window.location.href.slice(currentProtocol.length);

    if (utils.isLocalStorageNameSupported()) {
      localStorage.setItem('locale', utils.isZhCN(pathname) ? 'en-US' : 'zh-CN');
    }
    window.location.href =
      currentProtocol +
      currentHref.replace(
        window.location.pathname,
        utils.getLocalizedPathname(pathname, !utils.isZhCN(pathname), search).pathname,
      );
  }, [location]);

  const nextDirectionText = useMemo<string>(
    () => (direction !== 'rtl' ? 'RTL' : 'LTR'),
    [direction],
  );

  const getPopupStyle = useMemo<React.CSSProperties>(
    () => (direction === 'rtl' ? { direction: 'ltr', textAlign: 'right' } : {}),
    [direction],
  );

  const { menuVisible, windowWidth, searching } = headerState;
  const docVersions: Record<string, string> = {
    [pkg.version]: pkg.version,
    ...themeConfig?.docVersions,
  };
  const versionOptions = Object.keys(docVersions).map((version) => ({
    value: docVersions[version],
    label: version,
  }));

  const isHome = ['', 'index', 'index-cn'].includes(pathname);
  const isZhCN = lang === 'cn';
  const isRTL = direction === 'rtl';
  let responsive: null | 'narrow' | 'crowded' = null;
  if (windowWidth < RESPONSIVE_XS) {
    responsive = 'crowded';
  } else if (windowWidth < RESPONSIVE_SM) {
    responsive = 'narrow';
  }

  const headerClassName = classNames(styles.header, 'clearfix', {
    'home-header': isHome,
  });

  const sharedProps: SharedProps = {
    isZhCN,
    isRTL,
  };

  const navigationNode = (
    <Navigation
      key="nav"
      {...sharedProps}
      responsive={responsive}
      isMobile={isMobile}
      directionText={nextDirectionText}
      onLangChange={onLangChange}
      onDirectionChange={onDirectionChange}
    />
  );

  let menu = [
    navigationNode,
    <Select
      key="version"
      size="small"
      variant="filled"
      className={styles.versionSelect}
      defaultValue={pkg.version}
      onChange={handleVersionChange}
      popupStyle={getPopupStyle}
      popupMatchSelectWidth={false}
      getPopupContainer={(trigger) => trigger.parentNode}
      options={versionOptions}
    />,
    <SwitchBtn
      key="lang"
      onClick={onLangChange}
      value={utils.isZhCN(pathname) ? 1 : 2}
      label1="中"
      label2="En"
      tooltip1="中文 / English"
      tooltip2="English / 中文"
    />,
    <SwitchBtn
      key="direction"
      onClick={onDirectionChange}
      value={direction === 'rtl' ? 2 : 1}
      label1={<DirectionIcon className={styles.dataDirectionIcon} direction="ltr" />}
      tooltip1="LTR"
      label2={<DirectionIcon className={styles.dataDirectionIcon} direction="rtl" />}
      tooltip2="RTL"
      pure
      aria-label="RTL Switch Button"
    />,
    <ThemeSwitch key="theme" />,
    <a
      key="github"
      href="https://github.com/ant-design/ant-design"
      target="_blank"
      rel="noreferrer"
    >
<<<<<<< HEAD
      <Tooltip title="GitHub">
=======
      <Tooltip title="GitHub" destroyTooltipOnHide>
>>>>>>> 69128bdb
        <Button type="text" icon={<GithubOutlined />} style={{ fontSize: 16 }} />
      </Tooltip>
    </a>,
  ];

  if (windowWidth < RESPONSIVE_XS) {
    menu = searching ? [] : [navigationNode];
  } else if (windowWidth < RESPONSIVE_SM) {
    menu = searching ? [] : menu;
  }

  const colProps = isHome
    ? [{ flex: 'none' }, { flex: 'auto' }]
    : [
        { xxl: 4, xl: 5, lg: 6, md: 6, sm: 24, xs: 24 },
        { xxl: 20, xl: 19, lg: 18, md: 18, sm: 0, xs: 0 },
      ];

  return (
    <header className={headerClassName}>
      {isMobile && (
        <Popover
          classNames={{ root: styles.popoverMenu }}
          placement="bottomRight"
          content={menu}
          trigger="click"
          open={menuVisible}
          arrow={{ pointAtCenter: true }}
          onOpenChange={onMenuVisibleChange}
        >
          <MenuOutlined className="nav-phone-icon" />
        </Popover>
      )}
      {isZhCN && bannerVisible && (
        <ConfigProvider
          theme={{
            token: {
              colorInfoBg: 'linear-gradient(90deg, #84fab0, #8fd3f4)',
              colorTextBase: '#000',
            },
          }}
        >
          <Alert
            className={styles.banner}
            title={
              <>
                <span>{isMobile ? locale.shortMessage : locale.message}</span>
                <a
                  className={styles.link}
                  href={locale.link}
                  target="_blank"
                  rel="noreferrer"
                  onClick={() => {
                    window.gtag?.('event', '点击', {
                      event_category: 'top_banner',
                      event_label: locale.link,
                    });
                  }}
                >
                  {locale.more}
                </a>
              </>
            }
            type="info"
            banner
            closable
            showIcon={false}
            onClose={onBannerClose}
          />
        </ConfigProvider>
      )}
      <Row style={{ flexFlow: 'nowrap', height: 64 }}>
        <Col {...colProps[0]}>
          <Logo {...sharedProps} location={location} />
        </Col>
        <Col {...colProps[1]}>
          <div className={styles.menuRow}>
            <DumiSearchBar />
            {!isMobile && menu}
          </div>
        </Col>
      </Row>
    </header>
  );
};

export default Header;<|MERGE_RESOLUTION|>--- conflicted
+++ resolved
@@ -338,11 +338,7 @@
       target="_blank"
       rel="noreferrer"
     >
-<<<<<<< HEAD
-      <Tooltip title="GitHub">
-=======
       <Tooltip title="GitHub" destroyTooltipOnHide>
->>>>>>> 69128bdb
         <Button type="text" icon={<GithubOutlined />} style={{ fontSize: 16 }} />
       </Tooltip>
     </a>,
