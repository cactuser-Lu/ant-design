--- conflicted
+++ resolved
@@ -1,14 +1,7 @@
-<<<<<<< HEAD
-import React, { Suspense, useContext } from 'react';
+import React, { Suspense } from 'react';
 import { BugOutlined, CodeOutlined } from '@ant-design/icons';
 import { css, Global } from '@emotion/react';
 import { Button, Tooltip } from 'antd';
-=======
-import React, { Suspense } from 'react';
-import { BugOutlined, CodeOutlined, ExperimentOutlined } from '@ant-design/icons';
-import { css, Global } from '@emotion/react';
-import { Button, ConfigProvider, Tooltip } from 'antd';
->>>>>>> 69128bdb
 import { DumiDemo, DumiDemoGrid, FormattedMessage } from 'dumi';
 
 import useLayoutState from '../../../hooks/useLayoutState';
@@ -16,12 +9,7 @@
 import DemoFallback from '../Previewer/DemoFallback';
 
 const DemoWrapper: typeof DumiDemoGrid = ({ items }) => {
-<<<<<<< HEAD
-  const { showDebug, setShowDebug } = useContext(DemoContext);
-=======
   const { showDebug, setShowDebug } = React.use(DemoContext);
-  const [locale] = useLocale(locales);
->>>>>>> 69128bdb
 
   const [expandAll, setExpandAll] = useLayoutState(false);
 
