/* eslint-disable react-hooks-extra/no-direct-set-state-in-use-effect */
import React, { useEffect, useRef, useState } from 'react';
import { UpOutlined } from '@ant-design/icons';
import { Badge, Tooltip } from 'antd';
import { createStyles, css } from 'antd-style';
import classNames from 'classnames';
import { FormattedMessage, useLiveDemo } from 'dumi';

import useLocation from '../../../hooks/useLocation';
import BrowserFrame from '../../common/BrowserFrame';
import ClientOnly from '../../common/ClientOnly';
import CodePreview from '../../common/CodePreview';
import EditButton from '../../common/EditButton';
import SiteContext from '../../slots/SiteContext';
import type { AntdPreviewerProps } from '.';
import Actions from './Actions';

const useStyle = createStyles(({ token }) => {
  const { borderRadius } = token;
  return {
    codeHideBtn: css`
      position: sticky;
      bottom: 0;
      z-index: 1;
      width: 100%;
      height: 40px;
      display: flex;
      justify-content: center;
      align-items: center;
      border-radius: 0 0 ${borderRadius}px ${borderRadius}px;
      border-top: 1px solid ${token.colorSplit};
      color: ${token.colorTextSecondary};
      transition: all ${token.motionDurationMid} ease-in-out;
      background-color: ${token.colorBgElevated};
      cursor: pointer;
      &:hover {
        color: ${token.colorPrimary};
      }
      span {
        margin-inline-end: ${token.marginXXS}px;
      }
    `,
  };
});

const CodePreviewer: React.FC<AntdPreviewerProps> = (props) => {
  const {
    asset,
    expand,
    iframe,
    demoUrl,
    children,
    title,
    description,
    originDebug,
    jsx = '',
    style,
    compact,
    background,
    filename,
    version,
    simplify,
    clientOnly,
    pkgDependencyList,
  } = props;
  const location = useLocation();
  const { styles } = useStyle();

  const entryName = 'index.tsx';
  const entryCode = asset.dependencies[entryName].value;

  const previewDemo = useRef<React.ReactNode>(null);
  const demoContainer = useRef<HTMLElement>(null);
  const {
    node: liveDemoNode,
    error: liveDemoError,
    setSource: setLiveDemoSource,
  } = useLiveDemo(asset.id, {
    iframe: Boolean(iframe),
    containerRef: demoContainer as React.RefObject<HTMLElement>,
  });
  const anchorRef = useRef<HTMLAnchorElement>(null);
  const [codeExpand, setCodeExpand] = useState<boolean>(false);
  const { theme } = React.use(SiteContext);

  const { hash, pathname, search } = location;
  const docsOnlineUrl = `https://ant.design${pathname ?? ''}${search ?? ''}#${asset.id}`;

  const [showOnlineUrl, setShowOnlineUrl] = useState<boolean>(false);

  useEffect(() => {
    const regexp = /preview-(\d+)-ant-design/; // matching PR preview addresses
    setShowOnlineUrl(
      process.env.NODE_ENV === 'development' || regexp.test(window.location.hostname),
    );
  }, []);

  useEffect(() => {
    if (asset.id === hash.slice(1)) {
      anchorRef.current?.click();
    }
  }, []);

  useEffect(() => {
    setCodeExpand(expand);
  }, [expand]);

  const mergedChildren = !iframe && clientOnly ? <ClientOnly>{children}</ClientOnly> : children;
  const demoUrlWithTheme = `${demoUrl}${theme.includes('dark') ? '?theme=dark' : ''}`;

  if (!previewDemo.current) {
    previewDemo.current = iframe ? (
      <BrowserFrame>
        <iframe
          src={demoUrlWithTheme}
          height={iframe === true ? undefined : iframe}
          title="demo"
          className="iframe-demo"
        />
      </BrowserFrame>
    ) : (
      mergedChildren
    );
  }

  const codeBoxClass = classNames('code-box', {
    expand: codeExpand,
    'code-box-debug': originDebug,
    'code-box-simplify': simplify,
  });

  const highlightClass = classNames('highlight-wrapper', {
    'highlight-wrapper-expand': codeExpand,
  });

<<<<<<< HEAD
  const html = `
    <!DOCTYPE html>
      <html lang="en">
        <head>
          <meta charset="utf-8">
          <meta name="viewport" content="width=device-width">
          <meta name="theme-color" content="#000000">
        </head>
        <body>
          <div id="container" style="padding: 24px" />
          <script>const mountNode = document.getElementById('container');</script>
        </body>
      </html>
    `;

  const tsconfig = {
    compilerOptions: {
      target: 'esnext',
      module: 'esnext',
      esModuleInterop: true,
      moduleResolution: 'node',
      jsx: 'react',
      jsxFactory: 'React.createElement',
      jsxFragmentFactory: 'React.Fragment',
    },
  };

  const suffix = codeType === 'tsx' ? 'tsx' : 'js';

  const dependencies = (jsx as string).split('\n').reduce<Record<PropertyKey, string>>(
    (acc, line) => {
      const matches = line.match(/import .+? from '(.+)';$/);
      if (matches?.[1]) {
        const paths = matches[1].split('/');
        const dep = paths[0].startsWith('@') ? `${paths[0]}/${paths[1]}` : paths[0];
        acc[dep] ??= pkgDependencyList[dep] ?? 'latest';
      }
      return acc;
    },
    { antd: pkg.version },
  );

  dependencies['@ant-design/icons'] = 'latest';

  if (suffix === 'tsx') {
    dependencies['@types/react'] = '^18.0.0';
    dependencies['@types/react-dom'] = '^18.0.0';
  }

  dependencies.react = '^18.0.0';
  dependencies['react-dom'] = '^18.0.0';

  const codepenPrefillConfig = {
    title: `${localizedTitle} - antd@${dependencies.antd}`,
    html,
    js: `const { createRoot } = ReactDOM;\n${jsx
      .replace(/import\s+(?:React,\s+)?{(\s+[^}]*\s+)}\s+from\s+'react'/, `const { $1 } = React;`)
      .replace(/import\s+{(\s+[^}]*\s+)}\s+from\s+'antd';/, 'const { $1 } = antd;')
      .replace(/import\s+{(\s+[^}]*\s+)}\s+from\s+'@ant-design\/icons';/, 'const { $1 } = icons;')
      .replace("import moment from 'moment';", '')
      .replace("import React from 'react';", '')
      .replace(/import\s+{\s+(.*)\s+}\s+from\s+'react-router';/, 'const { $1 } = ReactRouter;')
      .replace(
        /import\s+{\s+(.*)\s+}\s+from\s+'react-router-dom';/,
        'const { $1 } = ReactRouterDOM;',
      )
      .replace(/([A-Za-z]*)\s+as\s+([A-Za-z]*)/, '$1:$2')
      .replace(
        /export default/,
        'const ComponentDemo =',
      )}\n\ncreateRoot(mountNode).render(<ComponentDemo />);\n`,
    editors: '001',
    css: '',
    js_external: [
      'react@18/umd/react.development.js',
      'react-dom@18/umd/react-dom.development.js',
      'dayjs@1/dayjs.min.js',
      `antd@${pkg.version}/dist/antd-with-locales.min.js`,
      `@ant-design/icons/dist/index.umd.js`,
      'react-router-dom/dist/umd/react-router-dom.production.min.js',
      'react-router/dist/umd/react-router.production.min.js',
    ]
      .map((url) => `https://unpkg.com/${url}`)
      .join(';'),
    js_pre_processor: 'typescript',
  };

  // Reorder source code
  let parsedSourceCode = suffix === 'tsx' ? entryCode : jsx;
  let importReactContent = "import React from 'react';";
  const importReactReg = /import React(\D*)from 'react';/;
  const matchImportReact = parsedSourceCode.match(importReactReg);
  if (matchImportReact) {
    [importReactContent] = matchImportReact;
    parsedSourceCode = parsedSourceCode.replace(importReactReg, '').trim();
  }
  const demoJsContent = `
${importReactContent}
import './index.css';
${parsedSourceCode}
    `.trim();
  const indexCssContent = (style || '')
    .trim()
    .replace(new RegExp(`#${asset.id}\\s*`, 'g'), '')
    .replace('</style>', '')
    .replace('<style>', '')
    .replace('```css', '')
    .replace('```', '');

  const indexJsContent = `import React from 'react';
import { createRoot } from 'react-dom/client';
import Demo from './demo';

createRoot(document.getElementById('container')).render(<Demo />);
  `;

  const codesandboxPackage = {
    title: `${localizedTitle} - antd@${dependencies.antd}`,
    main: 'index.js',
    dependencies: {
      ...dependencies,
      '@rc-component/util': pkgDependencyList['@rc-component/util'],
      react: '^18.0.0',
      'react-dom': '^18.0.0',
      'react-scripts': '^5.0.0',
    },
    devDependencies: {
      typescript: '^5.0.2',
    },
    scripts: {
      start: 'react-scripts start',
      build: 'react-scripts build',
      test: 'react-scripts test --env=jsdom',
      eject: 'react-scripts eject',
    },
    browserslist: ['>0.2%', 'not dead'],
  };

  const codesanboxPrefillConfig = {
    files: {
      'package.json': { content: codesandboxPackage },
      'index.css': { content: indexCssContent },
      [`index.${suffix}`]: { content: indexJsContent },
      [`demo.${suffix}`]: { content: demoJsContent },
      'index.html': {
        content: html,
      },
    },
  };

  const stackblitzPrefillConfig: Project = {
    title: `${localizedTitle} - antd@${dependencies.antd}`,
    template: 'create-react-app',
    dependencies:{
      ...dependencies,
      react: '^19.0.0',
      'react-dom': '^19.0.0',
      '@types/react': '^19.0.0',
      '@types/react-dom': '^19.0.0',
      '@ant-design/v5-patch-for-react-19': '^1.0.3'
    },
    description: '',
    files: {
      'index.css': indexCssContent,
      [`index.${suffix}`]: `import '@ant-design/v5-patch-for-react-19';\n${indexJsContent}`,
      [`demo.${suffix}`]: demoJsContent,
      'index.html': html,
    },
  };

  if (suffix === 'tsx') {
    stackblitzPrefillConfig.files['tsconfig.json'] = JSON.stringify(tsconfig, null, 2);
  }

=======
>>>>>>> d3458848
  const backgroundGrey = theme.includes('dark') ? '#303030' : '#f0f2f5';

  const codeBoxDemoStyle: React.CSSProperties = {
    padding: iframe || compact ? 0 : undefined,
    overflow: iframe || compact ? 'hidden' : undefined,
    backgroundColor: background === 'grey' ? backgroundGrey : undefined,
  };

  const codeBox: React.ReactNode = (
    <section className={codeBoxClass} id={asset.id}>
      <section className="code-box-demo" style={codeBoxDemoStyle} ref={demoContainer}>
        {liveDemoNode || <React.StrictMode>{previewDemo.current}</React.StrictMode>}
      </section>
      {!simplify && (
        <section className="code-box-meta markdown">
          <div className="code-box-title">
            <Tooltip title={originDebug ? <FormattedMessage id="app.demo.debug" /> : ''}>
              <a href={`#${asset.id}`} ref={anchorRef}>
                {title}
              </a>
            </Tooltip>
            <EditButton
              title={<FormattedMessage id="app.content.edit-demo" />}
              filename={filename}
            />
          </div>
          {description && (
            <div
              className="code-box-description"
              // biome-ignore lint/security/noDangerouslySetInnerHtml: it's for markdown
              dangerouslySetInnerHTML={{ __html: description }}
            />
          )}
          <Actions
            showOnlineUrl={showOnlineUrl}
            docsOnlineUrl={docsOnlineUrl}
            entryCode={entryCode}
            styleCode={style}
            pkgDependencyList={pkgDependencyList}
            assetId={asset.id}
            title={title}
            jsx={jsx}
            demoUrlWithTheme={demoUrlWithTheme}
            theme={theme}
            codeExpand={codeExpand}
            onCodeExpand={() => setCodeExpand((prev) => !prev)}
          />
        </section>
      )}
      {codeExpand && (
        <section className={highlightClass} key="code">
          <CodePreview
            sourceCode={entryCode}
            jsxCode={jsx}
            styleCode={style}
            error={liveDemoError}
            entryName={entryName}
            onSourceChange={setLiveDemoSource}
          />
          <div
            tabIndex={0}
            role="button"
            className={styles.codeHideBtn}
            onClick={() => setCodeExpand(false)}
          >
            <UpOutlined />
            <FormattedMessage id="app.demo.code.hide.simplify" />
          </div>
        </section>
      )}
    </section>
  );

  useEffect(() => {
    // In Safari, if style tag be inserted into non-head tag,
    // it will affect the rendering ability of the browser,
    // resulting in some response delays like following issue:
    // https://github.com/ant-design/ant-design/issues/39995
    // So we insert style tag into head tag.
    if (!style) {
      return;
    }
    const styleTag = document.createElement('style') as HTMLStyleElement;
    styleTag.innerHTML = style;
    (styleTag as any)['data-demo-url'] = demoUrlWithTheme;
    document.head.appendChild(styleTag);
    return () => {
      document.head.removeChild(styleTag);
    };
  }, [style, demoUrlWithTheme]);

  if (version) {
    return (
      <Badge.Ribbon text={version} color={version.includes('<') ? 'red' : undefined}>
        {codeBox}
      </Badge.Ribbon>
    );
  }

  return codeBox;
};

export default CodePreviewer;<|MERGE_RESOLUTION|>--- conflicted
+++ resolved
@@ -133,183 +133,6 @@
     'highlight-wrapper-expand': codeExpand,
   });
 
-<<<<<<< HEAD
-  const html = `
-    <!DOCTYPE html>
-      <html lang="en">
-        <head>
-          <meta charset="utf-8">
-          <meta name="viewport" content="width=device-width">
-          <meta name="theme-color" content="#000000">
-        </head>
-        <body>
-          <div id="container" style="padding: 24px" />
-          <script>const mountNode = document.getElementById('container');</script>
-        </body>
-      </html>
-    `;
-
-  const tsconfig = {
-    compilerOptions: {
-      target: 'esnext',
-      module: 'esnext',
-      esModuleInterop: true,
-      moduleResolution: 'node',
-      jsx: 'react',
-      jsxFactory: 'React.createElement',
-      jsxFragmentFactory: 'React.Fragment',
-    },
-  };
-
-  const suffix = codeType === 'tsx' ? 'tsx' : 'js';
-
-  const dependencies = (jsx as string).split('\n').reduce<Record<PropertyKey, string>>(
-    (acc, line) => {
-      const matches = line.match(/import .+? from '(.+)';$/);
-      if (matches?.[1]) {
-        const paths = matches[1].split('/');
-        const dep = paths[0].startsWith('@') ? `${paths[0]}/${paths[1]}` : paths[0];
-        acc[dep] ??= pkgDependencyList[dep] ?? 'latest';
-      }
-      return acc;
-    },
-    { antd: pkg.version },
-  );
-
-  dependencies['@ant-design/icons'] = 'latest';
-
-  if (suffix === 'tsx') {
-    dependencies['@types/react'] = '^18.0.0';
-    dependencies['@types/react-dom'] = '^18.0.0';
-  }
-
-  dependencies.react = '^18.0.0';
-  dependencies['react-dom'] = '^18.0.0';
-
-  const codepenPrefillConfig = {
-    title: `${localizedTitle} - antd@${dependencies.antd}`,
-    html,
-    js: `const { createRoot } = ReactDOM;\n${jsx
-      .replace(/import\s+(?:React,\s+)?{(\s+[^}]*\s+)}\s+from\s+'react'/, `const { $1 } = React;`)
-      .replace(/import\s+{(\s+[^}]*\s+)}\s+from\s+'antd';/, 'const { $1 } = antd;')
-      .replace(/import\s+{(\s+[^}]*\s+)}\s+from\s+'@ant-design\/icons';/, 'const { $1 } = icons;')
-      .replace("import moment from 'moment';", '')
-      .replace("import React from 'react';", '')
-      .replace(/import\s+{\s+(.*)\s+}\s+from\s+'react-router';/, 'const { $1 } = ReactRouter;')
-      .replace(
-        /import\s+{\s+(.*)\s+}\s+from\s+'react-router-dom';/,
-        'const { $1 } = ReactRouterDOM;',
-      )
-      .replace(/([A-Za-z]*)\s+as\s+([A-Za-z]*)/, '$1:$2')
-      .replace(
-        /export default/,
-        'const ComponentDemo =',
-      )}\n\ncreateRoot(mountNode).render(<ComponentDemo />);\n`,
-    editors: '001',
-    css: '',
-    js_external: [
-      'react@18/umd/react.development.js',
-      'react-dom@18/umd/react-dom.development.js',
-      'dayjs@1/dayjs.min.js',
-      `antd@${pkg.version}/dist/antd-with-locales.min.js`,
-      `@ant-design/icons/dist/index.umd.js`,
-      'react-router-dom/dist/umd/react-router-dom.production.min.js',
-      'react-router/dist/umd/react-router.production.min.js',
-    ]
-      .map((url) => `https://unpkg.com/${url}`)
-      .join(';'),
-    js_pre_processor: 'typescript',
-  };
-
-  // Reorder source code
-  let parsedSourceCode = suffix === 'tsx' ? entryCode : jsx;
-  let importReactContent = "import React from 'react';";
-  const importReactReg = /import React(\D*)from 'react';/;
-  const matchImportReact = parsedSourceCode.match(importReactReg);
-  if (matchImportReact) {
-    [importReactContent] = matchImportReact;
-    parsedSourceCode = parsedSourceCode.replace(importReactReg, '').trim();
-  }
-  const demoJsContent = `
-${importReactContent}
-import './index.css';
-${parsedSourceCode}
-    `.trim();
-  const indexCssContent = (style || '')
-    .trim()
-    .replace(new RegExp(`#${asset.id}\\s*`, 'g'), '')
-    .replace('</style>', '')
-    .replace('<style>', '')
-    .replace('```css', '')
-    .replace('```', '');
-
-  const indexJsContent = `import React from 'react';
-import { createRoot } from 'react-dom/client';
-import Demo from './demo';
-
-createRoot(document.getElementById('container')).render(<Demo />);
-  `;
-
-  const codesandboxPackage = {
-    title: `${localizedTitle} - antd@${dependencies.antd}`,
-    main: 'index.js',
-    dependencies: {
-      ...dependencies,
-      '@rc-component/util': pkgDependencyList['@rc-component/util'],
-      react: '^18.0.0',
-      'react-dom': '^18.0.0',
-      'react-scripts': '^5.0.0',
-    },
-    devDependencies: {
-      typescript: '^5.0.2',
-    },
-    scripts: {
-      start: 'react-scripts start',
-      build: 'react-scripts build',
-      test: 'react-scripts test --env=jsdom',
-      eject: 'react-scripts eject',
-    },
-    browserslist: ['>0.2%', 'not dead'],
-  };
-
-  const codesanboxPrefillConfig = {
-    files: {
-      'package.json': { content: codesandboxPackage },
-      'index.css': { content: indexCssContent },
-      [`index.${suffix}`]: { content: indexJsContent },
-      [`demo.${suffix}`]: { content: demoJsContent },
-      'index.html': {
-        content: html,
-      },
-    },
-  };
-
-  const stackblitzPrefillConfig: Project = {
-    title: `${localizedTitle} - antd@${dependencies.antd}`,
-    template: 'create-react-app',
-    dependencies:{
-      ...dependencies,
-      react: '^19.0.0',
-      'react-dom': '^19.0.0',
-      '@types/react': '^19.0.0',
-      '@types/react-dom': '^19.0.0',
-      '@ant-design/v5-patch-for-react-19': '^1.0.3'
-    },
-    description: '',
-    files: {
-      'index.css': indexCssContent,
-      [`index.${suffix}`]: `import '@ant-design/v5-patch-for-react-19';\n${indexJsContent}`,
-      [`demo.${suffix}`]: demoJsContent,
-      'index.html': html,
-    },
-  };
-
-  if (suffix === 'tsx') {
-    stackblitzPrefillConfig.files['tsconfig.json'] = JSON.stringify(tsconfig, null, 2);
-  }
-
-=======
->>>>>>> d3458848
   const backgroundGrey = theme.includes('dark') ? '#303030' : '#f0f2f5';
 
   const codeBoxDemoStyle: React.CSSProperties = {
