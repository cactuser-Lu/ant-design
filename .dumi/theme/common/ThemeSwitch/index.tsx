--- conflicted
+++ resolved
@@ -1,4 +1,3 @@
-<<<<<<< HEAD
 import React, { use, useRef, useState } from 'react';
 import {
   BgColorsOutlined,
@@ -6,15 +5,7 @@
   ShopOutlined,
   SmileOutlined,
   SunOutlined,
-=======
-import React, { use, useRef } from 'react';
-import {
-  BgColorsOutlined,
-  LinkOutlined,
-  SmileOutlined,
-  SunOutlined,
   SyncOutlined,
->>>>>>> 8379c40b
 } from '@ant-design/icons';
 import { Badge, Button, Dropdown } from 'antd';
 import type { MenuProps } from 'antd';
@@ -24,7 +15,7 @@
 import useThemeAnimation from '../../../hooks/useThemeAnimation';
 import type { SiteContextProps } from '../../slots/SiteContext';
 import SiteContext from '../../slots/SiteContext';
-import { getLocalizedPathname, isZhCN, isLocalStorageNameSupported } from '../../utils';
+import { getLocalizedPathname, isLocalStorageNameSupported, isZhCN } from '../../utils';
 import Link from '../Link';
 import PromptDrawer from './PromptDrawer';
 import ThemeIcon from './ThemeIcon';
