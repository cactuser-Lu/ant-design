--- conflicted
+++ resolved
@@ -77,11 +77,7 @@
 }
 
 const SemanticPreview: React.FC<SemanticPreviewProps> = (props) => {
-<<<<<<< HEAD
-  const { semantics = [], children, height, padding } = props;
-=======
-  const { semantics = [], children, height, componentName = 'Component' } = props;
->>>>>>> 69128bdb
+  const { semantics = [], children, height, padding, componentName = 'Component' } = props;
   const { token } = theme.useToken();
 
   // ======================= Semantic =======================
