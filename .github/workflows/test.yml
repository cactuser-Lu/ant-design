# Origin Source
# https://github.com/ant-design/ant-design/blob/79f566b7f8abb1012ef55b0d2793bfdf5595b85d/.github/workflows/test.yml
name: ✅ test

on: [push, pull_request]

# Cancel prev CI if new commit come
concurrency:
  group: ${{ github.workflow }}-${{ github.event.pull_request.number || github.ref }}
  cancel-in-progress: true

permissions:
  contents: read

jobs:
  setup:
    runs-on: ubuntu-latest
    steps:
      - name: checkout
        uses: actions/checkout@v3

      - name: cache package-lock.json
        uses: actions/cache@v3
        with:
          path: package-temp-dir
          key: lock-${{ github.sha }}

      - name: create package-lock.json
        run: npm i --package-lock-only --ignore-scripts --legacy-peer-deps

      - name: hack for single file
        run: |
          if [ ! -d "package-temp-dir" ]; then
            mkdir package-temp-dir
          fi
          cp package-lock.json package-temp-dir
      - name: cache node_modules
        id: node_modules_cache_id
        uses: actions/cache@v3
        with:
          path: node_modules
          key: node_modules-${{ hashFiles('**/package-temp-dir/package-lock.json') }}

      - name: install
        if: steps.node_modules_cache_id.outputs.cache-hit != 'true'
        run: npm ci

  lint:
    runs-on: ubuntu-latest
    steps:
      - name: checkout
        uses: actions/checkout@v3

      - name: restore cache from package-lock.json
        uses: actions/cache@v3
        with:
          path: package-temp-dir
          key: lock-${{ github.sha }}

      - name: restore cache from node_modules
        uses: actions/cache@v3
        with:
          path: node_modules
          key: node_modules-${{ hashFiles('**/package-temp-dir/package-lock.json') }}

      - name: lint
        run: npm run lint
    needs: setup

  tsx-demo:
    runs-on: ubuntu-latest
    steps:
      - name: checkout
        uses: actions/checkout@v3

      - name: restore cache from package-lock.json
        uses: actions/cache@v3
        with:
          path: package-temp-dir
          key: lock-${{ github.sha }}

      - name: restore cache from node_modules
        uses: actions/cache@v3
        with:
          path: node_modules
          key: node_modules-${{ hashFiles('**/package-temp-dir/package-lock.json') }}

      - name: tsx-demo
        run: npm run check-ts-demo
    needs: setup

  check_metadata:
    runs-on: ubuntu-latest
    steps:
      - name: checkout
        uses: actions/checkout@v3

      - name: restore cache from package-lock.json
        uses: actions/cache@v3
        with:
          path: package-temp-dir
          key: lock-${{ github.sha }}

      - name: restore cache from node_modules
        uses: actions/cache@v3
        with:
          path: node_modules
          key: node_modules-${{ hashFiles('**/package-temp-dir/package-lock.json') }}

      - name: check demo
        run: node ./scripts/check-demo.js
    needs: setup

  ################################ Dist ################################
  dist:
    name: dist
    runs-on: ubuntu-latest
    steps:
      - name: checkout
        uses: actions/checkout@v3

      - name: restore cache from package-lock.json
        uses: actions/cache@v3
        with:
          path: package-temp-dir
          key: lock-${{ github.sha }}

      - name: restore cache from node_modules
        uses: actions/cache@v3
        with:
          path: node_modules
          key: node_modules-${{ hashFiles('**/package-temp-dir/package-lock.json') }}

      - name: cache dist
        uses: actions/cache@v3
        with:
          path: dist
          key: dist-${{ github.sha }}

      - name: dist
        run: CI=1 npm run dist
        env:
          NODE_OPTIONS: --max_old_space_size=4096
    needs: setup

  ############################### Style ################################
  style-compile:
    name: es style compile
    runs-on: ubuntu-latest
    steps:
      - name: checkout
        uses: actions/checkout@v3

      - name: restore cache from package-lock.json
        uses: actions/cache@v3
        with:
          path: package-temp-dir
          key: lock-${{ github.sha }}

      - name: restore cache from node_modules
        uses: actions/cache@v3
        with:
          path: node_modules
          key: node_modules-${{ hashFiles('**/package-temp-dir/package-lock.json') }}

      - name: restore cache from lib
        uses: actions/cache@v3
        with:
          path: lib
          key: lib-${{ github.sha }}

      - name: restore cache from es
        uses: actions/cache@v3
        with:
          path: es
          key: es-${{ github.sha }}

      - name: lessc mixins
        run: npx lessc --js ./es/style/mixins/index.less
    needs: compile

  style-dist:
    name: dist style compile
    runs-on: ubuntu-latest
    steps:
      - name: checkout
        uses: actions/checkout@v3

      - name: restore cache from package-lock.json
        uses: actions/cache@v3
        with:
          path: package-temp-dir
          key: lock-${{ github.sha }}

      - name: restore cache from node_modules
        uses: actions/cache@v3
        with:
          path: node_modules
          key: node_modules-${{ hashFiles('**/package-temp-dir/package-lock.json') }}

      - name: restore cache from lib
        uses: actions/cache@v3
        with:
          path: lib
          key: lib-${{ github.sha }}

      - name: restore cache from es
        uses: actions/cache@v3
        with:
          path: es
          key: es-${{ github.sha }}

      - name: restore cache from dist
        uses: actions/cache@v3
        with:
          path: dist
          key: dist-${{ github.sha }}

      - name: lessc default
        run: npx lessc --js ./dist/antd.less

      - name: lessc dark
        run: npx lessc --js ./dist/antd.dark.less

      - name: lessc variable
        run: npx lessc --js ./dist/antd.variable.less
    needs: [compile, dist]

  ################################ Test ################################
  normal-test:
    name: test
    strategy:
      matrix:
        react: ['16', '17', '18']
        module: ['dom', 'node', 'dist']
<<<<<<< HEAD
        shard: ['1/4', '2/4', '3/4', '4/4']
=======
        shard: ['1/2', '2/2']
>>>>>>> 2113c256
    env:
      REACT: ${{ matrix.react }}
    runs-on: ubuntu-latest
    steps:
      - name: checkout
        uses: actions/checkout@v3

      - name: restore cache from package-lock.json
        uses: actions/cache@v3
        with:
          path: package-temp-dir
          key: lock-${{ github.sha }}

      - name: restore cache from node_modules
        uses: actions/cache@v3
        with:
          path: node_modules
          key: node_modules-${{ hashFiles('**/package-temp-dir/package-lock.json') }}

      - name: install react 16
        if: ${{ matrix.react == '16' }}
        run: npm run install-react-16

      - name: install react 17
        if: ${{ matrix.react == '17' }}
        run: npm run install-react-17

      - name: install react 18
        if: ${{ matrix.react == '18' }}
        run: npm run install-react-18

      - name: restore cache from dist
        if: ${{ matrix.module == 'dist' }}
        uses: actions/cache@v3
        with:
          path: dist
          key: dist-${{ github.sha }}

      - name: check
        if: ${{ matrix.module == 'dist' }}
        run: node ./tests/dekko/dist.test.js

      # 17 only
      - name: bundlesize
        if: ${{ matrix.module == 'dist' && matrix.react == '17' }}
        run: npm run bundlesize
        env:
          BUNDLESIZE_GITHUB_TOKEN: ${{ secrets.BUNDLESIZE_GITHUB_TOKEN }}

      # dom test
      - name: dom test
        if: ${{ matrix.module == 'dom' }}
        run: npm test -- --maxWorkers=2 --shard=${{matrix.shard}} --coverage

      - name: coverage
        uses: codecov/codecov-action@v3
        if: ${{ matrix.module == 'dom' && matrix.react == '17' }}

      # node test
      - name: node test
        if: ${{ matrix.module == 'node' }}
        run: npm run test-node

      # dist test
      - name: dist test
        if: ${{ matrix.module == 'dist' }}
        run: npm test
        env:
          LIB_DIR: dist
    needs: [setup, dist]

  ########################### Compile & Test ###########################
  compile:
    runs-on: ubuntu-latest
    steps:
      - name: checkout
        uses: actions/checkout@v3

      - name: restore cache from package-lock.json
        uses: actions/cache@v3
        with:
          path: package-temp-dir
          key: lock-${{ github.sha }}

      - name: restore cache from node_modules
        uses: actions/cache@v3
        with:
          path: node_modules
          key: node_modules-${{ hashFiles('**/package-temp-dir/package-lock.json') }}

      - name: cache lib
        uses: actions/cache@v3
        with:
          path: lib
          key: lib-${{ github.sha }}

      - name: cache es
        uses: actions/cache@v3
        with:
          path: es
          key: es-${{ github.sha }}

      - name: compile
        run: npm run compile

      - name: check
        run: node ./tests/dekko/lib.test.js
    needs: setup

  compiled-module-test:
    name: module test
    runs-on: ubuntu-latest
    strategy:
      matrix:
        react: ['16', '17', '18']
        module: [lib, es]
<<<<<<< HEAD
        shard: ['1/4', '2/4', '3/4', '4/4']
=======
        shard: ['1/2', '2/2']
>>>>>>> 2113c256
    env:
      REACT: ${{ matrix.react }}
    steps:
      - name: checkout
        # lib only run in master branch not in pull request
        if: ${{ github.event_name != 'pull_request' || matrix.module != 'lib' }}
        uses: actions/checkout@v3

      - name: restore cache from package-lock.json
        # lib only run in master branch not in pull request
        if: ${{ github.event_name != 'pull_request' || matrix.module != 'lib' }}
        uses: actions/cache@v3
        with:
          path: package-temp-dir
          key: lock-${{ github.sha }}

      - name: restore cache from node_modules
        # lib only run in master branch not in pull request
        if: ${{ github.event_name != 'pull_request' || matrix.module != 'lib' }}
        uses: actions/cache@v3
        with:
          path: node_modules
          key: node_modules-${{ hashFiles('**/package-temp-dir/package-lock.json') }}

      - name: restore cache from ${{ matrix.module }}
        # lib only run in master branch not in pull request
        if: ${{ github.event_name != 'pull_request' || matrix.module != 'lib' }}
        uses: actions/cache@v3
        with:
          path: ${{ matrix.module }}
          key: ${{ matrix.module }}-${{ github.sha }}

      - name: install react 16
        if: ${{ matrix.react == '16' && (github.event_name != 'pull_request' || matrix.module != 'lib') }}
        run: npm run install-react-16

      - name: install react 17
        if: ${{ matrix.react == '17' && (github.event_name != 'pull_request' || matrix.module != 'lib') }}
        run: npm run install-react-17

      - name: install react 18
        if: ${{ matrix.react == '18' && (github.event_name != 'pull_request' || matrix.module != 'lib') }}
        run: npm run install-react-18

      - name: test
        # lib only run in master branch not in pull request
        if: ${{ github.event_name != 'pull_request' || matrix.module != 'lib' }}
        run: npm test -- --maxWorkers=2 --shard=${{matrix.shard}}
        env:
          LIB_DIR: ${{ matrix.module }}
    needs: compile<|MERGE_RESOLUTION|>--- conflicted
+++ resolved
@@ -233,11 +233,7 @@
       matrix:
         react: ['16', '17', '18']
         module: ['dom', 'node', 'dist']
-<<<<<<< HEAD
-        shard: ['1/4', '2/4', '3/4', '4/4']
-=======
         shard: ['1/2', '2/2']
->>>>>>> 2113c256
     env:
       REACT: ${{ matrix.react }}
     runs-on: ubuntu-latest
@@ -354,11 +350,7 @@
       matrix:
         react: ['16', '17', '18']
         module: [lib, es]
-<<<<<<< HEAD
-        shard: ['1/4', '2/4', '3/4', '4/4']
-=======
         shard: ['1/2', '2/2']
->>>>>>> 2113c256
     env:
       REACT: ${{ matrix.react }}
     steps:
