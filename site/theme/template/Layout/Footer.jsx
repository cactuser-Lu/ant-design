import React from 'react';
import { FormattedMessage, injectIntl } from 'react-intl';
<<<<<<< HEAD
import { Modal, message, Row, Col } from 'antd';
import { Link } from 'bisheng/router';

import Icon from '../Icon';
=======
import { Modal, message, Icon } from 'antd';
import { Link } from 'bisheng/router';
import RcFooter from 'rc-footer';
import { presetPalettes } from '@ant-design/colors';
>>>>>>> acce3038
import { isLocalStorageNameSupported, loadScript, getLocalizedPathname } from '../utils';
import ColorPicker from '../Color/ColorPicker';

class Footer extends React.Component {
  lessLoaded = false;

  state = {
    color: presetPalettes.blue.primary,
  };

  componentDidMount() {
    // for some iOS
    // http://stackoverflow.com/a/14555361
    if (!isLocalStorageNameSupported()) {
      return;
    }
    // 大版本发布后全局弹窗提示
    //   1. 点击『知道了』之后不再提示
    //   2. 超过截止日期后不再提示
    if (
      localStorage.getItem('antd@3.0.0-notification-sent') !== 'true' &&
      Date.now() < new Date('2017/12/20').getTime()
    ) {
      this.infoNewVersion();
    }
  }

  getColumns() {
    const { intl = {} } = this.props;
    const isZhCN = intl.locale === 'zh-CN';
    return [
      {
        title: <FormattedMessage id="app.footer.resources" />,
        items: [
          {
            title: 'Ant Design Pro',
            url: 'https://pro.ant.design',
            openExternal: true,
          },
          {
            title: 'Ant Design Mobile',
            url: 'https://mobile.ant.design',
            openExternal: true,
          },
          {
            title: 'NG-ZORRO',
            description: 'Ant Design of Angular',
            url: 'https://ng.ant.design',
            openExternal: true,
          },
          {
            title: 'NG-ZORRO-MOBILE',
            url: 'https://ng.mobile.ant.design',
            openExternal: true,
          },
          {
            title: 'Ant Design Vue',
            url: 'https://vue.ant.design',
            openExternal: true,
          },
          {
            title: 'Ant Design Landing',
            description: <FormattedMessage id="app.footer.landing" />,
            url: 'https://landing.ant.design',
            openExternal: true,
          },
          {
            title: 'Scaffolds',
            description: <FormattedMessage id="app.footer.scaffolds" />,
            url: 'https://scaffolds.ant.design',
            openExternal: true,
          },
          {
            title: 'Umi',
            description: <FormattedMessage id="app.footer.umi" />,
            url: 'https://umijs.org',
            openExternal: true,
          },
          {
            title: 'Dva',
            description: <FormattedMessage id="app.footer.dva" />,
            url: 'https://dvajs.com',
            openExternal: true,
          },
          {
            title: 'Ant Motion',
            description: <FormattedMessage id="app.footer.motion" />,
            url: 'https://motion.ant.design',
            openExternal: true,
          },
          {
            title: <FormattedMessage id="app.footer.design-resources" />,
            url: getLocalizedPathname('/docs/spec/download', isZhCN),
            LinkComponent: Link,
          },
          {
            title: <FormattedMessage id="app.footer.chinamirror" />,
            url: 'https://ant-design.gitee.io/',
          },
        ],
      },
      {
        title: <FormattedMessage id="app.footer.community" />,
        items: [
          {
            icon: <Icon type="ant-design" />,
            title: <FormattedMessage id="app.footer.awesome" />,
            url: 'https://github.com/websemantics/awesome-ant-design',
            openExternal: true,
          },
          {
            icon: <Icon type="medium" />,
            title: 'Medium',
            url: 'http://medium.com/ant-design/',
            openExternal: true,
          },
          {
            icon: <Icon type="twitter" style={{ color: '#1DA1F2' }} />,
            title: 'Twitter',
            url: 'http://twitter.com/antdesignui',
            openExternal: true,
          },
          {
            icon: <Icon type="zhihu" style={{ color: '#0084ff' }} />,
            title: <FormattedMessage id="app.footer.zhihu" />,
            url: 'http://zhuanlan.zhihu.com/antdesign',
            openExternal: true,
          },
          {
            icon: <Icon type="zhihu" style={{ color: '#0084ff' }} />,
            title: <FormattedMessage id="app.footer.zhihu.xtech" />,
            url: 'http://zhuanlan.zhihu.com/xtech',
            openExternal: true,
          },
          {
            icon: <Icon type="zhihu" style={{ color: '#0084ff' }} />,
            title: 'SEE Conf',
            description: <FormattedMessage id="app.footer.seeconf" />,
            url: 'http://zhuanlan.zhihu.com/xtech',
            openExternal: true,
          },
          {
            icon: <Icon type="usergroup-add" />,
            title: <FormattedMessage id="app.footer.work_with_us" />,
            url: getLocalizedPathname('/docs/spec/work-with-us', isZhCN),
            LinkComponent: Link,
          },
        ],
      },
      {
        title: <FormattedMessage id="app.footer.help" />,
        items: [
          {
            icon: <Icon type="github" />,
            title: 'GitHub',
            url: 'https://github.com/ant-design/ant-design',
            openExternal: true,
          },
          {
            icon: <Icon type="history" />,
            title: <FormattedMessage id="app.footer.change-log" />,
            url: getLocalizedPathname('/changelog', isZhCN),
            LinkComponent: Link,
          },
          {
            icon: <Icon type="profile" />,
            title: <FormattedMessage id="app.footer.faq" />,
            url: getLocalizedPathname('/docs/react/faq', isZhCN),
            LinkComponent: Link,
          },
          {
            icon: <Icon type="bug" />,
            title: <FormattedMessage id="app.footer.bug-report" />,
            url: 'https://new-issue.ant.design/',
            openExternal: true,
          },
          {
            icon: <Icon type="issues-close" />,
            title: <FormattedMessage id="app.footer.issues" />,
            url: 'https://github.com/ant-design/ant-design/issues',
            openExternal: true,
          },
          {
            icon: <Icon type="book" />,
            title: <FormattedMessage id="app.footer.course" />,
            url: 'https://www.yuque.com/ant-design/course',
            openExternal: true,
          },
          {
            icon: <Icon type="message" />,
            title: <FormattedMessage id="app.footer.discuss-cn" />,
            url: 'https://gitter.im/ant-design/ant-design',
            openExternal: true,
          },
          {
            icon: <Icon type="message" />,
            title: <FormattedMessage id="app.footer.discuss-en" />,
            url: 'https://gitter.im/ant-design/ant-design-english',
            openExternal: true,
          },
          {
            icon: <Icon type="question-circle" />,
            title: <FormattedMessage id="app.footer.stackoverflow" />,
            url: 'http://stackoverflow.com/questions/tagged/antd',
            openExternal: true,
          },
          {
            icon: <Icon type="question-circle" />,
            title: <FormattedMessage id="app.footer.segmentfault" />,
            url: 'https://segmentfault.com/t/antd',
            openExternal: true,
          },
        ],
      },
      {
        icon: (
          <img
            src="https://gw.alipayobjects.com/zos/rmsportal/nBVXkrFdWHxbZlmMbsaH.svg"
            alt="AFX Cloud"
          />
        ),
        title: <FormattedMessage id="app.footer.more-product" />,
        items: [
          {
            icon: (
              <img
                src="https://gw.alipayobjects.com/zos/rmsportal/XuVpGqBFxXplzvLjJBZB.svg"
                alt="yuque"
              />
            ),
            title: '语雀',
            url: 'https://yuque.com',
            description: '知识创作与分享工具',
            openExternal: true,
          },
          {
            icon: (
              <img
                src="https://gw.alipayobjects.com/zos/rmsportal/uHocHZfNWZOdsRUonZNr.png"
                alt="yunfengdie"
              />
            ),
            title: '云凤蝶',
            url: 'https://yunfengdie.com',
            description: '中台建站平台',
            openExternal: true,
          },
          {
            icon: (
              <img
                src="https://gw.alipayobjects.com/zos/antfincdn/nc7Fc0XBg5/8a6844f5-a6ed-4630-9177-4fa5d0b7dd47.png"
                alt="AntV"
              />
            ),
            title: 'AntV',
            url: 'https://antv.alipay.com',
            description: '数据可视化',
            openExternal: true,
          },
          {
            icon: (
              <img
                src="https://gw.alipayobjects.com/zos/antfincdn/v2%24rh7lqpu/82f338dd-b0a6-41bc-9a86-58aaa9df217b.png"
                alt="Egg"
              />
            ),
            title: 'Egg',
            url: 'https://eggjs.org',
            description: '企业级 Node 开发框架',
            openExternal: true,
          },
          {
            icon: (
              <img
                src="https://gw.alipayobjects.com/zos/rmsportal/DMDOlAUhmktLyEODCMBR.ico"
                alt="kitchen"
              />
            ),
            title: 'Kitchen',
            description: <FormattedMessage id="app.footer.kitchen" />,
            url: 'https://kitchen.alipay.com',
            openExternal: true,
          },
          {
            icon: (
              <img
                src="https://gw.alipayobjects.com/zos/rmsportal/nBVXkrFdWHxbZlmMbsaH.svg"
                alt="xtech"
              />
            ),
            title: '蚂蚁体验科技',
            url: 'https://xtech.antfin.com/',
            openExternal: true,
          },
          {
            title: this.renderThemeChanger(),
            style: {
              marginTop: 20,
            },
          },
        ],
      },
    ];
  }

  handleColorChange = color => {
    const changeColor = () => {
      const {
        intl: { messages },
      } = this.props;
      const hide = message.loading(messages['app.footer.primary-color-changing']);
      window.less
        .modifyVars({
          '@primary-color': color,
        })
        .then(() => {
          hide();
          Icon.setTwoToneColor({ primaryColor: color });
          message.success(messages['app.footer.primary-color-changed']);
          this.setState({ color });
        });
    };

    const lessUrl = 'https://gw.alipayobjects.com/os/lib/less/3.10.3/dist/less.min.js';

    if (this.lessLoaded) {
      changeColor();
    } else {
      window.less = {
        async: true,
        javascriptEnabled: true,
      };
      loadScript(lessUrl).then(() => {
        this.lessLoaded = true;
        changeColor();
      });
    }
  };

  infoNewVersion() {
    const {
      intl: { messages },
    } = this.props;
    Modal.info({
      title: messages['app.publish.title'],
      content: (
        <div>
          <img
            src="https://gw.alipayobjects.com/zos/rmsportal/KDpgvguMpGfqaHPjicRK.svg"
            alt="Ant Design"
          />
          <p>
            {messages['app.publish.greeting']}
            <a target="_blank" rel="noopener noreferrer" href="/changelog">
              antd@3.0.0
            </a>
            {messages['app.publish.intro']}
            {messages['app.publish.old-version-guide']}
            <a target="_blank" rel="noopener noreferrer" href="http://2x.ant.design">
              2x.ant.design
            </a>
            {messages['app.publish.old-version-tips']}
          </p>
        </div>
      ),
      okText: 'OK',
      onOk: () => localStorage.setItem('antd@3.0.0-notification-sent', 'true'),
      className: 'new-version-info-modal',
      width: 470,
    });
  }

  renderThemeChanger() {
    const { color } = this.state;
    const colors = Object.keys(presetPalettes).filter(item => item !== 'grey');
    return (
      <ColorPicker
        type="sketch"
        small
        color={color}
        position="top"
        presetColors={[
          ...colors.map(c => presetPalettes[c][5]),
          ...colors.map(c => presetPalettes[c][4]),
          ...colors.map(c => presetPalettes[c][6]),
        ]}
        onChangeComplete={this.handleColorChange}
      />
    );
  }

  render() {
    return (
      <RcFooter
        columns={this.getColumns()}
        bottom={
          <>
            Made with <span style={{ color: '#fff' }}>❤</span> by{' '}
            <a target="_blank" rel="noopener noreferrer" href="https://xtech.antfin.com">
              <FormattedMessage id="app.footer.company" />
            </a>
          </>
        }
      />
    );
  }
}

export default injectIntl(Footer);<|MERGE_RESOLUTION|>--- conflicted
+++ resolved
@@ -1,16 +1,10 @@
 import React from 'react';
 import { FormattedMessage, injectIntl } from 'react-intl';
-<<<<<<< HEAD
-import { Modal, message, Row, Col } from 'antd';
-import { Link } from 'bisheng/router';
-
-import Icon from '../Icon';
-=======
-import { Modal, message, Icon } from 'antd';
+import { Modal, message } from 'antd';
 import { Link } from 'bisheng/router';
 import RcFooter from 'rc-footer';
 import { presetPalettes } from '@ant-design/colors';
->>>>>>> acce3038
+import Icon from '../Icon';
 import { isLocalStorageNameSupported, loadScript, getLocalizedPathname } from '../utils';
 import ColorPicker from '../Color/ColorPicker';
 
