--- conflicted
+++ resolved
@@ -1,11 +1,6 @@
 import * as React from 'react';
 import { message } from 'antd';
 import { injectIntl } from 'react-intl';
-<<<<<<< HEAD
-
-=======
-import { ThemeType } from '../../../../components/icon';
->>>>>>> c54bffb3
 import CopyableIcon from './CopyableIcon';
 import { CategoriesKeys } from './fields';
 
