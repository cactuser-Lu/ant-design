import React, { Component } from 'react';
import { Upload, Tooltip, Popover, Modal, Progress, message, Spin, Result } from 'antd';
import CopyToClipboard from 'react-copy-to-clipboard';
import { injectIntl } from 'react-intl';
import * as AntdIcons from '@ant-design/icons';

const allIcons: {
  [key: string]: any;
} = AntdIcons;

const { Dragger } = Upload;
interface AntdIconClassifier {
  load: Function;
  predict: Function;
}
declare global {
  interface Window {
    antdIconClassifier: AntdIconClassifier;
  }
}

interface PicSearcherProps {
  intl: any;
}

interface PicSearcherState {
  loading: boolean;
  modalVisible: boolean;
  popoverVisible: boolean;
  icons: Array<string>;
  fileList: Array<any>;
  error: boolean;
  modelLoaded: boolean;
}

interface iconObject {
  type: string;
  score: number;
}

class PicSearcher extends Component<PicSearcherProps, PicSearcherState> {
  state = {
    loading: false,
    modalVisible: false,
    popoverVisible: false,
    icons: [],
    fileList: [],
    error: false,
    modelLoaded: false,
  };

  componentDidMount() {
    this.loadModel();
    this.setState({ popoverVisible: !localStorage.getItem('disableIconTip') });
  }

  componentWillUnmount() {
    document.removeEventListener('paste', this.onPaste);
  }

  loadModel = () => {
    const script = document.createElement('script');
    script.onload = async () => {
      await window.antdIconClassifier.load();
      this.setState({ modelLoaded: true });
      document.addEventListener('paste', this.onPaste);
    };
    script.src = 'https://cdn.jsdelivr.net/gh/lewis617/antd-icon-classifier@0.0/dist/main.js';
    document.head.appendChild(script);
  };

  onPaste = (event: ClipboardEvent) => {
    const items = event.clipboardData && event.clipboardData.items;
    let file = null;
    if (items && items.length) {
      for (let i = 0; i < items.length; i += 1) {
        if (items[i].type.indexOf('image') !== -1) {
          file = items[i].getAsFile();
          break;
        }
      }
    }
    if (file) this.uploadFile(file);
  };

  uploadFile = (file: File) => {
    this.setState(() => ({ loading: true }));
    const reader: FileReader = new FileReader();
    reader.onload = () => {
      this.toImage(reader.result).then(this.predict);
      this.setState(() => ({
        fileList: [{ uid: 1, name: file.name, status: 'done', url: reader.result }],
      }));
    };
    reader.readAsDataURL(file);
  };

  toImage = (url: any) => {
    return new Promise(resolve => {
      const img = new Image();
      img.setAttribute('crossOrigin', 'anonymous');
      img.src = url;
      img.onload = function onload() {
        resolve(img);
      };
    });
  };

  predict = (imgEl: any) => {
    try {
      let icons = window.antdIconClassifier.predict(imgEl);
      if (gtag && icons.length >= 1) {
        gtag('event', 'icon', {
          event_category: 'search-by-image',
          event_label: icons[0].className,
        });
      }
      icons = icons.map((i: any) => ({ score: i.score, type: i.className.replace(/\s/g, '-') }));
      this.setState(() => ({ icons, loading: false, error: false }));
    } catch (err) {
      this.setState(() => ({ loading: false, error: true }));
    }
  };

  toggleModal = () => {
    this.setState(prev => ({
      modalVisible: !prev.modalVisible,
      popoverVisible: false,
      fileList: [],
      icons: [],
    }));
    if (!localStorage.getItem('disableIconTip')) {
      localStorage.setItem('disableIconTip', 'true');
    }
  };

  onCopied = (text: string) => {
    message.success(
      <span>
        <code className="copied-code">{text}</code> copied 🎉
      </span>,
    );
  };

  render() {
    const {
      intl: { messages },
    } = this.props;
    const {
      modalVisible,
      popoverVisible,
      icons,
      fileList,
      loading,
      modelLoaded,
      error,
    } = this.state;
    return (
      <div className="icon-pic-searcher">
        <Popover
          content={messages[`app.docs.components.icon.pic-searcher.intro`]}
          visible={popoverVisible}
        >
          <AntdIcons.Camera className="icon-pic-btn" onClick={this.toggleModal} />
        </Popover>
        <Modal
          title={messages[`app.docs.components.icon.pic-searcher.title`]}
          visible={modalVisible}
          onCancel={this.toggleModal}
          footer={null}
        >
<<<<<<< HEAD
          <Dragger
            accept="image/jpeg, image/png"
            listType="picture"
            customRequest={(o: any) => this.uploadFile(o.file)}
            fileList={fileList}
            showUploadList={{ showPreviewIcon: false, showRemoveIcon: false }}
          >
            <p className="ant-upload-drag-icon">
              <AntdIcons.Inbox />
            </p>
            <p className="ant-upload-text">
              {messages['app.docs.components.icon.pic-searcher.upload-text']}
            </p>
            <p className="ant-upload-hint">
              {messages['app.docs.components.icon.pic-searcher.upload-hint']}
            </p>
          </Dragger>
=======
          {modelLoaded || (
            <Spin
              spinning={!modelLoaded}
              tip={messages['app.docs.components.icon.pic-searcher.modelloading']}
            >
              <div style={{ height: 100 }} />
            </Spin>
          )}
          {modelLoaded && (
            <Dragger
              accept="image/jpeg, image/png"
              listType="picture"
              customRequest={(o: any) => this.uploadFile(o.file)}
              fileList={fileList}
              showUploadList={{ showPreviewIcon: false, showRemoveIcon: false }}
            >
              <p className="ant-upload-drag-icon">
                <Icon type="inbox" />
              </p>
              <p className="ant-upload-text">
                {messages['app.docs.components.icon.pic-searcher.upload-text']}
              </p>
              <p className="ant-upload-hint">
                {messages['app.docs.components.icon.pic-searcher.upload-hint']}
              </p>
            </Dragger>
          )}
>>>>>>> d99d90b1
          <Spin spinning={loading} tip={messages['app.docs.components.icon.pic-searcher.matching']}>
            <div className="icon-pic-search-result">
              {icons.length > 0 && (
                <div className="result-tip">
                  {messages['app.docs.components.icon.pic-searcher.result-tip']}
                </div>
              )}
              <table>
                {icons.length > 0 && (
                  <thead>
                    <tr>
                      <th className="col-icon">
                        {messages['app.docs.components.icon.pic-searcher.th-icon']}
                      </th>
                      <th>{messages['app.docs.components.icon.pic-searcher.th-score']}</th>
                    </tr>
                  </thead>
                )}
                <tbody>
                  {icons.map((icon: iconObject) => {
                    const { type } = icon;
                    const iconName = type
                      .split('-')
                      .map(str => `${str[0].toUpperCase()}${str.slice(1)}`)
                      .join('');

                    return (
                      <tr key={iconName}>
                        <td className="col-icon">
                          <CopyToClipboard text={`<${iconName} />`} onCopy={this.onCopied}>
                            <Tooltip title={icon.type} placement="right">
                              {React.createElement(allIcons[iconName])}
                            </Tooltip>
                          </CopyToClipboard>
                        </td>
                        <td>
                          <Progress percent={Math.ceil(icon.score * 100)} />
                        </td>
                      </tr>
                    );
                  })}
                </tbody>
              </table>
              {error && (
                <Result
                  status="500"
                  title="503"
                  subTitle={messages['app.docs.components.icon.pic-searcher.server-error']}
                />
              )}
            </div>
          </Spin>
        </Modal>
      </div>
    );
  }
}

export default injectIntl(PicSearcher);<|MERGE_RESOLUTION|>--- conflicted
+++ resolved
@@ -169,25 +169,6 @@
           onCancel={this.toggleModal}
           footer={null}
         >
-<<<<<<< HEAD
-          <Dragger
-            accept="image/jpeg, image/png"
-            listType="picture"
-            customRequest={(o: any) => this.uploadFile(o.file)}
-            fileList={fileList}
-            showUploadList={{ showPreviewIcon: false, showRemoveIcon: false }}
-          >
-            <p className="ant-upload-drag-icon">
-              <AntdIcons.Inbox />
-            </p>
-            <p className="ant-upload-text">
-              {messages['app.docs.components.icon.pic-searcher.upload-text']}
-            </p>
-            <p className="ant-upload-hint">
-              {messages['app.docs.components.icon.pic-searcher.upload-hint']}
-            </p>
-          </Dragger>
-=======
           {modelLoaded || (
             <Spin
               spinning={!modelLoaded}
@@ -205,7 +186,7 @@
               showUploadList={{ showPreviewIcon: false, showRemoveIcon: false }}
             >
               <p className="ant-upload-drag-icon">
-                <Icon type="inbox" />
+                <AntdIcons.Inbox />
               </p>
               <p className="ant-upload-text">
                 {messages['app.docs.components.icon.pic-searcher.upload-text']}
@@ -215,7 +196,6 @@
               </p>
             </Dragger>
           )}
->>>>>>> d99d90b1
           <Spin spinning={loading} tip={messages['app.docs.components.icon.pic-searcher.matching']}>
             <div className="icon-pic-search-result">
               {icons.length > 0 && (
