--- conflicted
+++ resolved
@@ -4,7 +4,7 @@
 import classNames from 'classnames';
 import { Row, Col, Affix, Tooltip } from 'antd';
 import { getChildren } from 'jsonml.js/lib/utils';
-import { AppstoreFilled, AppstoreOutlined } from '@ant-design/icons';
+import { CodeFilled, CodeOutlined, BugFilled, BugOutlined } from '@ant-design/icons';
 import Demo from './Demo';
 import EditButton from './EditButton';
 import { ping, getMetaDescription } from '../utils';
@@ -167,12 +167,11 @@
                   />
                 }
               >
-                <Icon
-                  type="code"
-                  theme={expandAll ? 'filled' : 'outlined'}
-                  className={expandTriggerClass}
-                  onClick={this.handleExpandToggle}
-                />
+                {expandAll ? (
+                  <CodeFilled className={expandTriggerClass} onClick={this.handleExpandToggle} />
+                ) : (
+                  <CodeOutlined className={expandTriggerClass} onClick={this.handleExpandToggle} />
+                )}
               </Tooltip>
               <Tooltip
                 title={
@@ -181,23 +180,13 @@
                   />
                 }
               >
-                <Icon
-                  type="bug"
-                  theme={visibleAll ? 'filled' : 'outlined'}
-                  className={expandTriggerClass}
-                  onClick={this.handleVisibleToggle}
-                />
-<<<<<<< HEAD
-              }
-            >
-              <span className={expandTriggerClass} onClick={this.handleExpandToggle}>
-                {expandAll ? <AppstoreFilled /> : <AppstoreOutlined />}
-              </span>
-            </Tooltip>
-=======
+                {visibleAll ? (
+                  <BugFilled className={expandTriggerClass} onClick={this.handleVisibleToggle} />
+                ) : (
+                  <BugOutlined className={expandTriggerClass} onClick={this.handleVisibleToggle} />
+                )}
               </Tooltip>
             </span>
->>>>>>> 847f5fcd
           </h2>
         </section>
         <Row gutter={16}>
