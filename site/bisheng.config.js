--- conflicted
+++ resolved
@@ -29,11 +29,8 @@
   });
 }
 
-<<<<<<< HEAD
 const ssrCssFileName = `ssr-${Date.now()}.css`;
-=======
 const port = process.env.DEV_PORT || 8001;
->>>>>>> db62ade5
 
 module.exports = {
   port,
